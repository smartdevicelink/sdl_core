apply plugin: 'android'

dependencies {
    compile fileTree(dir: 'libs', include: '*.jar')
    compile project(':SyncProxyAndroid')
    compile project(':FileExplorer')
}

android {

    compileSdkVersion rootProject.compileSdkVersion
    buildToolsVersion rootProject.buildToolsVersion

    sourceSets {
        instrumentTest {
            java.srcDirs = ['instrumentTest/java']
        }
    }

    productFlavors {
<<<<<<< HEAD
        mainfalvor {
            packageName "com.ford.syncV4.android.mainfalvor"
=======
        mainFlavor {
        }

        sptAliceFlavor {
            packageName "com.ford.syncV4.SPTAlice"
        }
    }
}

task saveBuildInfo {
    doFirst {
        def git_version = new ByteArrayOutputStream()
        exec {
            commandLine 'git', 'log', '-1', '--format=%h'
            standardOutput = git_version
        }
        git_version = git_version.toString().trim()

        def git_branch = new ByteArrayOutputStream()
        exec {
            commandLine 'git', 'symbolic-ref', '--short', '-q', 'HEAD'
            standardOutput = git_branch
            // ignore error output as we might not be on a branch
            ignoreExitValue = true
>>>>>>> c41f2c17
        }

        def git_branch_or_tag
        if (git_branch.size() > 0) {
            git_branch_or_tag = git_branch.toString().trim()
        } else {
            def git_tag = new ByteArrayOutputStream()
            exec {
                commandLine 'git', 'describe', '--tags', '--exact-match'
                standardOutput = git_tag
                // ignore error output
                errorOutput = new ByteArrayOutputStream()
                ignoreExitValue = true
            }

            git_branch_or_tag = git_tag.toString().trim()
        }

        def build_time = new Date().toString()

        def result_line = git_branch_or_tag + "-" + git_version + " (" +
                build_time + ")\n"
        def assetsDir = android.sourceSets.main.assets.srcDirs.toArray()[0]
        def buildInfoFile = new File(assetsDir, 'build.info').getAbsolutePath()
        new File(buildInfoFile).write(result_line)
    }
}

gradle.projectsEvaluated {
    [packageMainFlavorDebug, packageSptAliceFlavorDebug].each {
        it.dependsOn(saveBuildInfo)
    }
}<|MERGE_RESOLUTION|>--- conflicted
+++ resolved
@@ -18,10 +18,6 @@
     }
 
     productFlavors {
-<<<<<<< HEAD
-        mainfalvor {
-            packageName "com.ford.syncV4.android.mainfalvor"
-=======
         mainFlavor {
         }
 
@@ -46,7 +42,6 @@
             standardOutput = git_branch
             // ignore error output as we might not be on a branch
             ignoreExitValue = true
->>>>>>> c41f2c17
         }
 
         def git_branch_or_tag
