--- conflicted
+++ resolved
@@ -243,7 +243,6 @@
                         String appName = appNameEditText.getText().toString();
                         String lang = ((Language) langSpinner.getSelectedItem()).name();
                         String hmiLang = ((Language) hmiLangSpinner.getSelectedItem()).name();
-<<<<<<< HEAD
                         String cypherService = (String) serviceSpinner.getSelectedItem();
                         int transportType = Const.Transport.KEY_USB;
                         switch (transportGroup.getCheckedRadioButtonId()) {
@@ -254,8 +253,6 @@
                                 transportType = Const.Transport.KEY_BLUETOOTH;
                                 break;
                         }
-=======
->>>>>>> a1f9b011
                         String ipAddress = ipAddressEditText.getText().toString();
                         int tcpPort = Integer.parseInt(tcpPortEditText.getText().toString());
                         boolean autoSetAppIcon = autoSetAppIconCheckBox.isChecked();
