--- conflicted
+++ resolved
@@ -30,8 +30,6 @@
         public void run() {
             synchronized (Listener_Lock) {
                 Logger.d(CLASS_NAME + " run()");
-<<<<<<< HEAD
-=======
 
                 if (heartbeatReceived) {
 
@@ -85,7 +83,6 @@
         public void run() {
             synchronized (Listener_Lock) {
                 Logger.d(CLASS_NAME + " run()");
->>>>>>> 3966d472
 
                 if (ackReceived) {
                     Logger.d(CLASS_NAME,
@@ -147,11 +144,7 @@
                             ackReceived = true;
                             heartbeatReceived = true;
                             if (!heartbeatThreadHandler.postDelayed(
-<<<<<<< HEAD
-                                    heartbeatTimeoutRunnable, interval)) {
-=======
                                     heartbeatAckTimeoutRunnable, interval)) {
->>>>>>> 3966d472
                                 Logger.e(CLASS_NAME + " Couldn't schedule run()");
                             }
 
