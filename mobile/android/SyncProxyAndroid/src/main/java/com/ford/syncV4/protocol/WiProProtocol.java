--- conflicted
+++ resolved
@@ -18,22 +18,10 @@
 
 public class WiProProtocol extends AbstractProtocol {
 
-<<<<<<< HEAD
-    private static final String CLASS_NAME = WiProProtocol.class.getSimpleName();
-
-    public static final int MTU_SIZE = 1500;
-    private final static String FailurePropagating_Msg = "Failure propagating ";
-    public static int PROTOCOL_FRAME_HEADER_SIZE = ProtocolConstants.PROTOCOL_FRAME_HEADER_SIZE_DEFAULT;
-    public static int MAX_DATA_SIZE = MTU_SIZE - PROTOCOL_FRAME_HEADER_SIZE;
-    private ProtocolVersion mProtocolVersion = new ProtocolVersion();
-    boolean _haveHeader = false;
-    byte[] _headerBuf = new byte[PROTOCOL_FRAME_HEADER_SIZE];
-=======
     public static final int MTU_SIZE = 1500;
     private final static String FailurePropagating_Msg = "Failure propagating ";
     public static int MAX_DATA_SIZE = MTU_SIZE - PROTOCOL_FRAME_HEADER_SIZE;
     boolean _haveHeader = false;
->>>>>>> 3966d472
     int _headerBufWritePos = 0;
     ProtocolFrameHeader _currentHeader = null;
     byte[] _dataBuf = null;
@@ -51,40 +39,6 @@
     public WiProProtocol(IProtocolListener protocolListener) {
         super(protocolListener);
         setProtocolVersion(ProtocolConstants.PROTOCOL_VERSION_MIN);
-<<<<<<< HEAD
-    }
-
-    public byte getProtocolVersion() {
-        return mProtocolVersion.getCurrentVersion();
-    }
-
-    /**
-     * <b>This method is for the Test Cases only</b>
-     * @param version test protocol version
-     */
-    public void set_TEST_ProtocolMinVersion(byte version) {
-        ProtocolConstants.PROTOCOL_VERSION_MIN = version;
-        setProtocolVersion(version);
-    }
-
-    /**
-     * <b>This method is for the Test Cases only</b>
-     * @param version test protocol version
-     */
-    public void set_TEST_ProtocolMaxVersion(byte version) {
-        ProtocolConstants.PROTOCOL_VERSION_MAX = version;
-    }
-
-    public void setProtocolVersion(byte version) {
-        mProtocolVersion.setCurrentVersion(version);
-
-        if (mProtocolVersion.getCurrentVersion() >= ProtocolConstants.PROTOCOL_VERSION_TWO) {
-            updateDataStructureToProtocolVersion(version);
-        } else {
-            Logger.d(CLASS_NAME + " Protocol version:" + mProtocolVersion.getCurrentVersion());
-        }
-=======
->>>>>>> 3966d472
     }
 
     public void StartProtocolSession(byte sessionId) {
@@ -145,14 +99,6 @@
         /*if (protocolVersionToSend > ProtocolConstants.PROTOCOL_VERSION_MAX) {
             protocolVersionToSend = ProtocolConstants.PROTOCOL_VERSION_MAX;
         }*/
-<<<<<<< HEAD
-
-        ProtocolMessageConverter protocolMessageConverter = new ProtocolMessageConverter(
-                protocolMsg, protocolVersionToSend).generate();
-        byte[] data = protocolMessageConverter.getData();
-        ServiceType serviceType = protocolMessageConverter.getSessionType();
-=======
->>>>>>> 3966d472
 
         ProtocolMessageConverter protocolMessageConverter = new ProtocolMessageConverter(
                 protocolMsg, protocolVersionToSend).generate();
@@ -164,12 +110,8 @@
         if (messageLock == null) {
             handleProtocolError("Error sending protocol message to SYNC.",
                     new SyncException("Attempt to send protocol message prior to startSession ACK.",
-<<<<<<< HEAD
-                            SyncExceptionCause.SYNC_UNAVAILALBE));
-=======
                             SyncExceptionCause.SYNC_UNAVAILALBE)
             );
->>>>>>> 3966d472
             return;
         }
 
@@ -251,11 +193,7 @@
             Logger.d(CLASS_NAME + " Parsed v:" + parsedProtocolVersion);
 
             //if (parsedProtocolVersion <= ProtocolConstants.PROTOCOL_VERSION_MAX) {
-<<<<<<< HEAD
-                setProtocolVersion(parsedProtocolVersion);
-=======
             setProtocolVersion(parsedProtocolVersion);
->>>>>>> 3966d472
             //}
 
             //Nothing has been read into the buffer and version is 2
@@ -569,24 +507,4 @@
         _protocolListener.onStartServiceNackReceived(serviceType);
     }
 
-<<<<<<< HEAD
-    private void updateDataStructureToProtocolVersion(byte version) {
-        Logger.d(CLASS_NAME + " Data structure updated to v:" + version);
-        // TODO : Incorporate SSL overhead const
-        // Implement here
-
-        switch (version) {
-            case ProtocolConstants.PROTOCOL_VERSION_ONE:
-                PROTOCOL_FRAME_HEADER_SIZE = ProtocolConstants.PROTOCOL_FRAME_HEADER_SIZE_V_1;
-                break;
-            default:
-                PROTOCOL_FRAME_HEADER_SIZE = ProtocolConstants.PROTOCOL_FRAME_HEADER_SIZE_V_2;
-                break;
-        }
-
-        MAX_DATA_SIZE = MTU_SIZE - PROTOCOL_FRAME_HEADER_SIZE;
-        _headerBuf = new byte[PROTOCOL_FRAME_HEADER_SIZE];
-    }
-=======
->>>>>>> 3966d472
 }