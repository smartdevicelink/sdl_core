package com.ford.syncV4.protocol;

import android.os.Environment;

import com.ford.syncV4.protocol.WiProProtocol.MessageFrameAssembler;
import com.ford.syncV4.protocol.enums.FrameDataControlFrameType;
import com.ford.syncV4.protocol.enums.FrameType;
import com.ford.syncV4.protocol.enums.ServiceType;
import com.ford.syncV4.proxy.constants.ProtocolConstants;
import com.ford.syncV4.session.Session;
import com.ford.syncV4.streaming.AbstractPacketizer;
import com.ford.syncV4.util.logger.Logger;

import java.io.File;
import java.io.FileNotFoundException;
import java.io.FileOutputStream;
import java.util.Arrays;

public abstract class AbstractProtocol {

    protected static final String CLASS_NAME = AbstractProtocol.class.getSimpleName();
    public static int PROTOCOL_FRAME_HEADER_SIZE = ProtocolConstants.PROTOCOL_FRAME_HEADER_SIZE_DEFAULT;

    protected IProtocolListener _protocolListener = null;
<<<<<<< HEAD

=======
    byte[] _headerBuf = new byte[PROTOCOL_FRAME_HEADER_SIZE];
>>>>>>> bbc1a796
    //protected IProtocolListener ProtocolListener() { return _protocolListener; }
    // Lock to ensure all frames are sent uninterupted
    private static final Object FRAME_LOCK = new Object();
    private static File audioFile;
    private static File videoFile;
    private static FileOutputStream audioOutputFileStream;
    private static FileOutputStream videoOutputFileStream;
    private ProtocolVersion mProtocolVersion = new ProtocolVersion();

    // Caller must provide a non-null IProtocolListener interface reference.
    public AbstractProtocol(IProtocolListener protocolListener) {
        if (protocolListener == null) {
            throw new IllegalArgumentException("Provided protocol listener interface reference is null");
        } // end-if
        _protocolListener = protocolListener;
    }// end-ctor


    // This method receives raw bytes as they arrive from transport.  Those bytes
    // are then collected by the protocol and assembled into complete messages and
    // handled internally by the protocol or propagated to the protocol listener.

    public abstract void HandleReceivedBytes(byte[] receivedBytes, int length);

    // This method receives a protocol message (e.g. RPC, BULK, etc.) and processes
    // it for transmission over the transport.  The results of this processing will
    // be sent to the onProtocolMessageBytesToSend() method on protocol listener
    // interface.  Note that the ProtocolMessage itself contains information
    // about the type of message (e.g. RPC, BULK, etc.) and the protocol currentSession
    // over which to send the message, etc.
    public abstract void SendMessage(ProtocolMessage msg);

    public byte getProtocolVersion() {
        return mProtocolVersion.getCurrentVersion();
    }

    /**
     * <b>This method is for the Test Cases only</b>
     *
     * @param version test protocol version
     */
    public void set_TEST_ProtocolMinVersion(byte version) {
        ProtocolConstants.PROTOCOL_VERSION_MIN = version;
        setProtocolVersion(version);
    }

    /**
     * <b>This method is for the Test Cases only</b>
     *
     * @param version test protocol version
     */
    public void set_TEST_ProtocolMaxVersion(byte version) {
        ProtocolConstants.PROTOCOL_VERSION_MAX = version;
    }

    public void setProtocolVersion(byte version) {
        mProtocolVersion.setCurrentVersion(version);

        if (mProtocolVersion.getCurrentVersion() >= ProtocolConstants.PROTOCOL_VERSION_TWO) {
            updateDataStructureToProtocolVersion(version);
        } else {
            Logger.d(CLASS_NAME + " Protocol version:" + mProtocolVersion.getCurrentVersion());
        }
    }

    /**
     * Send heart beat header
     * @param sessionId id of the current session
     */
    public abstract void SendHeartBeatMessage(byte sessionId);

    /**
     * This method starts a protocol currentSession. A corresponding call to the protocol
     * listener onProtocolSessionStarted() method will be made when the protocol
     * currentSession has been established.
     *
     * @param sessionId ID of the current active session
     */
    public abstract void StartProtocolSession(byte sessionId);

    public abstract void StartProtocolService(ServiceType serviceType, Session session);

    // This method ends a protocol currentSession.  A corresponding call to the protocol
    // listener onProtocolServiceEnded() method will be made when the protocol
    // currentSession has ended.
    public abstract void EndProtocolService(ServiceType serviceType, byte sessionID);

    // TODO REMOVE
    // This method sets the interval at which heartbeat protocol messages will be
    // sent to SYNC.
    public abstract void SetHeartbeatSendInterval(int heartbeatSendInterval_ms);

    // This method sets the interval at which heartbeat protocol messages are
    // expected to be received from SYNC.
    public abstract void SetHeartbeatReceiveInterval(int heartbeatReceiveInterval_ms);

    // This method is called whenever the protocol receives a complete frame
    protected void handleProtocolFrameReceived(ProtocolFrameHeader header, byte[] data, MessageFrameAssembler assembler) {
        if (data != null) {
            Logger.d(CLASS_NAME + " receive " + data.length + " bytes");
        } else {
            Logger.w(CLASS_NAME + " receive null bytes");
        }
        resetHeartbeat();
        assembler.handleFrame(header, data);
    }

    // This method is called whenever a protocol has an entire frame to send
    protected void handleProtocolFrameToSend(ProtocolFrameHeader header, byte[] data, int offset,
                                             int length) {
        if (data != null) {
            Logger.d(CLASS_NAME + " transmit " + data.length + " bytes");
        } else {
            Logger.w(CLASS_NAME + " transmit null bytes");
        }

        resetHeartbeatAck();
        composeMessage(header, data, offset, length);
    }

    private void composeMessage(ProtocolFrameHeader header, byte[] data, int offset, int length) {
        if (header.getFrameData() == FrameDataControlFrameType.StartService.value()) {
            Logger.d("TRACE-StartService");
        }
        if (data != null) {
            if (offset >= data.length) {
                throw new IllegalArgumentException("offset should not be more then length");
            }
            byte[] dataChunk;
            if (offset + length >= data.length) {
                dataChunk = Arrays.copyOfRange(data, offset, data.length);
            } else {
                dataChunk = Arrays.copyOfRange(data, offset, offset + length);
            }
            byte[] frameHeader = header.assembleHeaderBytes();
            byte[] commonArray = new byte[frameHeader.length + dataChunk.length];
            System.arraycopy(frameHeader, 0, commonArray, 0, frameHeader.length);
            System.arraycopy(dataChunk, 0, commonArray, frameHeader.length, dataChunk.length);
            handleProtocolMessageBytesToSend(commonArray, 0, commonArray.length);
        } else {
            byte[] frameHeader = header.assembleHeaderBytes();
            handleProtocolMessageBytesToSend(frameHeader, 0, frameHeader.length);
        }
    }

    private synchronized void resetHeartbeatAck() {
        if (_protocolListener != null) {
            _protocolListener.onResetHeartbeatAck();
        }
    }

    private synchronized void resetHeartbeat() {
        if (_protocolListener != null) {
            _protocolListener.onResetHeartbeat();
        }
    }

    private void logMobileNaviMessages(ProtocolFrameHeader header, byte[] data) {
        if (header.getServiceType().equals(ServiceType.Audio_Service)) {
            Logger.d("AUDIO SERVICE - ProtocolFrameHeader: " + header.toString());
            if (data != null && data.length > 0) {
                Logger.d("AUDIO SERVICE - Hex Data frame: " + AbstractPacketizer.printBuffer(data, 0, data.length));
            }
        }
    }

    private void initVideoDumpStream() {
        String filename = "ford_video.txt";
        if (videoFile == null) {
            videoFile = new File(Environment.getExternalStorageDirectory(), filename);
        }
        if (videoOutputFileStream == null) {
            try {
                videoOutputFileStream = new FileOutputStream(videoFile);
            } catch (FileNotFoundException e) {
                // handle exception
            }
        }
    }

    private void initAudioDumpStream() {
        String filename = "ford_audio.txt";
        if (audioFile == null) {
            audioFile = new File(Environment.getExternalStorageDirectory(), filename);
        }
        if (audioOutputFileStream == null) {
            try {
                audioOutputFileStream = new FileOutputStream(audioFile);
            } catch (FileNotFoundException e) {
                // handle exception
            }
        }
    }

    private void writeToSdCardAudioFile(ProtocolFrameHeader header, byte[] data) {
        if (header.getServiceType().equals(ServiceType.Audio_Service)) {
            if (header.getFrameType().equals(FrameType.Single)) {
               /* try {
                    if (audioOutputFileStream != null) {
                        audioOutputFileStream.write(data);
                    }
                } catch (IOException e) {
                    Log.w("SyncProxyTester", e.toString());
                }*/
                // Log.d("ford_audio.txt","audio: " + new String(data));
            } else {
                Logger.w(CLASS_NAME + " wrong frame type for video streaming");
            }
        }
    }

    private void writeToSdCardVideoFile(ProtocolFrameHeader header, byte[] data) {
        if (header.getServiceType().equals(ServiceType.Mobile_Nav)) {
            if (header.getFrameType().equals(FrameType.Single)) {
               /* try {
                    if (videoOutputFileStream != null) {
                        videoOutputFileStream.write(data);
                    }
                } catch (IOException e) {
                    Log.w("SyncProxyTester", e.toString());
                }*/
                // Log.d("ford_video.txt","video: " + new String(data));
            } else {
                Logger.w(CLASS_NAME + " wrong frame type for video streaming");
            }
        }
    }

    // This method handles protocol message bytes that are ready to send.
    // A callback is sent to the protocol listener.
    protected void handleProtocolMessageBytesToSend(byte[] bytesToSend, int offset, int length) {
        _protocolListener.onProtocolMessageBytesToSend(bytesToSend, offset, length);
    }

    // This method handles received protocol messages.
    protected void handleProtocolMessageReceived(ProtocolMessage message) {
        _protocolListener.onProtocolMessageReceived(message);
    }

    // This method handles the end of a protocol currentSession. A callback is
    // sent to the protocol listener.
    protected void handleProtocolServiceEnded(ServiceType serviceType,
                                              byte sessionID, String correlationID) {
        _protocolListener.onProtocolServiceEnded(serviceType, sessionID, correlationID);
    }

    /**
     * This method handles the startup of a protocol currentSession. A callback is sent to the
     * protocol listener.
     *
     * @param serviceType
     * @param sessionID
     * @param version
     * @param correlationID
     */
    protected void handleProtocolSessionStarted(ServiceType serviceType,
                                                byte sessionID, byte version,
                                                String correlationID) {
        Session session = Session.createSession(serviceType, sessionID);
        _protocolListener.onProtocolSessionStarted(session, version, correlationID);
    }

    protected void handleProtocolServiceStarted(ServiceType serviceType,
                                                byte sessionID, byte version, String correlationID) {
        if (serviceType.equals(ServiceType.RPC)) {
            throw new IllegalArgumentException("Can't create RPC service without creating currentSession. serviceType" + serviceType + ";sessionID " + sessionID);
        }
        if (sessionID == 0) {
            throw new IllegalArgumentException("Can't create service with id 0. serviceType" + serviceType + ";sessionID " + sessionID);
        }
        _protocolListener.onProtocolServiceStarted(serviceType, sessionID, version, correlationID);
    }

    // This method handles protocol errors. A callback is sent to the protocol
    // listener.
    protected void handleProtocolError(String string, Exception ex) {
        _protocolListener.onProtocolError(string, ex);
    }

    protected void handleAppUnregistered() {
        _protocolListener.onProtocolAppUnregistered();
    }

    protected void handleProtocolHeartbeatACK() {
        _protocolListener.onProtocolHeartbeatACK();
    }

    protected void handleProtocolHeartbeat() {
        _protocolListener.onProtocolHeartbeat();
    }

    protected void updateDataStructureToProtocolVersion(byte version) {
        Logger.d(CLASS_NAME + " Data structure updated to v:" + version);
        // TODO : Incorporate SSL overhead const
        // Implement here

        switch (version) {
            case ProtocolConstants.PROTOCOL_VERSION_ONE:
                AbstractProtocol.PROTOCOL_FRAME_HEADER_SIZE = ProtocolConstants.PROTOCOL_FRAME_HEADER_SIZE_V_1;
                break;
            default:
                AbstractProtocol.PROTOCOL_FRAME_HEADER_SIZE = ProtocolConstants.PROTOCOL_FRAME_HEADER_SIZE_V_2;
                break;
        }

        WiProProtocol.MAX_DATA_SIZE = WiProProtocol.MTU_SIZE - AbstractProtocol.PROTOCOL_FRAME_HEADER_SIZE;
        _headerBuf = new byte[AbstractProtocol.PROTOCOL_FRAME_HEADER_SIZE];
    }
} // end-class<|MERGE_RESOLUTION|>--- conflicted
+++ resolved
@@ -19,17 +19,15 @@
 public abstract class AbstractProtocol {
 
     protected static final String CLASS_NAME = AbstractProtocol.class.getSimpleName();
+
+    public static final int MTU_SIZE = 1500;
     public static int PROTOCOL_FRAME_HEADER_SIZE = ProtocolConstants.PROTOCOL_FRAME_HEADER_SIZE_DEFAULT;
+    public static int MAX_DATA_SIZE = MTU_SIZE - PROTOCOL_FRAME_HEADER_SIZE;
 
     protected IProtocolListener _protocolListener = null;
-<<<<<<< HEAD
-
-=======
-    byte[] _headerBuf = new byte[PROTOCOL_FRAME_HEADER_SIZE];
->>>>>>> bbc1a796
-    //protected IProtocolListener ProtocolListener() { return _protocolListener; }
-    // Lock to ensure all frames are sent uninterupted
-    private static final Object FRAME_LOCK = new Object();
+    protected byte[] mHeaderBuf = new byte[PROTOCOL_FRAME_HEADER_SIZE];
+    protected int mHeaderBufWritePos = 0;
+
     private static File audioFile;
     private static File videoFile;
     private static FileOutputStream audioOutputFileStream;
@@ -325,14 +323,18 @@
 
         switch (version) {
             case ProtocolConstants.PROTOCOL_VERSION_ONE:
-                AbstractProtocol.PROTOCOL_FRAME_HEADER_SIZE = ProtocolConstants.PROTOCOL_FRAME_HEADER_SIZE_V_1;
+                PROTOCOL_FRAME_HEADER_SIZE = ProtocolConstants.PROTOCOL_FRAME_HEADER_SIZE_V_1;
                 break;
             default:
-                AbstractProtocol.PROTOCOL_FRAME_HEADER_SIZE = ProtocolConstants.PROTOCOL_FRAME_HEADER_SIZE_V_2;
+                PROTOCOL_FRAME_HEADER_SIZE = ProtocolConstants.PROTOCOL_FRAME_HEADER_SIZE_V_2;
                 break;
         }
 
-        WiProProtocol.MAX_DATA_SIZE = WiProProtocol.MTU_SIZE - AbstractProtocol.PROTOCOL_FRAME_HEADER_SIZE;
-        _headerBuf = new byte[AbstractProtocol.PROTOCOL_FRAME_HEADER_SIZE];
-    }
-} // end-class+        MAX_DATA_SIZE = MTU_SIZE - PROTOCOL_FRAME_HEADER_SIZE;
+        mHeaderBuf = new byte[AbstractProtocol.PROTOCOL_FRAME_HEADER_SIZE];
+    }
+
+    protected void resetDataStructureToProtocolVersion() {
+        mHeaderBuf = new byte[PROTOCOL_FRAME_HEADER_SIZE];
+    }
+}