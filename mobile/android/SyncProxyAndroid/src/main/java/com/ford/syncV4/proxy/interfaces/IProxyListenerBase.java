--- conflicted
+++ resolved
@@ -360,9 +360,7 @@
 
     public void onDiagnosticMessageResponse(DiagnosticMessageResponse diagnosticMessageResponse);
 
-<<<<<<< HEAD
     public void onRPCServiceStart(boolean encrypted, byte sessionId);
-=======
     /**
      * Provide a callback (in most cases for the test purposes) when
      * {@link com.ford.syncV4.proxy.rpc.PutFile} request is going to be performed
@@ -370,5 +368,4 @@
      * @param putFile {@link com.ford.syncV4.proxy.rpc.PutFile}
      */
     public void onPutFileRequest(PutFile putFile);
->>>>>>> c1e78024
 }