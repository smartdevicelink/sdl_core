--- conflicted
+++ resolved
@@ -6,6 +6,8 @@
 import com.ford.syncV4.marshal.JsonRPCMarshaller;
 import com.ford.syncV4.protocol.AbstractProtocol;
 import com.ford.syncV4.protocol.IProtocolListener;
+import com.ford.syncV4.protocol.ProtocolFrameHeader;
+import com.ford.syncV4.protocol.ProtocolFrameHeaderFactory;
 import com.ford.syncV4.protocol.ProtocolMessage;
 import com.ford.syncV4.protocol.WiProProtocol;
 import com.ford.syncV4.protocol.enums.FunctionID;
@@ -158,8 +160,8 @@
 
             // Apply a value which has been set for the Test Cases
             if (mTestConfig != null) {
-                ((WiProProtocol) _protocol).set_TEST_ProtocolMinVersion(mTestConfig.getProtocolMinVersion());
-                ((WiProProtocol) _protocol).set_TEST_ProtocolMaxVersion(mTestConfig.getProtocolMaxVersion());
+                _protocol.set_TEST_ProtocolMinVersion(mTestConfig.getProtocolMinVersion());
+                _protocol.set_TEST_ProtocolMaxVersion(mTestConfig.getProtocolMaxVersion());
             }
         }
 
@@ -424,19 +426,12 @@
     }
 
     public void initialiseSession() {
-<<<<<<< HEAD
+        startProtocolSession();
+    }
+
+    public void startHeartbeatTimer() {
         if (mHeartbeatMonitor != null) {
             mHeartbeatMonitor.start();
-        } else {
-            // TODO :
-=======
-        startProtocolSession();
-    }
-
-    public void startHeartbeatTimer() {
-        if (_heartbeatMonitor != null) {
-            _heartbeatMonitor.start();
->>>>>>> bbc1a796
         }
     }
 
@@ -565,29 +560,23 @@
     }
 
     @Override
-<<<<<<< HEAD
-    public void onResetHeartbeat(){
+    public void onProtocolHeartbeat() {
         if (mHeartbeatMonitor != null) {
-            mHeartbeatMonitor.notifyTransportActivity();
-=======
-    public void onProtocolHeartbeat() {
-        if (_heartbeatMonitor != null) {
-            _heartbeatMonitor.heartbeatReceived();
+            mHeartbeatMonitor.heartbeatReceived();
         }
     }
 
     @Override
     public void onResetHeartbeatAck() {
-        if (_heartbeatMonitor != null) {
-            _heartbeatMonitor.notifyTransportOutputActivity();
+        if (mHeartbeatMonitor != null) {
+            mHeartbeatMonitor.notifyTransportOutputActivity();
         }
     }
 
     @Override
     public void onResetHeartbeat() {
-        if (_heartbeatMonitor != null) {
-            _heartbeatMonitor.notifyTransportInputActivity();
->>>>>>> bbc1a796
+        if (mHeartbeatMonitor != null) {
+            mHeartbeatMonitor.notifyTransportInputActivity();
         }
     }
 
@@ -633,10 +622,6 @@
 
     @Override
     public void sendHeartbeat(IHeartbeatMonitor monitor) {
-<<<<<<< HEAD
-        Logger.d(CLASS_NAME + " Asked to send heartbeat");
-        _protocol.SendHeartBeatMessage(getSessionId());
-=======
         if (_protocol != null) {
             Logger.d(CLASS_NAME + " Asked to send heartbeat");
             final ProtocolFrameHeader heartbeat =
@@ -645,19 +630,13 @@
             final byte[] bytes = heartbeat.assembleHeaderBytes();
             onProtocolMessageBytesToSend(bytes, 0, bytes.length);
         }
->>>>>>> bbc1a796
     }
 
     @Override
     public void heartbeatTimedOut(IHeartbeatMonitor monitor) {
         Logger.d(CLASS_NAME + " Heartbeat timeout; closing connection");
-<<<<<<< HEAD
         mIsHeartbeatTimedout = true;
-        closeConnection((byte) 0, false, false);
-=======
-        _isHeartbeatTimedout = true;
         closeConnection((byte) 0, false, true);
->>>>>>> bbc1a796
         mConnectionListener.onHeartbeatTimedOut();
     }
 
