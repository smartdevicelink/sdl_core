--- conflicted
+++ resolved
@@ -10,7 +10,6 @@
 import com.ford.syncV4.protocol.WiProProtocol;
 import com.ford.syncV4.protocol.enums.FunctionID;
 import com.ford.syncV4.protocol.enums.ServiceType;
-import com.ford.syncV4.protocol.heartbeat.HeartbeatMonitor;
 import com.ford.syncV4.protocol.heartbeat.IHeartbeatMonitor;
 import com.ford.syncV4.protocol.heartbeat.IHeartbeatMonitorListener;
 import com.ford.syncV4.proxy.constants.Names;
@@ -397,8 +396,7 @@
             if (_protocol == null) {
                 return;
             }
-<<<<<<< HEAD
-            _protocol.StartProtocolService(ServiceType.Mobile_Nav, session);
+            _protocol.StartProtocolService(ServiceType.Mobile_Nav, sessionId);
             synchronized (START_SERVICE_LOCK){
                 try {
                     START_SERVICE_LOCK.wait(1000);
@@ -406,9 +404,6 @@
                     e.printStackTrace();
                 }
             }
-=======
-            _protocol.StartProtocolService(ServiceType.Mobile_Nav, sessionId);
->>>>>>> 4eb2e4c6
         }
     }
 
@@ -420,8 +415,7 @@
             if (_protocol == null) {
                 return;
             }
-<<<<<<< HEAD
-            _protocol.StartProtocolService(ServiceType.Audio_Service, session);
+            _protocol.StartProtocolService(ServiceType.Audio_Service, sessionId);
             synchronized (START_SERVICE_LOCK){
                 try {
                     START_SERVICE_LOCK.wait(1000);
@@ -429,9 +423,6 @@
                     e.printStackTrace();
                 }
             }
-=======
-            _protocol.StartProtocolService(ServiceType.Audio_Service, sessionId);
->>>>>>> 4eb2e4c6
         }
     }
 
@@ -488,9 +479,8 @@
             if (_protocol == null) {
                 return;
             }
-<<<<<<< HEAD
-            Logger.d(CLASS_NAME + " StartProtocolSession, id:" + mSessionId);
-            _protocol.StartProtocolSession(mSessionId);
+            Logger.d(CLASS_NAME + " StartProtocolSession, id:" + sessionId);
+            _protocol.StartProtocolSession(sessionId);
 
             synchronized (START_PROTOCOL_SESSION_LOCK) {
                 try {
@@ -498,10 +488,6 @@
                 } catch (InterruptedException e) {
                 }
             }
-=======
-            Logger.d(CLASS_NAME + " StartProtocolSession, id:" + sessionId);
-            _protocol.StartProtocolSession(sessionId);
->>>>>>> 4eb2e4c6
         }
     }
 
@@ -577,17 +563,11 @@
     }
 
     @Override
-<<<<<<< HEAD
-    public void onProtocolSessionStarted(Session session,
-                                         byte version, String correlationID) {
-        mConnectionListener.onProtocolSessionStarted(session, version, correlationID);
+    public void onProtocolSessionStarted(byte sessionId, byte version) {
+        mConnectionListener.onProtocolSessionStarted(sessionId, version);
         synchronized (START_PROTOCOL_SESSION_LOCK) {
             START_PROTOCOL_SESSION_LOCK.notify();
         }
-=======
-    public void onProtocolSessionStarted(byte sessionId, byte version) {
-        mConnectionListener.onProtocolSessionStarted(sessionId, version);
->>>>>>> 4eb2e4c6
     }
 
     @Override
@@ -684,16 +664,11 @@
     }
 
     @Override
-<<<<<<< HEAD
-    public void onProtocolServiceStarted(ServiceType serviceType, byte sessionID, byte version, String correlationID) {
-        mConnectionListener.onProtocolServiceStarted(serviceType, sessionID, version, correlationID);
+    public void onProtocolServiceStarted(ServiceType serviceType, byte sessionID, byte version){
+        mConnectionListener.onProtocolServiceStarted(serviceType, sessionID, version);
         synchronized (START_SERVICE_LOCK){
             START_SERVICE_LOCK.notify();
         }
-=======
-    public void onProtocolServiceStarted(ServiceType serviceType, byte sessionID, byte version) {
-        mConnectionListener.onProtocolServiceStarted(serviceType, sessionID, version);
->>>>>>> 4eb2e4c6
     }
 
     @Override
