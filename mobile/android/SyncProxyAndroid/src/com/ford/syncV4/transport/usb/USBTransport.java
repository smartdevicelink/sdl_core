package com.ford.syncV4.transport.usb;

import android.app.PendingIntent;
import android.content.BroadcastReceiver;
import android.content.Context;
import android.content.Intent;
import android.content.IntentFilter;
import android.hardware.usb.UsbAccessory;
import android.hardware.usb.UsbManager;
import android.os.ParcelFileDescriptor;

import com.ford.syncV4.exception.SyncException;
import com.ford.syncV4.exception.SyncExceptionCause;
import com.ford.syncV4.trace.SyncTrace;
import com.ford.syncV4.trace.enums.InterfaceActivityDirection;
import com.ford.syncV4.transport.ITransportListener;
import com.ford.syncV4.transport.SiphonServer;
import com.ford.syncV4.transport.SyncTransport;
import com.ford.syncV4.transport.TransportType;
import com.ford.syncV4.util.DebugTool;

import java.io.FileDescriptor;
import java.io.FileInputStream;
import java.io.FileOutputStream;
import java.io.IOException;
import java.io.InputStream;
import java.io.OutputStream;

/**
 * Class that implements USB transport.
 * <p/>
 * A note about USB Accessory protocol. If the device is already in the USB
 * accessory mode, any side (computer or Android) can open connection even if
 * the other side is not connected. Conversely, if one side simply disconnects,
 * the other side will NOT be notified and unblocked from reading data until
 * some data is sent again or the USB is physically disconnected.
 */
public class USBTransport extends SyncTransport {
    /**
     * Broadcast action: sent when a USB accessory is attached.
     * <p/>
     * UsbManager.EXTRA_ACCESSORY extra contains UsbAccessory object that has
     * been attached.
     */
    public static final String ACTION_USB_ACCESSORY_ATTACHED =
            "com.ford.syncV4.USB_ACCESSORY_ATTACHED";
    /**
     * String tag for logging.
     */
    private static final String TAG = USBTransport.class.getSimpleName();
    /**
     * Key for SyncTrace.
     */
    private static final String SYNC_LIB_TRACE_KEY =
            "42baba60-eb57-11df-98cf-0800200c9a66";
    /**
     * Broadcast action: sent when the user has granted access to the USB
     * accessory.
     */
    private static final String ACTION_USB_PERMISSION =
            "com.ford.syncV4.USB_PERMISSION";
    /**
     * Manufacturer name of the accessory we want to connect to. Must be the
     * same as in accessory_filter.xml to work properly.
     */
    private final static String ACCESSORY_MANUFACTURER = "Ford";
    /**
     * Model name of the accessory we want to connect to. Must be the same as
     * in accessory_filter.xml to work properly.
     */
    private final static String ACCESSORY_MODEL = "HMI";
    /**
     * Version of the accessory we want to connect to. Must be the same as in
     * accessory_filter.xml to work properly.
     */
    private final static String ACCESSORY_VERSION = "1.0";
    /**
     * Prefix string to indicate debug output.
     */
    private static final String DEBUG_PREFIX = "DEBUG: ";
    /**
     * String to prefix exception output.
     */
    private static final String EXCEPTION_STRING = " Exception String: ";
    /**
     * Broadcast receiver that receives different USB-related intents: USB
     * accessory connected, disconnected, and permission granted.
     */
    private final BroadcastReceiver mUSBReceiver = new BroadcastReceiver() {
        @Override
        public void onReceive(Context context, Intent intent) {
            String action = intent.getAction();
            logD("USBReceiver Action: " + action);

            UsbAccessory accessory =
                    intent.getParcelableExtra(UsbManager.EXTRA_ACCESSORY);
            if (accessory != null) {
                if (ACTION_USB_ACCESSORY_ATTACHED.equals(action)) {
                    logI("Accessory " + accessory + " attached");
                    if (isAccessorySupported(accessory)) {
                        connectToAccessory(accessory);
                    } else {
                        logW("Attached accessory is not supported!");
                    }
                } else if (UsbManager.ACTION_USB_ACCESSORY_DETACHED
                        .equals(action)) {
                    logI("Accessory " + accessory + " detached");
                    final String msg = "USB accessory has been detached";
                    disconnect(msg, new SyncException(msg,
                            SyncExceptionCause.SYNC_USB_DETACHED));
                } else if (ACTION_USB_PERMISSION.equals(action)) {
                    boolean permissionGranted = intent.getBooleanExtra(
                            UsbManager.EXTRA_PERMISSION_GRANTED, false);
                    if (permissionGranted) {
                        logI("Permission granted for accessory " + accessory);
                        openAccessory(accessory);
                    } else {
                        final String msg =
                                "Permission denied for accessory " + accessory;
                        logW(msg);
                        disconnect(msg, new SyncException(msg,
                                SyncExceptionCause.SYNC_USB_PERMISSION_DENIED));
                    }
                }
            } else {
                logW("Accessory is null");
            }
        }
    };
    /**
     * USB config object.
     */
    private USBTransportConfig mConfig = null;
    /**
     * Current state of transport.
     * <p/>
     * Use setter and getter to access it.
     */
    private State mState = State.IDLE;
    /**
     * Current accessory the transport is working with if any.
     */
    private UsbAccessory mAccessory = null;
    /**
     * FileDescriptor that owns the input and output streams. We have to keep
     * it, otherwise it will be garbage collected and the streams will become
     * invalid.
     */
    private ParcelFileDescriptor mParcelFD = null;
    /**
     * Data input stream to read data from USB accessory.
     */
    private InputStream mInputStream = null;
    /**
     * Data output stream to write data to USB accessory.
     */
    private OutputStream mOutputStream = null;

    public void setReaderThread(Thread mReaderThread) {
        this.mReaderThread = mReaderThread;
    }

    /**
     * Thread that connects and reads data from USB accessory.
     *
     * @see USBTransportReader
     */
    private Thread mReaderThread = null;

    /**
     * Constructs the USBTransport instance.
     *
     * @param usbTransportConfig Config object for the USB transport
     * @param transportListener  Listener that gets notified on different
     *                           transport events
     */
    public USBTransport(USBTransportConfig usbTransportConfig,
                        ITransportListener transportListener) {
        super(transportListener);
        this.mConfig = usbTransportConfig;
    }

    public Thread getReaderThread() {
        return mReaderThread;
    }

    /**
     * Returns the current state of transport.
     *
     * @return Current state of transport
     */
    public synchronized State getState() {
        return mState;
    }

    /**
     * Changes current state of transport.
     *
     * @param state New state
     */
    public synchronized void setState(State state) {
        logD("Changing state " + mState + " to " + state);
        mState = state;
        if (mState == State.CONNECTED) {
            handleTransportConnected();
        }
    }

    /**
     * Sends the array of bytes over USB.
     *
     * @param msgBytes Array of bytes to send
     * @param offset   Offset in the array to start from
     * @param length   Number of bytes to send
     * @return true if the bytes are sent successfully
     */
    @Override
    protected boolean sendBytesOverTransport(byte[] msgBytes, int offset,
                                             int length) {
        logD("SendBytes: array size " + msgBytes.length + ", offset " + offset +
                ", length " + length);

        boolean result = false;
        final State state = getState();
        if (state != State.CONNECTED) {
            logW("Can't send bytes from " + state + " state");
            return result;
        }
        if (mOutputStream != null) {
            try {
                mOutputStream.write(msgBytes, offset, length);
                result = true;

                logI("Bytes successfully sent");
                SyncTrace.logTransportEvent(TAG + ": bytes sent",
                        null, InterfaceActivityDirection.Transmit,
                        msgBytes, offset, length,
                        SYNC_LIB_TRACE_KEY);
            } catch (IOException e) {
                final String msg = "Failed to send bytes over USB";
                logW(msg, e);
                handleTransportError(msg, e);
            }
        } else {
            final String msg = "Can't send bytes when output stream is null";
            logW(msg);
            handleTransportError(msg, null);
        }

        return result;
    }

    /**
     * Opens a USB connection if not open yet.
     *
     * @throws SyncException
     */
    @Override
    public void openConnection() throws SyncException {
        final State state = getState();
        if (state != State.IDLE) {
            logW("openConnection() called from state " + state + "; doing nothing");
            return;
        }

        logI("openConnection()");
        setState(State.LISTENING);

        logD("Registering receiver");
        try {
            IntentFilter filter = new IntentFilter();
            filter.addAction(ACTION_USB_ACCESSORY_ATTACHED);
            filter.addAction(UsbManager.ACTION_USB_ACCESSORY_DETACHED);
            filter.addAction(ACTION_USB_PERMISSION);
            getContext().registerReceiver(mUSBReceiver, filter);

            initializeAccessory();
        } catch (Exception e) {
            String msg = "Couldn't start opening connection";
            logE(msg, e);
            throw new SyncException(msg, e, SyncExceptionCause.SYNC_CONNECTION_FAILED);
        }
    }

    /**
     * Closes the USB connection if open.
     */
    @Override
    public void disconnect() {
        disconnect(null, null);
    }

    /**
     * Asks the reader thread to stop while it's possible. If it's blocked on
     * read(), there is no way to stop it except for physical USB disconnect.
     */
    @Override
    public void stopReading() {
        DebugTool.logInfo("USBTransport: stop reading requested, doing nothing");
        stopUSBReading();
    }

    private void stopUSBReading() {
        final State state = getState();
        if (state != State.CONNECTED) {
            logW("Stopping reading called from state " + state + "; doing nothing");
            return;
        }
        logI("Stopping reading");
        stopReaderThread();
    }

    /**
     * Actually asks the reader thread to interrupt.
     */
    private void stopReaderThread() {
        if (mReaderThread != null) {
            logI("Interrupting USB reader");
            mReaderThread.interrupt();
        } else {
            logD("USB reader is null");
        }
    }

    /**
     * Closes the USB connection from inside the transport with some extra info.
     *
     * @param msg Disconnect reason message, if any
     * @param ex  Disconnect exception, if any
     */
    private void disconnect(String msg, Exception ex) {
        final State state = getState();
        if (state != State.LISTENING || state != State.CONNECTED) {
            logW("Disconnect called from state " + state + "; doing nothing");
            return;
        }

        logI("Disconnect from state " + getState() + "; message: " + msg + "; exception: " + ex);
        setState(State.IDLE);

        SyncTrace.logTransportEvent(TAG + ": disconnect", null,
                InterfaceActivityDirection.None, null, 0,
                SYNC_LIB_TRACE_KEY);

        stopReaderThread();

        if (mAccessory != null) {
            if (mOutputStream != null) {
                try {
                    mOutputStream.close();
                } catch (IOException e) {
                    logW("Can't close output stream", e);
                    mOutputStream = null;
                }
            }
            if (mInputStream != null) {
                try {
                    mInputStream.close();
                } catch (IOException e) {
                    logW("Can't close input stream", e);
                    mInputStream = null;
                }
            }
            if (mParcelFD != null) {
                try {
                    mParcelFD.close();
                } catch (IOException e) {
                    logW("Can't close file descriptor", e);
                    mParcelFD = null;
                }
            }

            mAccessory = null;
        }

        logD("Unregistering receiver");
        try {
            getContext().unregisterReceiver(mUSBReceiver);
        } catch (IllegalArgumentException e) {
            logW("Receiver was already unregistered", e);
        }

        String disconnectMsg = (msg == null ? "" : msg);
        if (ex != null) {
            disconnectMsg += ", " + ex.toString();
        }

        if (ex == null) {
            // This disconnect was not caused by an error, notify the
            // proxy that the transport has been disconnected.
            logI("Disconnect is correct. Handling it");
            handleTransportDisconnected(disconnectMsg);
        } else {
            // This disconnect was caused by an error, notify the proxy
            // that there was a transport error.
            logI("Disconnect is incorrect. Handling it as error");
            handleTransportError(disconnectMsg, ex);
        }
    }

    /**
     * Returns the type of the transport.
     *
     * @return TransportType.USB
     * @see com.ford.syncV4.transport.TransportType
     */
    @Override
    public TransportType getTransportType() {
        return TransportType.USB;
    }

    /**
     * Looks for an already connected compatible accessory and connect to it.
     */
    private void initializeAccessory() {
        logI("Looking for connected accessories");
        UsbManager usbManager = getUsbManager();
        UsbAccessory[] accessories = usbManager.getAccessoryList();
        if (accessories != null) {
            logD("Found total " + accessories.length + " accessories");
            for (UsbAccessory accessory : accessories) {
                if (isAccessorySupported(accessory)) {
                    connectToAccessory(accessory);
                    break;
                }
            }
        } else {
            logI("No connected accessories found");
        }
    }

    /**
     * Checks if the specified connected USB accessory is what we expect.
     *
     * @param accessory Accessory to check
     * @return true if the accessory is right
     */
    private boolean isAccessorySupported(UsbAccessory accessory) {
        boolean manufacturerMatches =
                ACCESSORY_MANUFACTURER.equals(accessory.getManufacturer());
        boolean modelMatches = ACCESSORY_MODEL.equals(accessory.getModel());
        boolean versionMatches =
                ACCESSORY_VERSION.equals(accessory.getVersion());
        return manufacturerMatches && modelMatches && versionMatches;
    }

    /**
     * Attempts to connect to the specified accessory.
     * <p/>
     * If the permission is already granted, opens the accessory. Otherwise,
     * requests permission to use it.
     *
     * @param accessory Accessory to connect to
     */
    private void connectToAccessory(UsbAccessory accessory) {
        final State state = getState();
        switch (state) {
            case LISTENING:
                UsbManager usbManager = getUsbManager();
                if (usbManager.hasPermission(accessory)) {
                    logI("Already have permission to use " + accessory);
                    openAccessory(accessory);
                } else {
                    logI("Requesting permission to use " + accessory);
                    SyncTrace.logTransportEvent(TAG + ": requesting permission",
                            SyncTrace.getUSBAccessoryInfo(accessory),
                            InterfaceActivityDirection.None, null, 0,
                            SYNC_LIB_TRACE_KEY);

                    PendingIntent permissionIntent = PendingIntent
                            .getBroadcast(getContext(), 0,
                                    new Intent(ACTION_USB_PERMISSION), 0);
                    usbManager.requestPermission(accessory, permissionIntent);
                }

                break;

            default:
                logW("connectToAccessory() called from state " + state +
                        "; doing nothing");
        }
    }

    /**
     * Returns the UsbManager to use with accessories.
     *
     * @return System UsbManager
     */
    private UsbManager getUsbManager() {
        return (UsbManager) getContext().getSystemService(Context.USB_SERVICE);
    }

    /**
     * Opens a connection to the accessory.
     * <p/>
     * When this function is called, the permission to use it must have already
     * been granted.
     *
     * @param accessory Accessory to open connection to
     */
    private void openAccessory(UsbAccessory accessory) {
        final State state = getState();
        if (state != State.LISTENING) {
            logW("openAccessory() called from state " + state + "; doing nothing");
            return;
        }
        logI("Opening accessory " + accessory);
        mAccessory = accessory;

        startReaderThread();

        // Initialize the SiphonServer
        SiphonServer.init();
    }

    private void startReaderThread() {
        mReaderThread = new Thread(new USBTransportReader());
        mReaderThread.setDaemon(true);
        mReaderThread
                .setName(USBTransportReader.class.getSimpleName());
        mReaderThread.start();
    }

    /**
     * Logs the string and the throwable with ERROR level.
     *
     * @param s  string to log
     * @param tr throwable to log
     */
    private void logE(String s, Throwable tr) {
        DebugTool.logError(s, tr);
    }

    /**
     * Logs the string with WARN level.
     *
     * @param s string to log
     */
    private void logW(String s) {
        DebugTool.logWarning(s);
    }

    /**
     * Logs the string and the throwable with WARN level.
     *
     * @param s  string to log
     * @param tr throwable to log
     */
    private void logW(String s, Throwable tr) {
        StringBuilder res = new StringBuilder(s);
        if (tr != null) {
            res.append(EXCEPTION_STRING);
            res.append(tr.toString());
        }
        logW(res.toString());
    }

    /**
     * Logs the string with INFO level.
     *
     * @param s string to log
     */
    private void logI(String s) {
        DebugTool.logInfo(s);
    }

    /**
     * Logs the string with DEBUG level.
     *
     * @param s string to log
     */
    private void logD(String s) {
        // DebugTool doesn't support DEBUG level, so we use INFO instead
        DebugTool.logInfo(DEBUG_PREFIX + s);
    }

    /**
     * Returns Context to communicate with the OS.
     *
     * @return current context to be used by the USB transport
     */
    private Context getContext() {
        return mConfig.getContext();
    }

    /**
     * Possible states of the USB transport.
     */
    public enum State {
        /**
         * Transport initialized; no connections.
         */
        IDLE,

        /**
         * USB accessory not attached; SyncProxy wants connection as soon as
         * accessory is attached.
         */
        LISTENING,

        /**
         * USB accessory attached; permission granted; data IO in progress.
         */
        CONNECTED
    }

    /**
     * Internal task that connects to and reads data from a USB accessory.
     * <p/>
     * Since the class has to have access to the parent class' variables,
     * synchronization must be taken in consideration! For now, all access
     * to variables of USBTransport must be surrounded with
     * synchronized (USBTransport.this) { … }
     */
    private class USBTransportReader implements Runnable {
        /**
         * String tag for logging inside the task.
         */
        private final String TAG = USBTransportReader.class.getSimpleName();

        /**
         * Checks if the thread has been interrupted.
         *
         * @return true if the thread has been interrupted
         */
        private boolean isInterrupted() {
            return Thread.interrupted();
        }

        /**
         * Entry function that is called when the task is started. It attempts
         * to connect to the accessory, then starts a read loop until
         * interrupted.
         */
        @Override
        public void run() {
            logD("USB reader started!");

            if (isInterrupted()) {
                logI("Thread is interrupted, not connecting");
                return;
            }

            final State state = getState();
            if (state != State.LISTENING) {
                logW("State is:" + state + ", will not try to connect");
            }

            if (connect()) {
                readFromTransport();
            }

            logD("USB reader finished!");
        }

        /**
         * Attempts to open connection to USB accessory.
         *
         * @return true if connected successfully
         */
        private boolean connect() {
            try {
                mParcelFD = getUsbManager().openAccessory(mAccessory);
            } catch (SecurityException e) {
                final String msg = "Have no permission to open the accessory";
                logE(msg, e);
                disconnect(msg, e);
                return false;
            }
            if (mParcelFD == null) {
                if (isInterrupted()) {
                    logW("Can't open accessory, and thread is interrupted");
                } else {
                    logW("Can't open accessory, disconnecting!");
                    String msg = "Failed to open USB accessory";
                    disconnect(msg, new SyncException(msg,
                            SyncExceptionCause.SYNC_CONNECTION_FAILED));
                }
                return false;
            }
            FileDescriptor fd = mParcelFD.getFileDescriptor();
            mInputStream = new FileInputStream(fd);
            mOutputStream = new FileOutputStream(fd);

<<<<<<< HEAD
            logI("Accessory opened!");
            SyncTrace.logTransportEvent(TAG + ": accessory opened",
                    SyncTrace.getUSBAccessoryInfo(mAccessory),
                    InterfaceActivityDirection.None, null, 0,
                    SYNC_LIB_TRACE_KEY);
=======
            final State state = getState();
            switch (state) {
                case LISTENING:

                    synchronized (USBTransport.this) {
                        try {
                            mParcelFD =
                                    getUsbManager().openAccessory(mAccessory);
                        } catch (SecurityException e) {
                            final String msg =
                                    "Have no permission to open the accessory";
                            logE(msg, e);
                            disconnect(msg, e);
                            return false;
                        }
                        if (mParcelFD == null) {
                            if (isInterrupted()) {
                                logW("Can't open accessory, and thread is interrupted");
                            } else {
                                logW("Can't open accessory, disconnecting!");
                                String msg = "Failed to open USB accessory";
                                disconnect(msg, new SyncException(msg,
                                        SyncExceptionCause.SYNC_CONNECTION_FAILED));
                            }
                            return false;
                        }
                        FileDescriptor fd = mParcelFD.getFileDescriptor();
                        mInputStream = new FileInputStream(fd);
                        mOutputStream = new FileOutputStream(fd);
                    }

                    logI("Accessory opened!");
                    synchronized (USBTransport.this) {
                        SyncTrace.logTransportEvent(TAG + ": accessory opened",
                                SyncTrace.getUSBAccessoryInfo(mAccessory),
                                InterfaceActivityDirection.None, null, 0,
                                SYNC_LIB_TRACE_KEY);
                    }


                        setState(State.CONNECTED);
                        handleTransportConnected();

                    break;
>>>>>>> fbe5fdb6

            setState(State.CONNECTED);

            return true;
        }

        /**
         * Continuously reads data from the transport's input stream, blocking
         * when no data is available.
         */
        private void readFromTransport() {
            final int READ_BUFFER_SIZE = 4096;
            byte[] buffer = new byte[READ_BUFFER_SIZE];
            int bytesRead;

            // read loop
            while (!isInterrupted()) {
                try {
                    bytesRead = mInputStream.read(buffer);
                    if (bytesRead == -1) {
                        if (isInterrupted()) {
                            logI("EOF reached, and thread is interrupted");
                        } else {
                            logI("EOF reached, disconnecting!");
                            disconnect("EOF reached", null);
                        }
                        return;
                    }
                } catch (IOException e) {
                    if (isInterrupted()) {
                        logW("Can't read data, and thread is interrupted", e);
                    } else {
                        logW("Can't read data, disconnecting!", e);
                        disconnect("Can't read data from USB", e);
                    }
                    return;
                }

                logD("Read " + bytesRead + " bytes");
                SyncTrace.logTransportEvent(TAG + ": read bytes", null,
                        InterfaceActivityDirection.Receive, buffer, bytesRead,
                        SYNC_LIB_TRACE_KEY);

                if (isInterrupted()) {
                    logI("Read some data, but thread is interrupted");
                    return;
                }

                if (bytesRead > 0) {
                    handleReceivedBytes(buffer, bytesRead);
                }
            }
        }

        // Log functions

        private void logD(String s) {
            DebugTool.logInfo(DEBUG_PREFIX + s);
        }

        private void logI(String s) {
            DebugTool.logInfo(s);
        }

        private void logW(String s) {
            DebugTool.logWarning(s);
        }

        private void logW(String s, Throwable tr) {
            StringBuilder res = new StringBuilder(s);
            if (tr != null) {
                res.append(EXCEPTION_STRING);
                res.append(tr.toString());
            }
            logW(res.toString());
        }

        private void logE(String s, Throwable tr) {
            DebugTool.logError(s, tr);
        }
    }
}<|MERGE_RESOLUTION|>--- conflicted
+++ resolved
@@ -682,58 +682,11 @@
             mInputStream = new FileInputStream(fd);
             mOutputStream = new FileOutputStream(fd);
 
-<<<<<<< HEAD
             logI("Accessory opened!");
             SyncTrace.logTransportEvent(TAG + ": accessory opened",
                     SyncTrace.getUSBAccessoryInfo(mAccessory),
                     InterfaceActivityDirection.None, null, 0,
                     SYNC_LIB_TRACE_KEY);
-=======
-            final State state = getState();
-            switch (state) {
-                case LISTENING:
-
-                    synchronized (USBTransport.this) {
-                        try {
-                            mParcelFD =
-                                    getUsbManager().openAccessory(mAccessory);
-                        } catch (SecurityException e) {
-                            final String msg =
-                                    "Have no permission to open the accessory";
-                            logE(msg, e);
-                            disconnect(msg, e);
-                            return false;
-                        }
-                        if (mParcelFD == null) {
-                            if (isInterrupted()) {
-                                logW("Can't open accessory, and thread is interrupted");
-                            } else {
-                                logW("Can't open accessory, disconnecting!");
-                                String msg = "Failed to open USB accessory";
-                                disconnect(msg, new SyncException(msg,
-                                        SyncExceptionCause.SYNC_CONNECTION_FAILED));
-                            }
-                            return false;
-                        }
-                        FileDescriptor fd = mParcelFD.getFileDescriptor();
-                        mInputStream = new FileInputStream(fd);
-                        mOutputStream = new FileOutputStream(fd);
-                    }
-
-                    logI("Accessory opened!");
-                    synchronized (USBTransport.this) {
-                        SyncTrace.logTransportEvent(TAG + ": accessory opened",
-                                SyncTrace.getUSBAccessoryInfo(mAccessory),
-                                InterfaceActivityDirection.None, null, 0,
-                                SYNC_LIB_TRACE_KEY);
-                    }
-
-
-                        setState(State.CONNECTED);
-                        handleTransportConnected();
-
-                    break;
->>>>>>> fbe5fdb6
 
             setState(State.CONNECTED);
 
