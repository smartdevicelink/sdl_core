--- conflicted
+++ resolved
@@ -1,4 +1,26 @@
 package com.ford.syncV4.proxy;
+
+import java.io.IOException;
+import java.io.UnsupportedEncodingException;
+import java.net.MalformedURLException;
+import java.net.ProtocolException;
+import java.util.Hashtable;
+import java.util.Timer;
+import java.util.TimerTask;
+import java.util.Vector;
+
+import org.apache.http.HttpResponse;
+import org.apache.http.client.HttpClient;
+import org.apache.http.client.methods.HttpPost;
+import org.apache.http.entity.ByteArrayEntity;
+import org.apache.http.impl.client.DefaultHttpClient;
+import org.apache.http.params.BasicHttpParams;
+import org.apache.http.params.HttpConnectionParams;
+import org.apache.http.params.HttpParams;
+import org.apache.http.util.EntityUtils;
+import org.json.JSONArray;
+import org.json.JSONException;
+import org.json.JSONObject;
 
 import android.os.Handler;
 import android.os.Looper;
@@ -130,181 +152,122 @@
 import com.ford.syncV4.util.Base64;
 import com.ford.syncV4.util.DebugTool;
 
-import org.apache.http.HttpResponse;
-import org.apache.http.client.HttpClient;
-import org.apache.http.client.methods.HttpPost;
-import org.apache.http.entity.ByteArrayEntity;
-import org.apache.http.impl.client.DefaultHttpClient;
-import org.apache.http.params.BasicHttpParams;
-import org.apache.http.params.HttpConnectionParams;
-import org.apache.http.params.HttpParams;
-import org.apache.http.util.EntityUtils;
-import org.json.JSONArray;
-import org.json.JSONException;
-import org.json.JSONObject;
-
-import java.io.IOException;
-import java.io.UnsupportedEncodingException;
-import java.net.MalformedURLException;
-import java.net.ProtocolException;
-import java.util.Hashtable;
-import java.util.Vector;
-
 public abstract class SyncProxyBase<proxyListenerType extends IProxyListenerBase> {
-    // Used for calls to Android Log class.
-    public static final String TAG = "SyncProxy";
-    // Synchronization Objects
-    protected static final Object CONNECTION_REFERENCE_LOCK = new Object();
-    private static final String SYNC_LIB_TRACE_KEY = "42baba60-eb57-11df-98cf-0800200c9a66";
-    private static final Object INCOMING_MESSAGE_QUEUE_THREAD_LOCK = new Object();
-    private static final Object OUTGOING_MESSAGE_QUEUE_THREAD_LOCK = new Object();
-    private static final Object INTERNAL_MESSAGE_QUEUE_THREAD_LOCK = new Object();
-    private static final Object APP_INTERFACE_REGISTERED_LOCK = new Object();
-    // Protected Correlation IDs
-    private final int REGISTER_APP_INTERFACE_CORRELATION_ID = 65529,
-            UNREGISTER_APP_INTERFACE_CORRELATION_ID = 65530,
-            HEARTBEAT_CORRELATION_ID = 65531,
-            POLICIES_CORRELATION_ID = 65535;
-    protected SyncConnection _syncConnection;
-    // RPC Session ID
-    protected byte _rpcSessionID = 0;
-    // Mobile Nav Session ID
-    protected byte _mobileNavSessionID = 100;
-    // SyncProxy Advanced Lifecycle Management
-    protected Boolean _advancedLifecycleManagementEnabled = false;
+	// Used for calls to Android Log class.
+	public static final String TAG = "SyncProxy";
+	private static final String SYNC_LIB_TRACE_KEY = "42baba60-eb57-11df-98cf-0800200c9a66";
+
+	private SyncConnection _syncConnection;
+	private proxyListenerType _proxyListener = null;
+	
+	// Protected Correlation IDs
+	private final int 	REGISTER_APP_INTERFACE_CORRELATION_ID = 65529,
+						UNREGISTER_APP_INTERFACE_CORRELATION_ID = 65530,
+						HEARTBEAT_CORRELATION_ID = 65531,
+						POLICIES_CORRELATION_ID = 65535;
+	
+	// Synchronization Objects
+	private static final Object CONNECTION_REFERENCE_LOCK = new Object(),
+								INCOMING_MESSAGE_QUEUE_THREAD_LOCK = new Object(),
+								OUTGOING_MESSAGE_QUEUE_THREAD_LOCK = new Object(),
+								INTERNAL_MESSAGE_QUEUE_THREAD_LOCK = new Object(),
+								APP_INTERFACE_REGISTERED_LOCK = new Object();
+
     /**
-     * Contains current configuration for the transport that was selected during
-     * construction of this object
+     * Delay between proxy disconnect (e.g., transport error) and another proxy
+     * reconnect attempt.
      */
-    protected BaseTransportConfig _transportConfig = null;
-    // Proxy State Variables
-    protected Boolean _appInterfaceRegisterd = false;
-    protected Boolean _haveReceivedFirstNonNoneHMILevel = false;
-    protected Boolean _haveReceivedFirstFocusLevel = false;
-    protected Boolean _haveReceivedFirstFocusLevelFull = false;
-    protected Boolean _proxyDisposed = false;
-    protected SyncConnectionState _syncConnectionState = null;
-    protected SyncInterfaceAvailability _syncIntefaceAvailablity = null;
-    protected HMILevel _hmiLevel = null;
-    protected AudioStreamingState _audioStreamingState = null;
-    protected SystemContext _systemContext = null;
-    // Variables set by RegisterAppInterfaceResponse
-    protected SyncMsgVersion _syncMsgVersion = null;
-    protected String _autoActivateIdReturned = null;
-    protected Language _syncLanguage = null;
-    protected Language _hmiDisplayLanguage = null;
-    protected DisplayCapabilities _displayCapabilities = null;
-    protected Vector<ButtonCapabilities> _buttonCapabilities = null;
-    protected Vector<SoftButtonCapabilities> _softButtonCapabilities = null;
-    protected PresetBankCapabilities _presetBankCapabilities = null;
-    protected Vector<HmiZoneCapabilities> _hmiZoneCapabilities = null;
-    protected Vector<SpeechCapabilities> _speechCapabilities = null;
-    protected Vector<VrCapabilities> _vrCapabilities = null;
-    protected VehicleType _vehicleType = null;
-    protected Boolean firstTimeFull = true;
-    protected byte _wiproVersion = 1;
-    // Interface broker
-    protected SyncInterfaceBroker _interfaceBroker = null;
-    // Declare Queuing Threads
-    protected ProxyMessageDispatcher<ProtocolMessage> _incomingProxyMessageDispatcher;
-    private proxyListenerType _proxyListener = null;
-    // Heartbeat members
-    private ProxyHeartBeat _proxyHeartBeat = null;
-    private boolean _heartBeatEnabled = false;
-    private long _interfaceIdleTimeLimit = 3000; // 3 seconds
-    private long _heartbeatResponsePastDueTimeLimit = 2000; // 2 seconds
-    // Device Info for logging
-    private TraceDeviceInfo _traceDeviceInterrogator = null;
-    private ProxyMessageDispatcher<ProtocolMessage> _outgoingProxyMessageDispatcher;
-    private ProxyMessageDispatcher<InternalProxyMessage> _internalProxyMessageDispatcher;
-    // Flag indicating if callbacks should be called from UIThread
-    private Boolean _callbackToUIThread = false;
-    // UI Handler
-    private Handler _mainUIHandler = null;
-    // Parameters passed to the constructor from the app to register an app interface
-    private String _applicationName = null;
-    private Vector<TTSChunk> _ttsName = null;
-    private String _ngnMediaScreenAppName = null;
-    private Boolean _isMediaApp = null;
-    private Language _syncLanguageDesired = null;
-    private Language _hmiDisplayLanguageDesired = null;
-    private Vector<AppType> _appType = null;
-    private String _appID = null;
-    private String _autoActivateIdDesired = null;
-    private SyncMsgVersion _syncMsgVersionRequest = null;
-    private Vector<String> _vrSynonyms = null;
-    // JSON RPC Marshaller
-    private IJsonRPCMarshaller _jsonRPCMarshaller = new JsonRPCMarshaller();
-    private HMILevel _priorHmiLevel = null;
-    private AudioStreamingState _priorAudioStreamingState = null;
+    private static final int PROXY_RECONNECT_DELAY = 5000;
+		
+	// Heartbeat members
+	private ProxyHeartBeat _proxyHeartBeat = null;
+	private boolean _heartBeatEnabled = false;
+	private long _interfaceIdleTimeLimit = 3000; // 3 seconds
+	private long _heartbeatResponsePastDueTimeLimit = 2000; // 2 seconds
+
+	// RPC Session ID
+	private byte _rpcSessionID = 0;
+	
+	// Device Info for logging
+	private TraceDeviceInfo _traceDeviceInterrogator = null;
+		
+	// Declare Queuing Threads
+	private ProxyMessageDispatcher<ProtocolMessage> _incomingProxyMessageDispatcher;
+	private ProxyMessageDispatcher<ProtocolMessage> _outgoingProxyMessageDispatcher;
+	private ProxyMessageDispatcher<InternalProxyMessage> _internalProxyMessageDispatcher;
+	
+	// Flag indicating if callbacks should be called from UIThread
+	private Boolean _callbackToUIThread = false;
+	// UI Handler
+	private Handler _mainUIHandler = null; 
+	
+	// SyncProxy Advanced Lifecycle Management
+	protected Boolean _advancedLifecycleManagementEnabled = false;
+	// Parameters passed to the constructor from the app to register an app interface
+	private String _applicationName = null;
+	private Vector<TTSChunk> _ttsName = null;
+	private String _ngnMediaScreenAppName = null;
+	private Boolean _isMediaApp = null;
+	private Language _syncLanguageDesired = null;
+	private Language _hmiDisplayLanguageDesired = null;
+	private Vector<AppType> _appType = null;
+	private String _appID = null;
+	private String _autoActivateIdDesired = null;
+	private SyncMsgVersion _syncMsgVersionRequest = null;
+	private Vector<String> _vrSynonyms = null;
+	
+	// JSON RPC Marshaller
+	private IJsonRPCMarshaller _jsonRPCMarshaller = new JsonRPCMarshaller();
+	
+	/**
+	 * Contains current configuration for the transport that was selected during 
+	 * construction of this object
+	 */
+	private BaseTransportConfig _transportConfig = null;
+	// Proxy State Variables
+	protected Boolean _appInterfaceRegisterd = false;
+	private Boolean _haveReceivedFirstNonNoneHMILevel = false;
+	protected Boolean _haveReceivedFirstFocusLevel = false;
+	protected Boolean _haveReceivedFirstFocusLevelFull = false;
+	protected Boolean _proxyDisposed = false;
+	protected SyncConnectionState _syncConnectionState = null;
+	protected SyncInterfaceAvailability _syncIntefaceAvailablity = null;
+	protected HMILevel _hmiLevel = null;
+	private HMILevel _priorHmiLevel = null;
+	protected AudioStreamingState _audioStreamingState = null;
+	private AudioStreamingState _priorAudioStreamingState = null;
+	protected SystemContext _systemContext = null;
+	// Variables set by RegisterAppInterfaceResponse
+	protected SyncMsgVersion _syncMsgVersion = null;
+	protected String _autoActivateIdReturned = null;
+	protected Language _syncLanguage = null;
+	protected Language _hmiDisplayLanguage = null;
+	protected DisplayCapabilities _displayCapabilities = null;
+	protected Vector<ButtonCapabilities> _buttonCapabilities = null;
+	protected Vector<SoftButtonCapabilities> _softButtonCapabilities = null;
+	protected PresetBankCapabilities _presetBankCapabilities = null;
+	protected Vector<HmiZoneCapabilities> _hmiZoneCapabilities = null;
+	protected Vector<SpeechCapabilities> _speechCapabilities = null;
+	protected Vector<VrCapabilities> _vrCapabilities = null;
+	protected VehicleType _vehicleType = null;
+	protected Boolean firstTimeFull = true;
+	
+	protected byte _wiproVersion = 1;
+	
+	// Interface broker
+	private SyncInterfaceBroker _interfaceBroker = null;
 
     /**
-     * Constructor.
-     *
-     * @param listener                          Type of listener for this proxy base.
-     * @param syncProxyConfigurationResources   Configuration resources for this proxy.
-     * @param enableAdvancedLifecycleManagement Flag that ALM should be enabled or not.
-     * @param appName                           Client application name.
-     * @param ttsName                           TTS name.
-     * @param ngnMediaScreenAppName             Media Screen Application name.
-     * @param vrSynonyms                        List of synonyms.
-     * @param isMediaApp                        Flag that indicates that client application if media application or not.
-     * @param syncMsgVersion                    Version of Sync Message.
-     * @param languageDesired                   Desired language.
-     * @param hmiDisplayLanguageDesired         Desired language for HMI.
-     * @param appType                           Type of application.
-     * @param appID                             Application identifier.
-     * @param autoActivateID                    Auto activation identifier.
-     * @param callbackToUIThread                Flag that indicates that this proxy should send callback to UI thread or not.
-     * @param transportConfig                   Configuration of transport to be used by underlying connection.
-     * @throws SyncException
+     * Timer that is used to schedule proxy reconnect tasks.
      */
-<<<<<<< HEAD
-    protected SyncProxyBase(proxyListenerType listener, SyncProxyConfigurationResources syncProxyConfigurationResources,
-                            boolean enableAdvancedLifecycleManagement, String appName, Vector<TTSChunk> ttsName,
-                            String ngnMediaScreenAppName, Vector<String> vrSynonyms, Boolean isMediaApp, SyncMsgVersion syncMsgVersion,
-                            Language languageDesired, Language hmiDisplayLanguageDesired, Vector<AppType> appType, String appID,
-                            String autoActivateID, boolean callbackToUIThread, BaseTransportConfig transportConfig)
-            throws SyncException {
-
-        _interfaceBroker = new SyncInterfaceBroker();
-
-        _callbackToUIThread = callbackToUIThread;
-
-        if (_callbackToUIThread) {
-            _mainUIHandler = new Handler(Looper.getMainLooper());
-        }
-
-        // Set variables for Advanced Lifecycle Management
-        _advancedLifecycleManagementEnabled = enableAdvancedLifecycleManagement;
-        _applicationName = appName;
-        _ttsName = ttsName;
-        _ngnMediaScreenAppName = ngnMediaScreenAppName;
-        _isMediaApp = isMediaApp;
-        _syncMsgVersionRequest = syncMsgVersion;
-        _vrSynonyms = vrSynonyms;
-        _syncLanguageDesired = languageDesired;
-        _hmiDisplayLanguageDesired = hmiDisplayLanguageDesired;
-        _appType = appType;
-        _appID = appID;
-        _autoActivateIdDesired = autoActivateID;
-        _transportConfig = transportConfig;
-
-        // Test conditions to invalidate the proxy
-        if (listener == null) {
-            throw new IllegalArgumentException("IProxyListener listener must be provided to instantiate SyncProxy object.");
-        }
-        if (_advancedLifecycleManagementEnabled) {
-            if (_applicationName == null) {
-                throw new IllegalArgumentException("To use SyncProxyALM, an application name, appName, must be provided");
-            }
-            if (_applicationName.length() < 1 || _applicationName.length() > 100) {
-                throw new IllegalArgumentException("A provided application name, appName, must be between 1 and 100 characters in length.");
-            }
-            if (_isMediaApp == null) {
-                throw new IllegalArgumentException("isMediaApp must not be null when using SyncProxyALM.");
-            }
-=======
+    private Timer _reconnectTimer = null;
+    /**
+     * Currently scheduled proxy reconnect task, if any.
+     */
+    private TimerTask _currentReconnectTimerTask = null;
+    /**
+     * Lock to access the _currentReconnectTimerTask member.
+     */
     private static final Object RECONNECT_TIMER_TASK_LOCK = new Object();
 
 	// Private Class to Interface with SyncConnection
@@ -1341,1426 +1304,688 @@
         default :
             notifyProxyClosed("Cycling the proxy failed.", e);
             break;
->>>>>>> 1d79310b
-        }
-
-        _proxyListener = listener;
-
-        // Get information from syncProxyConfigurationResources
-        TelephonyManager telephonyManager = null;
-        if (syncProxyConfigurationResources != null) {
-            telephonyManager = syncProxyConfigurationResources.getTelephonyManager();
-        }
-
-        // Use the telephonyManager to get and log phone info
-        if (telephonyManager != null) {
-            // Following is not quite thread-safe (because m_traceLogger could test null twice),
-            // so we need to fix this, but vulnerability (i.e. two instances of listener) is
-            // likely harmless.
-            if (_traceDeviceInterrogator == null) {
-                _traceDeviceInterrogator = new TraceDeviceInfo(syncProxyConfigurationResources.getTelephonyManager());
-            } // end-if
-        } // end-if
-
-        // Setup Internal ProxyMessage Dispatcher
-        synchronized (INTERNAL_MESSAGE_QUEUE_THREAD_LOCK) {
-            // Ensure internalProxyMessageDispatcher is null
-            if (_internalProxyMessageDispatcher != null) {
-                _internalProxyMessageDispatcher.dispose();
-                _internalProxyMessageDispatcher = null;
-            }
-
-            _internalProxyMessageDispatcher = new ProxyMessageDispatcher<InternalProxyMessage>("INTERNAL_MESSAGE_DISPATCHER",
-                    new InternalProxyMessageComparitor(),
-                    new IDispatchingStrategy<InternalProxyMessage>() {
-
-                        @Override
-                        public void dispatch(InternalProxyMessage message) {
-                            dispatchInternalMessage((InternalProxyMessage) message);
-                        }
-
-                        @Override
-                        public void handleDispatchingError(String info, Exception ex) {
-                            handleErrorsFromInternalMessageDispatcher(info, ex);
-                        }
-
-                        @Override
-                        public void handleQueueingError(String info, Exception ex) {
-                            handleErrorsFromInternalMessageDispatcher(info, ex);
-                        }
-                    });
-        }
-
-        // Setup Incoming ProxyMessage Dispatcher
-        synchronized (INCOMING_MESSAGE_QUEUE_THREAD_LOCK) {
-            // Ensure incomingProxyMessageDispatcher is null
-            if (_incomingProxyMessageDispatcher != null) {
-                _incomingProxyMessageDispatcher.dispose();
-                _incomingProxyMessageDispatcher = null;
-            }
-
-            _incomingProxyMessageDispatcher = new ProxyMessageDispatcher<ProtocolMessage>("INCOMING_MESSAGE_DISPATCHER",
-                    new IncomingProtocolMessageComparitor(),
-                    new IDispatchingStrategy<ProtocolMessage>() {
-                        @Override
-                        public void dispatch(ProtocolMessage message) {
-                            dispatchIncomingMessage((ProtocolMessage) message);
-                        }
-
-                        @Override
-                        public void handleDispatchingError(String info, Exception ex) {
-                            handleErrorsFromIncomingMessageDispatcher(info, ex);
-                        }
-
-                        @Override
-                        public void handleQueueingError(String info, Exception ex) {
-                            handleErrorsFromIncomingMessageDispatcher(info, ex);
-                        }
-                    });
-        }
-
-        // Setup Outgoing ProxyMessage Dispatcher
-        synchronized (OUTGOING_MESSAGE_QUEUE_THREAD_LOCK) {
-            // Ensure outgoingProxyMessageDispatcher is null
-            if (_outgoingProxyMessageDispatcher != null) {
-                _outgoingProxyMessageDispatcher.dispose();
-                _outgoingProxyMessageDispatcher = null;
-            }
-
-            _outgoingProxyMessageDispatcher = new ProxyMessageDispatcher<ProtocolMessage>("OUTGOING_MESSAGE_DISPATCHER",
-                    new OutgoingProtocolMessageComparitor(),
-                    new IDispatchingStrategy<ProtocolMessage>() {
-                        @Override
-                        public void dispatch(ProtocolMessage message) {
-                            dispatchOutgoingMessage((ProtocolMessage) message);
-                        }
-
-                        @Override
-                        public void handleDispatchingError(String info, Exception ex) {
-                            handleErrorsFromOutgoingMessageDispatcher(info, ex);
-                        }
-
-                        @Override
-                        public void handleQueueingError(String info, Exception ex) {
-                            handleErrorsFromOutgoingMessageDispatcher(info, ex);
-                        }
-                    });
-        }
-
-        // Initialize the proxy
-        try {
-            initializeProxy();
-        } catch (SyncException e) {
-            // Couldn't initialize the proxy
-            // Dispose threads and then rethrow exception
-
-            if (_internalProxyMessageDispatcher != null) {
-                _internalProxyMessageDispatcher.dispose();
-                _internalProxyMessageDispatcher = null;
-            }
-            if (_incomingProxyMessageDispatcher != null) {
-                _incomingProxyMessageDispatcher.dispose();
-                _incomingProxyMessageDispatcher = null;
-            }
-            if (_outgoingProxyMessageDispatcher != null) {
-                _outgoingProxyMessageDispatcher.dispose();
-                _outgoingProxyMessageDispatcher = null;
-            }
-            throw e;
-        }
-
-        // Trace that ctor has fired
-        SyncTrace.logProxyEvent("SyncProxy Created, instanceID=" + this.toString(), SYNC_LIB_TRACE_KEY);
-    }
-
-    /**
-     * Constructor.
-     *
-     * @param listener                          Type of listener for this proxy base.
-     * @param syncProxyConfigurationResources   Configuration resources for this proxy.
-     * @param enableAdvancedLifecycleManagement Flag that ALM should be enabled or not.
-     * @param appName                           Client application name.
-     * @param ttsName                           TTS name.
-     * @param ngnMediaScreenAppName             Media Screen Application name.
-     * @param vrSynonyms                        List of synonyms.
-     * @param isMediaApp                        Flag that indicates that client application if media application or not.
-     * @param syncMsgVersion                    Version of Sync Message.
-     * @param languageDesired                   Desired language.
-     * @param hmiDisplayLanguageDesired         Desired language for HMI.
-     * @param appType                           Type of application.
-     * @param appID                             Application identifier.
-     * @param autoActivateID                    Auto activation identifier.
-     * @param callbackToUIThread                Flag that indicates that this proxy should send callback to UI thread or not.
-     * @param preRegister                       Flag that indicates that this proxy should be pre-registerd or not.
-     * @param version                           Version of Sync protocol to be used by the underlying connection.
-     * @param transportConfig                   Configuration of transport to be used by underlying connection.
-     * @throws SyncException
-     */
-    protected SyncProxyBase(proxyListenerType listener, SyncProxyConfigurationResources syncProxyConfigurationResources,
-                            boolean enableAdvancedLifecycleManagement, String appName, Vector<TTSChunk> ttsName,
-                            String ngnMediaScreenAppName, Vector<String> vrSynonyms, Boolean isMediaApp, SyncMsgVersion syncMsgVersion,
-                            Language languageDesired, Language hmiDisplayLanguageDesired, Vector<AppType> appType, String appID,
-                            String autoActivateID, boolean callbackToUIThread, boolean preRegister, int version,
-                            BaseTransportConfig transportConfig)
-            throws SyncException {
-
-        setWiProVersion((byte) version);
-        if (preRegister) _appInterfaceRegisterd = preRegister;
-
-        _interfaceBroker = new SyncInterfaceBroker();
-
-        _callbackToUIThread = callbackToUIThread;
-
-        if (_callbackToUIThread) {
-            _mainUIHandler = new Handler(Looper.getMainLooper());
-        }
-
-        // Set variables for Advanced Lifecycle Management
-        _advancedLifecycleManagementEnabled = enableAdvancedLifecycleManagement;
-        _applicationName = appName;
-        _ttsName = ttsName;
-        _ngnMediaScreenAppName = ngnMediaScreenAppName;
-        _isMediaApp = isMediaApp;
-        _syncMsgVersionRequest = syncMsgVersion;
-        _vrSynonyms = vrSynonyms;
-        _syncLanguageDesired = languageDesired;
-        _hmiDisplayLanguageDesired = hmiDisplayLanguageDesired;
-        _appType = appType;
-        _appID = appID;
-        _autoActivateIdDesired = autoActivateID;
-        _transportConfig = transportConfig;
-
-        // Test conditions to invalidate the proxy
-        if (listener == null) {
-            throw new IllegalArgumentException("IProxyListener listener must be provided to instantiate SyncProxy object.");
-        }
-        if (_advancedLifecycleManagementEnabled) {
-            if (_applicationName == null) {
-                throw new IllegalArgumentException("To use SyncProxyALM, an application name, appName, must be provided");
-            }
-            if (_applicationName.length() < 1 || _applicationName.length() > 100) {
-                throw new IllegalArgumentException("A provided application name, appName, must be between 1 and 100 characters in length.");
-            }
-            if (_isMediaApp == null) {
-                throw new IllegalArgumentException("isMediaApp must not be null when using SyncProxyALM.");
-            }
-        }
-
-        _proxyListener = listener;
-
-        // Get information from syncProxyConfigurationResources
-        TelephonyManager telephonyManager = null;
-        if (syncProxyConfigurationResources != null) {
-            telephonyManager = syncProxyConfigurationResources.getTelephonyManager();
-        }
-
-        // Use the telephonyManager to get and log phone info
-        if (telephonyManager != null) {
-            // Following is not quite thread-safe (because m_traceLogger could test null twice),
-            // so we need to fix this, but vulnerability (i.e. two instances of listener) is
-            // likely harmless.
-            if (_traceDeviceInterrogator == null) {
-                _traceDeviceInterrogator = new TraceDeviceInfo(syncProxyConfigurationResources.getTelephonyManager());
-            } // end-if
-        } // end-if
-
-        // Setup Internal ProxyMessage Dispatcher
-        synchronized (INTERNAL_MESSAGE_QUEUE_THREAD_LOCK) {
-            // Ensure internalProxyMessageDispatcher is null
-            if (_internalProxyMessageDispatcher != null) {
-                _internalProxyMessageDispatcher.dispose();
-                _internalProxyMessageDispatcher = null;
-            }
-
-            _internalProxyMessageDispatcher = new ProxyMessageDispatcher<InternalProxyMessage>("INTERNAL_MESSAGE_DISPATCHER",
-                    new InternalProxyMessageComparitor(),
-                    new IDispatchingStrategy<InternalProxyMessage>() {
-
-                        @Override
-                        public void dispatch(InternalProxyMessage message) {
-                            dispatchInternalMessage((InternalProxyMessage) message);
-                        }
-
-                        @Override
-                        public void handleDispatchingError(String info, Exception ex) {
-                            handleErrorsFromInternalMessageDispatcher(info, ex);
-                        }
-
-                        @Override
-                        public void handleQueueingError(String info, Exception ex) {
-                            handleErrorsFromInternalMessageDispatcher(info, ex);
-                        }
-                    });
-        }
-
-        // Setup Incoming ProxyMessage Dispatcher
-        synchronized (INCOMING_MESSAGE_QUEUE_THREAD_LOCK) {
-            // Ensure incomingProxyMessageDispatcher is null
-            if (_incomingProxyMessageDispatcher != null) {
-                _incomingProxyMessageDispatcher.dispose();
-                _incomingProxyMessageDispatcher = null;
-            }
-
-            _incomingProxyMessageDispatcher = new ProxyMessageDispatcher<ProtocolMessage>("INCOMING_MESSAGE_DISPATCHER",
-                    new IncomingProtocolMessageComparitor(),
-                    new IDispatchingStrategy<ProtocolMessage>() {
-                        @Override
-                        public void dispatch(ProtocolMessage message) {
-                            dispatchIncomingMessage((ProtocolMessage) message);
-                        }
-
-                        @Override
-                        public void handleDispatchingError(String info, Exception ex) {
-                            handleErrorsFromIncomingMessageDispatcher(info, ex);
-                        }
-
-                        @Override
-                        public void handleQueueingError(String info, Exception ex) {
-                            handleErrorsFromIncomingMessageDispatcher(info, ex);
-                        }
-                    });
-        }
-
-        // Setup Outgoing ProxyMessage Dispatcher
-        synchronized (OUTGOING_MESSAGE_QUEUE_THREAD_LOCK) {
-            // Ensure outgoingProxyMessageDispatcher is null
-            if (_outgoingProxyMessageDispatcher != null) {
-                _outgoingProxyMessageDispatcher.dispose();
-                _outgoingProxyMessageDispatcher = null;
-            }
-
-            _outgoingProxyMessageDispatcher = new ProxyMessageDispatcher<ProtocolMessage>("OUTGOING_MESSAGE_DISPATCHER",
-                    new OutgoingProtocolMessageComparitor(),
-                    new IDispatchingStrategy<ProtocolMessage>() {
-                        @Override
-                        public void dispatch(ProtocolMessage message) {
-                            dispatchOutgoingMessage((ProtocolMessage) message);
-                        }
-
-                        @Override
-                        public void handleDispatchingError(String info, Exception ex) {
-                            handleErrorsFromOutgoingMessageDispatcher(info, ex);
-                        }
-
-                        @Override
-                        public void handleQueueingError(String info, Exception ex) {
-                            handleErrorsFromOutgoingMessageDispatcher(info, ex);
-                        }
-                    });
-        }
-
-        // Initialize the proxy
-        try {
-            initializeProxy();
-        } catch (SyncException e) {
-            // Couldn't initialize the proxy
-            // Dispose threads and then rethrow exception
-
-            if (_internalProxyMessageDispatcher != null) {
-                _internalProxyMessageDispatcher.dispose();
-                _internalProxyMessageDispatcher = null;
-            }
-            if (_incomingProxyMessageDispatcher != null) {
-                _incomingProxyMessageDispatcher.dispose();
-                _incomingProxyMessageDispatcher = null;
-            }
-            if (_outgoingProxyMessageDispatcher != null) {
-                _outgoingProxyMessageDispatcher.dispose();
-                _outgoingProxyMessageDispatcher = null;
-            }
-            throw e;
-        }
-
-        // Trace that ctor has fired
-        SyncTrace.logProxyEvent("SyncProxy Created, instanceID=" + this.toString(), SYNC_LIB_TRACE_KEY);
-    }
-
-    // Public method to enable the siphon transport
-    public static void enableSiphonDebug() {
-        SiphonServer.enableSiphonServer();
-    }
-
-    // Public method to disable the Siphon Trace Server
-    public static void disableSiphonDebug() {
-        SiphonServer.disableSiphonServer();
-    }
-
-    // Public method to enable the Debug Tool
-    public static void enableDebugTool() {
-        DebugTool.enableDebugTool();
-    }
-
-    // Public method to disable the Debug Tool
-    public static void disableDebugTool() {
-        DebugTool.disableDebugTool();
-    }
-
-    public SyncConnection getSyncConnection() {
-        return _syncConnection;
-    }
-
-    public ProxyMessageDispatcher<ProtocolMessage> getIncomingProxyMessageDispatcher() {
-        return _incomingProxyMessageDispatcher;
-    }
-
-    public SyncInterfaceBroker getInterfaceBroker() {
-        return _interfaceBroker;
-    }
-
-    public byte getMobileNavSessionID() {
-        return _mobileNavSessionID;
-    }
-
-    public void sendEncodedSyncPDataToUrl(String urlString, Vector<String> encodedSyncPData, Integer timeout) {
-        try {
-            final int CONNECTION_TIMEOUT = timeout * 1000; // in ms
-            Log.i("sendEncodedSyncPDataToUrl", "sendEncodedSyncPDataToUrl() go! ");
-            //Log.i("sendEncodedSyncPDataToUrl", "CONNECTION_TIMEOUT: " + CONNECTION_TIMEOUT);
-            //Log.i("sendEncodedSyncPDataToUrl", "urlString: " + urlString);
-            //Log.i("sendEncodedSyncPDataToUrl", "timeout: " + timeout);
-            //Log.i("sendEncodedSyncPDataToUrl", "encodedSyncPData.firstElement(): " + encodedSyncPData.firstElement());
-
-            // Form the JSON message to send to the cloud
-            JSONArray jsonArrayOfSyncPPackets = new JSONArray(encodedSyncPData);
-            JSONObject jsonObjectToSendToServer = new JSONObject();
-            jsonObjectToSendToServer.put("data", jsonArrayOfSyncPPackets);
-            String valid_json = jsonObjectToSendToServer.toString().replace("\\", "");
-            byte[] bytesToSend = valid_json.getBytes("UTF-8");
-
-            // Send the Bytes to the Cloud and get the Response
-            HttpParams httpParams = new BasicHttpParams();
-
-            // Set the timeout in milliseconds until a connection is established.
-            // The default value is zero, that means the timeout is not used.
-            HttpConnectionParams.setConnectionTimeout(httpParams, CONNECTION_TIMEOUT);
-
-            // Set the default socket timeout (SO_TIMEOUT)
-            // in milliseconds which is the timeout for waiting for data.
-            HttpConnectionParams.setSoTimeout(httpParams, CONNECTION_TIMEOUT);
-
-            HttpClient client = new DefaultHttpClient(httpParams);
-            HttpPost request = new HttpPost(urlString);
-            request.setHeader("Content-type", "application/json");
-            request.setEntity(new ByteArrayEntity(bytesToSend));
-            HttpResponse response = client.execute(request);
-            Log.i("sendEncodedSyncPDataToUrl", "sent and received");
-
-            // If response is null, then return
-            if (response == null) {
-                DebugTool.logError("Response from server returned null: ");
-                Log.i("sendEncodedSyncPDataToUrl", "Response from server returned null: ");
-                return;
-            }
-
-            Vector<String> encodedSyncPDataReceived = new Vector<String>();
-            if (response.getStatusLine().getStatusCode() == 200) {
-
-                // Convert the response to JSON
-                JSONObject jsonResponse = new JSONObject(EntityUtils.toString(response.getEntity(), "UTF-8"));
-
-                if (jsonResponse.get("data") instanceof JSONArray) {
-                    JSONArray jsonArray = jsonResponse.getJSONArray("data");
-                    for (int i = 0; i < jsonArray.length(); i++) {
-                        if (jsonArray.get(i) instanceof String) {
-                            encodedSyncPDataReceived.add(jsonArray.getString(i));
-                        }
-                    }
-                } else if (jsonResponse.get("data") instanceof String) {
-                    encodedSyncPDataReceived.add(jsonResponse.getString("data"));
-                } else {
-                    DebugTool.logError("sendEncodedSyncPDataToUrl: Data in JSON Object neither an array nor a string.");
-                    //Log.i("sendEncodedSyncPDataToUrl", "sendEncodedSyncPDataToUrl: Data in JSON Object neither an array nor a string.");
-                    return;
-                }
-
-                // Send new encodedSyncPDataRequest to SYNC
-                EncodedSyncPData encodedSyncPDataRequest = RPCRequestFactory.buildEncodedSyncPData(encodedSyncPDataReceived, getPoliciesReservedCorrelationID());
-
-                if (getIsConnected()) {
-                    sendRPCRequestPrivate(encodedSyncPDataRequest);
-                    Log.i("sendEncodedSyncPDataToUrl", "sent to sync");
-                }
-            } else if (response.getStatusLine().getStatusCode() == 500) {
-                Log.i("sendEncodedSyncPDataToUrl", "Status 500");
-                //returnVal = "Status 500";
-            }
-
-        } catch (SyncException e) {
-            DebugTool.logError("sendEncodedSyncPDataToUrl: Could not get data from JSONObject received.", e);
-        } catch (JSONException e) {
-            DebugTool.logError("sendEncodedSyncPDataToUrl: JSONException: ", e);
-        } catch (UnsupportedEncodingException e) {
-            DebugTool.logError("sendEncodedSyncPDataToUrl: Could not encode string.", e);
-        } catch (ProtocolException e) {
-            DebugTool.logError("sendEncodedSyncPDataToUrl: Could not set request method to post.", e);
-        } catch (MalformedURLException e) {
-            DebugTool.logError("sendEncodedSyncPDataToUrl: URL Exception when sending EncodedSyncPData to an external server.", e);
-        } catch (IOException e) {
-            DebugTool.logError("sendEncodedSyncPDataToUrl: IOException: ", e);
-        } catch (Exception e) {
-            DebugTool.logError("sendEncodedSyncPDataToUrl: Unexpected Exception: ", e);
         }
     }
 
-    public void sendSyncPDataToUrl(String urlString, byte[] bs, Integer timeout) {
-        try {
-            final int CONNECTION_TIMEOUT = timeout * 1000; // in ms
-            Log.i("sendEncodedSyncPDataToUrl", "sendEncodedSyncPDataToUrl() go! ");
-            //Log.i("sendEncodedSyncPDataToUrl", "CONNECTION_TIMEOUT: " + CONNECTION_TIMEOUT);
-            //Log.i("sendEncodedSyncPDataToUrl", "urlString: " + urlString);
-            //Log.i("sendEncodedSyncPDataToUrl", "timeout: " + timeout);
-            //Log.i("sendEncodedSyncPDataToUrl", "encodedSyncPData.firstElement(): " + encodedSyncPData.firstElement());
-
-            //base64 encode the binary syncp packet before sending to cloud
-            String base64SyncP = Base64.encodeBytes(bs);
-            //Log.i("text", "base64 encoded syncP: " + base64SyncP);
-
-            // Form the JSON message to send to the cloud
-            JSONArray jsonArrayOfSyncPPackets = new JSONArray(base64SyncP);
-            JSONObject jsonObjectToSendToServer = new JSONObject();
-            jsonObjectToSendToServer.put("data", jsonArrayOfSyncPPackets);
-            String valid_json = jsonObjectToSendToServer.toString().replace("\\", "");
-            byte[] bytesToSend = valid_json.getBytes("UTF-8");
-
-            // Send the Bytes to the Cloud and get the Response
-            HttpParams httpParams = new BasicHttpParams();
-
-            // Set the timeout in milliseconds until a connection is established.
-            // The default value is zero, that means the timeout is not used.
-            HttpConnectionParams.setConnectionTimeout(httpParams, CONNECTION_TIMEOUT);
-
-            // Set the default socket timeout (SO_TIMEOUT)
-            // in milliseconds which is the timeout for waiting for data.
-            HttpConnectionParams.setSoTimeout(httpParams, CONNECTION_TIMEOUT);
-            HttpClient client = new DefaultHttpClient(httpParams);
-            HttpPost request = new HttpPost(urlString);
-            request.setHeader("Content-type", "application/json");
-            request.setEntity(new ByteArrayEntity(bytesToSend));
-            HttpResponse response = client.execute(request);
-
-            Log.i("sendEncodedSyncPDataToUrl", "sent and received");
-
-            // If response is null, then return
-            if (response == null) {
-                DebugTool.logError("Response from server returned null: ");
-                Log.i("sendEncodedSyncPDataToUrl", "Response from server returned null: ");
-                return;
-            }
-
-            Vector<String> encodedSyncPDataReceived = new Vector<String>();
-            if (response.getStatusLine().getStatusCode() == 200) {
-                // Convert the response to JSON
-                JSONObject jsonResponse = new JSONObject(EntityUtils.toString(response.getEntity(), "UTF-8"));
-
-                if (jsonResponse.get("data") instanceof JSONArray) {
-                    JSONArray jsonArray = jsonResponse.getJSONArray("data");
-                    for (int i = 0; i < jsonArray.length(); i++) {
-                        if (jsonArray.get(i) instanceof String) {
-                            encodedSyncPDataReceived.add(jsonArray.getString(i));
-                            //Log.i("sendEncodedSyncPDataToUrl", "jsonArray.getString(i): " + jsonArray.getString(i));
-                        }
-                    }
-                } else if (jsonResponse.get("data") instanceof String) {
-                    encodedSyncPDataReceived.add(jsonResponse.getString("data"));
-                    //Log.i("sendEncodedSyncPDataToUrl", "jsonResponse.getString(data): " + jsonResponse.getString("data"));
-                } else {
-                    DebugTool.logError("sendEncodedSyncPDataToUrl: Data in JSON Object neither an array nor a string.");
-                    //Log.i("sendEncodedSyncPDataToUrl", "sendEncodedSyncPDataToUrl: Data in JSON Object neither an array nor a string.");
-                    return;
-                }
-
-                //convert encodedsyncp packet to binary
-                byte[] syncppacket = encodedSyncPDataReceived.firstElement().getBytes();
-
-                // Send new binary syncp data to SYNC
-                SyncPData syncPDataRequest = RPCRequestFactory.buildSyncPData(syncppacket, getPoliciesReservedCorrelationID());
-
-                if (getIsConnected()) {
-                    sendRPCRequestPrivate(syncPDataRequest);
-                    Log.i("sendEncodedSyncPDataToUrl", "sent to sync");
-                }
-            } else if (response.getStatusLine().getStatusCode() == 500) {
-                Log.i("sendEncodedSyncPDataToUrl", "Status 500");
-                //returnVal = "Status 500";
-            }
-
-        } catch (SyncException e) {
-            DebugTool.logError("sendEncodedSyncPDataToUrl: Could not get data from JSONObject received.", e);
-        } catch (JSONException e) {
-            DebugTool.logError("sendEncodedSyncPDataToUrl: JSONException: ", e);
-        } catch (UnsupportedEncodingException e) {
-            DebugTool.logError("sendEncodedSyncPDataToUrl: Could not encode string.", e);
-        } catch (ProtocolException e) {
-            DebugTool.logError("sendEncodedSyncPDataToUrl: Could not set request method to post.", e);
-        } catch (MalformedURLException e) {
-            DebugTool.logError("sendEncodedSyncPDataToUrl: URL Exception when sending EncodedSyncPData to an external server.", e);
-        } catch (IOException e) {
-            DebugTool.logError("sendEncodedSyncPDataToUrl: IOException: ", e);
-        } catch (Exception e) {
-            DebugTool.logError("sendEncodedSyncPDataToUrl: Unexpected Exception: ", e);
+    private void scheduleInitializeProxy() {
+        Log.d(TAG, "Scheduling proxy initialization");
+
+        if (getCurrentReconnectTimerTask() != null) {
+            Log.d(TAG, "Current reconnect task is already scheduled, canceling it first");
+            clearCurrentReconnectTimerTask();
         }
-    }
-
-    private int getPoliciesReservedCorrelationID() {
-        return POLICIES_CORRELATION_ID;
-    }
-
-    // Test correlationID
-    private boolean isCorrelationIDProtected(Integer correlationID) {
-        if (correlationID != null &&
-                (HEARTBEAT_CORRELATION_ID == correlationID
-                        || REGISTER_APP_INTERFACE_CORRELATION_ID == correlationID
-                        || UNREGISTER_APP_INTERFACE_CORRELATION_ID == correlationID
-                        || POLICIES_CORRELATION_ID == correlationID)) {
-            return true;
-        }
-
-        return false;
-    }
-
-    // Protected isConnected method to allow legacy proxy to poll isConnected state
-    public Boolean getIsConnected() {
-        if (_syncConnection == null){
-            return false;
-        }
-        return _syncConnection.getIsConnected();
-    }
-
-    /**
-     * Returns whether the application is registered in SYNC. Note: for testing
-     * purposes, it's possible that the connection is established, but the
-     * application is not registered.
-     *
-     * @return true if the application is registered in SYNC
-     */
-    public Boolean getAppInterfaceRegistered() {
-        return _appInterfaceRegisterd;
-    }
-
-    // Function to initialize new proxy connection
-    protected void initializeProxy() throws SyncException {
-        // Reset all of the flags and state variables
-        _haveReceivedFirstNonNoneHMILevel = false;
-        _haveReceivedFirstFocusLevel = false;
-        _haveReceivedFirstFocusLevelFull = false;
-        _syncIntefaceAvailablity = SyncInterfaceAvailability.SYNC_INTERFACE_UNAVAILABLE;
-
-        //TODO: Set Heart Beat Active!
-        //_proxyHeartBeat = new ProxyHeartBeat();
-        //_heartBeatEnabled = true;
-
-        // Setup SyncConnection
-        synchronized (CONNECTION_REFERENCE_LOCK) {
-            if (_syncConnection != null) {
-                _syncConnection.closeConnection(_rpcSessionID);
-                _syncConnection = null;
-            }
-            _syncConnection = new SyncConnection(_interfaceBroker, _transportConfig);
-            WiProProtocol protocol = (WiProProtocol) _syncConnection.getWiProProtocol();
-            protocol.setVersion(_wiproVersion);
-        }
-
-        synchronized (CONNECTION_REFERENCE_LOCK) {
-            if (_syncConnection != null) {
-                _syncConnection.startTransport();
-            }
-        }
-    }
-
-    @Deprecated
-    public void close() throws SyncException {
-        dispose();
-    }
-
-    private void cleanProxy(SyncDisconnectedReason disconnectedReason) throws SyncException {
-        try {
-
-            // ALM Specific Cleanup
-            if (_advancedLifecycleManagementEnabled) {
-                _syncConnectionState = SyncConnectionState.SYNC_DISCONNECTED;
-
-                firstTimeFull = true;
-
-                // Should we wait for the interface to be unregistered?
-                Boolean waitForInterfaceUnregistered = false;
-                // Unregister app interface
-                synchronized (CONNECTION_REFERENCE_LOCK) {
-                    if (_appInterfaceRegisterd == true && _syncConnection != null && _syncConnection.getIsConnected()) {
-                        waitForInterfaceUnregistered = true;
-                        unregisterAppInterfacePrivate(UNREGISTER_APP_INTERFACE_CORRELATION_ID);
-                    }
-                }
-
-                // Wait for the app interface to be unregistered
-                if (waitForInterfaceUnregistered) {
-                    synchronized (APP_INTERFACE_REGISTERED_LOCK) {
-                        try {
-                            APP_INTERFACE_REGISTERED_LOCK.wait(1000);
-                        } catch (InterruptedException e) {
-                            // Do nothing
-                        }
-                    }
+
+        TimerTask reconnectTask = new TimerTask() {
+            @Override
+            public void run() {
+                try {
+                    Log.d(TAG, "Reconnect task is running, clearing reference");
+                    setCurrentReconnectTimerTask(null);
+                    initializeProxy();
+                } catch (SyncException e) {
+                    Log.e(TAG, "Cycling the proxy failed.", e);
+                    handleSyncException(e);
+                } catch (Exception e) {
+                    notifyProxyClosed("Cycling the proxy failed.", e);
                 }
             }
-
-            // Clean up SYNC Connection
-            synchronized (CONNECTION_REFERENCE_LOCK) {
-                if (_syncConnection != null) {
-                    _syncConnection.closeConnection(_rpcSessionID);
-                    _syncConnection = null;
-                }
-            }
-
-            // Clean up Heartbeat Thread
-            if (_proxyHeartBeat != null) {
-                _proxyHeartBeat.halt();
-            }
-        } catch (SyncException e) {
-            throw e;
-        } finally {
-            SyncTrace.logProxyEvent("SyncProxy cleaned.", SYNC_LIB_TRACE_KEY);
-        }
+        };
+        setCurrentReconnectTimerTask(reconnectTask);
+
+        Timer timer = getReconnectTimer();
+        timer.schedule(reconnectTask, PROXY_RECONNECT_DELAY);
     }
 
-    /**
-     * Terminates the App's Interface Registration, closes the transport connection, ends the protocol session, and frees any resources used by the proxy.
-     */
-    public void dispose() throws SyncException {
-        if (_proxyDisposed) {
-            throw new SyncException("This object has been disposed, it is no long capable of executing methods.", SyncExceptionCause.SYNC_PROXY_DISPOSED);
-        }
-
-        _proxyDisposed = true;
-
-        SyncTrace.logProxyEvent("Application called dispose() method.", SYNC_LIB_TRACE_KEY);
-
-        try {
-            // Clean the proxy
-            cleanProxy(SyncDisconnectedReason.APPLICATION_REQUESTED_DISCONNECT);
-
-            // Close IncomingProxyMessageDispatcher thread
-            synchronized (INCOMING_MESSAGE_QUEUE_THREAD_LOCK) {
-                if (_incomingProxyMessageDispatcher != null) {
-                    _incomingProxyMessageDispatcher.dispose();
-                    _incomingProxyMessageDispatcher = null;
-                }
-            }
-
-            // Close OutgoingProxyMessageDispatcher thread
-            synchronized (OUTGOING_MESSAGE_QUEUE_THREAD_LOCK) {
-                if (_outgoingProxyMessageDispatcher != null) {
-                    _outgoingProxyMessageDispatcher.dispose();
-                    _outgoingProxyMessageDispatcher = null;
-                }
-            }
-
-            // Close InternalProxyMessageDispatcher thread
-            synchronized (INTERNAL_MESSAGE_QUEUE_THREAD_LOCK) {
-                if (_internalProxyMessageDispatcher != null) {
-                    _internalProxyMessageDispatcher.dispose();
-                    _internalProxyMessageDispatcher = null;
-                }
-            }
-
-            _traceDeviceInterrogator = null;
-        } catch (SyncException e) {
-            throw e;
-        } finally {
-            SyncTrace.logProxyEvent("SyncProxy disposed.", SYNC_LIB_TRACE_KEY);
-        }
-    } // end-method
-
-    // Method to cycle the proxy, only called in ALM
-    protected void cycleProxy(SyncDisconnectedReason disconnectedReason) {
-        try {
-            cleanProxy(disconnectedReason);
-            initializeProxy();
-            notifyProxyClosed("Sync Proxy Cycled", new SyncException("Sync Proxy Cycled", SyncExceptionCause.SYNC_PROXY_CYCLED));
-        } catch (SyncException e) {
-            switch (e.getSyncExceptionCause()) {
-                case BLUETOOTH_DISABLED:
-                    notifyProxyClosed("Bluetooth is disabled. Bluetooth must be enabled to connect to SYNC. Reattempt a connection once Bluetooth is enabled.",
-                            new SyncException("Bluetooth is disabled. Bluetooth must be enabled to connect to SYNC. Reattempt a connection once Bluetooth is enabled.", SyncExceptionCause.BLUETOOTH_DISABLED));
-                    break;
-                case BLUETOOTH_ADAPTER_NULL:
-                    notifyProxyClosed("Cannot locate a Bluetooth adapater. A SYNC connection is impossible on this device until a Bluetooth adapter is added.",
-                            new SyncException("Cannot locate a Bluetooth adapater. A SYNC connection is impossible on this device until a Bluetooth adapter is added.", SyncExceptionCause.HEARTBEAT_PAST_DUE));
-                    break;
-                default:
-                    notifyProxyClosed("Cycling the proxy failed.", e);
-                    break;
-            }
-        } catch (Exception e) {
-            notifyProxyClosed("Cycling the proxy failed.", e);
-        }
-    }
-
-    /**
-     * ********** Functions used by the Message Dispatching Queues ***************
-     */
-    public void dispatchIncomingMessage(ProtocolMessage message) {
-        try {
-            // Dispatching logic
-            if (message.getSessionType().equals(SessionType.RPC)) {
-                try {
-                    if (_wiproVersion == 1) {
-                        if (message.getVersion() == 2) setWiProVersion(message.getVersion());
-                    }
-
-                    Hashtable hash = new Hashtable();
-                    if (_wiproVersion == 2) {
-                        Hashtable hashTemp = new Hashtable();
-                        hashTemp.put(Names.correlationID, message.getCorrID());
-
-                        if (message.getJsonSize() > 0) {
-                            final Hashtable<String, Object> mhash = _jsonRPCMarshaller.unmarshall(message.getData());
+	
+	
+	/************* Functions used by the Message Dispatching Queues ****************/
+	private void dispatchIncomingMessage(ProtocolMessage message) {
+		try{
+			// Dispatching logic
+			if (message.getSessionType().equals(SessionType.RPC)) {
+				try {
+					if (_wiproVersion == 1) {
+						if (message.getVersion() == 2) setWiProVersion(message.getVersion());
+					}
+					
+					Hashtable hash = new Hashtable();
+					if (_wiproVersion == 2) {
+						Hashtable hashTemp = new Hashtable();
+						hashTemp.put(Names.correlationID, message.getCorrID());
+
+						if (message.getJsonSize() > 0) {
+							final Hashtable<String, Object> mhash = _jsonRPCMarshaller.unmarshall(message.getData());
                             if (mhash != null) {
-                                hashTemp.put(Names.parameters, mhash);
+							    hashTemp.put(Names.parameters, mhash);
                             } else {
                                 String err = "Can't parse JSON: " + new String(message.getData());
                                 DebugTool.logError(err);
                                 Log.e(TAG, err);
                             }
-                        }
-                        FunctionID functionID = new FunctionID();
-                        hashTemp.put(Names.function_name, functionID.getFunctionName(message.getFunctionID()));
-                        if (message.getRPCType() == 0x00) {
-                            hash.put(Names.request, hashTemp);
-                        } else if (message.getRPCType() == 0x01) {
-                            hash.put(Names.response, hashTemp);
-                        } else if (message.getRPCType() == 0x02) {
-                            hash.put(Names.notification, hashTemp);
-                        }
-                        if (message.getBulkData() != null)
-                            hash.put(Names.bulkData, message.getBulkData());
-                    } else {
-                        final Hashtable<String, Object> mhash = _jsonRPCMarshaller.unmarshall(message.getData());
-                        hash = mhash;
-                    }
-                    handleRPCMessage(hash);
-                } catch (final Exception excp) {
-                    DebugTool.logError("Failure handling protocol message: " + excp.toString(), excp);
-                    passErrorToProxyListener("Error handing incoming protocol message.", excp);
-                } // end-catch
-            } else {
-                handleMobileNavMessage(message);
-            }
-        } catch (final Exception e) {
-            // Pass error to application through listener
-            DebugTool.logError("Error handing proxy event.", e);
-            passErrorToProxyListener("Error handing incoming protocol message.", e);
-        }
-    }
-
-    protected void handleMobileNavMessage(ProtocolMessage message) {
-        Log.i(TAG, "Mobile Nav Session message received" + message.toString());
-        // TODO handle incoming mobile nav sessions
-    }
-
-    public byte getWiProVersion() {
-        return this._wiproVersion;
-    }
-
-    private void setWiProVersion(byte version) {
-        Log.i(TAG, "Setting WiPro version from " + (int) this._wiproVersion + " to " + (int) version);
+						}
+						FunctionID functionID = new FunctionID();
+						hashTemp.put(Names.function_name, functionID.getFunctionName(message.getFunctionID()));
+						if (message.getRPCType() == 0x00) {
+							hash.put(Names.request, hashTemp);
+						} else if (message.getRPCType() == 0x01) {
+							hash.put(Names.response, hashTemp);
+						} else if (message.getRPCType() == 0x02) {
+							hash.put(Names.notification, hashTemp);
+						}
+						if (message.getBulkData() != null) hash.put(Names.bulkData, message.getBulkData());
+					} else {
+						final Hashtable<String, Object> mhash = _jsonRPCMarshaller.unmarshall(message.getData());
+						hash = mhash;
+					}
+					handleRPCMessage(hash);							
+				} catch (final Exception excp) {
+					DebugTool.logError("Failure handling protocol message: " + excp.toString(), excp);
+					passErrorToProxyListener("Error handing incoming protocol message.", excp);
+				} // end-catch
+			} else {
+				// Handle other protocol message types here
+			}
+		} catch (final Exception e) {
+			// Pass error to application through listener 
+			DebugTool.logError("Error handing proxy event.", e);
+			passErrorToProxyListener("Error handing incoming protocol message.", e);
+		}
+	}
+	
+	public byte getWiProVersion() {
+		return this._wiproVersion;
+	}
+	
+	private void setWiProVersion(byte version) {
+        Log.i(TAG, "Setting WiPro version from " + (int)this._wiproVersion + " to " + (int)version);
         Log.i(TAG, "setter called from: " + Log.getStackTraceString(new Exception()));
-        this._wiproVersion = version;
-    }
-
-    private void handleErrorsFromIncomingMessageDispatcher(String info, Exception e) {
-        passErrorToProxyListener(info, e);
-    }
-
-    private void dispatchOutgoingMessage(ProtocolMessage message) {
-        synchronized (CONNECTION_REFERENCE_LOCK) {
-            if (_syncConnection != null) {
-                _syncConnection.sendMessage(message);
-            }
-        }
-        SyncTrace.logProxyEvent("SyncProxy sending Protocol Message: " + message.toString(), SYNC_LIB_TRACE_KEY);
-    }
-
-    private void handleErrorsFromOutgoingMessageDispatcher(String info, Exception e) {
-        passErrorToProxyListener(info, e);
-    }
-
-    void dispatchInternalMessage(final InternalProxyMessage message) {
-        try {
-            if (message.getFunctionName().equals(Names.OnProxyError)) {
-                final OnError msg = (OnError) message;
-                if (_callbackToUIThread) {
-                    // Run in UI thread
-                    _mainUIHandler.post(new Runnable() {
-                        @Override
-                        public void run() {
-                            _proxyListener.onError(msg.getInfo(), msg.getException());
-                        }
-                    });
-                } else {
-                    _proxyListener.onError(msg.getInfo(), msg.getException());
-                }
-                /**************Start Legacy Specific Call-backs************/
-            } else if (message.getFunctionName().equals(Names.OnProxyOpened)) {
-                if (_callbackToUIThread) {
-                    // Run in UI thread
-                    _mainUIHandler.post(new Runnable() {
-                        @Override
-                        public void run() {
-                            ((IProxyListener) _proxyListener).onProxyOpened();
-                        }
-                    });
-                } else {
-                    ((IProxyListener) _proxyListener).onProxyOpened();
-                }
-            } else if (message.getFunctionName().equals(Names.OnProxyClosed)) {
-                final OnProxyClosed msg = (OnProxyClosed) message;
-                if (_callbackToUIThread) {
-                    // Run in UI thread
-                    _mainUIHandler.post(new Runnable() {
-                        @Override
-                        public void run() {
-                            _proxyListener.onProxyClosed(msg.getInfo(), msg.getException());
-                        }
-                    });
-                } else {
-                    _proxyListener.onProxyClosed(msg.getInfo(), msg.getException());
-                }
-                /****************End Legacy Specific Call-backs************/
-            } else {
-                // Diagnostics
-                SyncTrace.logProxyEvent("Unknown RPC Message encountered. Check for an updated version of the SYNC Proxy.", SYNC_LIB_TRACE_KEY);
-                DebugTool.logError("Unknown RPC Message encountered. Check for an updated version of the SYNC Proxy.");
-            }
-
-            SyncTrace.logProxyEvent("Proxy fired callback: " + message.getFunctionName(), SYNC_LIB_TRACE_KEY);
-        } catch (final Exception e) {
-            // Pass error to application through listener
-            DebugTool.logError("Error handing proxy event.", e);
-            if (_callbackToUIThread) {
-                // Run in UI thread
-                _mainUIHandler.post(new Runnable() {
-                    @Override
-                    public void run() {
-                        _proxyListener.onError("Error handing proxy event.", e);
-                    }
-                });
-            } else {
-                _proxyListener.onError("Error handing proxy event.", e);
-            }
-        }
-    }
-
-    private void handleErrorsFromInternalMessageDispatcher(String info, Exception e) {
-        DebugTool.logError(info, e);
-        // This error cannot be passed to the user, as it indicates an error
-        // in the communication between the proxy and the application.
-
-        DebugTool.logError("InternalMessageDispatcher failed.", e);
-
-        // Note, this is the only place where the _proxyListener should be referenced asynchronously,
-        // with an error on the internalMessageDispatcher, we have no other reliable way of
-        // communicating with the application.
-        notifyProxyClosed("Proxy callback dispatcher is down. Proxy instance is invalid.", e);
-        _proxyListener.onError("Proxy callback dispatcher is down. Proxy instance is invalid.", e);
-    }
-
-    /**
-     * ********** END Functions used by the Message Dispatching Queues ***************
-     */
-
-    // Private sendPRCRequest method. All RPCRequests are funneled through this method after
-    // error checking.
-    private void sendRPCRequestPrivate(RPCRequest request) throws SyncException {
-        try {
-            SyncTrace.logRPCEvent(InterfaceActivityDirection.Transmit, request, SYNC_LIB_TRACE_KEY);
-
-            byte[] msgBytes = _jsonRPCMarshaller.marshall(request, _wiproVersion);
+		this._wiproVersion = version;
+	}
+
+	private void handleErrorsFromIncomingMessageDispatcher(String info, Exception e) {
+		passErrorToProxyListener(info, e);
+	}
+	
+	private void dispatchOutgoingMessage(ProtocolMessage message) {
+		synchronized(CONNECTION_REFERENCE_LOCK) {
+			if (_syncConnection != null) {
+				_syncConnection.sendMessage(message);
+			}
+		}		
+		SyncTrace.logProxyEvent("SyncProxy sending Protocol Message: " + message.toString(), SYNC_LIB_TRACE_KEY);
+	}
+	
+	private void handleErrorsFromOutgoingMessageDispatcher(String info, Exception e) {
+		passErrorToProxyListener(info, e);
+	}
+	
+	void dispatchInternalMessage(final InternalProxyMessage message) {
+		try{
+			if (message.getFunctionName().equals(Names.OnProxyError)) {
+				final OnError msg = (OnError)message;			
+				if (_callbackToUIThread) {
+					// Run in UI thread
+					_mainUIHandler.post(new Runnable() {
+						@Override
+						public void run() {
+							_proxyListener.onError(msg.getInfo(), msg.getException());
+						}
+					});
+				} else {
+					_proxyListener.onError(msg.getInfo(), msg.getException());
+				}
+			/**************Start Legacy Specific Call-backs************/
+			} else if (message.getFunctionName().equals(Names.OnProxyOpened)) {
+				if (_callbackToUIThread) {
+					// Run in UI thread
+					_mainUIHandler.post(new Runnable() {
+						@Override
+						public void run() {
+							((IProxyListener)_proxyListener).onProxyOpened();
+						}
+					});
+				} else {
+					((IProxyListener)_proxyListener).onProxyOpened();
+				}
+			} else if (message.getFunctionName().equals(Names.OnProxyClosed)) {
+				final OnProxyClosed msg = (OnProxyClosed)message;
+				if (_callbackToUIThread) {
+					// Run in UI thread
+					_mainUIHandler.post(new Runnable() {
+						@Override
+						public void run() {
+							_proxyListener.onProxyClosed(msg.getInfo(), msg.getException());
+						}
+					});
+				} else {
+					_proxyListener.onProxyClosed(msg.getInfo(), msg.getException());
+				}
+			/****************End Legacy Specific Call-backs************/
+			} else {
+				// Diagnostics
+				SyncTrace.logProxyEvent("Unknown RPC Message encountered. Check for an updated version of the SYNC Proxy.", SYNC_LIB_TRACE_KEY);
+				DebugTool.logError("Unknown RPC Message encountered. Check for an updated version of the SYNC Proxy.");
+			}
+			
+		SyncTrace.logProxyEvent("Proxy fired callback: " + message.getFunctionName(), SYNC_LIB_TRACE_KEY);
+		} catch(final Exception e) {
+			// Pass error to application through listener 
+			DebugTool.logError("Error handing proxy event.", e);
+			if (_callbackToUIThread) {
+				// Run in UI thread
+				_mainUIHandler.post(new Runnable() {
+					@Override
+					public void run() {
+						_proxyListener.onError("Error handing proxy event.", e);
+					}
+				});
+			} else {
+				_proxyListener.onError("Error handing proxy event.", e);
+			}
+		}
+	}
+	
+	private void handleErrorsFromInternalMessageDispatcher(String info, Exception e) {
+		DebugTool.logError(info, e);
+		// This error cannot be passed to the user, as it indicates an error
+		// in the communication between the proxy and the application.
+		
+		DebugTool.logError("InternalMessageDispatcher failed.", e);
+		
+		// Note, this is the only place where the _proxyListener should be referenced asynchronously,
+		// with an error on the internalMessageDispatcher, we have no other reliable way of 
+		// communicating with the application.
+		notifyProxyClosed("Proxy callback dispatcher is down. Proxy instance is invalid.", e);
+		_proxyListener.onError("Proxy callback dispatcher is down. Proxy instance is invalid.", e);
+	}
+	/************* END Functions used by the Message Dispatching Queues ****************/
+	
+	// Private sendPRCRequest method. All RPCRequests are funneled through this method after
+		// error checking. 
+	private void sendRPCRequestPrivate(RPCRequest request) throws SyncException {
+		try {
+			SyncTrace.logRPCEvent(InterfaceActivityDirection.Transmit, request, SYNC_LIB_TRACE_KEY);
+	
+			byte[] msgBytes = _jsonRPCMarshaller.marshall(request, _wiproVersion);
             Log.d(TAG, "Version: " + _wiproVersion + " | msg: " + new String(msgBytes));
 
-            ProtocolMessage pm = createProtocolMessage(request, msgBytes);
-
-            // Queue this outgoing message
-            synchronized (OUTGOING_MESSAGE_QUEUE_THREAD_LOCK) {
-                if (_outgoingProxyMessageDispatcher != null) {
-                    _outgoingProxyMessageDispatcher.queueMessage(pm);
-                }
-            }
-        } catch (OutOfMemoryError e) {
-            SyncTrace.logProxyEvent("OutOfMemory exception while sending request " + request.getFunctionName(), SYNC_LIB_TRACE_KEY);
-            throw new SyncException("OutOfMemory exception while sending request " + request.getFunctionName(), e, SyncExceptionCause.INVALID_ARGUMENT);
-        }
-
-        // Record most recent heart beat activity
-        if (_proxyHeartBeat != null && _heartBeatEnabled) {
-            if (request.getCorrelationID() != null && request.getCorrelationID() == HEARTBEAT_CORRELATION_ID) {
-                _proxyHeartBeat.recordMostRecentHeartbeatSentTimestamp();
-            }
-
-            _proxyHeartBeat.changePendingRequestCount(true);
-        } // end-if
-    }
-
-    private ProtocolMessage createProtocolMessage(RPCRequest request, byte[] msgBytes) {
-        ProtocolMessage pm = new ProtocolMessage();
-        pm.setData(msgBytes);
-        pm.setSessionID(_rpcSessionID);
-        pm.setMessageType(MessageType.RPC);
-        pm.setSessionType(SessionType.RPC);
-        pm.setFunctionID(FunctionID.getFunctionID(request.getFunctionName()));
-        pm.setCorrID(request.getCorrelationID());
-        if (request.getBulkData() != null)
-            pm.setBulkData(request.getBulkData());
-        return pm;
-    }
-
-    private void handleRPCMessage(Hashtable hash) {
-        RPCMessage rpcMsg = new RPCMessage(hash);
-        String functionName = rpcMsg.getFunctionName();
-        String messageType = rpcMsg.getMessageType();
-
-        if (messageType.equals(Names.response)) {
-            SyncTrace.logRPCEvent(InterfaceActivityDirection.Receive, new RPCResponse(rpcMsg), SYNC_LIB_TRACE_KEY);
-
-            if (_proxyHeartBeat != null && _heartBeatEnabled) {
-                _proxyHeartBeat.changePendingRequestCount(false);
-            } // end-if
-
-            // Check to ensure response is not from an internal message (reserved correlation ID)
-            if (isCorrelationIDProtected((new RPCResponse(hash)).getCorrelationID())) {
-                // This is a response generated from an internal message, it can be trapped here
-                // The app should not receive a response for a request it did not send
-                if ((new RPCResponse(hash)).getCorrelationID() == REGISTER_APP_INTERFACE_CORRELATION_ID
-                        && _advancedLifecycleManagementEnabled
-                        && functionName.equals(Names.RegisterAppInterface)) {
-                    final RegisterAppInterfaceResponse msg = new RegisterAppInterfaceResponse(hash);
-                    if (msg.getSuccess()) {
-                        _appInterfaceRegisterd = true;
-                    }
-
-                    //_autoActivateIdReturned = msg.getAutoActivateID();
-                    /*Place holder for legacy support*/
-                    _autoActivateIdReturned = "8675309";
-                    _buttonCapabilities = msg.getButtonCapabilities();
-                    _displayCapabilities = msg.getDisplayCapabilities();
-                    _softButtonCapabilities = msg.getSoftButtonCapabilities();
-                    _presetBankCapabilities = msg.getPresetBankCapabilities();
-                    _hmiZoneCapabilities = msg.getHmiZoneCapabilities();
-                    _speechCapabilities = msg.getSpeechCapabilities();
-                    _syncLanguage = msg.getLanguage();
-                    _hmiDisplayLanguage = msg.getHmiDisplayLanguage();
-                    _syncMsgVersion = msg.getSyncMsgVersion();
-                    _vrCapabilities = msg.getVrCapabilities();
-                    _vehicleType = msg.getVehicleType();
-
-                    // Send onSyncConnected message in ALM
-                    _syncConnectionState = SyncConnectionState.SYNC_CONNECTED;
-
-                    // If registerAppInterface failed, exit with OnProxyUnusable
-                    if (!msg.getSuccess()) {
-                        notifyProxyClosed("Unable to register app interface. Review values passed to the SyncProxy constructor. RegisterAppInterface result code: ",
-                                new SyncException("Unable to register app interface. Review values passed to the SyncProxy constructor. RegisterAppInterface result code: " + msg.getResultCode(), SyncExceptionCause.SYNC_REGISTRATION_ERROR));
-                    }
-
-                    if (_callbackToUIThread) {
-                        // Run in UI thread
-                        _mainUIHandler.post(new Runnable() {
-                            @Override
-                            public void run() {
-                                if (_proxyListener instanceof IProxyListener) {
-                                    ((IProxyListener) _proxyListener).onRegisterAppInterfaceResponse(msg);
-                                } else if (_proxyListener instanceof IProxyListenerALMTesting) {
-                                    ((IProxyListenerALMTesting) _proxyListener).onRegisterAppInterfaceResponse(msg);
-                                }
-                            }
-                        });
-                    } else {
-                        if (_proxyListener instanceof IProxyListener) {
-                            ((IProxyListener) _proxyListener).onRegisterAppInterfaceResponse(msg);
-                        } else if (_proxyListener instanceof IProxyListenerALMTesting) {
-                            ((IProxyListenerALMTesting) _proxyListener).onRegisterAppInterfaceResponse(msg);
-                        }
-                    }
-                } else if ((new RPCResponse(hash)).getCorrelationID() == POLICIES_CORRELATION_ID
-                        && functionName.equals(Names.OnEncodedSyncPData)) {
-                    // OnEncodedSyncPData
-
-                    final OnEncodedSyncPData msg = new OnEncodedSyncPData(hash);
-
-                    // If url is null, then send notification to the app, otherwise, send to URL
-                    if (msg.getUrl() != null) {
-                        // URL has data, attempt to post request to external server
-                        Thread handleOffboardSyncTransmissionTread = new Thread() {
-                            @Override
-                            public void run() {
-                                sendEncodedSyncPDataToUrl(msg.getUrl(), msg.getData(), msg.getTimeout());
-                            }
-                        };
-
-                        handleOffboardSyncTransmissionTread.start();
-                    }
-                }
-                return;
-            }
-
-            if (functionName.equals(Names.RegisterAppInterface)) {
-                final RegisterAppInterfaceResponse msg = new RegisterAppInterfaceResponse(hash);
-                if (msg.getSuccess()) {
-                    _appInterfaceRegisterd = true;
-                }
-
-                //_autoActivateIdReturned = msg.getAutoActivateID();
-                /*Place holder for legacy support*/
-                _autoActivateIdReturned = "8675309";
-                _buttonCapabilities = msg.getButtonCapabilities();
-                _displayCapabilities = msg.getDisplayCapabilities();
-                _softButtonCapabilities = msg.getSoftButtonCapabilities();
-                _presetBankCapabilities = msg.getPresetBankCapabilities();
-                _hmiZoneCapabilities = msg.getHmiZoneCapabilities();
-                _speechCapabilities = msg.getSpeechCapabilities();
-                _syncLanguage = msg.getLanguage();
-                _hmiDisplayLanguage = msg.getHmiDisplayLanguage();
-                _syncMsgVersion = msg.getSyncMsgVersion();
-                _vrCapabilities = msg.getVrCapabilities();
-                _vehicleType = msg.getVehicleType();
-
-                // RegisterAppInterface
-                if (_advancedLifecycleManagementEnabled) {
-
-                    // Send onSyncConnected message in ALM
-                    _syncConnectionState = SyncConnectionState.SYNC_CONNECTED;
-
-                    // If registerAppInterface failed, exit with OnProxyUnusable
-                    if (!msg.getSuccess()) {
-                        notifyProxyClosed("Unable to register app interface. Review values passed to the SyncProxy constructor. RegisterAppInterface result code: ",
-                                new SyncException("Unable to register app interface. Review values passed to the SyncProxy constructor. RegisterAppInterface result code: " + msg.getResultCode(), SyncExceptionCause.SYNC_REGISTRATION_ERROR));
-                    }
-                }
-                if (_callbackToUIThread) {
-                    // Run in UI thread
-                    _mainUIHandler.post(new Runnable() {
-                        @Override
-                        public void run() {
-                            if (_proxyListener instanceof IProxyListener) {
-                                ((IProxyListener) _proxyListener).onRegisterAppInterfaceResponse(msg);
-                            } else if (_proxyListener instanceof IProxyListenerALMTesting) {
-                                ((IProxyListenerALMTesting) _proxyListener).onRegisterAppInterfaceResponse(msg);
-                            }
-                        }
-                    });
-                } else {
-                    if (_proxyListener instanceof IProxyListener) {
-                        ((IProxyListener) _proxyListener).onRegisterAppInterfaceResponse(msg);
-                    } else if (_proxyListener instanceof IProxyListenerALMTesting) {
-                        ((IProxyListenerALMTesting) _proxyListener).onRegisterAppInterfaceResponse(msg);
-                    }
-                }
-            } else if (functionName.equals(Names.Speak)) {
-                // SpeakResponse
-
-                final SpeakResponse msg = new SpeakResponse(hash);
-                if (_callbackToUIThread) {
-                    // Run in UI thread
-                    _mainUIHandler.post(new Runnable() {
-                        @Override
-                        public void run() {
-                            _proxyListener.onSpeakResponse(msg);
-                        }
-                    });
-                } else {
-                    _proxyListener.onSpeakResponse(msg);
-                }
-            } else if (functionName.equals(Names.Alert)) {
-                // AlertResponse
-
-                final AlertResponse msg = new AlertResponse(hash);
-                if (_callbackToUIThread) {
-                    // Run in UI thread
-                    _mainUIHandler.post(new Runnable() {
-                        @Override
-                        public void run() {
-                            _proxyListener.onAlertResponse(msg);
-                        }
-                    });
-                } else {
-                    _proxyListener.onAlertResponse(msg);
-                }
-            } else if (functionName.equals(Names.Show)) {
-                // ShowResponse
-
-                final ShowResponse msg = new ShowResponse(hash);
-                if (_callbackToUIThread) {
-                    // Run in UI thread
-                    _mainUIHandler.post(new Runnable() {
-                        @Override
-                        public void run() {
-                            _proxyListener.onShowResponse((ShowResponse) msg);
-                        }
-                    });
-                } else {
-                    _proxyListener.onShowResponse((ShowResponse) msg);
-                }
-            } else if (functionName.equals(Names.AddCommand)) {
-                // AddCommand
-
-                final AddCommandResponse msg = new AddCommandResponse(hash);
-                if (_callbackToUIThread) {
-                    // Run in UI thread
-                    _mainUIHandler.post(new Runnable() {
-                        @Override
-                        public void run() {
-                            _proxyListener.onAddCommandResponse((AddCommandResponse) msg);
-                        }
-                    });
-                } else {
-                    _proxyListener.onAddCommandResponse((AddCommandResponse) msg);
-                }
-            } else if (functionName.equals(Names.DeleteCommand)) {
-                // DeleteCommandResponse
-
-                final DeleteCommandResponse msg = new DeleteCommandResponse(hash);
-                if (_callbackToUIThread) {
-                    // Run in UI thread
-                    _mainUIHandler.post(new Runnable() {
-                        @Override
-                        public void run() {
-                            _proxyListener.onDeleteCommandResponse((DeleteCommandResponse) msg);
-                        }
-                    });
-                } else {
-                    _proxyListener.onDeleteCommandResponse((DeleteCommandResponse) msg);
-                }
-            } else if (functionName.equals(Names.AddSubMenu)) {
-                // AddSubMenu
-
-                final AddSubMenuResponse msg = new AddSubMenuResponse(hash);
-                if (_callbackToUIThread) {
-                    // Run in UI thread
-                    _mainUIHandler.post(new Runnable() {
-                        @Override
-                        public void run() {
-                            _proxyListener.onAddSubMenuResponse((AddSubMenuResponse) msg);
-                        }
-                    });
-                } else {
-                    _proxyListener.onAddSubMenuResponse((AddSubMenuResponse) msg);
-                }
-            } else if (functionName.equals(Names.DeleteSubMenu)) {
-                // DeleteSubMenu
-
-                final DeleteSubMenuResponse msg = new DeleteSubMenuResponse(hash);
-                if (_callbackToUIThread) {
-                    // Run in UI thread
-                    _mainUIHandler.post(new Runnable() {
-                        @Override
-                        public void run() {
-                            _proxyListener.onDeleteSubMenuResponse((DeleteSubMenuResponse) msg);
-                        }
-                    });
-                } else {
-                    _proxyListener.onDeleteSubMenuResponse((DeleteSubMenuResponse) msg);
-                }
-            } else if (functionName.equals(Names.SubscribeButton)) {
-                // SubscribeButton
-
-                final SubscribeButtonResponse msg = new SubscribeButtonResponse(hash);
-                if (_callbackToUIThread) {
-                    // Run in UI thread
-                    _mainUIHandler.post(new Runnable() {
-                        @Override
-                        public void run() {
-                            _proxyListener.onSubscribeButtonResponse((SubscribeButtonResponse) msg);
-                        }
-                    });
-                } else {
-                    _proxyListener.onSubscribeButtonResponse((SubscribeButtonResponse) msg);
-                }
-            } else if (functionName.equals(Names.UnsubscribeButton)) {
-                // UnsubscribeButton
-
-                final UnsubscribeButtonResponse msg = new UnsubscribeButtonResponse(hash);
-                if (_callbackToUIThread) {
-                    // Run in UI thread
-                    _mainUIHandler.post(new Runnable() {
-                        @Override
-                        public void run() {
-                            _proxyListener.onUnsubscribeButtonResponse((UnsubscribeButtonResponse) msg);
-                        }
-                    });
-                } else {
-                    _proxyListener.onUnsubscribeButtonResponse((UnsubscribeButtonResponse) msg);
-                }
-            } else if (functionName.equals(Names.SetMediaClockTimer)) {
-                // SetMediaClockTimer
-
-                final SetMediaClockTimerResponse msg = new SetMediaClockTimerResponse(hash);
-                if (_callbackToUIThread) {
-                    // Run in UI thread
-                    _mainUIHandler.post(new Runnable() {
-                        @Override
-                        public void run() {
-                            _proxyListener.onSetMediaClockTimerResponse((SetMediaClockTimerResponse) msg);
-                        }
-                    });
-                } else {
-                    _proxyListener.onSetMediaClockTimerResponse((SetMediaClockTimerResponse) msg);
-                }
-            } else if (functionName.equals(Names.EncodedSyncPData)) {
-                // EncodedSyncPData
-
-                final EncodedSyncPDataResponse msg = new EncodedSyncPDataResponse(hash);
-                if (_callbackToUIThread) {
-                    // Run in UI thread
-                    _mainUIHandler.post(new Runnable() {
-                        @Override
-                        public void run() {
-                            _proxyListener.onEncodedSyncPDataResponse(msg);
-                        }
-                    });
-                } else {
-                    _proxyListener.onEncodedSyncPDataResponse(msg);
-                }
-            } else if (functionName.equals(Names.SyncPData)) {
-                // SyncPData
-
-                final SyncPDataResponse msg = new SyncPDataResponse(hash);
-                if (_callbackToUIThread) {
-                    // Run in UI thread
-                    _mainUIHandler.post(new Runnable() {
-                        @Override
-                        public void run() {
-                            _proxyListener.onSyncPDataResponse(msg);
-                        }
-                    });
-                } else {
-                    _proxyListener.onSyncPDataResponse(msg);
-                }
-            } else if (functionName.equals(Names.CreateInteractionChoiceSet)) {
-                // CreateInteractionChoiceSet
-
-                final CreateInteractionChoiceSetResponse msg = new CreateInteractionChoiceSetResponse(hash);
-                if (_callbackToUIThread) {
-                    // Run in UI thread
-                    _mainUIHandler.post(new Runnable() {
-                        @Override
-                        public void run() {
-                            _proxyListener.onCreateInteractionChoiceSetResponse((CreateInteractionChoiceSetResponse) msg);
-                        }
-                    });
-                } else {
-                    _proxyListener.onCreateInteractionChoiceSetResponse((CreateInteractionChoiceSetResponse) msg);
-                }
-            } else if (functionName.equals(Names.DeleteInteractionChoiceSet)) {
-                // DeleteInteractionChoiceSet
-
-                final DeleteInteractionChoiceSetResponse msg = new DeleteInteractionChoiceSetResponse(hash);
-                if (_callbackToUIThread) {
-                    // Run in UI thread
-                    _mainUIHandler.post(new Runnable() {
-                        @Override
-                        public void run() {
-                            _proxyListener.onDeleteInteractionChoiceSetResponse((DeleteInteractionChoiceSetResponse) msg);
-                        }
-                    });
-                } else {
-                    _proxyListener.onDeleteInteractionChoiceSetResponse((DeleteInteractionChoiceSetResponse) msg);
-                }
-            } else if (functionName.equals(Names.PerformInteraction)) {
-                // PerformInteraction
-
-                final PerformInteractionResponse msg = new PerformInteractionResponse(hash);
-                if (_callbackToUIThread) {
-                    // Run in UI thread
-                    _mainUIHandler.post(new Runnable() {
-                        @Override
-                        public void run() {
-                            _proxyListener.onPerformInteractionResponse((PerformInteractionResponse) msg);
-                        }
-                    });
-                } else {
-                    _proxyListener.onPerformInteractionResponse((PerformInteractionResponse) msg);
-                }
-            } else if (functionName.equals(Names.SetGlobalProperties)) {
-                // SetGlobalPropertiesResponse (can also be Heartbeat)
-
-                final SetGlobalPropertiesResponse msg = new SetGlobalPropertiesResponse(hash);
-
-                if (msg.getCorrelationID() != null && HEARTBEAT_CORRELATION_ID == msg.getCorrelationID()) {
-                    if (_proxyHeartBeat != null) {
-                        _proxyHeartBeat.receivedHeartBeatResponse();
-                    }
-                } else {
-                    if (_callbackToUIThread) {
-                        // Run in UI thread
-                        _mainUIHandler.post(new Runnable() {
-                            @Override
-                            public void run() {
-                                _proxyListener.onSetGlobalPropertiesResponse((SetGlobalPropertiesResponse) msg);
-                            }
-                        });
-                    } else {
-                        _proxyListener.onSetGlobalPropertiesResponse((SetGlobalPropertiesResponse) msg);
-                    }
-                } // end-if
-            } else if (functionName.equals(Names.ResetGlobalProperties)) {
-                // ResetGlobalProperties
-
-                final ResetGlobalPropertiesResponse msg = new ResetGlobalPropertiesResponse(hash);
-                if (_callbackToUIThread) {
-                    // Run in UI thread
-                    _mainUIHandler.post(new Runnable() {
-                        @Override
-                        public void run() {
-                            _proxyListener.onResetGlobalPropertiesResponse((ResetGlobalPropertiesResponse) msg);
-                        }
-                    });
-                } else {
-                    _proxyListener.onResetGlobalPropertiesResponse((ResetGlobalPropertiesResponse) msg);
-                }
-            } else if (functionName.equals(Names.UnregisterAppInterface)) {
-                // UnregisterAppInterface
-
-                _appInterfaceRegisterd = false;
-                synchronized (APP_INTERFACE_REGISTERED_LOCK) {
-                    APP_INTERFACE_REGISTERED_LOCK.notify();
-                }
-
-                final UnregisterAppInterfaceResponse msg = new UnregisterAppInterfaceResponse(hash);
-                if (_callbackToUIThread) {
-                    // Run in UI thread
-                    _mainUIHandler.post(new Runnable() {
-                        @Override
-                        public void run() {
-                            if (_proxyListener instanceof IProxyListener) {
-                                ((IProxyListener) _proxyListener).onUnregisterAppInterfaceResponse(msg);
-                            } else if (_proxyListener instanceof IProxyListenerALMTesting) {
-                                ((IProxyListenerALMTesting) _proxyListener).onUnregisterAppInterfaceResponse(msg);
-                            }
-                        }
-                    });
-                } else {
-                    if (_proxyListener instanceof IProxyListener) {
-                        ((IProxyListener) _proxyListener).onUnregisterAppInterfaceResponse(msg);
-                    } else if (_proxyListener instanceof IProxyListenerALMTesting) {
-                        ((IProxyListenerALMTesting) _proxyListener).onUnregisterAppInterfaceResponse(msg);
-                    }
-                }
-
-                notifyProxyClosed("UnregisterAppInterfaceResponse", null);
-            } else if (functionName.equals(Names.GenericResponse)) {
-                // GenericResponse (Usually and error)
-                final GenericResponse msg = new GenericResponse(hash);
-                if (_callbackToUIThread) {
-                    // Run in UI thread
-                    _mainUIHandler.post(new Runnable() {
-                        @Override
-                        public void run() {
-                            _proxyListener.onGenericResponse((GenericResponse) msg);
-                        }
-                    });
-                } else {
-                    _proxyListener.onGenericResponse((GenericResponse) msg);
-                }
-            } else if (functionName.equals(Names.Slider)) {
+			ProtocolMessage pm = new ProtocolMessage();
+			pm.setData(msgBytes);
+			pm.setSessionID(_rpcSessionID);
+			pm.setMessageType(MessageType.RPC);
+			pm.setSessionType(SessionType.RPC);
+			pm.setFunctionID(FunctionID.getFunctionID(request.getFunctionName()));
+			pm.setCorrID(request.getCorrelationID());
+			if (request.getBulkData() != null) 
+				pm.setBulkData(request.getBulkData());
+			
+			// Queue this outgoing message
+			synchronized(OUTGOING_MESSAGE_QUEUE_THREAD_LOCK) {
+				if (_outgoingProxyMessageDispatcher != null) {
+						_outgoingProxyMessageDispatcher.queueMessage(pm);
+				}
+			}
+		} catch (OutOfMemoryError e) {
+			SyncTrace.logProxyEvent("OutOfMemory exception while sending request " + request.getFunctionName(), SYNC_LIB_TRACE_KEY);
+			throw new SyncException("OutOfMemory exception while sending request " + request.getFunctionName(), e, SyncExceptionCause.INVALID_ARGUMENT);
+		}
+
+		// Record most recent heart beat activity 
+		if (_proxyHeartBeat != null && _heartBeatEnabled) {
+			if (request.getCorrelationID() != null && request.getCorrelationID() == HEARTBEAT_CORRELATION_ID) {
+				_proxyHeartBeat.recordMostRecentHeartbeatSentTimestamp();
+			}
+
+			_proxyHeartBeat.changePendingRequestCount(true);
+		} // end-if
+	}
+	
+	private void handleRPCMessage(Hashtable hash) {
+		RPCMessage rpcMsg = new RPCMessage(hash);
+		String functionName = rpcMsg.getFunctionName();
+		String messageType = rpcMsg.getMessageType();
+		
+		if (messageType.equals(Names.response)) {			
+			SyncTrace.logRPCEvent(InterfaceActivityDirection.Receive, new RPCResponse(rpcMsg), SYNC_LIB_TRACE_KEY);
+
+			if (_proxyHeartBeat != null && _heartBeatEnabled) {
+				_proxyHeartBeat.changePendingRequestCount(false);
+			} // end-if
+
+			// Check to ensure response is not from an internal message (reserved correlation ID)
+			if (isCorrelationIDProtected((new RPCResponse(hash)).getCorrelationID())) {
+				// This is a response generated from an internal message, it can be trapped here
+				// The app should not receive a response for a request it did not send
+				if ((new RPCResponse(hash)).getCorrelationID() == REGISTER_APP_INTERFACE_CORRELATION_ID 
+						&& _advancedLifecycleManagementEnabled 
+						&& functionName.equals(Names.RegisterAppInterface)) {
+					final RegisterAppInterfaceResponse msg = new RegisterAppInterfaceResponse(hash);
+					if (msg.getSuccess()) {
+						_appInterfaceRegisterd = true;
+					}
+					
+					//_autoActivateIdReturned = msg.getAutoActivateID();
+					/*Place holder for legacy support*/ _autoActivateIdReturned = "8675309";
+					_buttonCapabilities = msg.getButtonCapabilities();
+					_displayCapabilities = msg.getDisplayCapabilities();
+					_softButtonCapabilities = msg.getSoftButtonCapabilities();
+					_presetBankCapabilities = msg.getPresetBankCapabilities();
+					_hmiZoneCapabilities = msg.getHmiZoneCapabilities();
+					_speechCapabilities = msg.getSpeechCapabilities();
+					_syncLanguage = msg.getLanguage();
+					_hmiDisplayLanguage = msg.getHmiDisplayLanguage();
+					_syncMsgVersion = msg.getSyncMsgVersion();
+					_vrCapabilities = msg.getVrCapabilities();
+					_vehicleType = msg.getVehicleType();
+					
+					// Send onSyncConnected message in ALM
+					_syncConnectionState = SyncConnectionState.SYNC_CONNECTED;
+					
+					// If registerAppInterface failed, exit with OnProxyUnusable
+					if (!msg.getSuccess()) {
+						notifyProxyClosed("Unable to register app interface. Review values passed to the SyncProxy constructor. RegisterAppInterface result code: ", 
+								new SyncException("Unable to register app interface. Review values passed to the SyncProxy constructor. RegisterAppInterface result code: " + msg.getResultCode(), SyncExceptionCause.SYNC_REGISTRATION_ERROR));
+					}
+					
+					if (_callbackToUIThread) {
+						// Run in UI thread
+						_mainUIHandler.post(new Runnable() {
+							@Override
+							public void run() {
+								if (_proxyListener instanceof IProxyListener) {
+									((IProxyListener)_proxyListener).onRegisterAppInterfaceResponse(msg);
+								} else if (_proxyListener instanceof IProxyListenerALMTesting) {
+									((IProxyListenerALMTesting)_proxyListener).onRegisterAppInterfaceResponse(msg);
+								}
+							}
+						});
+					} else {
+						if (_proxyListener instanceof IProxyListener) {
+							((IProxyListener)_proxyListener).onRegisterAppInterfaceResponse(msg);
+						} else if (_proxyListener instanceof IProxyListenerALMTesting) {
+							((IProxyListenerALMTesting)_proxyListener).onRegisterAppInterfaceResponse(msg);
+						}
+					}
+				} else if ((new RPCResponse(hash)).getCorrelationID() == POLICIES_CORRELATION_ID 
+						&& functionName.equals(Names.OnEncodedSyncPData)) {
+					// OnEncodedSyncPData
+					
+					final OnEncodedSyncPData msg = new OnEncodedSyncPData(hash);
+					
+					// If url is null, then send notification to the app, otherwise, send to URL
+					if (msg.getUrl() != null) {
+						// URL has data, attempt to post request to external server
+						Thread handleOffboardSyncTransmissionTread = new Thread() {
+							@Override
+							public void run() {
+								sendEncodedSyncPDataToUrl(msg.getUrl(), msg.getData(), msg.getTimeout());
+							}
+						};
+						
+						handleOffboardSyncTransmissionTread.start();
+					}
+				}
+				return;
+			}
+			
+			if (functionName.equals(Names.RegisterAppInterface)) {
+				final RegisterAppInterfaceResponse msg = new RegisterAppInterfaceResponse(hash);
+				if (msg.getSuccess()) {
+					_appInterfaceRegisterd = true;
+				}
+
+				//_autoActivateIdReturned = msg.getAutoActivateID();
+				/*Place holder for legacy support*/ _autoActivateIdReturned = "8675309";
+				_buttonCapabilities = msg.getButtonCapabilities();
+				_displayCapabilities = msg.getDisplayCapabilities();
+				_softButtonCapabilities = msg.getSoftButtonCapabilities();
+				_presetBankCapabilities = msg.getPresetBankCapabilities();
+				_hmiZoneCapabilities = msg.getHmiZoneCapabilities();
+				_speechCapabilities = msg.getSpeechCapabilities();
+				_syncLanguage = msg.getLanguage();
+				_hmiDisplayLanguage = msg.getHmiDisplayLanguage();
+				_syncMsgVersion = msg.getSyncMsgVersion();
+				_vrCapabilities = msg.getVrCapabilities();
+				_vehicleType = msg.getVehicleType();
+				
+				// RegisterAppInterface
+				if (_advancedLifecycleManagementEnabled) {
+					
+					// Send onSyncConnected message in ALM
+					_syncConnectionState = SyncConnectionState.SYNC_CONNECTED;
+					
+					// If registerAppInterface failed, exit with OnProxyUnusable
+					if (!msg.getSuccess()) {
+						notifyProxyClosed("Unable to register app interface. Review values passed to the SyncProxy constructor. RegisterAppInterface result code: ", 
+								new SyncException("Unable to register app interface. Review values passed to the SyncProxy constructor. RegisterAppInterface result code: " + msg.getResultCode(), SyncExceptionCause.SYNC_REGISTRATION_ERROR));
+					}
+				}
+				if (_callbackToUIThread) {
+					// Run in UI thread
+					_mainUIHandler.post(new Runnable() {
+						@Override
+						public void run() {
+							if (_proxyListener instanceof IProxyListener) {
+								((IProxyListener)_proxyListener).onRegisterAppInterfaceResponse(msg);
+							} else if (_proxyListener instanceof IProxyListenerALMTesting) {
+								((IProxyListenerALMTesting)_proxyListener).onRegisterAppInterfaceResponse(msg);
+							}
+						}
+					});
+				} else {
+					if (_proxyListener instanceof IProxyListener) {
+						((IProxyListener)_proxyListener).onRegisterAppInterfaceResponse(msg);
+					} else if (_proxyListener instanceof IProxyListenerALMTesting) {
+						((IProxyListenerALMTesting)_proxyListener).onRegisterAppInterfaceResponse(msg);
+					}
+				}
+			} else if (functionName.equals(Names.Speak)) {
+				// SpeakResponse
+				
+				final SpeakResponse msg = new SpeakResponse(hash);
+				if (_callbackToUIThread) {
+					// Run in UI thread
+					_mainUIHandler.post(new Runnable() {
+						@Override
+						public void run() {
+							_proxyListener.onSpeakResponse(msg);
+						}
+					});
+				} else {
+					_proxyListener.onSpeakResponse(msg);						
+				}
+			} else if (functionName.equals(Names.Alert)) {
+				// AlertResponse
+				
+				final AlertResponse msg = new AlertResponse(hash);
+				if (_callbackToUIThread) {
+					// Run in UI thread
+					_mainUIHandler.post(new Runnable() {
+						@Override
+						public void run() {
+							_proxyListener.onAlertResponse(msg);
+						}
+					});
+				} else {
+					_proxyListener.onAlertResponse(msg);						
+				}
+			} else if (functionName.equals(Names.Show)) {
+				// ShowResponse
+				
+				final ShowResponse msg = new ShowResponse(hash);
+				if (_callbackToUIThread) {
+					// Run in UI thread
+					_mainUIHandler.post(new Runnable() {
+						@Override
+						public void run() {
+							_proxyListener.onShowResponse((ShowResponse)msg);
+						}
+					});
+				} else {
+					_proxyListener.onShowResponse((ShowResponse)msg);						
+				}
+			} else if (functionName.equals(Names.AddCommand)) {
+				// AddCommand
+				
+				final AddCommandResponse msg = new AddCommandResponse(hash);
+				if (_callbackToUIThread) {
+					// Run in UI thread
+					_mainUIHandler.post(new Runnable() {
+						@Override
+						public void run() {
+							_proxyListener.onAddCommandResponse((AddCommandResponse)msg);
+						}
+					});
+				} else {
+					_proxyListener.onAddCommandResponse((AddCommandResponse)msg);					
+				}
+			} else if (functionName.equals(Names.DeleteCommand)) {
+				// DeleteCommandResponse
+				
+				final DeleteCommandResponse msg = new DeleteCommandResponse(hash);
+				if (_callbackToUIThread) {
+					// Run in UI thread
+					_mainUIHandler.post(new Runnable() {
+						@Override
+						public void run() {
+							_proxyListener.onDeleteCommandResponse((DeleteCommandResponse)msg);
+						}
+					});
+				} else {
+					_proxyListener.onDeleteCommandResponse((DeleteCommandResponse)msg);					
+				}
+			} else if (functionName.equals(Names.AddSubMenu)) {
+				// AddSubMenu
+				
+				final AddSubMenuResponse msg = new AddSubMenuResponse(hash);
+				if (_callbackToUIThread) {
+					// Run in UI thread
+					_mainUIHandler.post(new Runnable() {
+						@Override
+						public void run() {
+							_proxyListener.onAddSubMenuResponse((AddSubMenuResponse)msg);
+						}
+					});
+				} else {
+					_proxyListener.onAddSubMenuResponse((AddSubMenuResponse)msg);					
+				}
+			} else if (functionName.equals(Names.DeleteSubMenu)) {
+				// DeleteSubMenu
+				
+				final DeleteSubMenuResponse msg = new DeleteSubMenuResponse(hash);
+				if (_callbackToUIThread) {
+					// Run in UI thread
+					_mainUIHandler.post(new Runnable() {
+						@Override
+						public void run() {
+							_proxyListener.onDeleteSubMenuResponse((DeleteSubMenuResponse)msg);
+						}
+					});
+				} else {
+					_proxyListener.onDeleteSubMenuResponse((DeleteSubMenuResponse)msg);					
+				}
+			} else if (functionName.equals(Names.SubscribeButton)) {
+				// SubscribeButton
+				
+				final SubscribeButtonResponse msg = new SubscribeButtonResponse(hash);
+				if (_callbackToUIThread) {
+					// Run in UI thread
+					_mainUIHandler.post(new Runnable() {
+						@Override
+						public void run() {
+							_proxyListener.onSubscribeButtonResponse((SubscribeButtonResponse)msg);
+						}
+					});
+				} else {
+					_proxyListener.onSubscribeButtonResponse((SubscribeButtonResponse)msg);				
+				}
+			} else if (functionName.equals(Names.UnsubscribeButton)) {
+				// UnsubscribeButton
+				
+				final UnsubscribeButtonResponse msg = new UnsubscribeButtonResponse(hash);
+				if (_callbackToUIThread) {
+					// Run in UI thread
+					_mainUIHandler.post(new Runnable() {
+						@Override
+						public void run() {
+							_proxyListener.onUnsubscribeButtonResponse((UnsubscribeButtonResponse)msg);
+						}
+					});
+				} else {
+					_proxyListener.onUnsubscribeButtonResponse((UnsubscribeButtonResponse)msg);			
+				}
+			} else if (functionName.equals(Names.SetMediaClockTimer)) {
+				// SetMediaClockTimer
+				
+				final SetMediaClockTimerResponse msg = new SetMediaClockTimerResponse(hash);
+				if (_callbackToUIThread) {
+					// Run in UI thread
+					_mainUIHandler.post(new Runnable() {
+						@Override
+						public void run() {
+							_proxyListener.onSetMediaClockTimerResponse((SetMediaClockTimerResponse)msg);
+						}
+					});
+				} else {
+					_proxyListener.onSetMediaClockTimerResponse((SetMediaClockTimerResponse)msg);		
+				}
+			} else if (functionName.equals(Names.EncodedSyncPData)) {
+				// EncodedSyncPData
+				
+				final EncodedSyncPDataResponse msg = new EncodedSyncPDataResponse(hash);
+				if (_callbackToUIThread) {
+					// Run in UI thread
+					_mainUIHandler.post(new Runnable() {
+						@Override
+						public void run() {
+							_proxyListener.onEncodedSyncPDataResponse(msg); 
+						}
+					});
+				} else {
+					_proxyListener.onEncodedSyncPDataResponse(msg); 		
+				}
+			} else if (functionName.equals(Names.SyncPData)) {
+				// SyncPData
+				
+				final SyncPDataResponse msg = new SyncPDataResponse(hash);
+				if (_callbackToUIThread) {
+					// Run in UI thread
+					_mainUIHandler.post(new Runnable() {
+						@Override
+						public void run() {
+							_proxyListener.onSyncPDataResponse(msg); 
+						}
+					});
+				} else {
+					_proxyListener.onSyncPDataResponse(msg); 		
+				}
+			} else if (functionName.equals(Names.CreateInteractionChoiceSet)) {
+				// CreateInteractionChoiceSet
+				
+				final CreateInteractionChoiceSetResponse msg = new CreateInteractionChoiceSetResponse(hash);
+				if (_callbackToUIThread) {
+					// Run in UI thread
+					_mainUIHandler.post(new Runnable() {
+						@Override
+						public void run() {
+							_proxyListener.onCreateInteractionChoiceSetResponse((CreateInteractionChoiceSetResponse)msg);
+						}
+					});
+				} else {
+					_proxyListener.onCreateInteractionChoiceSetResponse((CreateInteractionChoiceSetResponse)msg);		
+				}
+			} else if (functionName.equals(Names.DeleteInteractionChoiceSet)) {
+				// DeleteInteractionChoiceSet
+				
+				final DeleteInteractionChoiceSetResponse msg = new DeleteInteractionChoiceSetResponse(hash);
+				if (_callbackToUIThread) {
+					// Run in UI thread
+					_mainUIHandler.post(new Runnable() {
+						@Override
+						public void run() {
+							_proxyListener.onDeleteInteractionChoiceSetResponse((DeleteInteractionChoiceSetResponse)msg);
+						}
+					});
+				} else {
+					_proxyListener.onDeleteInteractionChoiceSetResponse((DeleteInteractionChoiceSetResponse)msg);		
+				}
+			} else if (functionName.equals(Names.PerformInteraction)) {
+				// PerformInteraction
+				
+				final PerformInteractionResponse msg = new PerformInteractionResponse(hash);
+				if (_callbackToUIThread) {
+					// Run in UI thread
+					_mainUIHandler.post(new Runnable() {
+						@Override
+						public void run() {
+							_proxyListener.onPerformInteractionResponse((PerformInteractionResponse)msg);
+						}
+					});
+				} else {
+					_proxyListener.onPerformInteractionResponse((PerformInteractionResponse)msg);		
+				}
+			} else if (functionName.equals(Names.SetGlobalProperties)) {
+				// SetGlobalPropertiesResponse (can also be Heartbeat)
+				
+				final SetGlobalPropertiesResponse msg = new SetGlobalPropertiesResponse(hash);
+				
+				if (msg.getCorrelationID() != null && HEARTBEAT_CORRELATION_ID == msg.getCorrelationID()) {
+					if (_proxyHeartBeat != null) {
+						_proxyHeartBeat.receivedHeartBeatResponse();
+					}
+				} else {
+					if (_callbackToUIThread) {
+						// Run in UI thread
+						_mainUIHandler.post(new Runnable() {
+							@Override
+							public void run() {
+								_proxyListener.onSetGlobalPropertiesResponse((SetGlobalPropertiesResponse)msg);
+							}
+						});
+					} else {
+						_proxyListener.onSetGlobalPropertiesResponse((SetGlobalPropertiesResponse)msg);		
+					}
+				} // end-if
+			} else if (functionName.equals(Names.ResetGlobalProperties)) {
+				// ResetGlobalProperties				
+				
+				final ResetGlobalPropertiesResponse msg = new ResetGlobalPropertiesResponse(hash);
+				if (_callbackToUIThread) {
+					// Run in UI thread
+					_mainUIHandler.post(new Runnable() {
+						@Override
+						public void run() {
+							_proxyListener.onResetGlobalPropertiesResponse((ResetGlobalPropertiesResponse)msg);
+						}
+					});
+				} else {
+					_proxyListener.onResetGlobalPropertiesResponse((ResetGlobalPropertiesResponse)msg);		
+				}
+			} else if (functionName.equals(Names.UnregisterAppInterface)) {
+				// UnregisterAppInterface
+				
+				_appInterfaceRegisterd = false;
+				synchronized(APP_INTERFACE_REGISTERED_LOCK) {
+					APP_INTERFACE_REGISTERED_LOCK.notify();
+				}
+				
+				final UnregisterAppInterfaceResponse msg = new UnregisterAppInterfaceResponse(hash);
+				if (_callbackToUIThread) {
+					// Run in UI thread
+					_mainUIHandler.post(new Runnable() {
+						@Override
+						public void run() {
+							if (_proxyListener instanceof IProxyListener) {
+								((IProxyListener)_proxyListener).onUnregisterAppInterfaceResponse(msg);
+							} else if (_proxyListener instanceof IProxyListenerALMTesting) {
+								((IProxyListenerALMTesting)_proxyListener).onUnregisterAppInterfaceResponse(msg);
+							}
+						}
+					});
+				} else {
+					if (_proxyListener instanceof IProxyListener) {
+						((IProxyListener)_proxyListener).onUnregisterAppInterfaceResponse(msg);
+					} else if (_proxyListener instanceof IProxyListenerALMTesting) {
+						((IProxyListenerALMTesting)_proxyListener).onUnregisterAppInterfaceResponse(msg);
+					}
+				}
+				
+				notifyProxyClosed("UnregisterAppInterfaceResponse", null);
+			} else if (functionName.equals(Names.GenericResponse)) {
+				// GenericResponse (Usually and error)
+				final GenericResponse msg = new GenericResponse(hash);
+				if (_callbackToUIThread) {
+					// Run in UI thread
+					_mainUIHandler.post(new Runnable() {
+						@Override
+						public void run() {
+							_proxyListener.onGenericResponse((GenericResponse)msg);
+						}
+					});
+				} else {
+					_proxyListener.onGenericResponse((GenericResponse)msg);	
+				}
+			} else if (functionName.equals(Names.Slider)) {
                 // Slider
                 final SliderResponse msg = new SliderResponse(hash);
                 if (_callbackToUIThread) {
@@ -2768,11 +1993,11 @@
                     _mainUIHandler.post(new Runnable() {
                         @Override
                         public void run() {
-                            _proxyListener.onSliderResponse((SliderResponse) msg);
+                            _proxyListener.onSliderResponse((SliderResponse)msg);
                         }
                     });
                 } else {
-                    _proxyListener.onSliderResponse((SliderResponse) msg);
+                    _proxyListener.onSliderResponse((SliderResponse)msg);   
                 }
             } else if (functionName.equals(Names.PutFile)) {
                 // PutFile
@@ -2782,11 +2007,11 @@
                     _mainUIHandler.post(new Runnable() {
                         @Override
                         public void run() {
-                            _proxyListener.onPutFileResponse((PutFileResponse) msg);
+                            _proxyListener.onPutFileResponse((PutFileResponse)msg);
                         }
                     });
                 } else {
-                    _proxyListener.onPutFileResponse((PutFileResponse) msg);
+                    _proxyListener.onPutFileResponse((PutFileResponse)msg);
                 }
             } else if (functionName.equals(Names.DeleteFile)) {
                 // DeleteFile
@@ -2796,11 +2021,11 @@
                     _mainUIHandler.post(new Runnable() {
                         @Override
                         public void run() {
-                            _proxyListener.onDeleteFileResponse((DeleteFileResponse) msg);
+                            _proxyListener.onDeleteFileResponse((DeleteFileResponse)msg);
                         }
                     });
                 } else {
-                    _proxyListener.onDeleteFileResponse((DeleteFileResponse) msg);
+                    _proxyListener.onDeleteFileResponse((DeleteFileResponse)msg);   
                 }
             } else if (functionName.equals(Names.ListFiles)) {
                 // ListFiles
@@ -2810,11 +2035,11 @@
                     _mainUIHandler.post(new Runnable() {
                         @Override
                         public void run() {
-                            _proxyListener.onListFilesResponse((ListFilesResponse) msg);
+                            _proxyListener.onListFilesResponse((ListFilesResponse)msg);
                         }
                     });
                 } else {
-                    _proxyListener.onListFilesResponse((ListFilesResponse) msg);
+                    _proxyListener.onListFilesResponse((ListFilesResponse)msg);     
                 }
             } else if (functionName.equals(Names.SetAppIcon)) {
                 // SetAppIcon
@@ -2824,11 +2049,11 @@
                     _mainUIHandler.post(new Runnable() {
                         @Override
                         public void run() {
-                            _proxyListener.onSetAppIconResponse((SetAppIconResponse) msg);
+                            _proxyListener.onSetAppIconResponse((SetAppIconResponse)msg);
                         }
                     });
                 } else {
-                    _proxyListener.onSetAppIconResponse((SetAppIconResponse) msg);
+                        _proxyListener.onSetAppIconResponse((SetAppIconResponse)msg);   
                 }
             } else if (functionName.equals(Names.ScrollableMessage)) {
                 // ScrollableMessage
@@ -2838,11 +2063,11 @@
                     _mainUIHandler.post(new Runnable() {
                         @Override
                         public void run() {
-                            _proxyListener.onScrollableMessageResponse((ScrollableMessageResponse) msg);
+                            _proxyListener.onScrollableMessageResponse((ScrollableMessageResponse)msg);
                         }
                     });
                 } else {
-                    _proxyListener.onScrollableMessageResponse((ScrollableMessageResponse) msg);
+                    _proxyListener.onScrollableMessageResponse((ScrollableMessageResponse)msg);     
                 }
             } else if (functionName.equals(Names.ChangeRegistration)) {
                 // ChangeLanguageRegistration
@@ -2852,11 +2077,11 @@
                     _mainUIHandler.post(new Runnable() {
                         @Override
                         public void run() {
-                            _proxyListener.onChangeRegistrationResponse((ChangeRegistrationResponse) msg);
+                            _proxyListener.onChangeRegistrationResponse((ChangeRegistrationResponse)msg);
                         }
                     });
                 } else {
-                    _proxyListener.onChangeRegistrationResponse((ChangeRegistrationResponse) msg);
+                    _proxyListener.onChangeRegistrationResponse((ChangeRegistrationResponse)msg);   
                 }
             } else if (functionName.equals(Names.SetDisplayLayout)) {
                 // SetDisplayLayout
@@ -2866,11 +2091,11 @@
                     _mainUIHandler.post(new Runnable() {
                         @Override
                         public void run() {
-                            _proxyListener.onSetDisplayLayoutResponse((SetDisplayLayoutResponse) msg);
+                            _proxyListener.onSetDisplayLayoutResponse((SetDisplayLayoutResponse)msg);
                         }
                     });
                 } else {
-                    _proxyListener.onSetDisplayLayoutResponse((SetDisplayLayoutResponse) msg);
+                        _proxyListener.onSetDisplayLayoutResponse((SetDisplayLayoutResponse)msg);
                 }
             } else if (functionName.equals(Names.PerformAudioPassThru)) {
                 // PerformAudioPassThru
@@ -2880,11 +2105,11 @@
                     _mainUIHandler.post(new Runnable() {
                         @Override
                         public void run() {
-                            _proxyListener.onPerformAudioPassThruResponse((PerformAudioPassThruResponse) msg);
+                            _proxyListener.onPerformAudioPassThruResponse((PerformAudioPassThruResponse)msg);
                         }
                     });
                 } else {
-                    _proxyListener.onPerformAudioPassThruResponse((PerformAudioPassThruResponse) msg);
+                    _proxyListener.onPerformAudioPassThruResponse((PerformAudioPassThruResponse)msg);       
                 }
             } else if (functionName.equals(Names.EndAudioPassThru)) {
                 // EndAudioPassThru
@@ -2894,11 +2119,11 @@
                     _mainUIHandler.post(new Runnable() {
                         @Override
                         public void run() {
-                            _proxyListener.onEndAudioPassThruResponse((EndAudioPassThruResponse) msg);
+                            _proxyListener.onEndAudioPassThruResponse((EndAudioPassThruResponse)msg);
                         }
                     });
                 } else {
-                    _proxyListener.onEndAudioPassThruResponse((EndAudioPassThruResponse) msg);
+                    _proxyListener.onEndAudioPassThruResponse((EndAudioPassThruResponse)msg);
                 }
             } else if (functionName.equals(Names.SubscribeVehicleData)) {
                 // SubscribeVehicleData
@@ -2908,11 +2133,11 @@
                     _mainUIHandler.post(new Runnable() {
                         @Override
                         public void run() {
-                            _proxyListener.onSubscribeVehicleDataResponse((SubscribeVehicleDataResponse) msg);
+                            _proxyListener.onSubscribeVehicleDataResponse((SubscribeVehicleDataResponse)msg);
                         }
                     });
                 } else {
-                    _proxyListener.onSubscribeVehicleDataResponse((SubscribeVehicleDataResponse) msg);
+                    _proxyListener.onSubscribeVehicleDataResponse((SubscribeVehicleDataResponse)msg);       
                 }
             } else if (functionName.equals(Names.UnsubscribeVehicleData)) {
                 // UnsubscribeVehicleData
@@ -2922,11 +2147,11 @@
                     _mainUIHandler.post(new Runnable() {
                         @Override
                         public void run() {
-                            _proxyListener.onUnsubscribeVehicleDataResponse((UnsubscribeVehicleDataResponse) msg);
+                            _proxyListener.onUnsubscribeVehicleDataResponse((UnsubscribeVehicleDataResponse)msg);
                         }
                     });
                 } else {
-                    _proxyListener.onUnsubscribeVehicleDataResponse((UnsubscribeVehicleDataResponse) msg);
+                    _proxyListener.onUnsubscribeVehicleDataResponse((UnsubscribeVehicleDataResponse)msg);   
                 }
             } else if (functionName.equals(Names.GetVehicleData)) {
                 // GetVehicleData
@@ -2936,11 +2161,11 @@
                     _mainUIHandler.post(new Runnable() {
                         @Override
                         public void run() {
-                            _proxyListener.onGetVehicleDataResponse((GetVehicleDataResponse) msg);
+                            _proxyListener.onGetVehicleDataResponse((GetVehicleDataResponse)msg);
                         }
                     });
                 } else {
-                    _proxyListener.onGetVehicleDataResponse((GetVehicleDataResponse) msg);
+                    _proxyListener.onGetVehicleDataResponse((GetVehicleDataResponse)msg);   
                 }
             } else if (functionName.equals(Names.ReadDID)) {
                 // ReadDID
@@ -2950,11 +2175,11 @@
                     _mainUIHandler.post(new Runnable() {
                         @Override
                         public void run() {
-                            _proxyListener.onReadDIDResponse((ReadDIDResponse) msg);
+                            _proxyListener.onReadDIDResponse((ReadDIDResponse)msg);
                         }
                     });
                 } else {
-                    _proxyListener.onReadDIDResponse((ReadDIDResponse) msg);
+                    _proxyListener.onReadDIDResponse((ReadDIDResponse)msg); 
                 }
             } else if (functionName.equals(Names.GetDTCs)) {
                 // GetDTCs
@@ -2964,279 +2189,279 @@
                     _mainUIHandler.post(new Runnable() {
                         @Override
                         public void run() {
-                            _proxyListener.onGetDTCsResponse((GetDTCsResponse) msg);
+                            _proxyListener.onGetDTCsResponse((GetDTCsResponse)msg);
                         }
                     });
                 } else {
-                    _proxyListener.onGetDTCsResponse((GetDTCsResponse) msg);
+                    _proxyListener.onGetDTCsResponse((GetDTCsResponse)msg); 
                 }
             } else if (functionName.equals(Names.AlertManeuver)) {
-                // AlertManeuver
-                final AlertManeuverResponse msg = new AlertManeuverResponse(hash);
-                if (_callbackToUIThread) {
-                    // Run in UI thread
-                    _mainUIHandler.post(new Runnable() {
-                        @Override
-                        public void run() {
-                            _proxyListener.onAlertManeuverResponse((AlertManeuverResponse) msg);
-                        }
-                    });
-                } else {
-                    _proxyListener.onAlertManeuverResponse((AlertManeuverResponse) msg);
-                }
-            } else if (functionName.equals(Names.ShowConstantTBT)) {
-                // ShowConstantTBT
-                final ShowConstantTBTResponse msg = new ShowConstantTBTResponse(hash);
-                if (_callbackToUIThread) {
-                    // Run in UI thread
-                    _mainUIHandler.post(new Runnable() {
-                        @Override
-                        public void run() {
-                            _proxyListener.onShowConstantTBTResponse((ShowConstantTBTResponse) msg);
-                        }
-                    });
-                } else {
-                    _proxyListener.onShowConstantTBTResponse((ShowConstantTBTResponse) msg);
-                }
-            } else if (functionName.equals(Names.UpdateTurnList)) {
-                // UpdateTurnList
-                final UpdateTurnListResponse msg = new UpdateTurnListResponse(hash);
-                if (_callbackToUIThread) {
-                    // Run in UI thread
-                    _mainUIHandler.post(new Runnable() {
-                        @Override
-                        public void run() {
-                            _proxyListener.onUpdateTurnListResponse((UpdateTurnListResponse) msg);
-                        }
-                    });
-                } else {
-                    _proxyListener.onUpdateTurnListResponse((UpdateTurnListResponse) msg);
-                }
-            } else {
-                if (_syncMsgVersion != null) {
-                    DebugTool.logError("Unrecognized response Message: " + functionName.toString() +
-                            "SYNC Message Version = " + _syncMsgVersion);
-                } else {
-                    DebugTool.logError("Unrecognized response Message: " + functionName.toString());
-                }
-            } // end-if
-        } else if (messageType.equals(Names.notification)) {
-            SyncTrace.logRPCEvent(InterfaceActivityDirection.Receive, new RPCNotification(rpcMsg), SYNC_LIB_TRACE_KEY);
-            if (functionName.equals(Names.OnHMIStatus)) {
-                // OnHMIStatus
-
-                final OnHMIStatus msg = new OnHMIStatus(hash);
-                msg.setFirstRun(new Boolean(firstTimeFull));
-                if (msg.getHmiLevel() == HMILevel.HMI_FULL) firstTimeFull = false;
-
-                if (msg.getHmiLevel() != _priorHmiLevel && msg.getAudioStreamingState() != _priorAudioStreamingState) {
-                    if (_callbackToUIThread) {
-                        // Run in UI thread
-                        _mainUIHandler.post(new Runnable() {
-                            @Override
-                            public void run() {
-                                _proxyListener.onOnHMIStatus((OnHMIStatus) msg);
-                            }
-                        });
-                    } else {
-                        _proxyListener.onOnHMIStatus((OnHMIStatus) msg);
-                    }
-                }
-
-                // Take action dependent on first non-NONE HMI Message
-                if (_haveReceivedFirstNonNoneHMILevel) {
-                    if (_proxyHeartBeat != null && _heartBeatEnabled) {
-                        if (msg.getHmiLevel() == HMILevel.HMI_NONE) {
-                            _proxyHeartBeat.setHeartBeatActive(false);
-                        } else {
-                            // This will usually be a redundant set of the boolean, but
-                            // should be harmless.
-                            _proxyHeartBeat.setHeartBeatActive(true);
-                        } // end-if
-                    } // end-if
-                } else {
-                    if (msg.getHmiLevel() == HMILevel.HMI_NONE) {
-                        if (_proxyHeartBeat != null && _heartBeatEnabled) {
-                            // This particular case will, I think, ALWAYS be redundant
-                            // (and will only happen once per life of proxy instance), but
-                            // setting to false will ALWAYS be correct logic anyway.
-                            _proxyHeartBeat.setHeartBeatActive(false);
-                        } // end-if
-                    } else {
-                        // This is the first non-None HMI Level
-                        _haveReceivedFirstNonNoneHMILevel = true;
-
-                        if (_proxyHeartBeat != null && _heartBeatEnabled) {
-                            _proxyHeartBeat.startHeartBeat();
-                        } // end-if
-                    } // end-if
-                }
-            } else if (functionName.equals(Names.OnCommand)) {
-                // OnCommand
-
-                final OnCommand msg = new OnCommand(hash);
-                if (_callbackToUIThread) {
-                    // Run in UI thread
-                    _mainUIHandler.post(new Runnable() {
-                        @Override
-                        public void run() {
-                            _proxyListener.onOnCommand((OnCommand) msg);
-                        }
-                    });
-                } else {
-                    _proxyListener.onOnCommand((OnCommand) msg);
-                }
-            } else if (functionName.equals(Names.OnDriverDistraction)) {
-                // OnDriverDistration
-
-                final OnDriverDistraction msg = new OnDriverDistraction(hash);
-                if (_callbackToUIThread) {
-                    // Run in UI thread
-                    _mainUIHandler.post(new Runnable() {
-                        @Override
-                        public void run() {
-                            _proxyListener.onOnDriverDistraction(msg);
-                        }
-                    });
-                } else {
-                    _proxyListener.onOnDriverDistraction(msg);
-                }
-            } else if (functionName.equals(Names.OnEncodedSyncPData)) {
-                // OnEncodedSyncPData
-
-                final OnEncodedSyncPData msg = new OnEncodedSyncPData(hash);
-
-                // If url is null, then send notification to the app, otherwise, send to URL
-                if (msg.getUrl() == null) {
-                    if (_callbackToUIThread) {
-                        // Run in UI thread
-                        _mainUIHandler.post(new Runnable() {
-                            @Override
-                            public void run() {
-                                _proxyListener.onOnEncodedSyncPData(msg);
-                            }
-                        });
-                    } else {
-                        _proxyListener.onOnEncodedSyncPData(msg);
-                    }
-                } else {
-                    // URL has data, attempt to post request to external server
-                    Thread handleOffboardSyncTransmissionTread = new Thread() {
-                        @Override
-                        public void run() {
-                            sendEncodedSyncPDataToUrl(msg.getUrl(), msg.getData(), msg.getTimeout());
-                        }
-                    };
-
-                    handleOffboardSyncTransmissionTread.start();
-                }
-            } else if (functionName.equals(Names.OnSyncPData)) {
-                // OnSyncPData
-                Log.i("pt", "functionName.equals(Names.OnEncodedSyncPData)");
-                final OnSyncPData msg = new OnSyncPData(hash);
-
-                // If url is null, then send notification to the app, otherwise, send to URL
-                if (msg.getUrl() == null) {
-                    Log.i("pt", "send syncp to app");
-                    if (_callbackToUIThread) {
-                        // Run in UI thread
-                        _mainUIHandler.post(new Runnable() {
-                            @Override
-                            public void run() {
-                                _proxyListener.onOnSyncPData(msg);
-                            }
-                        });
-                    } else {
-                        _proxyListener.onOnSyncPData(msg);
-                    }
-                } else { //url not null, send to url
-                    Log.i("pt", "send syncp to url");
-                    // URL has data, attempt to post request to external server
-                    Thread handleOffboardSyncTransmissionTread = new Thread() {
-                        @Override
-                        public void run() {
-                            sendSyncPDataToUrl(msg.getUrl(), msg.getSyncPData(), msg.getTimeout());
-                        }
-                    };
-
-                    handleOffboardSyncTransmissionTread.start();
-                }
-            } else if (functionName.equals(Names.OnPermissionsChange)) {
-                //OnPermissionsChange
-
-                final OnPermissionsChange msg = new OnPermissionsChange(hash);
-                if (_callbackToUIThread) {
-                    // Run in UI thread
-                    _mainUIHandler.post(new Runnable() {
-                        @Override
-                        public void run() {
-                            _proxyListener.onOnPermissionsChange(msg);
-                        }
-                    });
-                } else {
-                    _proxyListener.onOnPermissionsChange(msg);
-                }
-            } else if (functionName.equals(Names.OnTBTClientState)) {
-                // OnTBTClientState
-
-                final OnTBTClientState msg = new OnTBTClientState(hash);
-                if (_callbackToUIThread) {
-                    // Run in UI thread
-                    _mainUIHandler.post(new Runnable() {
-                        @Override
-                        public void run() {
-                            _proxyListener.onOnTBTClientState(msg);
-                        }
-                    });
-                } else {
-                    _proxyListener.onOnTBTClientState(msg);
-                }
-            } else if (functionName.equals(Names.OnButtonPress)) {
-                // OnButtonPress
-
-                final OnButtonPress msg = new OnButtonPress(hash);
-                if (_callbackToUIThread) {
-                    // Run in UI thread
-                    _mainUIHandler.post(new Runnable() {
-                        @Override
-                        public void run() {
-                            _proxyListener.onOnButtonPress((OnButtonPress) msg);
-                        }
-                    });
-                } else {
-                    _proxyListener.onOnButtonPress((OnButtonPress) msg);
-                }
-            } else if (functionName.equals(Names.OnButtonEvent)) {
-                // OnButtonEvent
-
-                final OnButtonEvent msg = new OnButtonEvent(hash);
-                if (_callbackToUIThread) {
-                    // Run in UI thread
-                    _mainUIHandler.post(new Runnable() {
-                        @Override
-                        public void run() {
-                            _proxyListener.onOnButtonEvent((OnButtonEvent) msg);
-                        }
-                    });
-                } else {
-                    _proxyListener.onOnButtonEvent((OnButtonEvent) msg);
-                }
-            } else if (functionName.equals(Names.OnLanguageChange)) {
-                // OnLanguageChange
-
-                final OnLanguageChange msg = new OnLanguageChange(hash);
-                if (_callbackToUIThread) {
-                    // Run in UI thread
-                    _mainUIHandler.post(new Runnable() {
-                        @Override
-                        public void run() {
-                            _proxyListener.onOnLanguageChange((OnLanguageChange) msg);
-                        }
-                    });
-                } else {
-                    _proxyListener.onOnLanguageChange((OnLanguageChange) msg);
-                }
-            } else if (functionName.equals(Names.OnAudioPassThru)) {
+				// AlertManeuver
+				final AlertManeuverResponse msg = new AlertManeuverResponse(hash);
+				if (_callbackToUIThread) {
+					// Run in UI thread
+					_mainUIHandler.post(new Runnable() {
+						@Override
+						public void run() {
+							_proxyListener.onAlertManeuverResponse((AlertManeuverResponse)msg);
+						}
+					});
+				} else {
+					_proxyListener.onAlertManeuverResponse((AlertManeuverResponse)msg);	
+				}
+			} else if (functionName.equals(Names.ShowConstantTBT)) {
+				// ShowConstantTBT
+				final ShowConstantTBTResponse msg = new ShowConstantTBTResponse(hash);
+				if (_callbackToUIThread) {
+					// Run in UI thread
+					_mainUIHandler.post(new Runnable() {
+						@Override
+						public void run() {
+							_proxyListener.onShowConstantTBTResponse((ShowConstantTBTResponse)msg);
+						}
+					});
+				} else {
+					_proxyListener.onShowConstantTBTResponse((ShowConstantTBTResponse)msg);	
+				}
+			} else if (functionName.equals(Names.UpdateTurnList)) {
+				// UpdateTurnList
+				final UpdateTurnListResponse msg = new UpdateTurnListResponse(hash);
+				if (_callbackToUIThread) {
+					// Run in UI thread
+					_mainUIHandler.post(new Runnable() {
+						@Override
+						public void run() {
+							_proxyListener.onUpdateTurnListResponse((UpdateTurnListResponse)msg);
+						}
+					});
+				} else {
+					_proxyListener.onUpdateTurnListResponse((UpdateTurnListResponse)msg);	
+				}
+			} else {
+				if (_syncMsgVersion != null) {
+					DebugTool.logError("Unrecognized response Message: " + functionName.toString() + 
+							"SYNC Message Version = " + _syncMsgVersion);
+				} else {
+					DebugTool.logError("Unrecognized response Message: " + functionName.toString());
+				}
+			} // end-if
+		} else if (messageType.equals(Names.notification)) {
+			SyncTrace.logRPCEvent(InterfaceActivityDirection.Receive, new RPCNotification(rpcMsg), SYNC_LIB_TRACE_KEY);
+			if (functionName.equals(Names.OnHMIStatus)) {
+				// OnHMIStatus
+				
+				final OnHMIStatus msg = new OnHMIStatus(hash);
+				msg.setFirstRun(new Boolean(firstTimeFull));
+				if (msg.getHmiLevel() == HMILevel.HMI_FULL) firstTimeFull = false;
+				
+				if (msg.getHmiLevel() != _priorHmiLevel && msg.getAudioStreamingState() != _priorAudioStreamingState) {
+					if (_callbackToUIThread) {
+						// Run in UI thread
+						_mainUIHandler.post(new Runnable() {
+							@Override
+							public void run() {
+								_proxyListener.onOnHMIStatus((OnHMIStatus)msg);
+							}
+						});
+					} else {
+						_proxyListener.onOnHMIStatus((OnHMIStatus)msg);
+					}
+				}
+				
+				// Take action dependent on first non-NONE HMI Message
+				if (_haveReceivedFirstNonNoneHMILevel) {
+					if (_proxyHeartBeat != null && _heartBeatEnabled) {
+						if (msg.getHmiLevel() == HMILevel.HMI_NONE) {
+							_proxyHeartBeat.setHeartBeatActive(false);
+						} else {
+							// This will usually be a redundant set of the boolean, but
+							// should be harmless.
+							_proxyHeartBeat.setHeartBeatActive(true);
+						} // end-if
+					} // end-if
+				} else {
+					if (msg.getHmiLevel() == HMILevel.HMI_NONE) {
+						if (_proxyHeartBeat != null && _heartBeatEnabled) {
+							// This particular case will, I think, ALWAYS be redundant
+							// (and will only happen once per life of proxy instance), but
+							// setting to false will ALWAYS be correct logic anyway.
+							_proxyHeartBeat.setHeartBeatActive(false);
+						} // end-if
+					} else {
+						// This is the first non-None HMI Level
+						_haveReceivedFirstNonNoneHMILevel = true;
+						
+						if (_proxyHeartBeat != null && _heartBeatEnabled) {
+							_proxyHeartBeat.startHeartBeat();
+						} // end-if
+					} // end-if
+				}
+			} else if (functionName.equals(Names.OnCommand)) {
+				// OnCommand
+				
+				final OnCommand msg = new OnCommand(hash);
+				if (_callbackToUIThread) {
+					// Run in UI thread
+					_mainUIHandler.post(new Runnable() {
+						@Override
+						public void run() {
+							_proxyListener.onOnCommand((OnCommand)msg);
+						}
+					});
+				} else {
+					_proxyListener.onOnCommand((OnCommand)msg);
+				}
+			} else if (functionName.equals(Names.OnDriverDistraction)) {
+				// OnDriverDistration
+				
+				final OnDriverDistraction msg = new OnDriverDistraction(hash);
+				if (_callbackToUIThread) {
+					// Run in UI thread
+					_mainUIHandler.post(new Runnable() {
+						@Override
+						public void run() {
+							_proxyListener.onOnDriverDistraction(msg);
+						}
+					});
+				} else {
+					_proxyListener.onOnDriverDistraction(msg);
+				}
+			} else if (functionName.equals(Names.OnEncodedSyncPData)) {
+				// OnEncodedSyncPData
+				
+				final OnEncodedSyncPData msg = new OnEncodedSyncPData(hash);
+				
+				// If url is null, then send notification to the app, otherwise, send to URL
+				if (msg.getUrl() == null) {		
+					if (_callbackToUIThread) {
+						// Run in UI thread
+						_mainUIHandler.post(new Runnable() {
+							@Override
+							public void run() {
+								_proxyListener.onOnEncodedSyncPData(msg);
+							}
+						});
+					} else {
+						_proxyListener.onOnEncodedSyncPData(msg);
+					}
+				} else {
+					// URL has data, attempt to post request to external server
+					Thread handleOffboardSyncTransmissionTread = new Thread() {
+						@Override
+						public void run() {
+							sendEncodedSyncPDataToUrl(msg.getUrl(), msg.getData(), msg.getTimeout());
+						}
+					};
+
+					handleOffboardSyncTransmissionTread.start();
+				}
+			} else if (functionName.equals(Names.OnSyncPData)) {
+				// OnSyncPData
+				Log.i("pt", "functionName.equals(Names.OnEncodedSyncPData)");
+				final OnSyncPData msg = new OnSyncPData(hash);
+
+				// If url is null, then send notification to the app, otherwise, send to URL
+				if (msg.getUrl() == null) {		
+					Log.i("pt", "send syncp to app");
+					if (_callbackToUIThread) {
+						// Run in UI thread
+						_mainUIHandler.post(new Runnable() {
+							@Override
+							public void run() {
+								_proxyListener.onOnSyncPData(msg);
+							}
+						});
+					} else {
+						_proxyListener.onOnSyncPData(msg);
+					}
+				} else { //url not null, send to url
+					Log.i("pt", "send syncp to url");
+					// URL has data, attempt to post request to external server
+					Thread handleOffboardSyncTransmissionTread = new Thread() {
+						@Override
+						public void run() {
+							sendSyncPDataToUrl(msg.getUrl(), msg.getSyncPData(), msg.getTimeout());
+						}
+					};
+					
+					handleOffboardSyncTransmissionTread.start();
+				}
+			} else if (functionName.equals(Names.OnPermissionsChange)) {
+				//OnPermissionsChange
+				
+				final OnPermissionsChange msg = new OnPermissionsChange(hash);
+				if (_callbackToUIThread) {
+					// Run in UI thread
+					_mainUIHandler.post(new Runnable() {
+						@Override
+						public void run() {
+							_proxyListener.onOnPermissionsChange(msg);
+						}
+					});
+				} else {
+					_proxyListener.onOnPermissionsChange(msg);
+				}
+			} else if (functionName.equals(Names.OnTBTClientState)) {
+				// OnTBTClientState
+				
+				final OnTBTClientState msg = new OnTBTClientState(hash);
+				if (_callbackToUIThread) {
+					// Run in UI thread
+					_mainUIHandler.post(new Runnable() {
+						@Override
+						public void run() {
+							_proxyListener.onOnTBTClientState(msg);
+						}
+					});
+				} else {
+					_proxyListener.onOnTBTClientState(msg);
+				}
+			} else if (functionName.equals(Names.OnButtonPress)) {
+				// OnButtonPress
+				
+				final OnButtonPress msg = new OnButtonPress(hash);
+				if (_callbackToUIThread) {
+					// Run in UI thread
+					_mainUIHandler.post(new Runnable() {
+						@Override
+						public void run() {
+							_proxyListener.onOnButtonPress((OnButtonPress)msg);
+						}
+					});
+				} else {
+					_proxyListener.onOnButtonPress((OnButtonPress)msg);
+				}
+			} else if (functionName.equals(Names.OnButtonEvent)) {
+				// OnButtonEvent
+				
+				final OnButtonEvent msg = new OnButtonEvent(hash);
+				if (_callbackToUIThread) {
+					// Run in UI thread
+					_mainUIHandler.post(new Runnable() {
+						@Override
+						public void run() {
+							_proxyListener.onOnButtonEvent((OnButtonEvent)msg);
+						}
+					});
+				} else {
+					_proxyListener.onOnButtonEvent((OnButtonEvent)msg);
+				}
+			} else if (functionName.equals(Names.OnLanguageChange)) {
+				// OnLanguageChange
+				
+				final OnLanguageChange msg = new OnLanguageChange(hash);
+				if (_callbackToUIThread) {
+					// Run in UI thread
+					_mainUIHandler.post(new Runnable() {
+						@Override
+						public void run() {
+							_proxyListener.onOnLanguageChange((OnLanguageChange)msg);
+						}
+					});
+				} else {
+					_proxyListener.onOnLanguageChange((OnLanguageChange)msg);
+				}
+			} else if (functionName.equals(Names.OnAudioPassThru)) {
                 // OnAudioPassThru
                 final OnAudioPassThru msg = new OnAudioPassThru(hash);
                 if (_callbackToUIThread) {
@@ -3244,13 +2469,13 @@
                     _mainUIHandler.post(new Runnable() {
                         @Override
                         public void run() {
-                            _proxyListener.onOnAudioPassThru((OnAudioPassThru) msg);
+                            _proxyListener.onOnAudioPassThru((OnAudioPassThru)msg);
                         }
                     });
                 } else {
-                    _proxyListener.onOnAudioPassThru((OnAudioPassThru) msg);
+                    _proxyListener.onOnAudioPassThru((OnAudioPassThru)msg);
                 }
-            } else if (functionName.equals(Names.OnVehicleData)) {
+			} else if (functionName.equals(Names.OnVehicleData)) {
                 // OnVehicleData
                 final OnVehicleData msg = new OnVehicleData(hash);
                 if (_callbackToUIThread) {
@@ -3258,1219 +2483,949 @@
                     _mainUIHandler.post(new Runnable() {
                         @Override
                         public void run() {
-                            _proxyListener.onOnVehicleData((OnVehicleData) msg);
+                            _proxyListener.onOnVehicleData((OnVehicleData)msg);
                         }
                     });
                 } else {
-                    _proxyListener.onOnVehicleData((OnVehicleData) msg);
+                    _proxyListener.onOnVehicleData((OnVehicleData)msg);
                 }
-            } else if (functionName.equals(Names.OnAppInterfaceUnregistered)) {
-                // OnAppInterfaceUnregistered
-
-                _appInterfaceRegisterd = false;
-                synchronized (APP_INTERFACE_REGISTERED_LOCK) {
-                    APP_INTERFACE_REGISTERED_LOCK.notify();
-                }
-
-                final OnAppInterfaceUnregistered msg = new OnAppInterfaceUnregistered(hash);
-
-                if (_advancedLifecycleManagementEnabled) {
-                    // This requires the proxy to be cycled
+			} else if (functionName.equals(Names.OnAppInterfaceUnregistered)) {
+				// OnAppInterfaceUnregistered
+				
+				_appInterfaceRegisterd = false;
+				synchronized(APP_INTERFACE_REGISTERED_LOCK) {
+					APP_INTERFACE_REGISTERED_LOCK.notify();
+				}
+				
+				final OnAppInterfaceUnregistered msg = new OnAppInterfaceUnregistered(hash);
+								
+				if (_advancedLifecycleManagementEnabled) {
+					// This requires the proxy to be cycled
                     if (this.getCurrentTransportType() == TransportType.BLUETOOTH) {
                         cycleProxy(SyncDisconnectedReason.convertAppInterfaceUnregisteredReason(msg.getReason()));
                     } else {
                         Log.e(this.getClass().getName(), "HandleRPCMessage. No cycle required if transport is TCP");
                     }
                 } else {
-                    if (_callbackToUIThread) {
-                        // Run in UI thread
-                        _mainUIHandler.post(new Runnable() {
-                            @Override
-                            public void run() {
-                                ((IProxyListener) _proxyListener).onOnAppInterfaceUnregistered(msg);
-                            }
-                        });
-                    } else {
-                        ((IProxyListener) _proxyListener).onOnAppInterfaceUnregistered(msg);
-                    }
-
-                    notifyProxyClosed("OnAppInterfaceUnregistered", null);
-                }
-            } else {
-                if (_syncMsgVersion != null) {
-                    DebugTool.logInfo("Unrecognized notification Message: " + functionName.toString() +
-                            " connected to SYNC using message version: " + _syncMsgVersion.getMajorVersion() + "." + _syncMsgVersion.getMinorVersion());
-                } else {
-                    DebugTool.logInfo("Unrecognized notification Message: " + functionName.toString());
-                }
-            } // end-if
-        } // end-if notification
-
-        SyncTrace.logProxyEvent("Proxy received RPC Message: " + functionName, SYNC_LIB_TRACE_KEY);
+					if (_callbackToUIThread) {
+						// Run in UI thread
+						_mainUIHandler.post(new Runnable() {
+							@Override
+							public void run() {
+								((IProxyListener)_proxyListener).onOnAppInterfaceUnregistered(msg);
+							}
+						});
+					} else {
+						((IProxyListener)_proxyListener).onOnAppInterfaceUnregistered(msg);
+					}
+					
+					notifyProxyClosed("OnAppInterfaceUnregistered", null);
+				}
+			} else {
+				if (_syncMsgVersion != null) {
+					DebugTool.logInfo("Unrecognized notification Message: " + functionName.toString() + 
+							" connected to SYNC using message version: " + _syncMsgVersion.getMajorVersion() + "." + _syncMsgVersion.getMinorVersion());
+				} else {
+					DebugTool.logInfo("Unrecognized notification Message: " + functionName.toString());
+				}
+			} // end-if
+		} // end-if notification
+		
+		SyncTrace.logProxyEvent("Proxy received RPC Message: " + functionName, SYNC_LIB_TRACE_KEY);
+	}
+	
+	/**
+	 * Takes an RPCRequest and sends it to SYNC.  Responses are captured through callback on IProxyListener.  
+	 * 
+	 * @param msg
+	 * @throws SyncException
+	 */
+	public void sendRPCRequest(RPCRequest request) throws SyncException {
+		if (_proxyDisposed) {
+			throw new SyncException("This object has been disposed, it is no long capable of executing methods.", SyncExceptionCause.SYNC_PROXY_DISPOSED);
+		}
+		
+		// Test if request is null
+		if (request == null) {
+			SyncTrace.logProxyEvent("Application called sendRPCRequest method with a null RPCRequest.", SYNC_LIB_TRACE_KEY);
+			throw new IllegalArgumentException("sendRPCRequest cannot be called with a null request.");
+		}
+		
+		SyncTrace.logProxyEvent("Application called sendRPCRequest method for RPCRequest: ." + request.getFunctionName(), SYNC_LIB_TRACE_KEY);
+			
+		// Test if SyncConnection is null
+		synchronized(CONNECTION_REFERENCE_LOCK) {
+			if (_syncConnection == null || !_syncConnection.getIsConnected()) {
+				SyncTrace.logProxyEvent("Application attempted to send and RPCRequest without a connected transport.", SYNC_LIB_TRACE_KEY);
+				throw new SyncException("There is no valid connection to SYNC. sendRPCRequest cannot be called until SYNC has been connected.", SyncExceptionCause.SYNC_UNAVAILALBE);
+			}
+		}
+		
+		// Test for illegal correlation ID
+		if (isCorrelationIDProtected(request.getCorrelationID())) {
+			
+			SyncTrace.logProxyEvent("Application attempted to use the reserved correlation ID, " + request.getCorrelationID(), SYNC_LIB_TRACE_KEY);
+			throw new SyncException("Invalid correlation ID. The correlation ID, " + request.getCorrelationID()
+					+ " , is a reserved correlation ID.", SyncExceptionCause.RESERVED_CORRELATION_ID);
+		}
+		
+		// Throw exception if RPCRequest is sent when SYNC is unavailable 
+		if (!_appInterfaceRegisterd && request.getFunctionName() != Names.RegisterAppInterface) {
+			if (!allowExtraTesting()) {
+				SyncTrace.logProxyEvent("Application attempted to send an RPCRequest (non-registerAppInterface), before the interface was registerd.", SYNC_LIB_TRACE_KEY);
+				throw new SyncException("SYNC is currently unavailable. RPC Requests cannot be sent.", SyncExceptionCause.SYNC_UNAVAILALBE);
+			}
+		}
+				
+		if (_advancedLifecycleManagementEnabled) {
+			if (		   request.getFunctionName() == Names.RegisterAppInterface
+					|| request.getFunctionName() == Names.UnregisterAppInterface) {
+				if (!allowExtraTesting()) {
+					SyncTrace.logProxyEvent("Application attempted to send a RegisterAppInterface or UnregisterAppInterface while using ALM.", SYNC_LIB_TRACE_KEY);
+					throw new SyncException("The RPCRequest, " + request.getFunctionName() + 
+							", is unnallowed using the Advanced Lifecycle Management Model.", SyncExceptionCause.INCORRECT_LIFECYCLE_MODEL);
+				}
+			}
+		}
+		
+		sendRPCRequestPrivate(request);
+	} // end-method
+	
+	/**
+	 * Returns whether the class allows some extra testing features. For this,
+	 * the _proxyListener must be an instance of the IProxyListenerALMTesting
+	 * class.
+	 * 
+	 * @return true if the extra testing features are enabled
+	 */
+	private boolean allowExtraTesting() {
+		return _proxyListener instanceof IProxyListenerALMTesting;
+	}
+	
+	public void sendRPCRequest(RPCMessage request) throws SyncException {
+		sendRPCRequest(request);
+	}
+	
+	protected void notifyProxyClosed(final String info, final Exception e) {		
+		SyncTrace.logProxyEvent("NotifyProxyClose", SYNC_LIB_TRACE_KEY);
+		
+		OnProxyClosed message = new OnProxyClosed(info, e);
+		queueInternalMessage(message);
+	}
+
+	private void passErrorToProxyListener(final String info, final Exception e) {
+				
+		OnError message = new OnError(info, e);
+		queueInternalMessage(message);
+	}
+	
+	private void startRPCProtocolSession(byte sessionID, String correlationID) {
+		_rpcSessionID = sessionID;
+		
+		// Set Proxy Lifecyclek Available
+		if (_advancedLifecycleManagementEnabled) {
+			
+			try {
+				registerAppInterfacePrivate(
+						_syncMsgVersionRequest,
+						_applicationName,
+						_ttsName,
+						_ngnMediaScreenAppName,
+						_vrSynonyms,
+						_isMediaApp, 
+						_syncLanguageDesired,
+						_hmiDisplayLanguageDesired,
+						_appType,
+						_appID,
+						_autoActivateIdDesired,
+						REGISTER_APP_INTERFACE_CORRELATION_ID);
+				
+			} catch (Exception e) {
+				notifyProxyClosed("Failed to register application interface with SYNC. Check parameter values given to SyncProxy constructor.", e);
+			}
+		} else {
+			InternalProxyMessage message = new InternalProxyMessage(Names.OnProxyOpened);
+			queueInternalMessage(message);
+		}
+	}
+	
+	// Queue internal callback message
+	private void queueInternalMessage(InternalProxyMessage message) {
+		synchronized(INTERNAL_MESSAGE_QUEUE_THREAD_LOCK) {
+			if (_internalProxyMessageDispatcher != null) {
+				_internalProxyMessageDispatcher.queueMessage(message);
+			}
+		}
+	}
+	
+	// Queue incoming ProtocolMessage
+	private void queueIncomingMessage(ProtocolMessage message) {
+		synchronized(INCOMING_MESSAGE_QUEUE_THREAD_LOCK) {
+			if (_incomingProxyMessageDispatcher != null) {
+				_incomingProxyMessageDispatcher.queueMessage(message);
+			}
+		}
+	}
+
+	/******************** Public Helper Methods *************************/
+	
+	/**
+	 *Sends an AddCommand RPCRequest to SYNC. Responses are captured through callback on IProxyListener.
+	 *
+	 *@param commandID
+	 *@param menuText
+	 *@param parentID
+	 *@param position
+	 *@param vrCommands
+	 *@param correlationID
+	 *@throws SyncException
+	 */
+	public void addCommand(Integer commandID,
+			String menuText, Integer parentID, Integer position,
+			Vector<String> vrCommands, Integer correlationID) 
+			throws SyncException {
+		
+		AddCommand msg = RPCRequestFactory.buildAddCommand(commandID, menuText, parentID, position,
+			vrCommands, correlationID);
+		
+		sendRPCRequest(msg);
+	}
+	
+	/**
+	 *Sends an AddCommand RPCRequest to SYNC. Responses are captured through callback on IProxyListener.
+	 *
+	 *@param commandID
+	 *@param menuText
+	 *@param position
+	 *@param vrCommands
+	 *@param correlationID
+	 *@throws SyncException
+	 */
+	public void addCommand(Integer commandID,
+			String menuText, Integer position,
+			Vector<String> vrCommands, Integer correlationID) 
+			throws SyncException {
+		
+		addCommand(commandID, menuText, null, position, vrCommands, correlationID);
+	}
+	
+	/**
+	 *Sends an AddCommand RPCRequest to SYNC. Responses are captured through callback on IProxyListener.
+	 *
+	 *@param commandID
+	 *@param menuText
+	 *@param position
+	 *@param correlationID
+	 *@throws SyncException
+	 */
+	public void addCommand(Integer commandID,
+			String menuText, Integer position,
+			Integer correlationID) 
+			throws SyncException {
+		
+		addCommand(commandID, menuText, null, position, null, correlationID);
+	}
+	
+	/**
+	 *Sends an AddCommand RPCRequest to SYNC. Responses are captured through callback on IProxyListener.
+	 *
+	 *@param commandID
+	 *@param menuText
+	 *@param correlationID
+	 *@throws SyncException
+	 */
+	public void addCommand(Integer commandID,
+			String menuText, Integer correlationID) 
+			throws SyncException {
+		
+		addCommand(commandID, menuText, null, null, null, correlationID);
+	}
+	
+	/**
+	 * Sends an AddCommand RPCRequest to SYNC. Responses are captured through callback on IProxyListener.
+	 * 
+	 * @param commandID
+	 * @param menuText
+	 * @param vrCommands
+	 * @param correlationID
+	 * @throws SyncException
+	 */
+	public void addCommand(Integer commandID,
+			String menuText, Vector<String> vrCommands, Integer correlationID) 
+			throws SyncException {
+		
+		addCommand(commandID, menuText, null, null, vrCommands, correlationID);
+	}
+	
+	/**
+	 * Sends an AddCommand RPCRequest to SYNC. Responses are captured through callback on IProxyListener.
+	 * 
+	 * @param commandID
+	 * @param vrCommands
+	 * @param correlationID
+	 * @throws SyncException
+	 */
+	public void addCommand(Integer commandID,
+			Vector<String> vrCommands, Integer correlationID) 
+			throws SyncException {
+		
+		addCommand(commandID, null, null, null, vrCommands, correlationID);
+	}
+	
+	/**
+	 * Sends an AddSubMenu RPCRequest to SYNC. Responses are captured through callback on IProxyListener.
+	 * 
+	 * @param menuID
+	 * @param menuName
+	 * @param position
+	 * @param correlationID
+	 * @throws SyncException
+	 */
+	public void addSubMenu(Integer menuID, String menuName,
+			Integer position, Integer correlationID) 
+			throws SyncException {
+		
+		AddSubMenu msg = RPCRequestFactory.buildAddSubMenu(menuID, menuName,
+				position, correlationID);
+		
+		sendRPCRequest(msg);
+	}
+	
+	/**
+	 * Sends an AddSubMenu RPCRequest to SYNC. Responses are captured through callback on IProxyListener.
+	 * 
+	 * @param menuID
+	 * @param menuName
+	 * @param correlationID
+	 * @throws SyncException
+	 */
+	public void addSubMenu(Integer menuID, String menuName,
+			Integer correlationID) throws SyncException {
+		
+		addSubMenu(menuID, menuName, null, correlationID);
+	}
+	
+	/**
+	 * Sends an EncodedData RPCRequest to SYNC. Responses are captured through callback on IProxyListener.
+	 * 
+	 * @param data
+	 * @param correlationID
+	 * @throws SyncException
+	 */
+	public void encodedSyncPData(Vector<String> data, Integer correlationID) 
+			throws SyncException {
+		
+		Log.i("pt", "encodedSyncPData() giving to sync");
+		EncodedSyncPData msg = RPCRequestFactory.buildEncodedSyncPData(data, correlationID);
+		sendRPCRequest(msg);
+	}
+	
+	/**
+	 * Sends a Data RPCRequest to SYNC. Responses are captured through callback on IProxyListener.
+	 * 
+	 * @param data
+	 * @param correlationID
+	 * @throws SyncException
+	 */
+	public void syncPData(byte[] data, Integer correlationID) 
+			throws SyncException {
+		
+		Log.i("pt", "syncPData() giving to sync");
+		SyncPData msg = RPCRequestFactory.buildSyncPData(data, correlationID);
+		sendRPCRequest(msg);
+	}
+	
+	/**
+	 * Sends an Alert RPCRequest to SYNC. Responses are captured through callback on IProxyListener.
+	 * 
+	 * @param ttsText
+	 * @param alertText1
+	 * @param alertText2
+	 * @param playTone
+	 * @param duration
+	 * @param correlationID
+	 * @throws SyncException
+	 */
+	public void alert(String ttsText, String alertText1,
+			String alertText2, Boolean playTone, Integer duration,
+			Integer correlationID) throws SyncException {
+
+		Alert msg = RPCRequestFactory.buildAlert(ttsText, alertText1, alertText2, 
+				playTone, duration, correlationID);
+
+		sendRPCRequest(msg);
+	}
+	
+	/**
+	 * Sends an Alert RPCRequest to SYNC. Responses are captured through callback on IProxyListener.
+	 * 
+	 * @param ttsChunks
+	 * @param alertText1
+	 * @param alertText2
+	 * @param playTone
+	 * @param duration
+	 * @param correlationID
+	 * @throws SyncException
+	 */
+	public void alert(Vector<TTSChunk> ttsChunks,
+			String alertText1, String alertText2, Boolean playTone,
+			Integer duration, Integer correlationID) throws SyncException {
+		
+		Alert msg = RPCRequestFactory.buildAlert(ttsChunks, alertText1, alertText2, playTone,
+				duration, correlationID);
+
+		sendRPCRequest(msg);
+	}
+	
+	/**
+	 * Sends an Alert RPCRequest to SYNC. Responses are captured through callback on IProxyListener.
+	 * 
+	 * @param ttsText
+	 * @param playTone
+	 * @param correlationID
+	 * @throws SyncException
+	 */
+	public void alert(String ttsText, Boolean playTone,
+			Integer correlationID) throws SyncException {
+		
+		alert(ttsText, null, null, playTone, null, correlationID);
+	}
+	
+	/**
+	 * Sends an Alert RPCRequest to SYNC. Responses are captured through callback on IProxyListener.
+	 * 
+	 * @param chunks
+	 * @param playTone
+	 * @param correlationID
+	 * @throws SyncException
+	 */
+	public void alert(Vector<TTSChunk> chunks, Boolean playTone,
+			Integer correlationID) throws SyncException {
+		
+		alert(chunks, null, null, playTone, null, correlationID);
+	}
+	
+	/**
+	 * Sends an Alert RPCRequest to SYNC. Responses are captured through callback on IProxyListener.
+	 * 
+	 * @param alertText1
+	 * @param alertText2
+	 * @param playTone
+	 * @param duration
+	 * @param correlationID
+	 * @throws SyncException
+	 */
+	public void alert(String alertText1, String alertText2,
+			Boolean playTone, Integer duration, Integer correlationID) 
+			throws SyncException {
+		
+		alert((Vector<TTSChunk>)null, alertText1, alertText2, playTone, duration, correlationID);
+	}
+	
+	/**
+	 * Sends a CreateInteractionChoiceSet RPCRequest to SYNC. Responses are captured through callback on IProxyListener.
+	 * 
+	 * @param choiceSet
+	 * @param interactionChoiceSetID
+	 * @param correlationID
+	 * @throws SyncException
+	 */
+	public void createInteractionChoiceSet(
+			Vector<Choice> choiceSet, Integer interactionChoiceSetID,
+			Integer correlationID) throws SyncException {
+		
+		CreateInteractionChoiceSet msg = RPCRequestFactory.buildCreateInteractionChoiceSet(
+				choiceSet, interactionChoiceSetID, correlationID);
+
+		sendRPCRequest(msg);
+	}
+	
+	/**
+	 * Sends a DeleteCommand RPCRequest to SYNC. Responses are captured through callback on IProxyListener.
+	 * 
+	 * @param commandID
+	 * @param correlationID
+	 * @throws SyncException
+	 */
+	public void deleteCommand(Integer commandID,
+			Integer correlationID) throws SyncException {
+		
+		DeleteCommand msg = RPCRequestFactory.buildDeleteCommand(commandID, correlationID);
+
+		sendRPCRequest(msg);
+	}
+	
+	/**
+	 * Sends a DeleteInteractionChoiceSet RPCRequest to SYNC. Responses are captured through callback on IProxyListener.
+	 * 
+	 * @param interactionChoiceSetID
+	 * @param correlationID
+	 * @throws SyncException
+	 */
+	public void deleteInteractionChoiceSet(
+			Integer interactionChoiceSetID, Integer correlationID) 
+			throws SyncException {
+		
+		DeleteInteractionChoiceSet msg = RPCRequestFactory.buildDeleteInteractionChoiceSet(
+				interactionChoiceSetID, correlationID);
+
+		sendRPCRequest(msg);
+	}
+	
+	/**
+	 * Sends a DeleteSubMenu RPCRequest to SYNC. Responses are captured through callback on IProxyListener.
+	 * 
+	 * @param menuID
+	 * @param correlationID
+	 * @throws SyncException
+	 */
+	public void deleteSubMenu(Integer menuID,
+			Integer correlationID) throws SyncException {
+		
+		DeleteSubMenu msg = RPCRequestFactory.buildDeleteSubMenu(menuID, correlationID);
+
+		sendRPCRequest(msg);
+	}
+	
+	/**
+	 * Sends a PerformInteraction RPCRequest to SYNC. Responses are captured through callback on IProxyListener.
+	 * 
+	 * @param initPrompt
+	 * @param displayText
+	 * @param interactionChoiceSetID
+	 * @param correlationID
+	 * @throws SyncException
+	 */
+	public void performInteraction(String initPrompt,
+			String displayText, Integer interactionChoiceSetID,
+			Integer correlationID) throws SyncException {
+		
+		PerformInteraction msg = RPCRequestFactory.buildPerformInteraction(initPrompt,
+				displayText, interactionChoiceSetID, correlationID);
+		
+		sendRPCRequest(msg);
+	}
+	
+	/**
+	 * Sends a PerformInteraction RPCRequest to SYNC. Responses are captured through callback on IProxyListener.
+	 * 
+	 * @param initPrompt
+	 * @param displayText
+	 * @param interactionChoiceSetID
+	 * @param correlationID
+	 * @throws SyncException
+	 */
+	public void performInteraction(String initPrompt,
+			String displayText, Integer interactionChoiceSetID,
+			String helpPrompt, String timeoutPrompt,
+			InteractionMode interactionMode, Integer timeout,
+			Integer correlationID) throws SyncException {
+		
+		PerformInteraction msg = RPCRequestFactory.buildPerformInteraction(
+				initPrompt, displayText, interactionChoiceSetID,
+				helpPrompt, timeoutPrompt, interactionMode, 
+				timeout, correlationID);
+		
+		sendRPCRequest(msg);
+	}
+	
+	/**
+	 * Sends a PerformInteraction RPCRequest to SYNC. Responses are captured through callback on IProxyListener.
+	 * 
+	 * @param initPrompt
+	 * @param displayText
+	 * @param interactionChoiceSetIDList
+	 * @param helpPrompt
+	 * @param timeoutPrompt
+	 * @param interactionMode
+	 * @param timeout
+	 * @param correlationID
+	 * @throws SyncException
+	 */
+	public void performInteraction(String initPrompt,
+			String displayText, Vector<Integer> interactionChoiceSetIDList,
+			String helpPrompt, String timeoutPrompt,
+			InteractionMode interactionMode, Integer timeout,
+			Integer correlationID) throws SyncException {
+		
+		PerformInteraction msg = RPCRequestFactory.buildPerformInteraction(initPrompt,
+				displayText, interactionChoiceSetIDList,
+				helpPrompt, timeoutPrompt, interactionMode, timeout,
+				correlationID);
+
+		sendRPCRequest(msg);
+	}
+	
+	/**
+	 * Sends a PerformInteraction RPCRequest to SYNC. Responses are captured through callback on IProxyListener.
+	 * 
+	 * @param initChunks
+	 * @param displayText
+	 * @param interactionChoiceSetIDList
+	 * @param helpChunks
+	 * @param timeoutChunks
+	 * @param interactionMode
+	 * @param timeout
+	 * @param correlationID
+	 * @throws SyncException
+	 */
+	public void performInteraction(
+			Vector<TTSChunk> initChunks, String displayText,
+			Vector<Integer> interactionChoiceSetIDList,
+			Vector<TTSChunk> helpChunks, Vector<TTSChunk> timeoutChunks,
+			InteractionMode interactionMode, Integer timeout,
+			Integer correlationID) throws SyncException {
+		
+		PerformInteraction msg = RPCRequestFactory.buildPerformInteraction(
+				initChunks, displayText, interactionChoiceSetIDList,
+				helpChunks, timeoutChunks, interactionMode, timeout,
+				correlationID);
+		
+		sendRPCRequest(msg);
+	}
+	
+	// Protected registerAppInterface used to ensure only non-ALM applications call
+	// reqisterAppInterface
+	protected void registerAppInterfacePrivate(
+			SyncMsgVersion syncMsgVersion, String appName, Vector<TTSChunk> ttsName,
+			String ngnMediaScreenAppName, Vector<String> vrSynonyms, Boolean isMediaApp, 
+			Language languageDesired, Language hmiDisplayLanguageDesired, Vector<AppType> appType,
+			String appID, String autoActivateID, Integer correlationID) 
+			throws SyncException {
+		
+		RegisterAppInterface msg = RPCRequestFactory.buildRegisterAppInterface(
+				syncMsgVersion, appName, ttsName, ngnMediaScreenAppName, vrSynonyms, isMediaApp, 
+				languageDesired, hmiDisplayLanguageDesired, appType, appID, correlationID);
+
+		sendRPCRequestPrivate(msg);
+	}
+	
+	/**
+	 * Sends a SetGlobalProperties RPCRequest to SYNC. Responses are captured through callback on IProxyListener.
+	 * 
+	 * @param helpPrompt
+	 * @param timeoutPrompt
+	 * @param correlationID
+	 * @throws SyncException
+	 */
+	public void setGlobalProperties(
+			String helpPrompt, String timeoutPrompt, Integer correlationID) 
+		throws SyncException {
+		
+		SetGlobalProperties req = RPCRequestFactory.buildSetGlobalProperties(helpPrompt, 
+				timeoutPrompt, correlationID);
+		
+		sendRPCRequest(req);
+	}
+	
+	/**
+	 * Sends a SetGlobalProperties RPCRequest to SYNC. Responses are captured through callback on IProxyListener.
+	 * 
+	 * @param helpChunks
+	 * @param timeoutChunks
+	 * @param correlationID
+	 * @throws SyncException
+	 */
+	public void setGlobalProperties(
+			Vector<TTSChunk> helpChunks, Vector<TTSChunk> timeoutChunks,
+			Integer correlationID) throws SyncException {
+		
+		SetGlobalProperties req = RPCRequestFactory.buildSetGlobalProperties(
+				helpChunks, timeoutChunks, correlationID);
+
+		sendRPCRequest(req);
+	}
+	
+	public void resetGlobalProperties(Vector<GlobalProperty> properties,
+			Integer correlationID) throws SyncException {
+		
+		ResetGlobalProperties req = new ResetGlobalProperties();
+		
+		req.setCorrelationID(correlationID);
+		req.setProperties(properties);
+		
+		sendRPCRequest(req);
+	}
+	                                                        
+	
+	/**
+	 * Sends a SetMediaClockTimer RPCRequest to SYNC. Responses are captured through callback on IProxyListener.
+	 * 
+	 * @param hours
+	 * @param minutes
+	 * @param seconds
+	 * @param updateMode
+	 * @param correlationID
+	 * @throws SyncException
+	 */
+	public void setMediaClockTimer(Integer hours,
+			Integer minutes, Integer seconds, UpdateMode updateMode,
+			Integer correlationID) throws SyncException {
+
+		SetMediaClockTimer msg = RPCRequestFactory.buildSetMediaClockTimer(hours,
+				minutes, seconds, updateMode, correlationID);
+
+		sendRPCRequest(msg);
+	}
+	
+	/**
+	 * Pauses the media clock. Responses are captured through callback on IProxyListener.
+	 * 
+	 * @param correlationID
+	 * @throws SyncException
+	 */
+	public void pauseMediaClockTimer(Integer correlationID) 
+			throws SyncException {
+
+		SetMediaClockTimer msg = RPCRequestFactory.buildSetMediaClockTimer(0,
+				0, 0, UpdateMode.PAUSE, correlationID);
+
+		sendRPCRequest(msg);
+	}
+	
+	/**
+	 * Resumes the media clock. Responses are captured through callback on IProxyListener.
+	 * 
+	 * @param correlationID
+	 * @throws SyncException
+	 */
+	public void resumeMediaClockTimer(Integer correlationID) 
+			throws SyncException {
+
+		SetMediaClockTimer msg = RPCRequestFactory.buildSetMediaClockTimer(0,
+				0, 0, UpdateMode.RESUME, correlationID);
+
+		sendRPCRequest(msg);
+	}
+	
+	/**
+	 * Clears the media clock. Responses are captured through callback on IProxyListener.
+	 * 
+	 * @param correlationID
+	 * @throws SyncException
+	 */
+	public void clearMediaClockTimer(Integer correlationID) 
+			throws SyncException {
+
+		Show msg = RPCRequestFactory.buildShow(null, null, null, "     ", null, null, correlationID);
+
+		sendRPCRequest(msg);
+	}
+	
+	/**
+	 * Sends a Show RPCRequest to SYNC. Responses are captured through callback on IProxyListener.
+	 * 
+	 * @param mainText1
+	 * @param mainText2
+	 * @param statusBar
+	 * @param mediaClock
+	 * @param mediaTrack
+	 * @param alignment
+	 * @param correlationID
+	 * @throws SyncException
+	 */
+	public void show(String mainText1, String mainText2,
+			String statusBar, String mediaClock, String mediaTrack,
+			TextAlignment alignment, Integer correlationID) 
+			throws SyncException {
+		
+		Show msg = RPCRequestFactory.buildShow(mainText1, mainText2,
+				statusBar, mediaClock, mediaTrack,
+				alignment, correlationID);
+
+		sendRPCRequest(msg);
+	}
+	
+	/**
+	 * Sends a Show RPCRequest to SYNC. Responses are captured through callback on IProxyListener.
+	 * 
+	 * @param mainText1
+	 * @param mainText2
+	 * @param alignment
+	 * @param correlationID
+	 * @throws SyncException
+	 */
+	public void show(String mainText1, String mainText2,
+			TextAlignment alignment, Integer correlationID) 
+			throws SyncException {
+		
+		show(mainText1, mainText2, null, null, null, alignment, correlationID);
+	}
+	
+	/**
+	 * Sends a Speak RPCRequest to SYNC. Responses are captured through callback on IProxyListener.
+	 * 
+	 * @param ttsText
+	 * @param correlationID
+	 * @throws SyncException
+	 */
+	public void speak(String ttsText, Integer correlationID) 
+			throws SyncException {
+		
+		Speak msg = RPCRequestFactory.buildSpeak(TTSChunkFactory.createSimpleTTSChunks(ttsText),
+				correlationID);
+
+		sendRPCRequest(msg);
+	}
+	
+	/**
+	 * Sends a Speak RPCRequest to SYNC. Responses are captured through callback on IProxyListener.
+	 * 
+	 * @param ttsChunks
+	 * @param correlationID
+	 * @throws SyncException
+	 */
+	public void speak(Vector<TTSChunk> ttsChunks,
+			Integer correlationID) throws SyncException {
+
+		Speak msg = RPCRequestFactory.buildSpeak(ttsChunks, correlationID);
+
+		sendRPCRequest(msg);
+	}
+	
+	/**
+	 * Sends a SubscribeButton RPCRequest to SYNC. Responses are captured through callback on IProxyListener.
+	 * 
+	 * @param buttonName
+	 * @param correlationID
+	 * @throws SyncException
+	 */
+	public void subscribeButton(ButtonName buttonName,
+			Integer correlationID) throws SyncException {
+
+		SubscribeButton msg = RPCRequestFactory.buildSubscribeButton(buttonName,
+				correlationID);
+
+		sendRPCRequest(msg);
+	}
+	
+	// Protected unregisterAppInterface used to ensure no non-ALM app calls
+	// unregisterAppInterface.
+	protected void unregisterAppInterfacePrivate(Integer correlationID) 
+		throws SyncException {
+
+		UnregisterAppInterface msg = 
+				RPCRequestFactory.buildUnregisterAppInterface(correlationID);
+		
+		sendRPCRequestPrivate(msg);
+	}
+	
+	/**
+	 * Sends an UnsubscribeButton RPCRequest to SYNC. Responses are captured through callback on IProxyListener.
+	 * 
+	 * @param buttonName
+	 * @param correlationID
+	 * @throws SyncException
+	 */
+	public void unsubscribeButton(ButtonName buttonName, 
+			Integer correlationID) throws SyncException {
+
+		UnsubscribeButton msg = RPCRequestFactory.buildUnsubscribeButton(
+				buttonName, correlationID);
+
+		sendRPCRequest(msg);
+	}
+	
+	/**
+	 * Creates a choice to be added to a choiceset. Choice has both a voice and a visual menu component.
+	 * 
+	 * @param choiceID -Unique ID used to identify this choice (returned in callback).
+	 * @param choiceMenuName -Text name displayed for this choice.
+	 * @param choiceVrCommands -Vector of vrCommands used to select this choice by voice. Must contain
+	 * 			at least one non-empty element.
+	 * @return Choice created. 
+	 * @throws SyncException 
+	 */
+	public Choice createChoiceSetChoice(Integer choiceID, String choiceMenuName,
+			Vector<String> choiceVrCommands) {		
+		Choice returnChoice = new Choice();
+		
+		returnChoice.setChoiceID(choiceID);
+		returnChoice.setMenuName(choiceMenuName);
+		returnChoice.setVrCommands(choiceVrCommands);
+		
+		return returnChoice;
+	}
+	
+	/******************** END Public Helper Methods *************************/
+	
+	/**
+	 * Gets type of transport currently used by this SyncProxy.
+	 * 
+	 * @return One of TransportType enumeration values.
+	 * 
+	 * @see TransportType
+	 */
+	public TransportType getCurrentTransportType() throws IllegalStateException {
+		if (_syncConnection == null) {
+			throw new IllegalStateException("Incorrect state of SyncProxyBase: Calling for getCurrentTransportType() while connection is not initialized");
+		}
+			
+		return _syncConnection.getCurrentTransportType();
+	}
+
+	/**
+	 * @param jsonRPCMarshaller the jsonRPCMarshaller to set
+	 */
+	public void setJsonRPCMarshaller(IJsonRPCMarshaller jsonRPCMarshaller) throws IllegalArgumentException {
+		if (jsonRPCMarshaller == null) {
+			throw new IllegalArgumentException("jsonRPCMarshaller must not be null");
+		}
+		
+		this._jsonRPCMarshaller = jsonRPCMarshaller;
+	}
+	
+	public IJsonRPCMarshaller getJsonRPCMarshaller() {
+		return this._jsonRPCMarshaller;
+	}
+
+    private TimerTask getCurrentReconnectTimerTask() {
+        TimerTask task;
+        synchronized (RECONNECT_TIMER_TASK_LOCK) {
+            task = _currentReconnectTimerTask;
+        }
+        return task;
     }
 
-    /**
-     * Takes an RPCRequest and sends it to SYNC.  Responses are captured through callback on IProxyListener.
-     *
-     * @param request
-     * @throws SyncException
-     */
-    public void sendRPCRequest(RPCRequest request) throws SyncException {
-        if (_proxyDisposed) {
-            throw new SyncException("This object has been disposed, it is no long capable of executing methods.", SyncExceptionCause.SYNC_PROXY_DISPOSED);
-        }
-
-        // Test if request is null
-        if (request == null) {
-            SyncTrace.logProxyEvent("Application called sendRPCRequest method with a null RPCRequest.", SYNC_LIB_TRACE_KEY);
-            throw new IllegalArgumentException("sendRPCRequest cannot be called with a null request.");
-        }
-
-        SyncTrace.logProxyEvent("Application called sendRPCRequest method for RPCRequest: ." + request.getFunctionName(), SYNC_LIB_TRACE_KEY);
-
-        checkSyncConnection();
-
-
-        // Test for illegal correlation ID
-        if (isCorrelationIDProtected(request.getCorrelationID())) {
-
-            SyncTrace.logProxyEvent("Application attempted to use the reserved correlation ID, " + request.getCorrelationID(), SYNC_LIB_TRACE_KEY);
-            throw new SyncException("Invalid correlation ID. The correlation ID, " + request.getCorrelationID()
-                    + " , is a reserved correlation ID.", SyncExceptionCause.RESERVED_CORRELATION_ID);
-        }
-
-        // Throw exception if RPCRequest is sent when SYNC is unavailable
-        if (!_appInterfaceRegisterd && request.getFunctionName() != Names.RegisterAppInterface) {
-            if (!allowExtraTesting()) {
-                SyncTrace.logProxyEvent("Application attempted to send an RPCRequest (non-registerAppInterface), before the interface was registerd.", SYNC_LIB_TRACE_KEY);
-                throw new SyncException("SYNC is currently unavailable. RPC Requests cannot be sent.", SyncExceptionCause.SYNC_UNAVAILALBE);
-            }
-        }
-
-        if (_advancedLifecycleManagementEnabled) {
-            if (request.getFunctionName() == Names.RegisterAppInterface
-                    || request.getFunctionName() == Names.UnregisterAppInterface) {
-                if (!allowExtraTesting()) {
-                    SyncTrace.logProxyEvent("Application attempted to send a RegisterAppInterface or UnregisterAppInterface while using ALM.", SYNC_LIB_TRACE_KEY);
-                    throw new SyncException("The RPCRequest, " + request.getFunctionName() +
-                            ", is unnallowed using the Advanced Lifecycle Management Model.", SyncExceptionCause.INCORRECT_LIFECYCLE_MODEL);
-                }
-            }
-        }
-
-        sendRPCRequestPrivate(request);
-    } // end-method
-
-    private void checkSyncConnection() throws SyncException {
-        // Test if SyncConnection is null
-        synchronized (CONNECTION_REFERENCE_LOCK) {
-            if (_syncConnection == null || !_syncConnection.getIsConnected()) {
-                SyncTrace.logProxyEvent("Application attempted to send and RPCRequest without a connected transport.", SYNC_LIB_TRACE_KEY);
-                throw new SyncException("There is no valid connection to SYNC. sendRPCRequest cannot be called until SYNC has been connected.", SyncExceptionCause.SYNC_UNAVAILALBE);
-            }
+    private void setCurrentReconnectTimerTask(
+            TimerTask currentReconnectTimerTask) {
+        synchronized (RECONNECT_TIMER_TASK_LOCK) {
+            _currentReconnectTimerTask = currentReconnectTimerTask;
         }
     }
 
-    /**
-     * Returns whether the class allows some extra testing features. For this,
-     * the _proxyListener must be an instance of the IProxyListenerALMTesting
-     * class.
-     *
-     * @return true if the extra testing features are enabled
-     */
-    private boolean allowExtraTesting() {
-        return _proxyListener instanceof IProxyListenerALMTesting;
+    private boolean clearCurrentReconnectTimerTask() {
+        TimerTask task = getCurrentReconnectTimerTask();
+        if (task != null) {
+            Log.d(TAG, "Clearing reconnect timer task");
+            boolean success = task.cancel();
+            setCurrentReconnectTimerTask(null);
+            if (!success) {
+                Log.i(TAG, "Can't cancel scheduled reconnect task");
+            }
+            return success;
+        }
+
+        return true;
     }
 
-    protected void notifyProxyClosed(final String info, final Exception e) {
-        SyncTrace.logProxyEvent("NotifyProxyClose", SYNC_LIB_TRACE_KEY);
-
-        OnProxyClosed message = new OnProxyClosed(info, e);
-        queueInternalMessage(message);
+    private Timer getReconnectTimer() {
+        if (_reconnectTimer == null) {
+            Log.d(TAG, "Reconnect timer is null, creating a new one");
+            _reconnectTimer = new Timer("ReconnectTimer", true);
+        }
+
+        return _reconnectTimer;
     }
 
-    private void passErrorToProxyListener(final String info, final Exception e) {
-
-        OnError message = new OnError(info, e);
-        queueInternalMessage(message);
-    }
-
-	/*public void sendRPCRequest(RPCMessage request) throws SyncException {
-        sendRPCRequest(request);
-	}*/
-
-    private void startRPCProtocolSession(byte sessionID, String correlationID) {
-        _rpcSessionID = sessionID;
-
-        // Set Proxy Lifecyclek Available
-        if (_advancedLifecycleManagementEnabled) {
-
-            try {
-                registerAppInterfacePrivate(
-                        _syncMsgVersionRequest,
-                        _applicationName,
-                        _ttsName,
-                        _ngnMediaScreenAppName,
-                        _vrSynonyms,
-                        _isMediaApp,
-                        _syncLanguageDesired,
-                        _hmiDisplayLanguageDesired,
-                        _appType,
-                        _appID,
-                        _autoActivateIdDesired,
-                        REGISTER_APP_INTERFACE_CORRELATION_ID);
-
-            } catch (Exception e) {
-                notifyProxyClosed("Failed to register application interface with SYNC. Check parameter values given to SyncProxy constructor.", e);
-            }
+    private void clearReconnectTimer() {
+        if (_reconnectTimer != null) {
+            Log.d(TAG, "Clearing reconnect timer");
+            _reconnectTimer.cancel();
+            _reconnectTimer = null;
         } else {
-            InternalProxyMessage message = new InternalProxyMessage(Names.OnProxyOpened);
-            queueInternalMessage(message);
+            Log.d(TAG, "Reconnect timer is already null");
         }
     }
 
-    protected void handleMobileNavAck(int frameNumberReceived){
-        Log.i(TAG, "Mobile Nav Ack received = " + frameNumberReceived);
-        final int fNumber = frameNumberReceived;
-        if (_callbackToUIThread) {
-            // Run in UI thread
-            _mainUIHandler.post(new Runnable() {
-                @Override
-                public void run() {
-                    _proxyListener.onMobileNavAckReceived(fNumber);
-                }
-            });
-        } else {
-            _proxyListener.onMobileNavAckReceived(fNumber);
-        }
-
-    }
-
-    protected void startMobileNavSession(byte sessionID, String correlationID) {
-        Log.i(TAG, "Mobile Nav Session started" + correlationID);
-        _mobileNavSessionID = sessionID;
-        if (_callbackToUIThread) {
-            // Run in UI thread
-            _mainUIHandler.post(new Runnable() {
-                @Override
-                public void run() {
-                    _proxyListener.onMobileNaviStart();
-                }
-            });
-        } else {
-            _proxyListener.onMobileNaviStart();
-        }
-    }
-
-    public void stopMobileNaviSession(){
-        Log.i(TAG, "Mobile Nav Session is going to stop" + _mobileNavSessionID);
-        getSyncConnection().closeMobileNavSession(_mobileNavSessionID);
-    }
-
-    // Queue internal callback message
-    private void queueInternalMessage(InternalProxyMessage message) {
-        synchronized (INTERNAL_MESSAGE_QUEUE_THREAD_LOCK) {
-            if (_internalProxyMessageDispatcher != null) {
-                _internalProxyMessageDispatcher.queueMessage(message);
-            }
-        }
-    }
-
-    // Queue incoming ProtocolMessage
-    private void queueIncomingMessage(ProtocolMessage message) {
-        synchronized (INCOMING_MESSAGE_QUEUE_THREAD_LOCK) {
-            if (_incomingProxyMessageDispatcher != null) {
-                _incomingProxyMessageDispatcher.queueMessage(message);
-            }
-        }
-    }
-
-    public boolean sendVideoFrame(byte[] rtpPacket) throws SyncException {
-        if (rtpPacket == null) {
-            throw new SyncException("RTP packet was null", SyncExceptionCause.INVALID_ARGUMENT);
-        }
-        checkSyncConnection();
-        return sendRTPPacket(rtpPacket);
-    }
-
-    private boolean sendRTPPacket(byte[] rtpPacket) throws SyncException {
-        ProtocolMessage pm = createMobileNavSessionProtocolMessage(rtpPacket);
-        try {
-            // Queue this outgoing message
-            synchronized (OUTGOING_MESSAGE_QUEUE_THREAD_LOCK) {
-                if (_outgoingProxyMessageDispatcher != null) {
-                    _outgoingProxyMessageDispatcher.queueMessage(pm);
-                } else {
-                    return false;
-                }
-            }
-        } catch (OutOfMemoryError e) {
-            SyncTrace.logProxyEvent("OutOfMemory exception while sending RTP packet", SYNC_LIB_TRACE_KEY);
-            throw new SyncException("OutOfMemory exception while sending RTP packet ", e, SyncExceptionCause.INVALID_ARGUMENT);
-        }
-        return true;
-    }
-
-    public ProtocolMessage createMobileNavSessionProtocolMessage(byte[] rtpPacket) {
-        return createProtocolMessage(rtpPacket);
-    }
-
-    private ProtocolMessage createProtocolMessage(byte[] rtpPacket) {
-        ProtocolMessage pm = new ProtocolMessage();
-        pm.setData(rtpPacket);
-        pm.setSessionID(_mobileNavSessionID);
-        pm.setVersion(getWiProVersion());
-        pm.setMessageType(MessageType.VIDEO);
-        pm.setSessionType(SessionType.Mobile_Nav);
-        return pm;
-    }
-
-    /**
-     * Sends an AddCommand RPCRequest to SYNC. Responses are captured through callback on IProxyListener.
-     *
-     * @param commandID
-     * @param menuText
-     * @param parentID
-     * @param position
-     * @param vrCommands
-     * @param correlationID
-     * @throws SyncException
-     */
-    public void addCommand(Integer commandID,
-                           String menuText, Integer parentID, Integer position,
-                           Vector<String> vrCommands, Integer correlationID)
-            throws SyncException {
-
-        AddCommand msg = RPCRequestFactory.buildAddCommand(commandID, menuText, parentID, position,
-                vrCommands, correlationID);
-
-        sendRPCRequest(msg);
-    }
-
-    /**
-     * Sends an AddCommand RPCRequest to SYNC. Responses are captured through callback on IProxyListener.
-     *
-     * @param commandID
-     * @param menuText
-     * @param position
-     * @param vrCommands
-     * @param correlationID
-     * @throws SyncException
-     */
-    public void addCommand(Integer commandID,
-                           String menuText, Integer position,
-                           Vector<String> vrCommands, Integer correlationID)
-            throws SyncException {
-
-        addCommand(commandID, menuText, null, position, vrCommands, correlationID);
-    }
-
-
-    /******************** Public Helper Methods *************************/
-
-    /**
-     * Sends an AddCommand RPCRequest to SYNC. Responses are captured through callback on IProxyListener.
-     *
-     * @param commandID
-     * @param menuText
-     * @param position
-     * @param correlationID
-     * @throws SyncException
-     */
-    public void addCommand(Integer commandID,
-                           String menuText, Integer position,
-                           Integer correlationID)
-            throws SyncException {
-
-        addCommand(commandID, menuText, null, position, null, correlationID);
-    }
-
-    /**
-     * Sends an AddCommand RPCRequest to SYNC. Responses are captured through callback on IProxyListener.
-     *
-     * @param commandID
-     * @param menuText
-     * @param correlationID
-     * @throws SyncException
-     */
-    public void addCommand(Integer commandID,
-                           String menuText, Integer correlationID)
-            throws SyncException {
-
-        addCommand(commandID, menuText, null, null, null, correlationID);
-    }
-
-    /**
-     * Sends an AddCommand RPCRequest to SYNC. Responses are captured through callback on IProxyListener.
-     *
-     * @param commandID
-     * @param menuText
-     * @param vrCommands
-     * @param correlationID
-     * @throws SyncException
-     */
-    public void addCommand(Integer commandID,
-                           String menuText, Vector<String> vrCommands, Integer correlationID)
-            throws SyncException {
-
-        addCommand(commandID, menuText, null, null, vrCommands, correlationID);
-    }
-
-    /**
-     * Sends an AddCommand RPCRequest to SYNC. Responses are captured through callback on IProxyListener.
-     *
-     * @param commandID
-     * @param vrCommands
-     * @param correlationID
-     * @throws SyncException
-     */
-    public void addCommand(Integer commandID,
-                           Vector<String> vrCommands, Integer correlationID)
-            throws SyncException {
-
-        addCommand(commandID, null, null, null, vrCommands, correlationID);
-    }
-
-    /**
-     * Sends an AddSubMenu RPCRequest to SYNC. Responses are captured through callback on IProxyListener.
-     *
-     * @param menuID
-     * @param menuName
-     * @param position
-     * @param correlationID
-     * @throws SyncException
-     */
-    public void addSubMenu(Integer menuID, String menuName,
-                           Integer position, Integer correlationID)
-            throws SyncException {
-
-        AddSubMenu msg = RPCRequestFactory.buildAddSubMenu(menuID, menuName,
-                position, correlationID);
-
-        sendRPCRequest(msg);
-    }
-
-    /**
-     * Sends an AddSubMenu RPCRequest to SYNC. Responses are captured through callback on IProxyListener.
-     *
-     * @param menuID
-     * @param menuName
-     * @param correlationID
-     * @throws SyncException
-     */
-    public void addSubMenu(Integer menuID, String menuName,
-                           Integer correlationID) throws SyncException {
-
-        addSubMenu(menuID, menuName, null, correlationID);
-    }
-
-    /**
-     * Sends an EncodedData RPCRequest to SYNC. Responses are captured through callback on IProxyListener.
-     *
-     * @param data
-     * @param correlationID
-     * @throws SyncException
-     */
-    public void encodedSyncPData(Vector<String> data, Integer correlationID)
-            throws SyncException {
-
-        Log.i("pt", "encodedSyncPData() giving to sync");
-        EncodedSyncPData msg = RPCRequestFactory.buildEncodedSyncPData(data, correlationID);
-        sendRPCRequest(msg);
-    }
-
-    /**
-     * Sends a Data RPCRequest to SYNC. Responses are captured through callback on IProxyListener.
-     *
-     * @param data
-     * @param correlationID
-     * @throws SyncException
-     */
-    public void syncPData(byte[] data, Integer correlationID)
-            throws SyncException {
-
-        Log.i("pt", "syncPData() giving to sync");
-        SyncPData msg = RPCRequestFactory.buildSyncPData(data, correlationID);
-        sendRPCRequest(msg);
-    }
-
-    /**
-     * Sends an Alert RPCRequest to SYNC. Responses are captured through callback on IProxyListener.
-     *
-     * @param ttsText
-     * @param alertText1
-     * @param alertText2
-     * @param playTone
-     * @param duration
-     * @param correlationID
-     * @throws SyncException
-     */
-    public void alert(String ttsText, String alertText1,
-                      String alertText2, Boolean playTone, Integer duration,
-                      Integer correlationID) throws SyncException {
-
-        Alert msg = RPCRequestFactory.buildAlert(ttsText, alertText1, alertText2,
-                playTone, duration, correlationID);
-
-        sendRPCRequest(msg);
-    }
-
-    /**
-     * Sends an Alert RPCRequest to SYNC. Responses are captured through callback on IProxyListener.
-     *
-     * @param ttsChunks
-     * @param alertText1
-     * @param alertText2
-     * @param playTone
-     * @param duration
-     * @param correlationID
-     * @throws SyncException
-     */
-    public void alert(Vector<TTSChunk> ttsChunks,
-                      String alertText1, String alertText2, Boolean playTone,
-                      Integer duration, Integer correlationID) throws SyncException {
-
-        Alert msg = RPCRequestFactory.buildAlert(ttsChunks, alertText1, alertText2, playTone,
-                duration, correlationID);
-
-        sendRPCRequest(msg);
-    }
-
-    /**
-     * Sends an Alert RPCRequest to SYNC. Responses are captured through callback on IProxyListener.
-     *
-     * @param ttsText
-     * @param playTone
-     * @param correlationID
-     * @throws SyncException
-     */
-    public void alert(String ttsText, Boolean playTone,
-                      Integer correlationID) throws SyncException {
-
-        alert(ttsText, null, null, playTone, null, correlationID);
-    }
-
-    /**
-     * Sends an Alert RPCRequest to SYNC. Responses are captured through callback on IProxyListener.
-     *
-     * @param chunks
-     * @param playTone
-     * @param correlationID
-     * @throws SyncException
-     */
-    public void alert(Vector<TTSChunk> chunks, Boolean playTone,
-                      Integer correlationID) throws SyncException {
-
-        alert(chunks, null, null, playTone, null, correlationID);
-    }
-
-    /**
-     * Sends an Alert RPCRequest to SYNC. Responses are captured through callback on IProxyListener.
-     *
-     * @param alertText1
-     * @param alertText2
-     * @param playTone
-     * @param duration
-     * @param correlationID
-     * @throws SyncException
-     */
-    public void alert(String alertText1, String alertText2,
-                      Boolean playTone, Integer duration, Integer correlationID)
-            throws SyncException {
-
-        alert((Vector<TTSChunk>) null, alertText1, alertText2, playTone, duration, correlationID);
-    }
-
-    /**
-     * Sends a CreateInteractionChoiceSet RPCRequest to SYNC. Responses are captured through callback on IProxyListener.
-     *
-     * @param choiceSet
-     * @param interactionChoiceSetID
-     * @param correlationID
-     * @throws SyncException
-     */
-    public void createInteractionChoiceSet(
-            Vector<Choice> choiceSet, Integer interactionChoiceSetID,
-            Integer correlationID) throws SyncException {
-
-        CreateInteractionChoiceSet msg = RPCRequestFactory.buildCreateInteractionChoiceSet(
-                choiceSet, interactionChoiceSetID, correlationID);
-
-        sendRPCRequest(msg);
-    }
-
-    /**
-     * Sends a DeleteCommand RPCRequest to SYNC. Responses are captured through callback on IProxyListener.
-     *
-     * @param commandID
-     * @param correlationID
-     * @throws SyncException
-     */
-    public void deleteCommand(Integer commandID,
-                              Integer correlationID) throws SyncException {
-
-        DeleteCommand msg = RPCRequestFactory.buildDeleteCommand(commandID, correlationID);
-
-        sendRPCRequest(msg);
-    }
-
-    /**
-     * Sends a DeleteInteractionChoiceSet RPCRequest to SYNC. Responses are captured through callback on IProxyListener.
-     *
-     * @param interactionChoiceSetID
-     * @param correlationID
-     * @throws SyncException
-     */
-    public void deleteInteractionChoiceSet(
-            Integer interactionChoiceSetID, Integer correlationID)
-            throws SyncException {
-
-        DeleteInteractionChoiceSet msg = RPCRequestFactory.buildDeleteInteractionChoiceSet(
-                interactionChoiceSetID, correlationID);
-
-        sendRPCRequest(msg);
-    }
-
-    /**
-     * Sends a DeleteSubMenu RPCRequest to SYNC. Responses are captured through callback on IProxyListener.
-     *
-     * @param menuID
-     * @param correlationID
-     * @throws SyncException
-     */
-    public void deleteSubMenu(Integer menuID,
-                              Integer correlationID) throws SyncException {
-
-        DeleteSubMenu msg = RPCRequestFactory.buildDeleteSubMenu(menuID, correlationID);
-
-        sendRPCRequest(msg);
-    }
-
-    /**
-     * Sends a PerformInteraction RPCRequest to SYNC. Responses are captured through callback on IProxyListener.
-     *
-     * @param initPrompt
-     * @param displayText
-     * @param interactionChoiceSetID
-     * @param correlationID
-     * @throws SyncException
-     */
-    public void performInteraction(String initPrompt,
-                                   String displayText, Integer interactionChoiceSetID,
-                                   Integer correlationID) throws SyncException {
-
-        PerformInteraction msg = RPCRequestFactory.buildPerformInteraction(initPrompt,
-                displayText, interactionChoiceSetID, correlationID);
-
-        sendRPCRequest(msg);
-    }
-
-    /**
-     * Sends a PerformInteraction RPCRequest to SYNC. Responses are captured through callback on IProxyListener.
-     *
-     * @param initPrompt
-     * @param displayText
-     * @param interactionChoiceSetID
-     * @param correlationID
-     * @throws SyncException
-     */
-    public void performInteraction(String initPrompt,
-                                   String displayText, Integer interactionChoiceSetID,
-                                   String helpPrompt, String timeoutPrompt,
-                                   InteractionMode interactionMode, Integer timeout,
-                                   Integer correlationID) throws SyncException {
-
-        PerformInteraction msg = RPCRequestFactory.buildPerformInteraction(
-                initPrompt, displayText, interactionChoiceSetID,
-                helpPrompt, timeoutPrompt, interactionMode,
-                timeout, correlationID);
-
-        sendRPCRequest(msg);
-    }
-
-    /**
-     * Sends a PerformInteraction RPCRequest to SYNC. Responses are captured through callback on IProxyListener.
-     *
-     * @param initPrompt
-     * @param displayText
-     * @param interactionChoiceSetIDList
-     * @param helpPrompt
-     * @param timeoutPrompt
-     * @param interactionMode
-     * @param timeout
-     * @param correlationID
-     * @throws SyncException
-     */
-    public void performInteraction(String initPrompt,
-                                   String displayText, Vector<Integer> interactionChoiceSetIDList,
-                                   String helpPrompt, String timeoutPrompt,
-                                   InteractionMode interactionMode, Integer timeout,
-                                   Integer correlationID) throws SyncException {
-
-        PerformInteraction msg = RPCRequestFactory.buildPerformInteraction(initPrompt,
-                displayText, interactionChoiceSetIDList,
-                helpPrompt, timeoutPrompt, interactionMode, timeout,
-                correlationID);
-
-        sendRPCRequest(msg);
-    }
-
-    /**
-     * Sends a PerformInteraction RPCRequest to SYNC. Responses are captured through callback on IProxyListener.
-     *
-     * @param initChunks
-     * @param displayText
-     * @param interactionChoiceSetIDList
-     * @param helpChunks
-     * @param timeoutChunks
-     * @param interactionMode
-     * @param timeout
-     * @param correlationID
-     * @throws SyncException
-     */
-    public void performInteraction(
-            Vector<TTSChunk> initChunks, String displayText,
-            Vector<Integer> interactionChoiceSetIDList,
-            Vector<TTSChunk> helpChunks, Vector<TTSChunk> timeoutChunks,
-            InteractionMode interactionMode, Integer timeout,
-            Integer correlationID) throws SyncException {
-
-        PerformInteraction msg = RPCRequestFactory.buildPerformInteraction(
-                initChunks, displayText, interactionChoiceSetIDList,
-                helpChunks, timeoutChunks, interactionMode, timeout,
-                correlationID);
-
-        sendRPCRequest(msg);
-    }
-
-    // Protected registerAppInterface used to ensure only non-ALM applications call
-    // reqisterAppInterface
-    protected void registerAppInterfacePrivate(
-            SyncMsgVersion syncMsgVersion, String appName, Vector<TTSChunk> ttsName,
-            String ngnMediaScreenAppName, Vector<String> vrSynonyms, Boolean isMediaApp,
-            Language languageDesired, Language hmiDisplayLanguageDesired, Vector<AppType> appType,
-            String appID, String autoActivateID, Integer correlationID)
-            throws SyncException {
-
-        RegisterAppInterface msg = RPCRequestFactory.buildRegisterAppInterface(
-                syncMsgVersion, appName, ttsName, ngnMediaScreenAppName, vrSynonyms, isMediaApp,
-                languageDesired, hmiDisplayLanguageDesired, appType, appID, correlationID);
-
-        sendRPCRequestPrivate(msg);
-    }
-
-    /**
-     * Sends a SetGlobalProperties RPCRequest to SYNC. Responses are captured through callback on IProxyListener.
-     *
-     * @param helpPrompt
-     * @param timeoutPrompt
-     * @param correlationID
-     * @throws SyncException
-     */
-    public void setGlobalProperties(
-            String helpPrompt, String timeoutPrompt, Integer correlationID)
-            throws SyncException {
-
-        SetGlobalProperties req = RPCRequestFactory.buildSetGlobalProperties(helpPrompt,
-                timeoutPrompt, correlationID);
-
-        sendRPCRequest(req);
-    }
-
-    /**
-     * Sends a SetGlobalProperties RPCRequest to SYNC. Responses are captured through callback on IProxyListener.
-     *
-     * @param helpChunks
-     * @param timeoutChunks
-     * @param correlationID
-     * @throws SyncException
-     */
-    public void setGlobalProperties(
-            Vector<TTSChunk> helpChunks, Vector<TTSChunk> timeoutChunks,
-            Integer correlationID) throws SyncException {
-
-        SetGlobalProperties req = RPCRequestFactory.buildSetGlobalProperties(
-                helpChunks, timeoutChunks, correlationID);
-
-        sendRPCRequest(req);
-    }
-
-    public void resetGlobalProperties(Vector<GlobalProperty> properties,
-                                      Integer correlationID) throws SyncException {
-
-        ResetGlobalProperties req = new ResetGlobalProperties();
-
-        req.setCorrelationID(correlationID);
-        req.setProperties(properties);
-
-        sendRPCRequest(req);
-    }
-
-    /**
-     * Sends a SetMediaClockTimer RPCRequest to SYNC. Responses are captured through callback on IProxyListener.
-     *
-     * @param hours
-     * @param minutes
-     * @param seconds
-     * @param updateMode
-     * @param correlationID
-     * @throws SyncException
-     */
-    public void setMediaClockTimer(Integer hours,
-                                   Integer minutes, Integer seconds, UpdateMode updateMode,
-                                   Integer correlationID) throws SyncException {
-
-        SetMediaClockTimer msg = RPCRequestFactory.buildSetMediaClockTimer(hours,
-                minutes, seconds, updateMode, correlationID);
-
-        sendRPCRequest(msg);
-    }
-
-    /**
-     * Pauses the media clock. Responses are captured through callback on IProxyListener.
-     *
-     * @param correlationID
-     * @throws SyncException
-     */
-    public void pauseMediaClockTimer(Integer correlationID)
-            throws SyncException {
-
-        SetMediaClockTimer msg = RPCRequestFactory.buildSetMediaClockTimer(0,
-                0, 0, UpdateMode.PAUSE, correlationID);
-
-        sendRPCRequest(msg);
-    }
-
-    /**
-     * Resumes the media clock. Responses are captured through callback on IProxyListener.
-     *
-     * @param correlationID
-     * @throws SyncException
-     */
-    public void resumeMediaClockTimer(Integer correlationID)
-            throws SyncException {
-
-        SetMediaClockTimer msg = RPCRequestFactory.buildSetMediaClockTimer(0,
-                0, 0, UpdateMode.RESUME, correlationID);
-
-        sendRPCRequest(msg);
-    }
-
-    /**
-     * Clears the media clock. Responses are captured through callback on IProxyListener.
-     *
-     * @param correlationID
-     * @throws SyncException
-     */
-    public void clearMediaClockTimer(Integer correlationID)
-            throws SyncException {
-
-        Show msg = RPCRequestFactory.buildShow(null, null, null, "     ", null, null, correlationID);
-
-        sendRPCRequest(msg);
-    }
-
-    /**
-     * Sends a Show RPCRequest to SYNC. Responses are captured through callback on IProxyListener.
-     *
-     * @param mainText1
-     * @param mainText2
-     * @param statusBar
-     * @param mediaClock
-     * @param mediaTrack
-     * @param alignment
-     * @param correlationID
-     * @throws SyncException
-     */
-    public void show(String mainText1, String mainText2,
-                     String statusBar, String mediaClock, String mediaTrack,
-                     TextAlignment alignment, Integer correlationID)
-            throws SyncException {
-
-        Show msg = RPCRequestFactory.buildShow(mainText1, mainText2,
-                statusBar, mediaClock, mediaTrack,
-                alignment, correlationID);
-
-        sendRPCRequest(msg);
-    }
-
-    /**
-     * Sends a Show RPCRequest to SYNC. Responses are captured through callback on IProxyListener.
-     *
-     * @param mainText1
-     * @param mainText2
-     * @param alignment
-     * @param correlationID
-     * @throws SyncException
-     */
-    public void show(String mainText1, String mainText2,
-                     TextAlignment alignment, Integer correlationID)
-            throws SyncException {
-
-        show(mainText1, mainText2, null, null, null, alignment, correlationID);
-    }
-
-    /**
-     * Sends a Speak RPCRequest to SYNC. Responses are captured through callback on IProxyListener.
-     *
-     * @param ttsText
-     * @param correlationID
-     * @throws SyncException
-     */
-    public void speak(String ttsText, Integer correlationID)
-            throws SyncException {
-
-        Speak msg = RPCRequestFactory.buildSpeak(TTSChunkFactory.createSimpleTTSChunks(ttsText),
-                correlationID);
-
-        sendRPCRequest(msg);
-    }
-
-    /**
-     * Sends a Speak RPCRequest to SYNC. Responses are captured through callback on IProxyListener.
-     *
-     * @param ttsChunks
-     * @param correlationID
-     * @throws SyncException
-     */
-    public void speak(Vector<TTSChunk> ttsChunks,
-                      Integer correlationID) throws SyncException {
-
-        Speak msg = RPCRequestFactory.buildSpeak(ttsChunks, correlationID);
-
-        sendRPCRequest(msg);
-    }
-
-    /**
-     * Sends a SubscribeButton RPCRequest to SYNC. Responses are captured through callback on IProxyListener.
-     *
-     * @param buttonName
-     * @param correlationID
-     * @throws SyncException
-     */
-    public void subscribeButton(ButtonName buttonName,
-                                Integer correlationID) throws SyncException {
-
-        SubscribeButton msg = RPCRequestFactory.buildSubscribeButton(buttonName,
-                correlationID);
-
-        sendRPCRequest(msg);
-    }
-
-    // Protected unregisterAppInterface used to ensure no non-ALM app calls
-    // unregisterAppInterface.
-    protected void unregisterAppInterfacePrivate(Integer correlationID)
-            throws SyncException {
-
-        UnregisterAppInterface msg =
-                RPCRequestFactory.buildUnregisterAppInterface(correlationID);
-
-        sendRPCRequestPrivate(msg);
-    }
-
-    /**
-     * Sends an UnsubscribeButton RPCRequest to SYNC. Responses are captured through callback on IProxyListener.
-     *
-     * @param buttonName
-     * @param correlationID
-     * @throws SyncException
-     */
-    public void unsubscribeButton(ButtonName buttonName,
-                                  Integer correlationID) throws SyncException {
-
-        UnsubscribeButton msg = RPCRequestFactory.buildUnsubscribeButton(
-                buttonName, correlationID);
-
-        sendRPCRequest(msg);
-    }
-
-    /**
-     * Creates a choice to be added to a choiceset. Choice has both a voice and a visual menu component.
-     *
-     * @param choiceID         -Unique ID used to identify this choice (returned in callback).
-     * @param choiceMenuName   -Text name displayed for this choice.
-     * @param choiceVrCommands -Vector of vrCommands used to select this choice by voice. Must contain
-     *                         at least one non-empty element.
-     * @return Choice created.
-     * @throws SyncException
-     */
-    public Choice createChoiceSetChoice(Integer choiceID, String choiceMenuName,
-                                        Vector<String> choiceVrCommands) {
-        Choice returnChoice = new Choice();
-
-        returnChoice.setChoiceID(choiceID);
-        returnChoice.setMenuName(choiceMenuName);
-        returnChoice.setVrCommands(choiceVrCommands);
-
-        return returnChoice;
-    }
-
-    /**
-     * Gets type of transport currently used by this SyncProxy.
-     *
-     * @return One of TransportType enumeration values.
-     * @see TransportType
-     */
-    public TransportType getCurrentTransportType() throws IllegalStateException {
-        if (_syncConnection == null) {
-            throw new IllegalStateException("Incorrect state of SyncProxyBase: Calling for getCurrentTransportType() while connection is not initialized");
-        }
-
-        return _syncConnection.getCurrentTransportType();
-    }
-
-    public IJsonRPCMarshaller getJsonRPCMarshaller() {
-        return this._jsonRPCMarshaller;
-    }
-
-    /******************** END Public Helper Methods *************************/
-
-    /**
-     * @param jsonRPCMarshaller the jsonRPCMarshaller to set
-     */
-    public void setJsonRPCMarshaller(IJsonRPCMarshaller jsonRPCMarshaller) throws IllegalArgumentException {
-        if (jsonRPCMarshaller == null) {
-            throw new IllegalArgumentException("jsonRPCMarshaller must not be null");
-        }
-
-        this._jsonRPCMarshaller = jsonRPCMarshaller;
-    }
-
-    // Private Class to Interface with SyncConnection
-    public class SyncInterfaceBroker implements ISyncConnectionListener {
-
-        @Override
-        public void onTransportDisconnected(String info) {
-            // proxyOnTransportDisconnect is called to alert the proxy that a requested
-            // disconnect has completed
-
-            if (_advancedLifecycleManagementEnabled) {
-                // If ALM, nothing is required to be done here
-            } else {
-                // If original model, notify app the proxy is closed so it will delete and reinstanciate
-                notifyProxyClosed(info, new SyncException("Transport disconnected.", SyncExceptionCause.SYNC_UNAVAILALBE));
-            }
-        }
-
-        @Override
-        public void onTransportError(String info, Exception e) {
-            DebugTool.logError("Transport failure: " + info, e);
-
-            if (_advancedLifecycleManagementEnabled) {
-                // Cycle the proxy
-                cycleProxy(SyncDisconnectedReason.TRANSPORT_ERROR);
-            } else {
-                notifyProxyClosed(info, e);
-            }
-        }
-
-        @Override
-        public void onProtocolMessageReceived(ProtocolMessage msg) {
-            if (_proxyHeartBeat != null && _heartBeatEnabled) {
-                _proxyHeartBeat.recordMostRecentIncomingProtocolInterfaceActivity();
-            } // end-if
-
-            try {
-                if (msg.getData().length > 0) queueIncomingMessage(msg);
-            } catch (Exception e) {
-            }
-            try {
-                if (msg.getBulkData().length > 0) queueIncomingMessage(msg);
-            } catch (Exception e) {
-            }
-        }
-
-        @Override
-        public void onProtocolSessionStarted(SessionType sessionType,
-                                             byte sessionID, byte version, String correlationID) {
-            if (_wiproVersion == 1) {
-                if (version == 2) setWiProVersion(version);
-            }
-            if (sessionType.eq(SessionType.RPC)) {
-                startRPCProtocolSession(sessionID, correlationID);
-            } else if (_wiproVersion == 2) {
-                if (sessionType.equals(SessionType.Mobile_Nav)) {
-                    startMobileNavSession(sessionID, correlationID);
-                } else {
-                    //If version 2 then don't need to specify a Session Type
-                    startRPCProtocolSession(sessionID, correlationID);
-                }
-            }
-        }
-
-        @Override
-        public void onProtocolSessionEnded(SessionType sessionType,
-                                           byte sessionID, String correlationID) {
-            // How to handle protocol session ended?
-            // How should protocol session management occur?
-        }
-
-        @Override
-        public void onProtocolError(String info, Exception e) {
-            passErrorToProxyListener(info, e);
-        }
-
-        @Override
-        public void onMobileNavAckReceived(int frameReceivedNumber) {
-            handleMobileNavAck(frameReceivedNumber);
-        }
-    }
-
-    private class ProxyHeartBeat {
-
-        private final String THREAD_NAME = "SyncHeartbeat";
-        private final long POLLING_INTERVAL = 1000; // 1 second
-        private boolean _isHalted = false;
-        private Thread _heartbeatThread = null;
-        private boolean _heartbeatActive = false;
-        private int _pendingRequestCount = 0;
-        private long _interfaceMostRecentActivityTimestamp_ms = 0;
-        private long _mostRecentHeartbeatSentTimestamp_ms = 0;
-        private boolean _heartbeatRequestInProgress = false;
-
-        public ProxyHeartBeat() {
-            // Set initial value of heart beat members
-            _heartbeatRequestInProgress = false;
-            _heartbeatActive = false;
-            _interfaceMostRecentActivityTimestamp_ms = 0;
-            _mostRecentHeartbeatSentTimestamp_ms = 0;
-            _pendingRequestCount = 0;
-
-            _heartbeatThread = new Thread(new Runnable() {
-                @Override
-                public void run() {
-                    try {
-                        while (!_isHalted) {
-                            heartbeatProcessing();
-                        }
-                    } catch (InterruptedException e) {
-                        SyncTrace.logProxyEvent("Heartbeat thread interupted.", SYNC_LIB_TRACE_KEY);
-                    }
-                }
-            });
-            _heartbeatThread.setName(THREAD_NAME);
-            _heartbeatThread.setDaemon(true);
-            _heartbeatActive = true;
-        }
-
-        // Method to start the heart beat
-        public void startHeartBeat() {
-            _heartbeatThread.start();
-        }
-
-        // Set heart beat active
-        public void setHeartBeatActive(boolean isActive) {
-            _heartbeatActive = isActive;
-        }
-
-        // Manage most-recent activity timestamp for pseudo-heartbeat
-        // TODO Remove on next release if proven unnecessary
-        @Deprecated
-        private synchronized void changePendingRequestCount(boolean incrementCount) {
-            if (incrementCount) {
-                _pendingRequestCount++;
-            } else {
-                _pendingRequestCount--;
-            }
-        }
-
-        private synchronized void recordMostRecentHeartbeatSentTimestamp() {
-            _mostRecentHeartbeatSentTimestamp_ms = System.currentTimeMillis();
-        }
-
-        private synchronized void recordMostRecentIncomingProtocolInterfaceActivity() {
-            _interfaceMostRecentActivityTimestamp_ms = System.currentTimeMillis();
-            if (_heartbeatRequestInProgress) {
-                cancelHeartbeatRequest();
-            }
-        }
-
-        private synchronized boolean heartbeatRequired() {
-            long idleTime = System.currentTimeMillis() - _interfaceMostRecentActivityTimestamp_ms;
-
-            return (idleTime >= _interfaceIdleTimeLimit);
-        }
-
-        private synchronized boolean heartbeatResponsePastDue() {
-            long heartbeatElapsedTime = System.currentTimeMillis() - _mostRecentHeartbeatSentTimestamp_ms;
-
-            return (heartbeatElapsedTime >= _heartbeatResponsePastDueTimeLimit);
-        }
-
-        private void cancelHeartbeatRequest() {
-            _heartbeatRequestInProgress = false;
-        }
-
-        private void issueHeartbeatRequest() {
-            SetGlobalProperties req = new SetGlobalProperties();
-            req.setCorrelationID(HEARTBEAT_CORRELATION_ID);
-
-            try {
-                sendRPCRequestPrivate(req);
-                _heartbeatRequestInProgress = true;
-            } catch (Exception ex) {
-                // If sending the heartbeat request fails, cancel the heartbeat monitoring
-                DebugTool.logError("Failure issuing heartbeat request: " + ex.toString(), ex);
-                halt();
-                _heartBeatEnabled = false;
-            } // end-catch
-        } // end-method
-
-        public void receivedHeartBeatResponse() {
-            _heartbeatRequestInProgress = false;
-        }
-
-        private void heartbeatProcessing() throws InterruptedException {
-            // This function polls to manage an RPC-level heartbeat to more quickly detect
-            // a lost connection to SYNC.
-
-            Thread.sleep(POLLING_INTERVAL);
-
-            if (_heartbeatRequestInProgress) {
-                if (heartbeatResponsePastDue()) {
-                    DebugTool.logError("HEARTBEAT PAST DUE (i.e. not received within " + _heartbeatResponsePastDueTimeLimit + "ms)");
-                    if (_advancedLifecycleManagementEnabled) {
-                        // Heartbeat past due and connection lost, interface no longer valid
-                        _appInterfaceRegisterd = false;
-                        synchronized (APP_INTERFACE_REGISTERED_LOCK) {
-                            APP_INTERFACE_REGISTERED_LOCK.notify();
-                        }
-
-                        // Cycle the proxy with HEARTBEAT_PAST_DUE as the disconnect reason
-                        cycleProxy(SyncDisconnectedReason.HEARTBEAT_PAST_DUE);
-                    } else {
-                        notifyProxyClosed("HeartbeatPastDue", new SyncException("Heartbeat past due.", SyncExceptionCause.HEARTBEAT_PAST_DUE));
-                    }
-                    return;
-                } // end-if
-            } else {
-                // There's not a heartbeat request in-flight at the moment ...
-                //
-                // If heartbeat is deactivated (for whatever reason), then just
-                // iterate loop.
-                if (!_heartbeatActive) {
-                    return; // Do not need to request a heartbeat
-                } // end-if
-
-                //if (heartbeatRequired()) && m_pendingRequestCount == 0) {
-                if (heartbeatRequired()) {
-                    issueHeartbeatRequest();
-                } // end-if
-            } // end-if
-        } // end-method
-
-        private void halt() {
-            _isHalted = true;
-
-            if (_heartbeatThread != null) {
-                try {
-                    _heartbeatThread.interrupt();
-                } catch (Exception ex) {
-                    DebugTool.logError("Failure interrupting heartbeat thread: " + ex.toString(), ex);
-                }
-                _heartbeatThread = null;
-            } // end-if
-        }
-    }
-
 } // end-class