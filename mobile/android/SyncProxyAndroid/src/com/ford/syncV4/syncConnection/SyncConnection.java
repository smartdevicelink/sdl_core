package com.ford.syncV4.syncConnection;

import android.util.Log;

import com.ford.syncV4.exception.SyncException;
import com.ford.syncV4.protocol.AbstractProtocol;
import com.ford.syncV4.protocol.IProtocolListener;
import com.ford.syncV4.protocol.ProtocolMessage;
import com.ford.syncV4.protocol.WiProProtocol;
import com.ford.syncV4.protocol.enums.SessionType;
import com.ford.syncV4.transport.BTTransport;
import com.ford.syncV4.transport.BaseTransportConfig;
import com.ford.syncV4.transport.ITransportListener;
import com.ford.syncV4.transport.SyncTransport;
import com.ford.syncV4.transport.TCPTransport;
<<<<<<< HEAD
import com.ford.syncV4.transport.TCPTransportConfig;
import com.ford.syncV4.transport.TransportType;

public class SyncConnection implements IProtocolListener, ITransportListener {

    protected SyncTransport _transport = null;
    AbstractProtocol _protocol = null;
    ISyncConnectionListener _connectionListener = null;
    // Thread safety locks
    Object TRANSPORT_REFERENCE_LOCK = new Object();
    Object PROTOCOL_REFERENCE_LOCK = new Object();

    /**
     * Constructor.
     *
     * @param listener        Sync connection listener.
     * @param transportConfig Transport configuration for this connection.
     */
    public SyncConnection(ISyncConnectionListener listener, BaseTransportConfig transportConfig) {
        _connectionListener = listener;

        // Initialize the transport
        synchronized (TRANSPORT_REFERENCE_LOCK) {
            // Ensure transport is null
            if (_transport != null) {
                if (_transport.getIsConnected()) {
                    _transport.disconnect();
                }
                _transport = null;
            }

            if (transportConfig.getTransportType() == TransportType.BLUETOOTH) {
                _transport = new BTTransport(this);
            } else if (transportConfig.getTransportType() == TransportType.TCP) {
                _transport = new TCPTransport((TCPTransportConfig) transportConfig, this);
            }
        }

        // Initialize the protocol
        synchronized (PROTOCOL_REFERENCE_LOCK) {
            // Ensure protocol is null
            if (_protocol != null) {
                _protocol = null;
            }

            _protocol = new WiProProtocol(this);
        }
    }

    public AbstractProtocol getWiProProtocol() {
        return _protocol;
    }

    public void closeConnection(byte rpcSessionID) {
        synchronized (PROTOCOL_REFERENCE_LOCK) {
            if (_protocol != null) {
                // If transport is still connected, sent EndProtocolSessionMessage
                if (_transport != null && _transport.getIsConnected()) {
                    _protocol.EndProtocolSession(SessionType.RPC, rpcSessionID);
                }
                _protocol = null;
            } // end-if
        }

        synchronized (TRANSPORT_REFERENCE_LOCK) {
            if (_transport != null) {
                _transport.disconnect();
            }
            _transport = null;
        }
    }

    public void closeMobileNavSession(byte mobileNavSessionId) {
        synchronized (PROTOCOL_REFERENCE_LOCK) {
            if (_protocol != null) {
                // If transport is still connected, sent EndProtocolSessionMessage
                if (_transport != null && _transport.getIsConnected()) {
                    _protocol.EndProtocolSession(SessionType.Mobile_Nav, mobileNavSessionId);
                }
            } // end-if
        }
    }

    public void startTransport() throws SyncException {
        _transport.openConnection();
    }

    public Boolean getIsConnected() {

        // If _transport is null, then it can't be connected
        if (_transport == null) {
            return false;
        }

        return _transport.getIsConnected();
    }

    public void sendMessage(ProtocolMessage msg) {
        _protocol.SendMessage(msg);
    }

    @Override
    public void onTransportBytesReceived(byte[] receivedBytes,
                                         int receivedBytesLength) {
        // Send bytes to protocol to be interpreted
        synchronized (PROTOCOL_REFERENCE_LOCK) {
            if (_protocol != null) {
                _protocol.HandleReceivedBytes(receivedBytes, receivedBytesLength);
            }
        }
    }

    @Override
    public void onTransportConnected() {
        synchronized (PROTOCOL_REFERENCE_LOCK) {
            if (_protocol != null) {
                _protocol.StartProtocolSession(SessionType.RPC);
            }
        }
    }

    public void startMobileNavSession() {
        synchronized (PROTOCOL_REFERENCE_LOCK) {
            if (_protocol != null) {
                _protocol.StartProtocolSession(SessionType.Mobile_Nav);
            }
        }
    }

    @Override
    public void onTransportDisconnected(String info) {
        // Pass directly to connection listener
        _connectionListener.onTransportDisconnected(info);
    }

    @Override
    public void onTransportError(String info, Exception e) {
        // Pass directly to connection listener
        _connectionListener.onTransportError(info, e);
    }

    @Override
    public void onProtocolMessageBytesToSend(byte[] msgBytes, int offset,
                                             int length) {
        // Protocol has packaged bytes to send, pass to transport for transmission
        synchronized (TRANSPORT_REFERENCE_LOCK) {
            if (_transport != null) {
                _transport.sendBytes(msgBytes, offset, length);
            }
        }
    }

    @Override
    public void onProtocolMessageReceived(ProtocolMessage msg) {
        _connectionListener.onProtocolMessageReceived(msg);
    }

    @Override
    public void onProtocolSessionStarted(SessionType sessionType,
                                         byte sessionID, byte version, String correlationID) {
        _connectionListener.onProtocolSessionStarted(sessionType, sessionID, version, correlationID);
    }

    @Override
    public void onProtocolSessionEnded(SessionType sessionType, byte sessionID,
                                       String correlationID) {
        _connectionListener.onProtocolSessionEnded(sessionType, sessionID, correlationID);
    }

    @Override
    public void onProtocolHeartbeatPastDue(int heartbeatInterval_ms,
                                           int pastDue_ms) {
        // Not implemented on SYNC
    }

    @Override
    public void onProtocolError(String info, Exception e) {
        _connectionListener.onProtocolError(info, e);
    }

    @Override
    public void onMobileNavAckReceived(int frameReceivedNumber) {
        _connectionListener.onMobileNavAckReceived(frameReceivedNumber);
    }

    /**
     * Gets type of transport currently used by this connection.
     *
     * @return One of TransportType enumeration values.
     * @see TransportType
     */
    public TransportType getCurrentTransportType() {
        return _transport.getTransportType();
    }
=======
import com.ford.syncV4.transport.usb.USBTransport;
import com.ford.syncV4.transport.usb.USBTransportConfig;

import static com.ford.syncV4.transport.TransportType.*;

public class SyncConnection implements IProtocolListener, ITransportListener {

	SyncTransport _transport = null;
	AbstractProtocol _protocol = null;
	ISyncConnectionListener _connectionListener = null;

	// Thread safety locks
	Object TRANSPORT_REFERENCE_LOCK = new Object();
	Object PROTOCOL_REFERENCE_LOCK = new Object();
	
	/**
	 * Constructor.
	 * 
	 * @param listener Sync connection listener.
	 * @param transportConfig Transport configuration for this connection.
	 */
	public SyncConnection(ISyncConnectionListener listener, BaseTransportConfig transportConfig) {
		_connectionListener = listener;
		
		// Initialize the transport
		synchronized(TRANSPORT_REFERENCE_LOCK) {
			// Ensure transport is null
			if (_transport != null) {
				if (_transport.getIsConnected()) {
					_transport.disconnect();
				}
				_transport = null;
			}

            switch (transportConfig.getTransportType()) {
                case BLUETOOTH:
                    _transport = new BTTransport(this);
                    break;

                case TCP:
                    _transport = new TCPTransport(
                            (TCPTransportConfig) transportConfig, this);
                    break;

                case USB:
                    _transport = new USBTransport(
                            (USBTransportConfig) transportConfig, this);
                    break;
            }
        }
		
		// Initialize the protocol
		synchronized(PROTOCOL_REFERENCE_LOCK) {
			// Ensure protocol is null
			if (_protocol != null) {
				_protocol = null;
			}
			
			_protocol = new WiProProtocol(this);
		}
	}
	
	public AbstractProtocol getWiProProtocol(){
		return _protocol;
	}

    public void stopTransportReading() {
        if (_transport != null) {
            _transport.stopReading();
            }
    }
	
	public void closeConnection(byte rpcSessionID) {
		synchronized(PROTOCOL_REFERENCE_LOCK) {
			if (_protocol != null) {
				// If transport is still connected, sent EndProtocolSessionMessage
				if (_transport != null && _transport.getIsConnected()) {
					_protocol.EndProtocolSession(SessionType.RPC, rpcSessionID);
				}
				_protocol = null;
			} // end-if
		}
		
		synchronized (TRANSPORT_REFERENCE_LOCK) {
			if (_transport != null) {
				_transport.disconnect();
			}
			_transport = null;
		}
	}
	
	public void startTransport() throws SyncException {
		_transport.openConnection();
	}
	
	public Boolean getIsConnected() {
		
		// If _transport is null, then it can't be connected
		if (_transport == null) {
			return false;
		}
		
		return _transport.getIsConnected();
	}
	
	public void sendMessage(ProtocolMessage msg) {
		_protocol.SendMessage(msg);
	}
	
	@Override
	public void onTransportBytesReceived(byte[] receivedBytes,
			int receivedBytesLength) {
		// Send bytes to protocol to be interpreted 
		synchronized(PROTOCOL_REFERENCE_LOCK) {
			if (_protocol != null) {
				_protocol.HandleReceivedBytes(receivedBytes, receivedBytesLength);
			}
		}
	}

	@Override
	public void onTransportConnected() {
		synchronized(PROTOCOL_REFERENCE_LOCK){
			if(_protocol != null){
				_protocol.StartProtocolSession(SessionType.RPC);
			}
		}
	}

	@Override
	public void onTransportDisconnected(String info) {
		// Pass directly to connection listener
		_connectionListener.onTransportDisconnected(info);
	}

	@Override
	public void onTransportError(String info, Exception e) {
		// Pass directly to connection listener
		_connectionListener.onTransportError(info, e);
	}

	@Override
	public void onProtocolMessageBytesToSend(byte[] msgBytes, int offset,
			int length) {
		// Protocol has packaged bytes to send, pass to transport for transmission 
		synchronized(TRANSPORT_REFERENCE_LOCK) {
			if (_transport != null) {
				_transport.sendBytes(msgBytes, offset, length);
			}
		}
	}

	@Override
	public void onProtocolMessageReceived(ProtocolMessage msg) {
		_connectionListener.onProtocolMessageReceived(msg);
	}

	@Override
	public void onProtocolSessionStarted(SessionType sessionType,
			byte sessionID, byte version, String correlationID) {
		_connectionListener.onProtocolSessionStarted(sessionType, sessionID, version, correlationID);
	}

	@Override
	public void onProtocolSessionEnded(SessionType sessionType, byte sessionID,
			String correlationID) {
		_connectionListener.onProtocolSessionEnded(sessionType, sessionID, correlationID);
        Log.d("SyncConnection", "onProtocolSessionEnded");
        _connectionListener.onProtocolSessionEnded(sessionType, sessionID, correlationID);
	}

	@Override
	public void onProtocolHeartbeatPastDue(int heartbeatInterval_ms,
			int pastDue_ms) {
		// Not implemented on SYNC
	}

	@Override
	public void onProtocolError(String info, Exception e) {
		_connectionListener.onProtocolError(info, e);
	}

    @Override
    public void onProtocolAppUnregistered() {
        Log.d("SyncConnection", "onProtocolAppUnregistered");
        _transport.stopReading();
    }

	/**
	 * Gets type of transport currently used by this connection.
	 * 
	 * @return One of TransportType enumeration values.
	 * 
	 * @see TransportType
	 */
	public TransportType getCurrentTransportType() {
		return _transport.getTransportType();
	}
>>>>>>> 1d79310b
}<|MERGE_RESOLUTION|>--- conflicted
+++ resolved
@@ -13,78 +13,98 @@
 import com.ford.syncV4.transport.ITransportListener;
 import com.ford.syncV4.transport.SyncTransport;
 import com.ford.syncV4.transport.TCPTransport;
-<<<<<<< HEAD
+import com.ford.syncV4.transport.usb.USBTransport;
+import com.ford.syncV4.transport.usb.USBTransportConfig;
 import com.ford.syncV4.transport.TCPTransportConfig;
 import com.ford.syncV4.transport.TransportType;
 
+import static com.ford.syncV4.transport.TransportType.*;
+
 public class SyncConnection implements IProtocolListener, ITransportListener {
 
-    protected SyncTransport _transport = null;
-    AbstractProtocol _protocol = null;
-    ISyncConnectionListener _connectionListener = null;
-    // Thread safety locks
-    Object TRANSPORT_REFERENCE_LOCK = new Object();
-    Object PROTOCOL_REFERENCE_LOCK = new Object();
-
-    /**
-     * Constructor.
-     *
-     * @param listener        Sync connection listener.
-     * @param transportConfig Transport configuration for this connection.
-     */
-    public SyncConnection(ISyncConnectionListener listener, BaseTransportConfig transportConfig) {
-        _connectionListener = listener;
-
-        // Initialize the transport
-        synchronized (TRANSPORT_REFERENCE_LOCK) {
-            // Ensure transport is null
-            if (_transport != null) {
-                if (_transport.getIsConnected()) {
-                    _transport.disconnect();
-                }
-                _transport = null;
-            }
-
-            if (transportConfig.getTransportType() == TransportType.BLUETOOTH) {
-                _transport = new BTTransport(this);
-            } else if (transportConfig.getTransportType() == TransportType.TCP) {
-                _transport = new TCPTransport((TCPTransportConfig) transportConfig, this);
+	SyncTransport _transport = null;
+	AbstractProtocol _protocol = null;
+	ISyncConnectionListener _connectionListener = null;
+
+	// Thread safety locks
+	Object TRANSPORT_REFERENCE_LOCK = new Object();
+	Object PROTOCOL_REFERENCE_LOCK = new Object();
+	
+	/**
+	 * Constructor.
+	 * 
+	 * @param listener Sync connection listener.
+	 * @param transportConfig Transport configuration for this connection.
+	 */
+	public SyncConnection(ISyncConnectionListener listener, BaseTransportConfig transportConfig) {
+		_connectionListener = listener;
+		
+		// Initialize the transport
+		synchronized(TRANSPORT_REFERENCE_LOCK) {
+			// Ensure transport is null
+			if (_transport != null) {
+				if (_transport.getIsConnected()) {
+					_transport.disconnect();
+				}
+				_transport = null;
+			}
+
+            switch (transportConfig.getTransportType()) {
+                case BLUETOOTH:
+                    _transport = new BTTransport(this);
+                    break;
+
+                case TCP:
+                    _transport = new TCPTransport(
+                            (TCPTransportConfig) transportConfig, this);
+                    break;
+
+                case USB:
+                    _transport = new USBTransport(
+                            (USBTransportConfig) transportConfig, this);
+                    break;
             }
         }
-
-        // Initialize the protocol
-        synchronized (PROTOCOL_REFERENCE_LOCK) {
-            // Ensure protocol is null
-            if (_protocol != null) {
-                _protocol = null;
+		
+		// Initialize the protocol
+		synchronized(PROTOCOL_REFERENCE_LOCK) {
+			// Ensure protocol is null
+			if (_protocol != null) {
+				_protocol = null;
+			}
+			
+			_protocol = new WiProProtocol(this);
+		}
+	}
+	
+	public AbstractProtocol getWiProProtocol(){
+		return _protocol;
+	}
+
+    public void stopTransportReading() {
+        if (_transport != null) {
+            _transport.stopReading();
             }
-
-            _protocol = new WiProProtocol(this);
-        }
-    }
-
-    public AbstractProtocol getWiProProtocol() {
-        return _protocol;
-    }
-
-    public void closeConnection(byte rpcSessionID) {
-        synchronized (PROTOCOL_REFERENCE_LOCK) {
-            if (_protocol != null) {
-                // If transport is still connected, sent EndProtocolSessionMessage
-                if (_transport != null && _transport.getIsConnected()) {
-                    _protocol.EndProtocolSession(SessionType.RPC, rpcSessionID);
-                }
-                _protocol = null;
-            } // end-if
-        }
-
-        synchronized (TRANSPORT_REFERENCE_LOCK) {
-            if (_transport != null) {
-                _transport.disconnect();
-            }
-            _transport = null;
-        }
-    }
+    }
+	
+	public void closeConnection(byte rpcSessionID) {
+		synchronized(PROTOCOL_REFERENCE_LOCK) {
+			if (_protocol != null) {
+				// If transport is still connected, sent EndProtocolSessionMessage
+				if (_transport != null && _transport.getIsConnected()) {
+					_protocol.EndProtocolSession(SessionType.RPC, rpcSessionID);
+				}
+				_protocol = null;
+			} // end-if
+		}
+		
+		synchronized (TRANSPORT_REFERENCE_LOCK) {
+			if (_transport != null) {
+				_transport.disconnect();
+			}
+			_transport = null;
+		}
+	}
 
     public void closeMobileNavSession(byte mobileNavSessionId) {
         synchronized (PROTOCOL_REFERENCE_LOCK) {
@@ -96,44 +116,24 @@
             } // end-if
         }
     }
-
-    public void startTransport() throws SyncException {
-        _transport.openConnection();
-    }
-
-    public Boolean getIsConnected() {
-
-        // If _transport is null, then it can't be connected
-        if (_transport == null) {
-            return false;
-        }
-
-        return _transport.getIsConnected();
-    }
-
-    public void sendMessage(ProtocolMessage msg) {
-        _protocol.SendMessage(msg);
-    }
-
-    @Override
-    public void onTransportBytesReceived(byte[] receivedBytes,
-                                         int receivedBytesLength) {
-        // Send bytes to protocol to be interpreted
-        synchronized (PROTOCOL_REFERENCE_LOCK) {
-            if (_protocol != null) {
-                _protocol.HandleReceivedBytes(receivedBytes, receivedBytesLength);
-            }
-        }
-    }
-
-    @Override
-    public void onTransportConnected() {
-        synchronized (PROTOCOL_REFERENCE_LOCK) {
-            if (_protocol != null) {
-                _protocol.StartProtocolSession(SessionType.RPC);
-            }
-        }
-    }
+	
+	public void startTransport() throws SyncException {
+		_transport.openConnection();
+	}
+	
+	public Boolean getIsConnected() {
+		
+		// If _transport is null, then it can't be connected
+		if (_transport == null) {
+			return false;
+		}
+		
+		return _transport.getIsConnected();
+	}
+	
+	public void sendMessage(ProtocolMessage msg) {
+		_protocol.SendMessage(msg);
+	}
 
     public void startMobileNavSession() {
         synchronized (PROTOCOL_REFERENCE_LOCK) {
@@ -142,181 +142,6 @@
             }
         }
     }
-
-    @Override
-    public void onTransportDisconnected(String info) {
-        // Pass directly to connection listener
-        _connectionListener.onTransportDisconnected(info);
-    }
-
-    @Override
-    public void onTransportError(String info, Exception e) {
-        // Pass directly to connection listener
-        _connectionListener.onTransportError(info, e);
-    }
-
-    @Override
-    public void onProtocolMessageBytesToSend(byte[] msgBytes, int offset,
-                                             int length) {
-        // Protocol has packaged bytes to send, pass to transport for transmission
-        synchronized (TRANSPORT_REFERENCE_LOCK) {
-            if (_transport != null) {
-                _transport.sendBytes(msgBytes, offset, length);
-            }
-        }
-    }
-
-    @Override
-    public void onProtocolMessageReceived(ProtocolMessage msg) {
-        _connectionListener.onProtocolMessageReceived(msg);
-    }
-
-    @Override
-    public void onProtocolSessionStarted(SessionType sessionType,
-                                         byte sessionID, byte version, String correlationID) {
-        _connectionListener.onProtocolSessionStarted(sessionType, sessionID, version, correlationID);
-    }
-
-    @Override
-    public void onProtocolSessionEnded(SessionType sessionType, byte sessionID,
-                                       String correlationID) {
-        _connectionListener.onProtocolSessionEnded(sessionType, sessionID, correlationID);
-    }
-
-    @Override
-    public void onProtocolHeartbeatPastDue(int heartbeatInterval_ms,
-                                           int pastDue_ms) {
-        // Not implemented on SYNC
-    }
-
-    @Override
-    public void onProtocolError(String info, Exception e) {
-        _connectionListener.onProtocolError(info, e);
-    }
-
-    @Override
-    public void onMobileNavAckReceived(int frameReceivedNumber) {
-        _connectionListener.onMobileNavAckReceived(frameReceivedNumber);
-    }
-
-    /**
-     * Gets type of transport currently used by this connection.
-     *
-     * @return One of TransportType enumeration values.
-     * @see TransportType
-     */
-    public TransportType getCurrentTransportType() {
-        return _transport.getTransportType();
-    }
-=======
-import com.ford.syncV4.transport.usb.USBTransport;
-import com.ford.syncV4.transport.usb.USBTransportConfig;
-
-import static com.ford.syncV4.transport.TransportType.*;
-
-public class SyncConnection implements IProtocolListener, ITransportListener {
-
-	SyncTransport _transport = null;
-	AbstractProtocol _protocol = null;
-	ISyncConnectionListener _connectionListener = null;
-
-	// Thread safety locks
-	Object TRANSPORT_REFERENCE_LOCK = new Object();
-	Object PROTOCOL_REFERENCE_LOCK = new Object();
-	
-	/**
-	 * Constructor.
-	 * 
-	 * @param listener Sync connection listener.
-	 * @param transportConfig Transport configuration for this connection.
-	 */
-	public SyncConnection(ISyncConnectionListener listener, BaseTransportConfig transportConfig) {
-		_connectionListener = listener;
-		
-		// Initialize the transport
-		synchronized(TRANSPORT_REFERENCE_LOCK) {
-			// Ensure transport is null
-			if (_transport != null) {
-				if (_transport.getIsConnected()) {
-					_transport.disconnect();
-				}
-				_transport = null;
-			}
-
-            switch (transportConfig.getTransportType()) {
-                case BLUETOOTH:
-                    _transport = new BTTransport(this);
-                    break;
-
-                case TCP:
-                    _transport = new TCPTransport(
-                            (TCPTransportConfig) transportConfig, this);
-                    break;
-
-                case USB:
-                    _transport = new USBTransport(
-                            (USBTransportConfig) transportConfig, this);
-                    break;
-            }
-        }
-		
-		// Initialize the protocol
-		synchronized(PROTOCOL_REFERENCE_LOCK) {
-			// Ensure protocol is null
-			if (_protocol != null) {
-				_protocol = null;
-			}
-			
-			_protocol = new WiProProtocol(this);
-		}
-	}
-	
-	public AbstractProtocol getWiProProtocol(){
-		return _protocol;
-	}
-
-    public void stopTransportReading() {
-        if (_transport != null) {
-            _transport.stopReading();
-            }
-    }
-	
-	public void closeConnection(byte rpcSessionID) {
-		synchronized(PROTOCOL_REFERENCE_LOCK) {
-			if (_protocol != null) {
-				// If transport is still connected, sent EndProtocolSessionMessage
-				if (_transport != null && _transport.getIsConnected()) {
-					_protocol.EndProtocolSession(SessionType.RPC, rpcSessionID);
-				}
-				_protocol = null;
-			} // end-if
-		}
-		
-		synchronized (TRANSPORT_REFERENCE_LOCK) {
-			if (_transport != null) {
-				_transport.disconnect();
-			}
-			_transport = null;
-		}
-	}
-	
-	public void startTransport() throws SyncException {
-		_transport.openConnection();
-	}
-	
-	public Boolean getIsConnected() {
-		
-		// If _transport is null, then it can't be connected
-		if (_transport == null) {
-			return false;
-		}
-		
-		return _transport.getIsConnected();
-	}
-	
-	public void sendMessage(ProtocolMessage msg) {
-		_protocol.SendMessage(msg);
-	}
 	
 	@Override
 	public void onTransportBytesReceived(byte[] receivedBytes,
@@ -395,6 +220,11 @@
     public void onProtocolAppUnregistered() {
         Log.d("SyncConnection", "onProtocolAppUnregistered");
         _transport.stopReading();
+    }
+
+    @Override
+    public void onMobileNavAckReceived(int frameReceivedNumber) {
+        _connectionListener.onMobileNavAckReceived(frameReceivedNumber);
     }
 
 	/**
@@ -407,5 +237,4 @@
 	public TransportType getCurrentTransportType() {
 		return _transport.getTransportType();
 	}
->>>>>>> 1d79310b
 }