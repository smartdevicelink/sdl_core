package com.ford.syncV4.syncConnection;

import android.test.InstrumentationTestCase;

import com.ford.syncV4.exception.SyncException;
import com.ford.syncV4.protocol.enums.ServiceType;
import com.ford.syncV4.session.SessionTest;
import com.ford.syncV4.transport.ITransportListener;
import com.ford.syncV4.transport.SyncTransport;
import com.ford.syncV4.transport.TransportType;
import com.ford.syncV4.transport.usb.USBTransportConfig;

import java.io.InputStream;
import java.io.OutputStream;

import static org.mockito.Mockito.mock;

/**
 * Created by u on 2013-09-30
 */
<<<<<<< HEAD
public class SyncConnectionUSBTest extends TestCase {

=======
public class SyncConnectionUSBTest extends InstrumentationTestCase {
>>>>>>> 729f6e6f
    private boolean requiredMethodCalled;

    public void testOnProtocolAppUnregisteredStopsTransport() {

        final ITransportListener transportListener = new ITransportListener() {

            @Override
            public void onTransportBytesReceived(byte[] receivedBytes,
                                                 int receivedBytesLength) {
            }

            @Override
            public void onTransportConnected() {
            }

            @Override
            public void onTransportDisconnected(String info) {
            }

            @Override
            public void onTransportError(String info, Exception e) {
            }

            @Override
            public void onServerSocketInit(int serverSocketPort) {

            }
        };

        final SyncTransport fakeTransport = new SyncTransport(transportListener) {

            @Override
            public InputStream getInputStream() {
                return null;
            }

            @Override
            public OutputStream getOutputStream() {
                return null;
            }

            @Override
                    protected boolean sendBytesOverTransport(byte[] msgBytes,
                                                             int offset,
                                                             int length) {
                        return false;
                    }

                    @Override
                    public void openConnection() throws SyncException {
                    }

                    @Override
                    public void disconnect() {
                    }

                    @Override
                    public void stopReading() {
                        requiredMethodCalled = true;
                    }

                    @Override
                    public TransportType getTransportType() {
                        return null;
                    }
                };

        final SyncConnection connection = new SyncConnection(SessionTest.getInitializedSession(),
                new USBTransportConfig(getInstrumentation().getTargetContext()),
                mock(ISyncConnectionListener.class));
        connection.init();
        connection._transport = fakeTransport;
        connection.onProtocolServiceEndedAck(ServiceType.RPC, SessionTest.SESSION_ID);
        assertTrue("stopReading() isn't called", requiredMethodCalled);
    }
}<|MERGE_RESOLUTION|>--- conflicted
+++ resolved
@@ -10,20 +10,14 @@
 import com.ford.syncV4.transport.TransportType;
 import com.ford.syncV4.transport.usb.USBTransportConfig;
 
-import java.io.InputStream;
-import java.io.OutputStream;
+import junit.framework.TestCase;
 
 import static org.mockito.Mockito.mock;
 
 /**
  * Created by u on 2013-09-30
  */
-<<<<<<< HEAD
-public class SyncConnectionUSBTest extends TestCase {
-
-=======
 public class SyncConnectionUSBTest extends InstrumentationTestCase {
->>>>>>> 729f6e6f
     private boolean requiredMethodCalled;
 
     public void testOnProtocolAppUnregisteredStopsTransport() {
