--- conflicted
+++ resolved
@@ -39,15 +39,10 @@
 
     public void testResetProxyShouldNotDisconnectTransport() throws Exception {
         SyncTransport transportMock = mock(SyncTransport.class);
-<<<<<<< HEAD
-        SyncConnection connection = spy(new SyncConnection(SessionTest.getInitializedSession(), null));
-        connection.init(null, transportMock);
-=======
         SyncConnection connection = spy(new SyncConnection(SessionTest.getInitializedSession(),
                 new USBTransportConfig(getInstrumentation().getTargetContext()),
                 null));
         connection.init();
->>>>>>> 729f6e6f
 
         SyncProxyALM syncProxy = getSyncProxy(connection);
         assertNotNull(syncProxy);
