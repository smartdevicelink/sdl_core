package com.ford.syncV4.syncConnection;

import android.test.InstrumentationTestCase;

import com.ford.syncV4.protocol.AbstractProtocol;
import com.ford.syncV4.protocol.ProtocolFrameHeader;
import com.ford.syncV4.protocol.ProtocolFrameHeaderFactory;
import com.ford.syncV4.protocol.WiProProtocol;
import com.ford.syncV4.protocol.enums.ServiceType;
import com.ford.syncV4.protocol.heartbeat.IHeartbeatMonitor;
import com.ford.syncV4.proxy.constants.ProtocolConstants;
import com.ford.syncV4.session.Session;
import com.ford.syncV4.streaming.H264Packetizer;
import com.ford.syncV4.transport.SyncTransport;
import com.ford.syncV4.transport.TCPTransportConfig;
import com.ford.syncV4.transport.TransportType;
import com.ford.syncV4.util.BitConverter;

import org.mockito.ArgumentCaptor;

import java.io.OutputStream;
import java.util.Arrays;

import static org.hamcrest.CoreMatchers.containsString;
import static org.hamcrest.MatcherAssert.assertThat;
import static org.mockito.Matchers.anyString;
import static org.mockito.Mockito.mock;
import static org.mockito.Mockito.never;
import static org.mockito.Mockito.timeout;
import static org.mockito.Mockito.times;
import static org.mockito.Mockito.verify;
import static org.mockito.Mockito.when;

/**
 * Created by Andrew Batutin on 8/22/13
 */
public class SyncConnectionTest extends InstrumentationTestCase {

    public static final byte SESSION_ID = (byte) 48;
    public static final int MESSAGE_ID = 48;

    private static final String LOG_TAG = "SyncConnectionTest";

    private SyncConnection sut;
    private TCPTransportConfig config;

    public SyncConnectionTest() {
    }

    @Override
    public void setUp() throws Exception {
        super.setUp();
        System.setProperty("dexmaker.dexcache",
                getInstrumentation().getTargetContext().getCacheDir().getPath());
        config = mock(TCPTransportConfig.class);
        when(config.getTransportType()).thenReturn(TransportType.TCP);
        sut = new SyncConnection(mock(ISyncConnectionListener.class));
        sut.init(config);
        WiProProtocol protocol = (WiProProtocol) sut.getWiProProtocol();
        protocol.setProtocolVersion(ProtocolConstants.PROTOCOL_VERSION_TWO);
    }

    public void testSyncConnectionShouldBeCreated() throws Exception {
        SyncConnection connection = new SyncConnection(mock(ISyncConnectionListener.class));
        connection.init(config);
        assertNotNull("should not be null", connection);
    }

    public void testStartMobileNavServiceShouldSendAppropriateBytes() throws Exception {
        final boolean[] passed = {false};
        byte sessionID = 0x0A;
        Session session = new Session();
        session.setSessionId(sessionID);
        ProtocolFrameHeader header = ProtocolFrameHeaderFactory.createStartSession(
                ServiceType.Mobile_Nav, sessionID, ProtocolConstants.PROTOCOL_VERSION_TWO);
        header.setSessionID(sessionID);
        final ProtocolFrameHeader realHeader = header;
        final SyncConnection connection = new SyncConnection(mock(ISyncConnectionListener.class)) {

            @Override
            public void onProtocolMessageBytesToSend(byte[] msgBytes, int offset,
                                                     int length) {
                super.onProtocolMessageBytesToSend(msgBytes, offset, length);
                assertTrue("Arrays should be equal", Arrays.equals(msgBytes,
                        realHeader.assembleHeaderBytes()));
                assertEquals("Offset should be 0", offset, 0);
                assertEquals("Length should be " + ProtocolConstants.PROTOCOL_FRAME_HEADER_SIZE_V_2,
                        length, ProtocolConstants.PROTOCOL_FRAME_HEADER_SIZE_V_2);
                passed[0] = true;
            }
        };
        connection.init(config);
        when(connection.getIsConnected()).thenReturn(true);
        WiProProtocol protocol = (WiProProtocol) connection.getWiProProtocol();
        protocol.setProtocolVersion(ProtocolConstants.PROTOCOL_VERSION_TWO);
        protocol.StartProtocolService(ServiceType.Mobile_Nav, session);
        assertTrue(passed[0]);
    }

    public void testOnTransportBytesReceivedReturnedStartSessionACK() throws Exception {
        final boolean[] passed = {false};
        final ProtocolFrameHeader header = ProtocolFrameHeaderFactory.
                createStartSessionACK(ServiceType.Mobile_Nav, SESSION_ID, MESSAGE_ID,
                        ProtocolConstants.PROTOCOL_VERSION_TWO);
        final SyncConnection connection = new SyncConnection(mock(ISyncConnectionListener.class)) {

            @Override
            public void onProtocolServiceStarted(ServiceType serviceType, byte sessionID, byte version, String correlationID) {
                super.onProtocolServiceStarted(serviceType,sessionID, version, correlationID);
                assertEquals("Correlation ID is empty string so far", "", correlationID);
                assertEquals("ServiceType should be equal.", header.getServiceType(), serviceType);
                assertEquals("Frame headers should be equal.", header.getSessionID(), sessionID);
                assertEquals("Version should be equal.", header.getVersion(), version);
                passed[0] = true;
            }
        };
        connection.init(config);
        WiProProtocol protocol = (WiProProtocol) connection.getWiProProtocol();
        protocol.setProtocolVersion(ProtocolConstants.PROTOCOL_VERSION_TWO);
        protocol.HandleReceivedBytes(header.assembleHeaderBytes(),
                header.assembleHeaderBytes().length);
        assertTrue(passed[0]);
    }

    public void testCloseMobileNavSessionShouldSendAppropriateBytes() throws Exception {
        final byte[] data = BitConverter.intToByteArray(0);
        final ProtocolFrameHeader header =
                ProtocolFrameHeaderFactory.createEndSession(ServiceType.Mobile_Nav, SESSION_ID, 0,
                        ProtocolConstants.PROTOCOL_VERSION_TWO, data.length);
        final SyncConnection connection = new SyncConnection(mock(ISyncConnectionListener.class)) {

            private int count = 0;

            @Override
            public void closeMobileNaviService(byte rpcSessionID) {
                _transport = mock(SyncTransport.class);
                when(_transport.getIsConnected()).thenReturn(true);
                super.closeMobileNaviService(rpcSessionID);
            }

            @Override
            public void onProtocolMessageBytesToSend(byte[] msgBytes, int offset,
                                                     int length) {
                super.onProtocolMessageBytesToSend(msgBytes, offset, length);
                if (count == 0) {
                    byte[] commonArray = new byte[msgBytes.length];
                    System.arraycopy(header.assembleHeaderBytes(), 0, commonArray, 0,
                            header.assembleHeaderBytes().length);
                    System.arraycopy(data, 0, commonArray, header.assembleHeaderBytes().length,
                            data.length);
                    assertTrue("Arrays should be equal", Arrays.equals(msgBytes, commonArray));
                    assertEquals("Offset should be 0", offset, 0);
                    assertEquals("Length should be 12", length, 16);
                    count++;
                }
            }
        };
        connection.init(config);
        WiProProtocol protocol = (WiProProtocol) connection.getWiProProtocol();
        protocol.setProtocolVersion(ProtocolConstants.PROTOCOL_VERSION_TWO);
        connection.closeMobileNaviService(SESSION_ID);
    }

    public void testStopTransportIsCalledForRPCService() throws Exception {
        SyncConnection connection = new SyncConnection(mock(ISyncConnectionListener.class)) {
            @Override
            public Boolean getIsConnected() {
                _transport = mock(SyncTransport.class);
                return super.getIsConnected();
            }
        };
        connection.init(config);
        connection.getIsConnected();
        connection.onProtocolServiceEnded(ServiceType.RPC, SESSION_ID, "");
        verify(connection._transport, times(1)).stopReading();
    }

    public void testStopTransportNotCalledForNavigationService() throws Exception {
        SyncConnection connection = new SyncConnection(mock(ISyncConnectionListener.class)) {
            @Override
            public Boolean getIsConnected() {
                _transport = mock(SyncTransport.class);
                return super.getIsConnected();
            }
        };
        connection.init(config);
        connection.getIsConnected();
        connection.onProtocolServiceEnded(ServiceType.Mobile_Nav, SESSION_ID, "");
        verify(connection._transport, never()).stopReading();

    }

    public void testStartAudioServiceShouldSendAppropriateBytes() throws Exception {
        final boolean[] isPassed = {false};
        byte sessionID = 0x0A;
        Session session = new Session();
        session.setSessionId(sessionID);
        ProtocolFrameHeader header =
                ProtocolFrameHeaderFactory.createStartSession(ServiceType.Audio_Service, sessionID,
                        ProtocolConstants.PROTOCOL_VERSION_TWO);
        header.setSessionID(sessionID);
        final ProtocolFrameHeader realHeader = header;
        final SyncConnection connection = new SyncConnection(mock(ISyncConnectionListener.class)) {

            @Override
            public void onProtocolMessageBytesToSend(byte[] msgBytes, int offset,
                                                     int length) {
                super.onProtocolMessageBytesToSend(msgBytes, offset, length);
                isPassed[0] = true;
                assertTrue("Arrays should be equal", Arrays.equals(msgBytes,
                        realHeader.assembleHeaderBytes()));
                assertEquals("Offset should be 0", offset, 0);
                assertEquals("Length should be " + ProtocolConstants.PROTOCOL_FRAME_HEADER_SIZE_V_2,
                        length, ProtocolConstants.PROTOCOL_FRAME_HEADER_SIZE_V_2);
            }
        };
        connection.init(config);
        when(connection.getIsConnected()).thenReturn(true);
        WiProProtocol protocol = (WiProProtocol) connection.getWiProProtocol();
        protocol.setProtocolVersion(ProtocolConstants.PROTOCOL_VERSION_TWO);
        protocol.StartProtocolService(ServiceType.Audio_Service, session);
        assertTrue(isPassed[0]);
    }

    public void testStartAudioDataTransferReturnsOutputStream() throws Exception {
        final SyncConnection connection = new SyncConnection(mock(ISyncConnectionListener.class));
        connection.init(config);
        OutputStream stream = connection.startAudioDataTransfer(SESSION_ID);
        assertNotNull("output stream should be created", stream);
    }

    public void testStartAudioDataTransferCreatesAudioPacketizer() throws Exception {
        final SyncConnection connection = new SyncConnection(mock(ISyncConnectionListener.class));
        connection.init(config);
        OutputStream stream = connection.startAudioDataTransfer(SESSION_ID);
        assertNotNull("audio pacetizer should not be null", connection.mAudioPacketizer);
    }

/*
    // FIXME this test fails with
    // junit.framework.AssertionFailedError: expected:<RUNNABLE> but was:<WAITING>
    public void testStartAudioDataTransferStartsPacetizer() throws Exception {
        final SyncConnection connection = new SyncConnection(mock(ISyncConnectionListener.class));
        connection.init(config);
        OutputStream stream = connection.startAudioDataTransfer(SESSION_ID);
        H264Packetizer packetizer = (H264Packetizer) connection.mAudioPacketizer;
        assertEquals(Thread.State.RUNNABLE, packetizer.getThread().getState());
    }
*/

    public void testStartAudioDataTransferSetsSessionID() throws Exception {
        final SyncConnection connection = new SyncConnection(mock(ISyncConnectionListener.class));
        connection.init(config);
        OutputStream stream = connection.startAudioDataTransfer(SESSION_ID);
        H264Packetizer packetizer = (H264Packetizer) connection.mAudioPacketizer;
        assertEquals("session id should be equal SESSION_ID", SESSION_ID, packetizer.getSessionID());
    }

    public void testStopAudioDataTransferStopPacketizer() throws Exception {
        final SyncConnection connection = new SyncConnection(mock(ISyncConnectionListener.class));
        connection.init(config);
        connection.mAudioPacketizer = mock(H264Packetizer.class);
        connection.stopAudioDataTransfer();
        verify(connection.mAudioPacketizer, times(1)).stop();
    }

    public void testCloseAudioServiceSendEndServiceMessage() throws Exception {
        final SyncConnection connection = new SyncConnection(mock(ISyncConnectionListener.class));
        connection.init(config);
        connection._protocol = mock(WiProProtocol.class);
        connection._transport = mock(SyncTransport.class);
        when(connection._transport.getIsConnected()).thenReturn(true);
        connection.closeAudioService(SESSION_ID);
        ArgumentCaptor<ServiceType> serviceTypeCaptor = ArgumentCaptor.forClass(ServiceType.class);
        ArgumentCaptor<Byte> sessionIDCaptor = ArgumentCaptor.forClass(byte.class);
        verify(connection._protocol, times(1)).EndProtocolService(serviceTypeCaptor.capture(),
                sessionIDCaptor.capture());
        assertEquals("should end audio service", ServiceType.Audio_Service,
                serviceTypeCaptor.getValue());
        assertEquals("should end session with SESSION_ID", SESSION_ID,
                sessionIDCaptor.getValue().byteValue());
    }

    public void testOnCloseSessionAudioPacketizerStops() throws Exception {
        SyncConnection connection = new SyncConnection(mock(ISyncConnectionListener.class));
        connection.setSessionId(SESSION_ID);
        connection.init(config);
        connection._protocol = mock(WiProProtocol.class);
        connection._transport = mock(SyncTransport.class);
        connection.mAudioPacketizer = mock(H264Packetizer.class);
        when(connection._transport.getIsConnected()).thenReturn(true);
        connection.closeConnection(SESSION_ID, false);
        verify(connection.mAudioPacketizer, times(1)).stop();
    }

    public void testHeartbeatMonitorStoppedIfConnectionClosedWithoutKeepConnection() throws Exception {
        SyncConnection connection = new SyncConnection(mock(ISyncConnectionListener.class));
        connection._protocol = mock(AbstractProtocol.class);
        connection._transport = mock(SyncTransport.class);
        when(connection._transport.getIsConnected()).thenReturn(true);
        IHeartbeatMonitor heartbeatMonitor = mock(IHeartbeatMonitor.class);
        connection.setHeartbeatMonitor(heartbeatMonitor);
        assertNotNull(connection.getHeartbeatMonitor());
        connection.closeConnection((byte) 1, false, true);
        verify(heartbeatMonitor, times(1)).stop();
    }

    public void testHeartbeatMonitorNotStoppedIfConnectionClosedWithKeepConnection() throws Exception {
        SyncConnection connection = new SyncConnection(mock(ISyncConnectionListener.class));
        connection.setHeartbeatMonitor(mock(IHeartbeatMonitor.class));
        assertNotNull(connection.getHeartbeatMonitor());
        connection.closeConnection((byte) 0, true, true);
        verify(connection.getHeartbeatMonitor(), never()).stop();
        assertNotNull("heartbeat monitor should not be null",connection.getHeartbeatMonitor());
    }

    public void testHeartbeatMonitorResetOnHeartbeatReset() throws Exception {
        IHeartbeatMonitor heartbeatMonitor = mock(IHeartbeatMonitor.class);
        SyncConnection connection = new SyncConnection(mock(ISyncConnectionListener.class));
        connection.setHeartbeatMonitor(heartbeatMonitor);
        connection.onResetHeartbeatAck();
        verify(heartbeatMonitor).notifyTransportOutputActivity();
    }

    public void testHeartbeatSendDoNotResetHeartbeat() throws Exception {
        IHeartbeatMonitor heartbeatMonitor = mock(IHeartbeatMonitor.class);
        SyncConnection connection = new SyncConnection(mock(ISyncConnectionListener.class));
<<<<<<< HEAD
        connection._protocol = mock(WiProProtocol.class);
=======
        connection._protocol = mock(AbstractProtocol.class);
        when(connection._protocol.getProtocolVersion()).thenReturn((byte) 3);
>>>>>>> bbc1a796
        connection.sendHeartbeat(heartbeatMonitor);
        verify(heartbeatMonitor, never()).notifyTransportOutputActivity();
    }

    public void testMaxJsonSizeInIncomingMessageShouldCallOnProtocolError() {
        final ISyncConnectionListener connectionListenerMock =
                mock(ISyncConnectionListener.class);
        SyncConnection connection = new SyncConnection(connectionListenerMock);
        connection.init(null, mock(SyncTransport.class));
        final WiProProtocol protocol = new WiProProtocol(connection);
        protocol.setProtocolVersion(ProtocolConstants.PROTOCOL_VERSION_TWO);
        connection._protocol = protocol;
        when(connection.getIsConnected()).thenReturn(true);

        final byte maxByte = (byte) 0xFF;
        final byte[] bytes =
                { 0x21, 0x07, 0x00, 0x00, 0x00, 0x00, 0x00, 0x0D, 0x00, 0x00,
                        0x00, 0x00, 0x00, 0x00, 0x00, 0x00, 0x00, 0x00, 0x00,
                        0x00, maxByte, maxByte, maxByte, maxByte, 0x00 };
        connection.onTransportBytesReceived(bytes, bytes.length);

        ArgumentCaptor<Throwable> throwableArgumentCaptor =
                ArgumentCaptor.forClass(Throwable.class);
        verify(connectionListenerMock, timeout(100).times(1)).onProtocolError(
                anyString(), throwableArgumentCaptor.capture());
        assertThat(throwableArgumentCaptor.getValue().toString(),
                containsString(OutOfMemoryError.class.getSimpleName()));
    }
}<|MERGE_RESOLUTION|>--- conflicted
+++ resolved
@@ -325,12 +325,8 @@
     public void testHeartbeatSendDoNotResetHeartbeat() throws Exception {
         IHeartbeatMonitor heartbeatMonitor = mock(IHeartbeatMonitor.class);
         SyncConnection connection = new SyncConnection(mock(ISyncConnectionListener.class));
-<<<<<<< HEAD
-        connection._protocol = mock(WiProProtocol.class);
-=======
         connection._protocol = mock(AbstractProtocol.class);
         when(connection._protocol.getProtocolVersion()).thenReturn((byte) 3);
->>>>>>> bbc1a796
         connection.sendHeartbeat(heartbeatMonitor);
         verify(heartbeatMonitor, never()).notifyTransportOutputActivity();
     }
