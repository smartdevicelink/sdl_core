package com.ford.syncV4.protocol;

import android.test.InstrumentationTestCase;

import com.ford.syncV4.protocol.enums.FrameDataControlFrameType;
import com.ford.syncV4.protocol.enums.FrameType;
import com.ford.syncV4.protocol.enums.ServiceType;
import com.ford.syncV4.proxy.constants.ProtocolConstants;
import com.ford.syncV4.service.Service;
import com.ford.syncV4.session.Session;
import com.ford.syncV4.util.BitConverter;
import com.ford.syncV4.util.logger.Logger;

import junit.framework.Assert;

import org.mockito.ArgumentCaptor;
import org.mockito.Mockito;

import java.io.ByteArrayOutputStream;
import java.io.IOException;
import java.lang.reflect.InvocationTargetException;
import java.lang.reflect.Method;
import java.util.Arrays;
import java.util.Hashtable;

import static org.mockito.Matchers.any;
import static org.mockito.Matchers.anyByte;
import static org.mockito.Matchers.anyString;
import static org.mockito.Mockito.doThrow;
import static org.mockito.Mockito.mock;
import static org.mockito.Mockito.times;
import static org.mockito.Mockito.verify;
import static org.mockito.Mockito.when;

/**
 * Created by Andrew Batutin on 8/21/13
 */
public class WiProProtocolTest extends InstrumentationTestCase {

    private static final int MESSAGE_ID = 1;
    private static final byte SESSION_ID = (byte) 48;
    private static final byte FRAME_SEQUENCE_NUMBER = (byte) 1;
    private static final int FRAME_SIZE_SHIFT = 100;
    private static final int EXECUTOR_SERVICE_SLEEP_TIME = 150;
    private static final IProtocolListener DUMMY_PROTOCOL_LISTENER =
            new IProtocolListener() {
                @Override
                public void onProtocolMessageBytesToSend(byte[] msgBytes,
                                                         int offset,
                                                         int length) {
                }

                @Override
                public void onProtocolMessageReceived(ProtocolMessage msg) {
                }

                @Override
                public void onProtocolSessionStarted(Session session,
                                                     byte version,
                                                     String correlationID) {
                }

                @Override
                public void onProtocolServiceEnded(ServiceType serviceType,
                                                   byte sessionID,
                                                   String correlationID) {
                }

                @Override
                public void onProtocolHeartbeatACK() {
                }

                @Override
                public void onProtocolHeartbeat() {

                }

                @Override
                public void onResetHeartbeatAck() {

                }

                @Override
                public void onProtocolError(String info, Exception e) {
                }

                @Override
                public void onMobileNavAckReceived(int frameReceivedNumber) {

                }

                @Override
                public void onProtocolAppUnregistered() {

                }

                @Override
                public void onProtocolServiceStarted(ServiceType serviceType, byte sessionID, byte version, String correlationID) {

                }

                @Override
                public void onStartServiceNackReceived(ServiceType serviceType) {

                }

                @Override
                public void onResetHeartbeat() {

                }
            };
    private static final String TAG = WiProProtocolTest.class.getSimpleName();
    Method currentCheckMethod;
    private WiProProtocol wiProProtocol;
    private ProtocolFrameHeader currentFrameHeader;
    private byte[] currentData;

    public WiProProtocolTest() {
    }

    @Override
    public void setUp() throws Exception {
        super.setUp();
        System.setProperty("dexmaker.dexcache", getInstrumentation().getTargetContext().getCacheDir().getPath());
        wiProProtocol = new WiProProtocol(mock(IProtocolListener.class)) {

            @Override
            public void SendMessage(ProtocolMessage protocolMsg) {
                prepareMockItems();
                super.SendMessage(protocolMsg);
            }

            private void prepareMockItems() {
                _messageLocks = mock(Hashtable.class);
                when(_messageLocks.get(anyByte())).thenReturn("mockLock");
                doThrow(new IllegalStateException("should not get protocol error")).when(_protocolListener).onProtocolError(anyString(), any(Exception.class));
            }

            @Override
            protected void handleProtocolFrameToSend(ProtocolFrameHeader header, byte[] data, int offset, int length) {
                super.handleProtocolFrameToSend(header, data, offset, length);
                callCheck(currentCheckMethod, data, header, offset, length);
            }
        };
        wiProProtocol.setProtocolVersion(ProtocolConstants.PROTOCOL_VERSION_THREE);
    }

    public void testSendMobileNavSmallFrameProtocolMessageSucceed() throws Exception {
        ProtocolMessage message = generateMobileNavProtocolMessage(8);
        currentData = generateByteArray(0, 8);
        currentFrameHeader =
                ProtocolFrameHeaderFactory.createSingleSendData(ServiceType.Mobile_Nav, SESSION_ID,
                        currentData.length, MESSAGE_ID, ProtocolConstants.PROTOCOL_VERSION_THREE);
        currentCheckMethod = generateCurrentCheckMethod("checkCurrentArgumentsSmallFrame");
        wiProProtocol.SendMessage(message);
    }

    public void testSendMobileNavFirstBigFrameProtocolMessageSucceed() throws Exception {
        ProtocolMessage message = generateMobileNavProtocolMessage(WiProProtocol.MAX_DATA_SIZE * 2);
        currentData = generateByteArray(0, WiProProtocol.MAX_DATA_SIZE * 2);
        currentFrameHeader =
                ProtocolFrameHeaderFactory.createMultiSendDataFirst(ServiceType.Mobile_Nav,
                        SESSION_ID, MESSAGE_ID, ProtocolConstants.PROTOCOL_VERSION_THREE);
        currentCheckMethod = generateCurrentCheckMethod("checkCurrentArgumentsFirstBigFrame");
        wiProProtocol.SendMessage(message);
    }

    public void testSendMobileNavConsecutiveBigFrameProtocolMessageSucceed() throws Exception {
        ProtocolMessage message = generateMobileNavProtocolMessage(WiProProtocol.MAX_DATA_SIZE * 3);
        currentData = generateByteArray(0, WiProProtocol.MAX_DATA_SIZE);
        currentFrameHeader =
                ProtocolFrameHeaderFactory.createMultiSendDataRest(ServiceType.Mobile_Nav,
                        SESSION_ID, currentData.length, FRAME_SEQUENCE_NUMBER, MESSAGE_ID,
                        ProtocolConstants.PROTOCOL_VERSION_THREE);
        currentCheckMethod = generateCurrentCheckMethod("checkCurrentArgumentsSecondBigFrame");
        wiProProtocol.SendMessage(message);
    }

    public void testSendMobileNavLastBigFrameProtocolMessageSucceed() throws Exception {
        ProtocolMessage message = generateMobileNavProtocolMessage(WiProProtocol.MAX_DATA_SIZE * 3);
        currentData = generateByteArray(WiProProtocol.MAX_DATA_SIZE * 2, WiProProtocol.MAX_DATA_SIZE);
        currentFrameHeader =
                ProtocolFrameHeaderFactory.createMultiSendDataRest(ServiceType.Mobile_Nav,
                        SESSION_ID, currentData.length, (byte) 0, MESSAGE_ID,
                        ProtocolConstants.PROTOCOL_VERSION_THREE);
        currentCheckMethod = generateCurrentCheckMethod("checkCurrentArgumentsLastBigFrame");
        wiProProtocol.SendMessage(message);
    }

    public void testSendMobileNabLastUnAlightedBigFrameProtocolMessageSucceed() throws Exception {
        ProtocolMessage message =
                generateMobileNavProtocolMessage(WiProProtocol.MAX_DATA_SIZE * 3 + FRAME_SIZE_SHIFT);
        currentData = generateByteArray(WiProProtocol.MAX_DATA_SIZE * 3, FRAME_SIZE_SHIFT);
        currentFrameHeader =
                ProtocolFrameHeaderFactory.createMultiSendDataRest(ServiceType.Mobile_Nav,
                        SESSION_ID, currentData.length, (byte) 0, MESSAGE_ID,
                        ProtocolConstants.PROTOCOL_VERSION_THREE);
        wiProProtocol.set_TEST_ProtocolMaxVersion(ProtocolConstants.PROTOCOL_VERSION_THREE);
        wiProProtocol.setProtocolVersion(ProtocolConstants.PROTOCOL_VERSION_THREE);
        currentCheckMethod = generateCurrentCheckMethod("checkCurrentArgumentsLastUnAlightedBigFrame");
        wiProProtocol.SendMessage(message);
    }

    private Method generateCurrentCheckMethod(String checkMethodName) throws NoSuchMethodException {
        Class[] parameterTypes = new Class[4];
        parameterTypes[0] = byte[].class;
        parameterTypes[1] = ProtocolFrameHeader.class;
        parameterTypes[2] = int.class;
        parameterTypes[3] = int.class;
        return WiProProtocolTest.class.getMethod(checkMethodName, parameterTypes);
    }

    private ProtocolMessage generateMobileNavProtocolMessage(int i) {
        byte[] frame = generateByteArray(0, i);
        ProtocolMessage message = new ProtocolMessage();
        message.setData(frame);
        message.setVersion(ProtocolConstants.PROTOCOL_VERSION_THREE);
        message.setSessionID(SESSION_ID);
        message.setServiceType(ServiceType.Mobile_Nav);
        return message;
    }

    private ProtocolMessage generateAudioProtocolMessage(int messageSize) {
        byte[] frame = generateByteArray(0, messageSize);
        ProtocolMessage message = new ProtocolMessage();
        message.setData(frame);
        message.setVersion(ProtocolConstants.PROTOCOL_VERSION_THREE);
        message.setSessionID(SESSION_ID);
        message.setServiceType(ServiceType.Audio_Service);
        return message;
    }

    private ProtocolMessage generateRPCProtocolMessage(int dataSize, int bulkDataSize) {
        ProtocolMessage message = new ProtocolMessage();
        if (dataSize > 0) {
            message.setData(generateByteArray(0, dataSize));
        }
        if (bulkDataSize > 0) {
            message.setBulkData(generateByteArray(0, bulkDataSize));
        }
        message.setVersion(ProtocolConstants.PROTOCOL_VERSION_TWO);
        message.setSessionID(SESSION_ID);
        message.setServiceType(ServiceType.RPC);
        return message;
    }

    private byte[] generateByteArray(int offset, int size) {
        byte[] b = new byte[size];
        for (int i = 0; i < size; i++) {
            b[i] = (byte) (i + offset);
        }
        return b;
    }

    private void callCheck(Method method, byte[] data, ProtocolFrameHeader messageHeader, int offset, int length) {
        Object[] parameters = new Object[4];
        parameters[0] = data;
        parameters[1] = messageHeader;
        parameters[2] = offset;
        parameters[3] = length;
        try {
            method.invoke(WiProProtocolTest.this, parameters);
        } catch (IllegalAccessException e) {
            Logger.e("WiProProtocolTest", e.toString());
        } catch (InvocationTargetException e) {
            reconstructAssertionError(e);
        }
    }

    private void reconstructAssertionError(InvocationTargetException e) {
        String methodName = getMethodName(e);
        assertNull("Should not get here. " + e.getCause().getMessage() + " " + methodName, e);
    }

    private String getMethodName(InvocationTargetException e) {
        String methodName = "";
        if (e.getCause() != null && e.getCause().getStackTrace() != null && e.getCause().getStackTrace().length > 0) {
            for (int i = 0; i < e.getCause().getStackTrace().length; i++) {
                if (e.getCause().getStackTrace()[i].toString().contains(this.getClass().getName())) {
                    methodName = e.getCause().getStackTrace()[i].toString();
                    break;
                }
            }
        }
        return methodName;
    }

    public void checkCurrentArgumentsSmallFrame(byte[] data, ProtocolFrameHeader messageHeader, int offset, int length) throws Exception {
        assertTrue(Arrays.equals(currentData, data));
        assertEquals("ServiceType should be equal.", currentFrameHeader.getServiceType(), messageHeader.getServiceType());
        assertEquals("FrameType should be equal.", currentFrameHeader.getFrameType(), messageHeader.getFrameType());
        assertEquals("FrameData should be equal.", currentFrameHeader.getFrameData(), messageHeader.getFrameData());
        assertEquals("Version should be equal.", currentFrameHeader.getVersion(), messageHeader.getVersion());
        assertEquals("Compressed state should be equal.", currentFrameHeader.isCompressed(), messageHeader.isCompressed());
        assertEquals("Frame headers should be equal.", currentFrameHeader.getDataSize(), messageHeader.getDataSize());
        assertEquals("DataSize should be equal.", currentFrameHeader.getMessageID(), messageHeader.getMessageID());
        assertEquals("Frame headers should be equal.", currentFrameHeader.getSessionID(), messageHeader.getSessionID());
    }

    public void checkCurrentArgumentsFirstBigFrame(byte[] data, ProtocolFrameHeader messageHeader, int offset, int length) throws Exception {
        if (messageHeader.getFrameType() == FrameType.First) {
            byte[] firstFrameData = getFirstFrameData(currentData);
            assertTrue("Arrays should be equal.", Arrays.equals(firstFrameData, data));
            assertEquals("ServiceType should be equal.", currentFrameHeader.getServiceType(), messageHeader.getServiceType());
            assertEquals("FrameType should be equal.", currentFrameHeader.getFrameType(), messageHeader.getFrameType());
            assertEquals("FrameData should be equal.", currentFrameHeader.getFrameData(), messageHeader.getFrameData());
            assertEquals("Version should be equal.", currentFrameHeader.getVersion(), messageHeader.getVersion());
            assertEquals("Compressed state should be equal.", currentFrameHeader.isCompressed(), messageHeader.isCompressed());
            assertEquals("Frame headers should be equal.", currentFrameHeader.getDataSize(), messageHeader.getDataSize());
            assertEquals("DataSize should be equal.", currentFrameHeader.getMessageID(), messageHeader.getMessageID());
            assertEquals("Frame headers should be equal.", currentFrameHeader.getSessionID(), messageHeader.getSessionID());
        }
    }

    public void checkCurrentArgumentsSecondBigFrame(byte[] data, ProtocolFrameHeader messageHeader, int offset, int length) throws Exception {
        if (messageHeader.getFrameType() == FrameType.Consecutive && messageHeader.getFrameData() == (byte) 1) {
            assertTrue("Length of data should be less then WiProProtocol.MAX_DATA_SIZE", length <= WiProProtocol.MAX_DATA_SIZE);
            byte[] res = getDataToCheck(data, offset, length);
            assertTrue("Arrays should be equal.", Arrays.equals(currentData, res));
            assertTrue("Offset should be 0 for second frame", offset == 0);
            assertEquals("ServiceType should be equal.", currentFrameHeader.getServiceType(), messageHeader.getServiceType());
            assertEquals("FrameType should be equal.", currentFrameHeader.getFrameType(), messageHeader.getFrameType());
            assertEquals("FrameData should be equal.", currentFrameHeader.getFrameData(), messageHeader.getFrameData());
            assertEquals("Version should be equal.", currentFrameHeader.getVersion(), messageHeader.getVersion());
            assertEquals("Compressed state should be equal.", currentFrameHeader.isCompressed(), messageHeader.isCompressed());
            assertEquals("Frame headers should be equal.", currentFrameHeader.getDataSize(), messageHeader.getDataSize());
            assertEquals("DataSize should be equal.", currentFrameHeader.getMessageID(), messageHeader.getMessageID());
            assertEquals("Frame headers should be equal.", currentFrameHeader.getSessionID(), messageHeader.getSessionID());
        }
    }

    private byte[] getDataToCheck(byte[] data, int offset, int length) {
        byte[] res = new byte[length];
        System.arraycopy(data, offset, res, 0, length);
        return res;
    }

    public void checkCurrentArgumentsLastBigFrame(byte[] data, ProtocolFrameHeader messageHeader, int offset, int length) throws Exception {
        if (messageHeader.getFrameType() == FrameType.Consecutive && messageHeader.getFrameData() == (byte) 0) {
            assertTrue("Length of data should be less then WiProProtocol.MAX_DATA_SIZE", length <= WiProProtocol.MAX_DATA_SIZE);
            byte[] res = getDataToCheck(data, offset, length);
            assertTrue("Arrays should be equal.", Arrays.equals(currentData, res));
            assertTrue("Offset should be 2976 for last frame", offset == WiProProtocol.MAX_DATA_SIZE * 3 - length);
            assertEquals("ServiceType should be equal.", currentFrameHeader.getServiceType(), messageHeader.getServiceType());
            assertEquals("FrameType should be equal.", currentFrameHeader.getFrameType(), messageHeader.getFrameType());
            assertEquals("FrameData should be equal.", currentFrameHeader.getFrameData(), messageHeader.getFrameData());
            assertEquals("Version should be equal.", currentFrameHeader.getVersion(), messageHeader.getVersion());
            assertEquals("Compressed state should be equal.", currentFrameHeader.isCompressed(), messageHeader.isCompressed());
            assertEquals("Frame headers should be equal.", currentFrameHeader.getDataSize(), messageHeader.getDataSize());
            assertEquals("DataSize should be equal.", currentFrameHeader.getMessageID(), messageHeader.getMessageID());
            assertEquals("Frame headers should be equal.", currentFrameHeader.getSessionID(), messageHeader.getSessionID());
        }
    }

    public void checkCurrentArgumentsLastUnAlightedBigFrame(byte[] data, ProtocolFrameHeader messageHeader, int offset, int length) throws Exception {
        if (messageHeader.getFrameType() == FrameType.Consecutive && messageHeader.getFrameData() == (byte) 0) {
            assertTrue("Length of data should be == 100", length == FRAME_SIZE_SHIFT);
            assertTrue("Offset of data should be == 4464", offset == WiProProtocol.MAX_DATA_SIZE * 3);
            byte[] res = getDataToCheck(data, offset, length);
            assertTrue("Arrays should be equal.", Arrays.equals(currentData, res));
            assertEquals("ServiceType should be equal.", currentFrameHeader.getServiceType(), messageHeader.getServiceType());
            assertEquals("FrameType should be equal.", currentFrameHeader.getFrameType(), messageHeader.getFrameType());
            assertEquals("FrameData should be equal.", currentFrameHeader.getFrameData(), messageHeader.getFrameData());
            assertEquals("Version should be equal.", currentFrameHeader.getVersion(), messageHeader.getVersion());
            assertEquals("Compressed state should be equal.", currentFrameHeader.isCompressed(), messageHeader.isCompressed());
            assertEquals("Frame headers should be equal.", currentFrameHeader.getDataSize(), messageHeader.getDataSize());
            assertEquals("DataSize should be equal.", currentFrameHeader.getMessageID(), messageHeader.getMessageID());
            assertEquals("Frame headers should be equal.", currentFrameHeader.getSessionID(), messageHeader.getSessionID());
        }
    }

    private byte[] getFirstFrameData(byte[] data) {
        int frameCount = data.length / WiProProtocol.MAX_DATA_SIZE;
        if (data.length % WiProProtocol.MAX_DATA_SIZE > 0) {
            frameCount++;
        }
        byte[] firstFrameData = new byte[8];
        // First four bytes are data size.
        System.arraycopy(BitConverter.intToByteArray(data.length), 0, firstFrameData, 0, 4);
        // Second four bytes are frame count.
        System.arraycopy(BitConverter.intToByteArray(frameCount), 0, firstFrameData, 4, 4);
        return firstFrameData;
    }

    public byte[] extractByteArrayPart(final byte[] src, int offset,
                                       int length) {
        final byte[] dst = new byte[length];
        System.arraycopy(src, offset, dst, 0, length);
        return dst;
    }

    public void testReadingHashIDFromStartSessionACK() throws Throwable {
        // null as a listener won't work
        final WiProProtocol protocol = new WiProProtocol(DUMMY_PROTOCOL_LISTENER);

        final ByteArrayOutputStream StartSessionACKMessageStream =
                new ByteArrayOutputStream(ProtocolConstants.PROTOCOL_FRAME_HEADER_SIZE_V_2);

        final byte[] msgFirstBytes = new byte[]{0x20, 0x07, 0x02, 0x00};
        StartSessionACKMessageStream.write(msgFirstBytes);
        final byte[] msgDataSize = new byte[]{0x00, 0x00, 0x00, 0x00};
        StartSessionACKMessageStream.write(msgDataSize);
        final byte[] msgHashID = new byte[]{0x12, 0x34, (byte) 0xCD, (byte) 0xEF};
        StartSessionACKMessageStream.write(msgHashID);

        final byte[] StartSessionACKMessage = StartSessionACKMessageStream.toByteArray();
        protocol.HandleReceivedBytes(StartSessionACKMessage, StartSessionACKMessage.length);
        Assert.assertEquals("HashID is incorrect", 0x1234CDEF, protocol.hashID);
    }

    public void testSendingHashIDWithEndSession() throws IOException {
        final IProtocolListener protocolListener = new IProtocolListener() {
            private int sendCount = 0;

            @Override
            public void onProtocolMessageBytesToSend(byte[] msgBytes,
                                                     int offset, int length) {
                // This method is called twice, sending header and then data
                final byte[] expectedMsgMessageID =
                        new byte[]{(byte) 0xCD, (byte) 0xEF, 0x12, 0x34};

                switch (sendCount) {
                    case 0:
                        final byte[] msgDataSize =
                                extractByteArrayPart(msgBytes, 4, 4);
                        final byte[] expectedMsgDataSize =
                                new byte[]{0x00, 0x00, 0x00, 0x04};
                        Assert.assertEquals("Data Size is incorrect",
                                BitConverter
                                        .intFromByteArray(expectedMsgDataSize,
                                                0),
                                BitConverter.intFromByteArray(msgDataSize, 0));

                        final byte[] msgMessageID =
                                extractByteArrayPart(msgBytes, 8, 4);
                        Assert.assertEquals("Message ID should be hash ID",
                                BitConverter
                                        .intFromByteArray(expectedMsgMessageID,
                                                0),
                                BitConverter.intFromByteArray(msgMessageID, 0));
                        break;

                    case 1:
                        final byte[] msgData =
                                extractByteArrayPart(msgBytes, 0, 4);
                        final byte[] expectedMsgData = expectedMsgMessageID;
                        assertEquals("Data should contain hash ID", BitConverter
                                .intFromByteArray(expectedMsgData, 0),
                                BitConverter.intFromByteArray(msgData, 0));
                        break;

                    default:
                        Assert.assertTrue(String.format(
                                "onProtocolMessageBytesToSend is called too many times: %d",
                                sendCount), false);
                }

                ++sendCount;
            }

            @Override
            public void onProtocolMessageReceived(ProtocolMessage msg) {
            }

            @Override
            public void onProtocolSessionStarted(Session session,
                                                 byte version,
                                                 String correlationID) {
            }

            @Override
            public void onProtocolServiceEnded(ServiceType sessionType,
                                               byte sessionID,
                                               String correlationID) {
            }

            @Override
            public void onProtocolHeartbeatACK() {
            }

            @Override
            public void onProtocolHeartbeat() {

            }

            @Override
            public void onResetHeartbeatAck() {

            }

            @Override
            public void onProtocolError(String info, Exception e) {
            }

            @Override
            public void onMobileNavAckReceived(int frameReceivedNumber) {

            }

            @Override
            public void onProtocolAppUnregistered() {

            }

            @Override
            public void onProtocolServiceStarted(ServiceType serviceType, byte sessionID, byte version, String correlationID) {

            }

            @Override
            public void onStartServiceNackReceived(ServiceType serviceType) {

            }

            @Override
            public void onResetHeartbeat() {

            }
        };

        final WiProProtocol protocol = new WiProProtocol(protocolListener);
        protocol.hashID = 0xCDEF1234;
        protocol.setProtocolVersion(ProtocolConstants.PROTOCOL_VERSION_THREE);
        protocol.EndProtocolService(ServiceType.RPC, (byte) 0x01);
    }

    public void testEndSessionACKFrameReceived() throws Exception {
        ProtocolFrameHeader frameHeader = new ProtocolFrameHeader();
        frameHeader.setFrameData(FrameDataControlFrameType.EndServiceACK.getValue());
        frameHeader.setFrameType(FrameType.Control);
        frameHeader.setSessionID(SESSION_ID);
        frameHeader.setServiceType(ServiceType.RPC);
        frameHeader.setDataSize(0);
        IProtocolListener mock = mock(IProtocolListener.class);
        WiProProtocol.MessageFrameAssembler messageFrameAssembler = new WiProProtocol(mock).new MessageFrameAssembler();
        ArgumentCaptor<ServiceType> sessionTypeCaptor = ArgumentCaptor.forClass(ServiceType.class);
        ArgumentCaptor<Byte> sessionIdCaptor = ArgumentCaptor.forClass(byte.class);
        ArgumentCaptor<String> correlationIdCaptor = ArgumentCaptor.forClass(String.class);
        messageFrameAssembler.handleFrame(frameHeader, new byte[0]);
        Mockito.verify(mock).onProtocolServiceEnded(sessionTypeCaptor.capture(), sessionIdCaptor.capture(), correlationIdCaptor.capture());
        assertEquals(ServiceType.RPC, sessionTypeCaptor.getValue());
        assertEquals(SESSION_ID, sessionIdCaptor.getValue().byteValue());
        assertEquals("", correlationIdCaptor.getValue());
    }

    public void testStartServiceWithSessionId() throws Exception {
        final byte id = 13;
        WiProProtocol protocol = new WiProProtocol(mock(IProtocolListener.class)) {
            @Override
            protected void handleProtocolFrameToSend(ProtocolFrameHeader header, byte[] data, int offset, int length) {
                super.handleProtocolFrameToSend(header, data, offset, length);
                assertEquals("Session ID should be same", id, header.getSessionID());
            }
        };
        Session session = new Session();
        session.setSessionId(id);
        protocol.StartProtocolService(ServiceType.Mobile_Nav, session);
    }

    public void testStartSessionWithSessionId() throws Exception {
        final byte id = 13;
        WiProProtocol protocol = new WiProProtocol(mock(IProtocolListener.class)) {
            @Override
            protected void handleProtocolFrameToSend(ProtocolFrameHeader header, byte[] data, int offset, int length) {
                super.handleProtocolFrameToSend(header, data, offset, length);
                assertEquals("Session ID should be same", id, header.getSessionID());
            }
        };
        protocol.StartProtocolSession(id);
    }

    public void testStartSessionNavigationWith0SessionIDThrowsExp() throws Exception {
        WiProProtocol protocol = new WiProProtocol(mock(IProtocolListener.class));
        try {
            Session session = new Session();
            session.setSessionId((byte) 0);
            protocol.StartProtocolService(ServiceType.Mobile_Nav, session);
            assertTrue("Should not get here", false);
        } catch (IllegalArgumentException exp) {
            assertNotNull("Should get and exception", exp);
        }
    }

    public void testHandleProtocolSessionStartedYieldsService() throws Exception {
        final boolean[] passed = {false};
        WiProProtocol protocol = new WiProProtocol(new IProtocolListener() {
            @Override
            public void onProtocolMessageBytesToSend(byte[] msgBytes, int offset, int length) {

            }

            @Override
            public void onProtocolMessageReceived(ProtocolMessage msg) {

            }

            @Override
            public void onProtocolSessionStarted(Session session, byte version, String correlationID) {
                assertEquals("currentSession id should be SESSION_ID", SESSION_ID, session.getSessionId());
                Service service = session.getServiceList().get(0);
                assertEquals("should be RPC service", ServiceType.RPC, service.getServiceType());
                assertEquals("service should belong to the currentSession", session, service.getSession());
                passed[0] = true;
            }

            @Override
            public void onProtocolServiceEnded(ServiceType serviceType, byte sessionID, String correlationID) {

            }

            @Override
            public void onProtocolHeartbeatACK() {

            }

            @Override
            public void onProtocolHeartbeat() {

            }

            @Override
            public void onResetHeartbeatAck() {

            }

            @Override
            public void onProtocolError(String info, Exception e) {

            }

            @Override
            public void onMobileNavAckReceived(int frameReceivedNumber) {

            }

            @Override
            public void onProtocolAppUnregistered() {

            }

            @Override
            public void onProtocolServiceStarted(ServiceType serviceType, byte sessionID, byte version, String correlationID) {

            }

            @Override
            public void onStartServiceNackReceived(ServiceType serviceType) {

            }

            @Override
            public void onResetHeartbeat() {

            }
        });
        protocol.handleProtocolSessionStarted(ServiceType.RPC, SESSION_ID,
                ProtocolConstants.PROTOCOL_VERSION_THREE, "");
        assertTrue("test should pass", passed[0]);
    }


    public void testStartServiceACK_RPC_FrameReceived() throws Exception {
        ProtocolFrameHeader frameHeader = new ProtocolFrameHeader();
        frameHeader.setFrameData(FrameDataControlFrameType.StartServiceACK.getValue());
        frameHeader.setFrameType(FrameType.Control);
        frameHeader.setSessionID((byte) 0);
        frameHeader.setServiceType(ServiceType.RPC);
        frameHeader.setDataSize(0);
        IProtocolListener mock = mock(IProtocolListener.class);
        WiProProtocol.MessageFrameAssembler messageFrameAssembler = new WiProProtocol(mock).new MessageFrameAssembler();
        ArgumentCaptor<Session> sessionTypeCaptor = ArgumentCaptor.forClass(Session.class);
        ArgumentCaptor<Byte> versionCaptor = ArgumentCaptor.forClass(byte.class);
        ArgumentCaptor<String> correlationIdCaptor = ArgumentCaptor.forClass(String.class);
        messageFrameAssembler.handleFrame(frameHeader, new byte[0]);
        Mockito.verify(mock).onProtocolSessionStarted(sessionTypeCaptor.capture(), versionCaptor.capture(), correlationIdCaptor.capture());
        assertEquals(0, sessionTypeCaptor.getValue().getSessionId());
        assertEquals(ServiceType.RPC, sessionTypeCaptor.getValue().getServiceList().get(0).getServiceType());
    }

    public void testStartServiceACK_Mobile_Nav_FrameReceived() throws Exception {
        ProtocolFrameHeader frameHeader = new ProtocolFrameHeader();
        frameHeader.setFrameData(FrameDataControlFrameType.StartServiceACK.getValue());
        frameHeader.setFrameType(FrameType.Control);
        frameHeader.setSessionID(SESSION_ID);
        frameHeader.setVersion(ProtocolConstants.PROTOCOL_VERSION_THREE);
        frameHeader.setServiceType(ServiceType.Mobile_Nav);
        frameHeader.setDataSize(0);
        IProtocolListener mock = mock(IProtocolListener.class);
        WiProProtocol protocol = new WiProProtocol(mock);
        protocol.setProtocolVersion(ProtocolConstants.PROTOCOL_VERSION_THREE);
        WiProProtocol.MessageFrameAssembler messageFrameAssembler = protocol.new MessageFrameAssembler();
        ArgumentCaptor<ServiceType> serviceTypeCaptor = ArgumentCaptor.forClass(ServiceType.class);
        ArgumentCaptor<Byte> sessionIDCaptor = ArgumentCaptor.forClass(byte.class);
        ArgumentCaptor<Byte> versionCaptor = ArgumentCaptor.forClass(byte.class);
        ArgumentCaptor<String> correlationIdCaptor = ArgumentCaptor.forClass(String.class);
        messageFrameAssembler.handleFrame(frameHeader, new byte[0]);
        Mockito.verify(mock).onProtocolServiceStarted(serviceTypeCaptor.capture(), sessionIDCaptor.capture(), versionCaptor.capture(), correlationIdCaptor.capture());
        assertEquals(ServiceType.Mobile_Nav, serviceTypeCaptor.getValue());
        assertEquals(SESSION_ID, sessionIDCaptor.getValue().byteValue());
        assertEquals(ProtocolConstants.PROTOCOL_VERSION_THREE, versionCaptor.getValue().byteValue());
        assertEquals("", correlationIdCaptor.getValue());
    }

    public void testStartServiceACK_RPC_SessionID0_NotthorwExp() throws Exception {
        ProtocolFrameHeader frameHeader = new ProtocolFrameHeader();
        frameHeader.setFrameData(FrameDataControlFrameType.StartServiceACK.getValue());
        frameHeader.setFrameType(FrameType.Control);
        frameHeader.setSessionID(SESSION_ID);
        frameHeader.setVersion(ProtocolConstants.PROTOCOL_VERSION_THREE);
        frameHeader.setServiceType(ServiceType.RPC);
        frameHeader.setDataSize(0);
        IProtocolListener mock = mock(IProtocolListener.class);
        WiProProtocol protocol = new WiProProtocol(mock);
        protocol.setProtocolVersion(ProtocolConstants.PROTOCOL_VERSION_THREE);
        WiProProtocol.MessageFrameAssembler messageFrameAssembler = protocol.new MessageFrameAssembler();
        try {
            messageFrameAssembler.handleFrame(frameHeader, new byte[0]);
        }catch (IllegalArgumentException exp){
            assertTrue(" should not get here", false);
        }
    }

    public void testStartServiceACK_Navi_SessionID0_thorwExp() throws Exception {
        ProtocolFrameHeader frameHeader = new ProtocolFrameHeader();
        frameHeader.setFrameData(FrameDataControlFrameType.StartServiceACK.getValue());
        frameHeader.setFrameType(FrameType.Control);
        frameHeader.setSessionID((byte) 0);
        frameHeader.setVersion(ProtocolConstants.PROTOCOL_VERSION_THREE);
        frameHeader.setServiceType(ServiceType.Mobile_Nav);
        frameHeader.setDataSize(0);
        IProtocolListener mock = mock(IProtocolListener.class);
        WiProProtocol protocol = new WiProProtocol(mock);
        protocol.setProtocolVersion(ProtocolConstants.PROTOCOL_VERSION_THREE);
        WiProProtocol.MessageFrameAssembler messageFrameAssembler = protocol.new MessageFrameAssembler();
        try {
            messageFrameAssembler.handleFrame(frameHeader, new byte[0]);
            assertTrue(" should not get here",false);
        }catch (IllegalArgumentException exp){
            assertNotNull(exp);
        }
    }


    public void testStartServiceACK_AudioService_FrameReceived() throws Exception {
        ProtocolFrameHeader frameHeader = new ProtocolFrameHeader();
        frameHeader.setFrameData(FrameDataControlFrameType.StartServiceACK.getValue());
        frameHeader.setFrameType(FrameType.Control);
        frameHeader.setSessionID(SESSION_ID);
        frameHeader.setVersion(ProtocolConstants.PROTOCOL_VERSION_THREE);
        frameHeader.setServiceType(ServiceType.Audio_Service);
        frameHeader.setDataSize(0);
        IProtocolListener mock = mock(IProtocolListener.class);
        WiProProtocol protocol = new WiProProtocol(mock);
        protocol.setProtocolVersion(ProtocolConstants.PROTOCOL_VERSION_THREE);
        WiProProtocol.MessageFrameAssembler messageFrameAssembler = protocol.new MessageFrameAssembler();
        ArgumentCaptor<ServiceType> serviceTypeCaptor = ArgumentCaptor.forClass(ServiceType.class);
        ArgumentCaptor<Byte> sessionIDCaptor = ArgumentCaptor.forClass(byte.class);
        ArgumentCaptor<Byte> versionCaptor = ArgumentCaptor.forClass(byte.class);
        ArgumentCaptor<String> correlationIdCaptor = ArgumentCaptor.forClass(String.class);
        messageFrameAssembler.handleFrame(frameHeader, new byte[0]);
        Mockito.verify(mock).onProtocolServiceStarted(serviceTypeCaptor.capture(), sessionIDCaptor.capture(), versionCaptor.capture(), correlationIdCaptor.capture());
        assertEquals(ServiceType.Audio_Service, serviceTypeCaptor.getValue());
        assertEquals(SESSION_ID, sessionIDCaptor.getValue().byteValue());
        assertEquals(ProtocolConstants.PROTOCOL_VERSION_THREE, versionCaptor.getValue().byteValue());
        assertEquals("", correlationIdCaptor.getValue());
    }


    public void testHeartBeatMonitorResetOnMessageSent() throws Exception {
        IProtocolListener protocolListener = mock(IProtocolListener.class);
        WiProProtocol protocol = new WiProProtocol(protocolListener);
        ProtocolFrameHeader frameHeader = new ProtocolFrameHeader();
        frameHeader.setFrameData(FrameDataControlFrameType.StartServiceACK.getValue());
        frameHeader.setFrameType(FrameType.Control);
        frameHeader.setSessionID(SESSION_ID);
        frameHeader.setVersion(ProtocolConstants.PROTOCOL_VERSION_THREE);
        frameHeader.setServiceType(ServiceType.RPC);
        frameHeader.setDataSize(0);
<<<<<<< HEAD
        protocol.handleProtocolFrameToSend(frameHeader, null, 0, 0);
        verify(protocolListener).onResetHeartbeat();
=======
        protocol.handleProtocolFrameToSend(frameHeader, null,0,0 );
        verify(protocolListener).onResetHeartbeatAck();
>>>>>>> bbc1a796
    }

    public void testFrameHeaderAndDataSendWithOneChunk() throws Exception {
        IProtocolListener protocolListener = mock(IProtocolListener.class);
        WiProProtocol protocol = new WiProProtocol(protocolListener);
        ProtocolFrameHeader frameHeader = new ProtocolFrameHeader();
        frameHeader.setFrameData(ProtocolFrameHeader.FrameDataSingleFrame);
        frameHeader.setFrameType(FrameType.Single);
        frameHeader.setSessionID(SESSION_ID);
        frameHeader.setVersion(ProtocolConstants.PROTOCOL_VERSION_THREE);
        frameHeader.setServiceType(ServiceType.Mobile_Nav);
        frameHeader.setDataSize(0);
        byte[] data = new byte[10];
        for (int i = 0; i < data.length; i++) {
            data[i] = (byte) (i + 1);
        }
        protocol.handleProtocolFrameToSend(frameHeader, data, 0, data.length);
        byte[] frameHeaderArray = frameHeader.assembleHeaderBytes();
        byte[] expectedResult = new byte[frameHeaderArray.length + data.length];
        System.arraycopy(frameHeaderArray, 0, expectedResult, 0, frameHeaderArray.length);
        System.arraycopy(data, 0, expectedResult, frameHeaderArray.length, data.length);

        // Take in count that messages are going to be sent with ExecutorService
        Thread.sleep(EXECUTOR_SERVICE_SLEEP_TIME);

        verify(protocolListener, times(1)).onProtocolMessageBytesToSend(expectedResult, 0,
                expectedResult.length);
    }

    public void testFrameHeaderSendWithNoData() throws Exception {
        IProtocolListener protocolListener = mock(IProtocolListener.class);
        WiProProtocol protocol = new WiProProtocol(protocolListener);
        ProtocolFrameHeader frameHeader = new ProtocolFrameHeader();
        frameHeader.setFrameData(ProtocolFrameHeader.FrameDataSingleFrame);
        frameHeader.setFrameType(FrameType.Single);
        frameHeader.setSessionID(SESSION_ID);
        frameHeader.setVersion(ProtocolConstants.PROTOCOL_VERSION_THREE);
        frameHeader.setServiceType(ServiceType.Mobile_Nav);
        frameHeader.setDataSize(0);
        protocol.handleProtocolFrameToSend(frameHeader, null, 0, 0);
        byte[] frameHeaderArray = frameHeader.assembleHeaderBytes();

        // Take in count that messages are going to be sent with ExecutorService
        Thread.sleep(EXECUTOR_SERVICE_SLEEP_TIME);

        verify(protocolListener, times(1)).onProtocolMessageBytesToSend(frameHeaderArray, 0,
                frameHeaderArray.length);
    }

    public void testFrameHeaderAndDataSendWithPartialChunk() throws Exception {
        IProtocolListener protocolListener = mock(IProtocolListener.class);
        WiProProtocol protocol = new WiProProtocol(protocolListener);
        ProtocolFrameHeader frameHeader = new ProtocolFrameHeader();
        frameHeader.setFrameData(ProtocolFrameHeader.FrameDataFinalConsecutiveFrame);
        frameHeader.setFrameType(FrameType.Consecutive);
        frameHeader.setSessionID(SESSION_ID);
        frameHeader.setVersion(ProtocolConstants.PROTOCOL_VERSION_THREE);
        frameHeader.setServiceType(ServiceType.Mobile_Nav);
        frameHeader.setDataSize(0);
        byte[] data = new byte[100];
        for (int i = 0; i < data.length; i++) {
            data[i] = (byte) (i + 1);
        }
        protocol.handleProtocolFrameToSend(frameHeader, data, 20, 20);
        byte[] frameHeaderArray = frameHeader.assembleHeaderBytes();
        byte[] expectedResult = new byte[frameHeaderArray.length + 20];
        System.arraycopy(frameHeaderArray, 0, expectedResult, 0, frameHeaderArray.length);
        System.arraycopy(data, 20, expectedResult, frameHeaderArray.length, 20);

        // Take in count that messages are going to be sent with ExecutorService
        Thread.sleep(EXECUTOR_SERVICE_SLEEP_TIME);

        verify(protocolListener, times(1)).onProtocolMessageBytesToSend(expectedResult, 0,
                expectedResult.length);
    }

    public void testFrameHeaderAndDataSendWithPartialChunkWithLengthToBig() throws Exception {
        IProtocolListener protocolListener = mock(IProtocolListener.class);
        WiProProtocol protocol = new WiProProtocol(protocolListener);
        ProtocolFrameHeader frameHeader = new ProtocolFrameHeader();
        frameHeader.setFrameData(ProtocolFrameHeader.FrameDataFinalConsecutiveFrame);
        frameHeader.setFrameType(FrameType.Consecutive);
        frameHeader.setSessionID(SESSION_ID);
        frameHeader.setVersion(ProtocolConstants.PROTOCOL_VERSION_THREE);
        frameHeader.setServiceType(ServiceType.Mobile_Nav);
        frameHeader.setDataSize(0);
        byte[] data = new byte[100];
        for (int i = 0; i < data.length; i++) {
            data[i] = (byte) (i + 1);
        }
        protocol.handleProtocolFrameToSend(frameHeader, data, 90, 20);
        byte[] frameHeaderArray = frameHeader.assembleHeaderBytes();
        byte[] expectedResult = new byte[frameHeaderArray.length + 10];
        System.arraycopy(frameHeaderArray, 0, expectedResult, 0, frameHeaderArray.length);
        System.arraycopy(data, 90, expectedResult, frameHeaderArray.length, 10);

        // Take in count that messages are going to be sent with ExecutorService
        Thread.sleep(EXECUTOR_SERVICE_SLEEP_TIME);

        verify(protocolListener, times(1)).onProtocolMessageBytesToSend(expectedResult, 0,
                expectedResult.length);
    }
}<|MERGE_RESOLUTION|>--- conflicted
+++ resolved
@@ -42,73 +42,7 @@
     private static final byte FRAME_SEQUENCE_NUMBER = (byte) 1;
     private static final int FRAME_SIZE_SHIFT = 100;
     private static final int EXECUTOR_SERVICE_SLEEP_TIME = 150;
-    private static final IProtocolListener DUMMY_PROTOCOL_LISTENER =
-            new IProtocolListener() {
-                @Override
-                public void onProtocolMessageBytesToSend(byte[] msgBytes,
-                                                         int offset,
-                                                         int length) {
-                }
-
-                @Override
-                public void onProtocolMessageReceived(ProtocolMessage msg) {
-                }
-
-                @Override
-                public void onProtocolSessionStarted(Session session,
-                                                     byte version,
-                                                     String correlationID) {
-                }
-
-                @Override
-                public void onProtocolServiceEnded(ServiceType serviceType,
-                                                   byte sessionID,
-                                                   String correlationID) {
-                }
-
-                @Override
-                public void onProtocolHeartbeatACK() {
-                }
-
-                @Override
-                public void onProtocolHeartbeat() {
-
-                }
-
-                @Override
-                public void onResetHeartbeatAck() {
-
-                }
-
-                @Override
-                public void onProtocolError(String info, Exception e) {
-                }
-
-                @Override
-                public void onMobileNavAckReceived(int frameReceivedNumber) {
-
-                }
-
-                @Override
-                public void onProtocolAppUnregistered() {
-
-                }
-
-                @Override
-                public void onProtocolServiceStarted(ServiceType serviceType, byte sessionID, byte version, String correlationID) {
-
-                }
-
-                @Override
-                public void onStartServiceNackReceived(ServiceType serviceType) {
-
-                }
-
-                @Override
-                public void onResetHeartbeat() {
-
-                }
-            };
+    @SuppressWarnings("unused")
     private static final String TAG = WiProProtocolTest.class.getSimpleName();
     Method currentCheckMethod;
     private WiProProtocol wiProProtocol;
@@ -390,9 +324,6 @@
     }
 
     public void testReadingHashIDFromStartSessionACK() throws Throwable {
-        // null as a listener won't work
-        final WiProProtocol protocol = new WiProProtocol(DUMMY_PROTOCOL_LISTENER);
-
         final ByteArrayOutputStream StartSessionACKMessageStream =
                 new ByteArrayOutputStream(ProtocolConstants.PROTOCOL_FRAME_HEADER_SIZE_V_2);
 
@@ -404,8 +335,8 @@
         StartSessionACKMessageStream.write(msgHashID);
 
         final byte[] StartSessionACKMessage = StartSessionACKMessageStream.toByteArray();
-        protocol.HandleReceivedBytes(StartSessionACKMessage, StartSessionACKMessage.length);
-        Assert.assertEquals("HashID is incorrect", 0x1234CDEF, protocol.hashID);
+        wiProProtocol.HandleReceivedBytes(StartSessionACKMessage, StartSessionACKMessage.length);
+        Assert.assertEquals("HashID is incorrect", 0x1234CDEF, wiProProtocol.hashID);
     }
 
     public void testSendingHashIDWithEndSession() throws IOException {
@@ -776,13 +707,8 @@
         frameHeader.setVersion(ProtocolConstants.PROTOCOL_VERSION_THREE);
         frameHeader.setServiceType(ServiceType.RPC);
         frameHeader.setDataSize(0);
-<<<<<<< HEAD
-        protocol.handleProtocolFrameToSend(frameHeader, null, 0, 0);
-        verify(protocolListener).onResetHeartbeat();
-=======
         protocol.handleProtocolFrameToSend(frameHeader, null,0,0 );
         verify(protocolListener).onResetHeartbeatAck();
->>>>>>> bbc1a796
     }
 
     public void testFrameHeaderAndDataSendWithOneChunk() throws Exception {
