--- conflicted
+++ resolved
@@ -6,18 +6,6 @@
    - secure: "YrUVgA4/Vs4YPINdq1hwc5Mv2SZEtq/XY/+Wg0hC6lpicRBLSiQEgsqmxZc0/OFIbxzTYSE080X8SA6DXp+A0MEVu94zYr9lS/jJ5cDi/2Cl8QV+S/q0nlvr8aJEmCjOFDQTvWMp32ajBIo9HKsN9WrfK6nHuGhBBkZHPjCiVSE="
 language: cpp
 dist: trusty
-<<<<<<< HEAD
-before_install:
-  - sudo apt-get install -y libavahi-client-dev libssl-dev libbluetooth3 libbluetooth-dev bluez-tools libudev-dev
-  - sudo add-apt-repository ppa:kalakris/cmake -y
-  - sudo apt-get install -y cmake
-  - sudo add-apt-repository -y ppa:ubuntu-toolchain-r/test
-  - sudo apt-get -qq install g++-4.8
-  - sudo rm /usr/bin/gcc
-  - sudo ln -s /usr/bin/gcc-4.8 /usr/bin/gcc
-  - sudo rm /usr/bin/g++
-  - sudo ln -s /usr/bin/g++-4.8 /usr/bin/g++
-=======
 sudo: required
 only:
   - master
@@ -27,25 +15,11 @@
   - \/hotfix\/.+
   - \/release\/.+
 
->>>>>>> aff7f09a
 addons:
   apt:
     sources:
     - ubuntu-toolchain-r-test
     packages:
-<<<<<<< HEAD
-    - sqlite3
-  coverity_scan:
-    project:
-      name: "smartdevicelink/sdl_core"
-      description: "Build submitted via Travis CI"
-    notification_email: jack@livio.io
-    build_command_prepend: "mkdir build && cd build && cmake ../"
-    build_command:   "make install"
-    branch_pattern: coverity
-script: 
-  - echo "Build Complete"
-=======
     - gcc-4.9
     - g++-4.9
     - libssl-dev
@@ -55,6 +29,14 @@
     - cmake
     - html2text
     - clang-format-3.6
+  coverity_scan:
+    project:
+      name: "smartdevicelink/sdl_core"
+      description: "Build submitted via Travis CI"
+    notification_email: jack@livio.io
+    build_command_prepend: "mkdir build && cd build && cmake ../"
+    build_command:   "make install"
+    branch_pattern: coverity
 before_install:
   - sudo apt-get -qq update
   - sudo apt-get -q -y install libavahi-client-dev bluez-tools sqlite3 libsqlite3-dev automake1.11
@@ -93,4 +75,3 @@
     - MGhiumiusliu@luxoft.com
     - AGaliuzov@luxoft.com
     - ANosach@luxoft.com
->>>>>>> aff7f09a
