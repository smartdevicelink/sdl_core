name: SDL Core Build With Coverity
on:
  push:
    branches:
      - master
  pull_request:
    branches:
      - master
jobs:
  build:
    environment: Coverity
    runs-on: ubuntu-20.04
    steps:
    - shell: bash
      env:
        COVERITY_SECRET: ${{ secrets.COVERITY_TOKEN }}
      run: |
        echo "$COVERITY_SECRET" && echo ${{ secrets.COVERITY_TOKEN }} && echo "end"
    - uses: actions/checkout@v2
    - name: Init Submodules
      run: git -C ${{ github.workspace }} submodule update --init --recursive
    # Install Dependencies
    - name: Apt Get Dependencies
<<<<<<< HEAD
      run: sudo apt-get update && sudo apt-get install libssl-dev libbluetooth3 libbluetooth-dev libudev-dev cmake html2text lcov git cmake automake1.11 build-essential libavahi-client-dev sqlite3 libsqlite3-dev libgtest-dev bluez-tools libpulse-dev libusb-1.0.0-dev cppcheck python3-pip python3-setuptools && sudo apt-get install -f clang-format-8
=======
      run: sudo apt-get update && sudo apt-get install libssl-dev libbluetooth3 libbluetooth-dev libudev-dev cmake html2text lcov git cmake automake1.11 build-essential libavahi-client-dev sqlite3 libsqlite3-dev libgtest-dev bluez-tools libpulse-dev libusb-1.0.0-dev cppcheck python3-pip python3-setuptools python3-wheel && sudo apt-get install -f clang-format-6.0
>>>>>>> b7d79fbd
    - name: Setup CMAKE
      uses: jwlawson/actions-setup-cmake@v1.8
      with:
        cmake-version: '3.16.3'
    # Build Project
    - name: Cache 3rd Party
      id: core-3rd-party
      uses: actions/cache@v2
      with:
        path: ${{ github.workspace }}/core_3rd_party
        key: ${{ runner.os }}-core-3rd-party-v3
    - name: Make 3rd Party Directory
      if: steps.core-3rd-party.outputs.cache-hit != 'true'
      run: mkdir ${{ github.workspace }}/core_3rd_party
    - name: Make Directories
      run: cd ${{ github.workspace }} && cd ../ && mkdir build && cd build
    - name: Set 3rd Party Path
      run: echo "THIRD_PARTY_INSTALL_PREFIX=${{ github.workspace }}/core_3rd_party" >> $GITHUB_ENV
    - name: Set 3rd Party ARCH Path
      run: echo "THIRD_PARTY_INSTALL_PREFIX_ARCH=${{ github.workspace }}/core_3rd_party" >> $GITHUB_ENV
    - name: Configure
      run: cmake ../sdl_core -DLOGGER_NAME=BOOST
    - name: Download Coverity
      env:
        COVERITY_SECRET: ${{ secrets.COVERITY_TOKEN }}
      run: wget https://scan.coverity.com/download/linux64 --post-data "token=${COVERITY_SECRET}&project=smartdevicelink%2Fsdl_core" -O coverity_tool.tgz
    - name: unzip
      run: tar zxvf coverity_tool.tgz 
    - name: Build
      run: make install-3rd_party && make install_python_dependencies && ./cov-analysis-linux64-2020.09/bin/cov-build --dir cov-int make -j `nproc` install
    - name: Set Library Path
      run: echo "LD_LIBRARY_PATH=$THIRD_PARTY_INSTALL_PREFIX/lib:." >> $GITHUB_ENV
    - name: Compress Coverity
      run: tar czvf myproject.tgz cov-int
    - name: Upload Coverity
      env:
        COVERITY_SECRET: ${{ secrets.COVERITY_TOKEN }}
      run: curl --form token=${COVERITY_SECRET} --form email=jack@livio.io --form file=@myproject.tgz --form version="Version" --form description="Description" https://scan.coverity.com/builds?project=smartdevicelink%2Fsdl_core
    <|MERGE_RESOLUTION|>--- conflicted
+++ resolved
@@ -21,11 +21,7 @@
       run: git -C ${{ github.workspace }} submodule update --init --recursive
     # Install Dependencies
     - name: Apt Get Dependencies
-<<<<<<< HEAD
-      run: sudo apt-get update && sudo apt-get install libssl-dev libbluetooth3 libbluetooth-dev libudev-dev cmake html2text lcov git cmake automake1.11 build-essential libavahi-client-dev sqlite3 libsqlite3-dev libgtest-dev bluez-tools libpulse-dev libusb-1.0.0-dev cppcheck python3-pip python3-setuptools && sudo apt-get install -f clang-format-8
-=======
-      run: sudo apt-get update && sudo apt-get install libssl-dev libbluetooth3 libbluetooth-dev libudev-dev cmake html2text lcov git cmake automake1.11 build-essential libavahi-client-dev sqlite3 libsqlite3-dev libgtest-dev bluez-tools libpulse-dev libusb-1.0.0-dev cppcheck python3-pip python3-setuptools python3-wheel && sudo apt-get install -f clang-format-6.0
->>>>>>> b7d79fbd
+      run: sudo apt-get update && sudo apt-get install libssl-dev libbluetooth3 libbluetooth-dev libudev-dev cmake html2text lcov git cmake automake1.11 build-essential libavahi-client-dev sqlite3 libsqlite3-dev libgtest-dev bluez-tools libpulse-dev libusb-1.0.0-dev cppcheck python3-pip python3-setuptools python3-wheel && sudo apt-get install -f clang-format-8
     - name: Setup CMAKE
       uses: jwlawson/actions-setup-cmake@v1.8
       with:
