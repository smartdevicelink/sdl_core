# Copyright (c) 2014, Ford Motor Company
# All rights reserved.
#
# Redistribution and use in source and binary forms, with or without
# modification, are permitted provided that the following conditions are met:
#
# Redistributions of source code must retain the above copyright notice, this
# list of conditions and the following disclaimer.
#
# Redistributions in binary form must reproduce the above copyright notice,
# this list of conditions and the following
# disclaimer in the documentation and/or other materials provided with the
# distribution.
#
# Neither the name of the Ford Motor Company nor the names of its contributors
# may be used to endorse or promote products derived from this software
# without specific prior written permission.
#
# THIS SOFTWARE IS PROVIDED BY THE COPYRIGHT HOLDERS AND CONTRIBUTORS "AS IS"
# AND ANY EXPRESS OR IMPLIED WARRANTIES, INCLUDING, BUT NOT LIMITED TO, THE
# IMPLIED WARRANTIES OF MERCHANTABILITY AND FITNESS FOR A PARTICULAR PURPOSE
# ARE DISCLAIMED. IN NO EVENT SHALL THE COPYRIGHT HOLDER OR CONTRIBUTORS BE
# LIABLE FOR ANY DIRECT, INDIRECT, INCIDENTAL, SPECIAL, EXEMPLARY, OR
# CONSEQUENTIAL DAMAGES (INCLUDING, BUT NOT LIMITED TO, PROCUREMENT OF
# SUBSTITUTE GOODS OR SERVICES; LOSS OF USE, DATA, OR PROFITS; OR BUSINESS
# INTERRUPTION) HOWEVER CAUSED AND ON ANY THEORY OF LIABILITY, WHETHER IN
# CONTRACT, STRICT LIABILITY, OR TORT (INCLUDING NEGLIGENCE OR OTHERWISE)
# ARISING IN ANY WAY OUT OF THE USE OF THIS SOFTWARE, EVEN IF ADVISED OF THE
# POSSIBILITY OF SUCH DAMAGE.

cmake_minimum_required(VERSION 2.8.0)

set (PROJECT smartDeviceLinkCore)

#Jenkins integration section
#dont modify this section if you dont know details about integration with Jenkins!!!
set (HMI "web" CACHE STRING "HMI type")
option(HMI2 "Use Qt HMI" OFF)
option(EXTENDED_MEDIA_MODE "Turn on and off extended Madia Manager features relates to PulseAudio A2DP and GStreamer" OFF)
option(BUILD_SHARED_LIBS "Build all libraries as shared (if ON) or static (if OFF)" OFF)
<<<<<<< HEAD
option(BUILD_BT_SUPPORT "Bluetooth support" ON)
option(BUILD_USB_SUPPORT "libusb support" ON)
=======
option(BUILD_BT_SUPPORT "Bluetooth support" OFF)
option(BUILD_USB_SUPPORT "libusb support" OFF)
option(BUILD_AVAHI_SUPPORT "libavahi support" OFF)
>>>>>>> d228ddc1
option(BUILD_BACKTRACE_SUPPORT "backtrace support" ON)
option(BUILD_TESTS "Possibility to build and run tests" OFF)
option(TELEMETRY_MONITOR "Enable profiling time test util" ON)
option(ENABLE_LOG "Logging feature" ON)
option(ENABLE_GCOV "gcov code coverage feature" OFF)
option(ENABLE_SANITIZE "Sanitize tool" OFF)
option(ENABLE_SECURITY "Security Ford protocol protection" ON)
<<<<<<< HEAD
option(ENABLE_HMI_PTU_DECRYPTION "Policy table update parsed by hmi" ON)
option(ENABLE_EXTENDED_POLICY "Turns extended flow which requires embedded system interaction" ON)
option(USE_COTIRE "Use Cotire to speed up build (currently only for commands tests)" ON)
option(USE_GOLD_LD "Use gold linker intead of GNU linker" ON)
option(USE_CCACHE "Turn on ccache usage" ON)
option(USE_DISTCC "Turn on distributed build_usage" ON)
=======
option(REMOTE_CONTROL "Enable Reverse functionality" ON)
>>>>>>> d228ddc1

set(OS_TYPE_OPTION 	"$ENV{OS_TYPE}")
set(DEBUG_OPTION 	"$ENV{DEBUG}")
set(HMI_TYPE_OPTION 	"$ENV{HMI_TYPE}")
set(TARGET_OPTION 	"$ENV{TARGET}")
set(MEDIA_MODE_OPTION 	"$ENV{MEDIA_MODE}")
set(HMI_ADAPTER_OPTION 	"$ENV{HMI_ADAPTER}")
set(ENABLE_TESTS_OPTION "$ENV{ENABLE_TESTS}")
set(ENABLE_LOG_OPTION 	"$ENV{ENABLE_LOG}")
set(ARCH_TYPE_OPTION	"$ENV{ARCH_TYPE}")
set(POLICY_OPTION 	"$ENV{POLICY_TYPE}")
set(SECURITY_OPTION 	"$ENV{SECURITY_MODE}")
set(COMPONENTS_DIR ${CMAKE_SOURCE_DIR}/src/components)
set(SNAPSHOT_TAG 	"$ENV{SNAPSHOT_TAG}")

<<<<<<< HEAD
set(CMAKE_CXX_COMPILER   $ENV{CMAKE_CXX_COMPILER})
set(CMAKE_C_COMPILER     $ENV{CMAKE_C_COMPILER})
=======
>>>>>>> d228ddc1

if (ARCH_TYPE_OPTION)
  if (NOT (${ARCH_TYPE_OPTION} STREQUAL "x86") AND NOT (${ARCH_TYPE_OPTION} STREQUAL "armv7"))
    message(AUTHOR_WARNING "HW architecture is not defined, using x86. Allowed values are x86/armv7 (case sensitive)")
    set(ARCH_TYPE_OPTION	"x86")
  endif ()
else ()
    set(ARCH_TYPE_OPTION	"x86")
endif()

if (HMI_TYPE_OPTION)
  if (${HMI_TYPE_OPTION} STREQUAL "HTML5")
    message(STATUS "Jenkins integration: select HTML5 HMI")
    set (HMI "web")
  elseif (${HMI_TYPE_OPTION} STREQUAL "NONE")
    message(STATUS "Jenkins integration: select HMI none")
    set (HMI "no")
  else ()
    message(STATUS "Jenkins integration: select QML HMI none")
    set (HMI "qt")
  endif()
endif()

if (MEDIA_MODE_OPTION)
  if (${MEDIA_MODE_OPTION} STREQUAL "EXTENDED_MEDIA")
    message(STATUS "Jenkins integration: select extended media mode")
    set (EXTENDED_MEDIA_MODE ON)
  endif()
endif()

if (DEBUG_OPTION)
  if (${DEBUG_OPTION} STREQUAL "DBG_OFF")
    message(STATUS "Jenkins integration: build release version")
    set(CMAKE_BUILD_TYPE "Release" CACHE STRING "" FORCE)
  endif()
endif()

if (HMI_ADAPTER_OPTION)
  if (${HMI_ADAPTER_OPTION} STREQUAL "MESSAGEBROKER")
    message(STATUS "Jenkins integration: selected HMI adapter MESSAGEBROKER")
    set (HMIADAPTER "messagebroker")
  elseif (${HMI_ADAPTER_OPTION} STREQUAL "DBUS")
    message(STATUS "Jenkins integration: selected HMI adapter DBUS")
    set (HMIADAPTER "dbus")
  elseif (${HMI_ADAPTER_OPTION} STREQUAL "MQUEUE")
    message(STATUS "Jenkins integration: selected HMI adapter MQUEUE")
    set (HMIADAPTER "mqueue")
  endif()
endif()

if (ENABLE_LOG_OPTION)
  if (${ENABLE_LOG_OPTION} STREQUAL "LOG_OFF")
    message(STATUS "Jenkins integration: Log is turned off")
    set (ENABLE_LOG OFF)
  endif()
endif()

if (ENABLE_TESTS_OPTION)
  if (${ENABLE_TESTS_OPTION} STREQUAL "TESTS_OFF")
    message(STATUS "Jenkins integration: Unit tests is turned off")
    set (BUILD_TESTS OFF)
  elseif(${ENABLE_TESTS_OPTION} STREQUAL "TESTS_ON")
    message(STATUS "Jenkins integration: Unit tests is turned on")
    set (BUILD_TESTS ON)
  endif()
endif()

if (SECURITY_OPTION)
  if (${SECURITY_OPTION} STREQUAL "SEC_OFF")
    message(STATUS "Jenkins integration: Security is turned OFF")
    set (ENABLE_SECURITY OFF)
  endif()
endif()

<<<<<<< HEAD
set(objcopy "objcopy")
if (OS_TYPE_OPTION)
  if (${OS_TYPE_OPTION} STREQUAL "QNX")
    message(STATUS "Jenkins integration: set build process for QNX")
    #do not use include after project() command.
    #Such usecase results in infinite cycle of reinitialization of compiler and other variables
    INCLUDE("./qnx_6.5.0_linux_x86.cmake")
    set(objcopy "nto${ARCH_TYPE_OPTION}-objcopy")
    #tests are not supported yet for QNX build
    set (BUILD_TESTS OFF)
  endif()
=======
if (REMOTE_CONTROL)
  add_definitions(-DSDL_REMOTE_CONTROL)
  message(STATUS "Remote control support is enabled (aka Reverse SDL or SDL-RC)")
>>>>>>> d228ddc1
endif()

#Jenkins integration section end

add_custom_target(pasa-tarball
  COMMAND ${CMAKE_SOURCE_DIR}/tools/Utils/export-customer-specific.sh ${CMAKE_SOURCE_DIR} ${CMAKE_BINARY_DIR} pasa
  COMMAND tar -cz -C /tmp/PASA -f ${CMAKE_BINARY_DIR}/pasa.tar.gz .
  DEPENDS HMI_API MOBILE_API v4_protocol_v1_2_no_extra
)

add_custom_target(ford-tarball
  COMMAND ${CMAKE_SOURCE_DIR}/tools/Utils/export-customer-specific.sh ${CMAKE_SOURCE_DIR} ${CMAKE_BINARY_DIR} ford
  COMMAND tar -cz -C /tmp/FORD -f ${CMAKE_BINARY_DIR}/ford.tar.gz .
  DEPENDS HMI_API MOBILE_API v4_protocol_v1_2_no_extra
)

add_custom_target(genivi-tarball
  COMMAND ${CMAKE_SOURCE_DIR}/tools/Utils/export-customer-specific.sh ${CMAKE_SOURCE_DIR} ${CMAKE_BINARY_DIR} genivi
  COMMAND tar -cz -C /tmp/GENIVI -f ${CMAKE_BINARY_DIR}/genivi.tar.gz .
)


project (${PROJECT})

#ADD_DEPENDENCIES(${PROJECT} Policy)

set(CMAKE_MODULE_PATH ${CMAKE_MODULE_PATH} "${CMAKE_SOURCE_DIR}/cmake/Modules/")

# Please do not change compiler/linker flags if You do not know how particular
# flag is handled by CMake
set(CMAKE_INSTALL_PREFIX ${CMAKE_CURRENT_BINARY_DIR})
set(ARCHIVE_OUTPUT_DIRECTORY ./bin)

set(CMAKE_CXX_FLAGS "-fPIC -std=gnu++0x -Wall -Werror -Wno-deprecated-declarations -Wuninitialized -Wvla")

if (USE_GOLD_LD)
  execute_process(COMMAND ld -v OUTPUT_VARIABLE result)
  string(FIND ${result} Binutils GOLD_LD_FOUND)
  if (GOLD_LD_FOUND EQUAL -1)
    message(SEND_ERROR "Gold linker not found!")
  else()
    message(INFO " Use gold linker")
    set(CMAKE_CXX_FLAGS "${CMAKE_CXX_FLAGS} -fuse-ld=gold")
  endif()
endif(USE_GOLD_LD)

if (USE_CCACHE)
# Configure CCache if available
  find_program(CCACHE_FOUND ccache)
  if(CCACHE_FOUND)
    get_property(RULE_LAUNCH_COMPILE GLOBAL PROPERTY RULE_LAUNCH_COMPILE)
    set(RULE_LAUNCH_COMPILE "${RULE_LAUNCH_COMPILE} ccache")
    set_property(GLOBAL PROPERTY RULE_LAUNCH_COMPILE ${RULE_LAUNCH_COMPILE})

    get_property(RULE_LAUNCH_LINK GLOBAL PROPERTY RULE_LAUNCH_LINK)
    set(RULE_LAUNCH_LINK "${RULE_LAUNCH_LINK} ccache")
    set_property(GLOBAL PROPERTY RULE_LAUNCH_LINK ${RULE_LAUNCH_LINK})

    message(INFO " Used CCache for compilation.")
  else(CCACHE_FOUND)
    message(WARNING " CCache was not found.")
  endif(CCACHE_FOUND)
endif(USE_CCACHE)

if (USE_DISTCC)
# Configure distributed compilation if available
  find_program(DISTCC_FOUND distcc)
  if(DISTCC_FOUND)
    get_property(RULE_LAUNCH_COMPILE GLOBAL PROPERTY RULE_LAUNCH_COMPILE)
    set(RULE_LAUNCH_COMPILE "${RULE_LAUNCH_COMPILE} distcc")
    set_property(GLOBAL PROPERTY RULE_LAUNCH_COMPILE ${RULE_LAUNCH_COMPILE})
    message(INFO " Used distributed build.")
  else(CCACHE_FOUND)
    message(WARNING " distcc was not found. Distributed compilation is impossible.")
  endif(DISTCC_FOUND)
endif(USE_DISTCC)

if(ENABLE_SANITIZE)
  set(CMAKE_CXX_FLAGS "${CMAKE_CXX_FLAGS} -fsanitize=address")
endif()

if (ENABLE_GCOV)
  set(CMAKE_CXX_FLAGS "${CMAKE_CXX_FLAGS} --coverage")
  add_definitions(-DGCOV_ENABLED)
  message(STATUS "Code coverage enabled")
endif()
#set(CMAKE_CXX_FLAGS_RELEASE " -DNDEBUG -s -O2")
#set(CMAKE_CXX_FLAGS_DEBUG   " -DDEBUG -g3 -ggdb3")

if (CMAKE_SYSTEM_NAME STREQUAL "Linux")
  add_definitions(-DOS_LINUX)
elseif(CMAKE_SYSTEM_NAME STREQUAL "QNX")
  add_definitions(-DOS_QNX)
  SET(BUILD_BT_SUPPORT OFF)
  SET(BUILD_BACKTRACE_SUPPORT OFF)
  SET(EXTENDED_MEDIA_MODE OFF)
endif()


if (BUILD_USB_SUPPORT)
  add_definitions(-DUSB_SUPPORT)
  find_package(UDev REQUIRED)
  message(STATUS "USB support is enabled")
endif()


if (BUILD_BT_SUPPORT)
  add_definitions(-DBLUETOOTH_SUPPORT)
  message(STATUS "Bluetooth support is enabled")
endif()

if (BUILD_BACKTRACE_SUPPORT)
  add_definitions(-DBACKTRACE_SUPPORT)
endif()

if(ENABLE_LOG)
  add_definitions(-DENABLE_LOG)
  set(install-3rd_party_logger "install-3rd_party_logger")
endif()

if (TELEMETRY_MONITOR)
    add_definitions(-DTELEMETRY_MONITOR)
endif()

if (ENABLE_EXTENDED_POLICY)
    add_definitions(-DEXTENDED_POLICY)
endif()

# TODO(AK): check current OS here
add_definitions(-DOS_POSIX)

if (EXTENDED_MEDIA_MODE)
add_definitions(-DEXTENDED_MEDIA_MODE)
# required to find 'glibconfig.h'
find_package(PkgConfig)
pkg_check_modules(GLIB2 REQUIRED glib-2.0)
add_definitions(${GLIB2_CFLAGS})
endif()

<<<<<<< HEAD
=======
set(CMAKE_CXX_FLAGS "-fPIC -std=gnu++0x -Wall -Werror")
if (CMAKE_BUILD_TYPE)
  if (${CMAKE_BUILD_TYPE} STREQUAL "Release")
    set(CMAKE_CXX_FLAGS_RELEASE "-O3 -DNDEBUG")
    set(CMAKE_CXX_FLAGS_DEBUG "")
  else ()
    set(CMAKE_CXX_FLAGS_RELEASE "")
    set(CMAKE_CXX_FLAGS_DEBUG "-g3 -ggdb3 -DDEBUG")
  endif()
endif()
>>>>>>> d228ddc1

# --- Interface generator

find_package(PythonInterp)
if(NOT PYTHONINTERP_FOUND)
    message(STATUS "Python interpreter is not found")
    message(STATUS "To install it type in the command line:")
    message(STATUS "sudo apt-get install python")
    message(FATAL_ERROR "Exiting!")
endif(NOT PYTHONINTERP_FOUND)

if (HMI STREQUAL "qt")
    cmake_minimum_required(VERSION 2.8.11)
    if (CMAKE_SYSTEM_NAME STREQUAL "QNX")
        set(qt_version "4.8.5")
    else ()
        set(qt_version "5.1.0")
    endif ()

    execute_process(
        COMMAND ${CMAKE_SOURCE_DIR}/FindQt.sh -v ${qt_version}
            OUTPUT_VARIABLE qt_bin_dir
    )
    message(STATUS "Binary directory Qt ${qt_version} is ${qt_bin_dir}")
    set(ENV{PATH} ${qt_bin_dir}:$ENV{PATH})

    if (CMAKE_SYSTEM_NAME STREQUAL "QNX")
        find_package(Qt4 ${qt_version} REQUIRED QtCore QtGui QtDBus QtDeclarative)
    else ()
        find_package(Qt5Core REQUIRED)
        find_package(Qt5DBus REQUIRED)
        find_package(Qt5Qml REQUIRED)
        find_package(Qt5Quick REQUIRED)
        set(qmlplugindump_binary ${qt_bin_dir}/qmlplugindump)
    endif ()
endif()

set(INTEFRACE_GENERATOR "${PROJECT_SOURCE_DIR}/tools/InterfaceGenerator/Generator.py")
set(INTEFRACE_GENERATOR_CMD ${PYTHON_EXECUTABLE} -B ${INTEFRACE_GENERATOR})
file(GLOB_RECURSE INTERFACE_GENERATOR_DEPENDENCIES "${PROJECT_SOURCE_DIR}/tools/InterfaceGenerator/*.*")

macro (GenerateInterface arg_xml_name arg_namespace parser_type)
    string(REGEX MATCH "^[a-zA-Z_0-9]*[^.]" file_name ${arg_xml_name})     # TODO: make expression more robust

    set(hpp_file
      "${CMAKE_CURRENT_BINARY_DIR}/${file_name}.h"
      "${CMAKE_CURRENT_BINARY_DIR}/${file_name}_schema.h"
    )

    set(cpp_file "${CMAKE_CURRENT_BINARY_DIR}/${file_name}_schema.cc")
    set(full_xml_name "${CMAKE_CURRENT_SOURCE_DIR}/${arg_xml_name}")

    add_custom_command( OUTPUT ${hpp_file} ${cpp_file}
                        COMMAND ${INTEFRACE_GENERATOR_CMD} ${full_xml_name} ${arg_namespace} ${CMAKE_CURRENT_BINARY_DIR} "--parser-type" "${parser_type}"
                        DEPENDS ${INTERFACE_GENERATOR_DEPENDENCIES} ${full_xml_name}
                        COMMENT "Generating files:\n   ${hpp_file}\n   ${cpp_file}\nfrom:\n   ${arg_xml_name} ..."
                        VERBATIM
                       )

    include_directories (
        ${COMPONENTS_DIR}/smart_objects/include
        ${COMPONENTS_DIR}/formatters/include/
        ${CMAKE_BINARY_DIR}
    )

    add_library("${file_name}" ${cpp_file})
endmacro(GenerateInterface)

# --- Useful macro
macro(create_test NAME SOURCES LIBS)
  add_executable("${NAME}" ${CMAKE_SOURCE_DIR}/src/components/test_main.cc ${SOURCES})
  target_link_libraries("${NAME}" ${LIBS})
  target_link_libraries("${NAME}" Utils)
  if(CMAKE_SYSTEM_NAME STREQUAL "QNX")
    add_test(${NAME} ${CMAKE_SOURCE_DIR}/qnx/remote_run_test.sh ${NAME})
  elseif(CMAKE_SYSTEM_NAME STREQUAL "Linux")
    add_test(NAME ${NAME}
    COMMAND ${NAME} --gtest_output=xml:${CMAKE_BINARY_DIR}/test_results/)
  else()
    add_test(${NAME} ${NAME})
  endif()
endmacro(create_test)

# --replace in list macro
macro(LIST_REPLACE LIST INDEX NEWVALUE)
    list(INSERT ${LIST} ${INDEX} ${NEWVALUE})
    MATH(EXPR __INDEX "${INDEX} + 1")
    list (REMOVE_AT ${LIST} ${__INDEX})
endmacro(LIST_REPLACE)


# Building application

# --- Type HMI
if (HMI STREQUAL "qt")
    set(QT_HMI ON)
    add_definitions(-DQT_HMI)
elseif (HMI STREQUAL "web")
    set(WEB_HMI ON)
    add_definitions(-DWEB_HMI)
else ()
    set(HMI "no")
    add_definitions(-DNO_HMI)
endif ()

if (HMI STREQUAL "qt" AND NOT DEFINED HMIADAPTER)
    set(HMIADAPTER "dbus")
endif()
if (HMI STREQUAL "web" AND NOT DEFINED HMIADAPTER)
    set(HMIADAPTER "messagebroker")
endif()
if (HMI STREQUAL "no" AND NOT DEFINED HMIADAPTER)
    set(HMIADAPTER "mqueue")
endif()

if (HMIADAPTER STREQUAL "dbus")
    set(HMI_DBUS_API ON)
    add_definitions(-DDBUS_HMIADAPTER)
    add_definitions(-DHMI_DBUS_API)
    set(install-3rd_party_dbus "install-3rd_party_dbus")
endif()
if (HMIADAPTER STREQUAL "messagebroker")
    set(HMI_JSON_API ON)
    add_definitions(-DMESSAGEBROKER_HMIADAPTER)
    add_definitions(-DHMI_JSON_API)
endif()
if (HMIADAPTER STREQUAL "mqueue")
    set(HMI_JSON_API ON)
    add_definitions(-DMQUEUE_HMIADAPTER)
    add_definitions(-DHMI_JSON_API)
endif()

# --- Directory with SDL interfaces, global types and ProtocolLib component
include_directories(
  ${COMPONENTS_DIR}/include
  ${COMPONENTS_DIR}/protocol/include
if (BUILD_TESTS)
  ${COMPONENTS_DIR}/include/test
endif ()
)

# --- 3rd party libs
INCLUDE(${CMAKE_CURRENT_SOURCE_DIR}/src/3rd_party/set_3rd_party_paths.cmake)

set(3RD_PARTY_SOURCE_DIRECTORY ${CMAKE_CURRENT_SOURCE_DIR}/src/3rd_party)
set(3RD_PARTY_BINARY_DIRECTORY ${CMAKE_CURRENT_BINARY_DIR}/src/3rd_party)

set (install-3rd_party_logger_var "")
set (install-3rd_party_dbus_var "")

if(NO_REBUILD_3RD_PARTY)
  set(NO_REBUILD_3RD_PARTY_LOGGER ON)
  set(NO_REBUILD_3RD_PARTY_DBUS ON)
endif()

if(FORCE_3RD_PARTY)
  if(NO_REBUILD_3RD_PARTY)
  	message(FATAL_ERROR "Please don't turn on both FORCE_3RD_PARTY and NO_REBUILD_3RD_PARTY at the same time.")
  else()
	set(FORCE_3RD_PARTY_LOGGER ON)
	set(FORCE_3RD_PARTY_DBUS ON)
  endif()
endif()

if(ENABLE_LOG)
  if(NO_REBUILD_3RD_PARTY_LOGGER)
  	message(STATUS "Not rebuilding logger.")
  else()
    if(FORCE_3RD_PARTY_LOGGER)
      message(STATUS "Force to rebuild logger.")

      #build logger
      add_custom_target(3rd_party_logger
        make
        WORKING_DIRECTORY ${3RD_PARTY_BINARY_DIRECTORY}
      )

      #install logger
      #install either to default place with sudo or non-default plase without sudo.
      #to install with sudo to non-default place use manual installation
      add_custom_target(install-3rd_party_logger
        COMMAND /bin/bash -c \"USE_DEFAULT_3RD_PARTY_PATH=${USE_DEFAULT_3RD_PARTY_PATH}\;
                               if [ \\$$USE_DEFAULT_3RD_PARTY_PATH == "true" ]\; then
                                 sudo -k \;
                                 sudo make install\;
                               else
                                 make install\;
                               fi\"
        DEPENDS 3rd_party_logger
        WORKING_DIRECTORY ${3RD_PARTY_BINARY_DIRECTORY}
      )
    else()
      #build logger
      add_custom_target(3rd_party_logger
        COMMAND /bin/bash -c \"cd ${CMAKE_CURRENT_SOURCE_DIR} &&
                               grep .commit_hash ${3RD_PARTY_INSTALL_PREFIX_ARCH}/lib/liblog4cxx.so 1>/dev/null 2>&1\;
                               if [ \\$$? == 0 ]\; then
                                 VAR1=\\$$\( readelf -p .commit_hash ${3RD_PARTY_INSTALL_PREFIX_ARCH}/lib/liblog4cxx.so 2>/dev/null\)\;
                                 VAR1=\\$$\(echo \\$$VAR1 | awk '{print \\$$NF}'\)\;
                                 VAR2=-1\;
                                 cd ${CMAKE_CURRENT_SOURCE_DIR}\;
                                 git log . 1>/dev/null 2>&1\;
                                 if [ \\$$? == 0 ]; then
                                     VAR2=\\$$\(git log --pretty=\"format:%H\" -1 ${3RD_PARTY_SOURCE_DIRECTORY}/apache-log4cxx-0.10.0\)\;
<<<<<<< HEAD
                                 fi\;
                                 if [ \\$$VAR1 != \\$$VAR2 ]\; then
                                   echo " Need to rebuild logger. " \;
                                   cd ${3RD_PARTY_BINARY_DIRECTORY}\;
                                   make\;
                                 else
                                   echo " Logger is actual. " \;
                                 fi\;
=======
                                 fi\;
                                 if [ \\$$VAR1 != \\$$VAR2 ]\; then
                                   echo " Need to rebuild logger. " \;
                                   cd ${3RD_PARTY_BINARY_DIRECTORY}\;
                                   make\;
                                 else
                                   echo " Logger is actual. " \;
                                 fi\;
>>>>>>> d228ddc1
                               else
                                 echo " Need to build logger. " \;
                                 cd ${3RD_PARTY_BINARY_DIRECTORY}\;
                                 make\;
                               fi\"
        WORKING_DIRECTORY ${3RD_PARTY_BINARY_DIRECTORY}
      )

      #install logger
      #install either to default place with sudo or non-default plase without sudo.
      #to install with sudo to non-default place use manual installation
      add_custom_target(install-3rd_party_logger
        COMMAND /bin/bash -c \"cd ${CMAKE_CURRENT_SOURCE_DIR} &&
                               grep .commit_hash ${3RD_PARTY_INSTALL_PREFIX_ARCH}/lib/liblog4cxx.so 1>/dev/null 2>&1\;
                               if [ \\$$? == 0 ]\; then
                                 VAR1=\\$$\( readelf -p .commit_hash ${3RD_PARTY_INSTALL_PREFIX_ARCH}/lib/liblog4cxx.so 2>/dev/null\)\;
                                 VAR1=\\$$\(echo \\$$VAR1 | awk '{print \\$$NF}'\)\;
                                 VAR2=-1\;
                                 cd ${CMAKE_CURRENT_SOURCE_DIR}\;
                                 git log . 1>/dev/null 2>&1\;
                                 if [ \\$$? == 0 ]; then
                                     VAR2=\\$$\(git log --pretty=\"format:%H\" -1 ${3RD_PARTY_SOURCE_DIRECTORY}/apache-log4cxx-0.10.0\)\;
                                 fi\;
                                 if [ \\$$VAR1 != \\$$VAR2 ]\; then
                                   USE_DEFAULT_3RD_PARTY_PATH=${USE_DEFAULT_3RD_PARTY_PATH}\;
                                   if [ \\$$USE_DEFAULT_3RD_PARTY_PATH == "true" ]\; then
                                     cd ${3RD_PARTY_BINARY_DIRECTORY}\;
                                     sudo -k \;
                                     sudo make install\;
                                   else
                                     cd ${3RD_PARTY_BINARY_DIRECTORY}\;
                                     make install\;
                                   fi\;
                                 fi\;
                               else
                                 USE_DEFAULT_3RD_PARTY_PATH=${USE_DEFAULT_3RD_PARTY_PATH}\;
                                 if [ \\$$USE_DEFAULT_3RD_PARTY_PATH == "true" ]\; then
                                   cd ${3RD_PARTY_BINARY_DIRECTORY}\;
                                   sudo -k \;
                                   sudo make install\;
                                 else
                                   cd ${3RD_PARTY_BINARY_DIRECTORY}\;
                                   make install\;
                                 fi\;
                               fi\"
        DEPENDS 3rd_party_logger
        WORKING_DIRECTORY ${3RD_PARTY_BINARY_DIRECTORY}
      )
    endif()

    set (install-3rd_party_logger_var "install-3rd_party_logger")
  endif()
endif()

if (HMIADAPTER STREQUAL "dbus")
  if(NO_REBUILD_3RD_PARTY_DBUS)
  	message(STATUS "Not rebuilding D-Bus.")
  else()
    if(FORCE_3RD_PARTY_DBUS)
      message(STATUS "Force to rebuild D-Bus.")

      #build d-bus
      add_custom_target(3rd_party_dbus
        make
        WORKING_DIRECTORY ${3RD_PARTY_BINARY_DIRECTORY}
      )

      #install d-bus
      #install either to default place with sudo or non-default plase without sudo.
      #to install with sudo to non-default place use manual installation
      add_custom_target(install-3rd_party_dbus
        COMMAND /bin/bash -c \"USE_DEFAULT_3RD_PARTY_PATH=${USE_DEFAULT_3RD_PARTY_PATH}\;
                               if [ \\$$USE_DEFAULT_3RD_PARTY_PATH == "true" ]\; then
                                 sudo -k \;
                                 sudo make install\;
                               else
                                 make install\;
                               fi\"
        DEPENDS 3rd_party_dbus
        WORKING_DIRECTORY ${3RD_PARTY_BINARY_DIRECTORY}
      )
    else()
      #build d-bus
      add_custom_target(3rd_party_dbus
        COMMAND /bin/bash -c \"grep .commit_hash ${3RD_PARTY_INSTALL_PREFIX_ARCH}/lib/libdbus-1.so 1>/dev/null 2>&1\;
                               if [ \\$$? == 0 ]\; then
                                 VAR1=\\$$\(readelf -p .commit_hash ${3RD_PARTY_INSTALL_PREFIX_ARCH}/lib/libdbus-1.so 2>/dev/null\)\;
                                 VAR1=\\$$\(echo \\$$VAR1 | awk '{print \\$$NF}'\)\;
                                 VAR2=-1\;
                                 cd ${CMAKE_CURRENT_SOURCE_DIR}\;
                                 git log . 1>/dev/null 2>&1\;
                                 if [ \\$$? == 0 ]; then
                                     VAR2=\\$$\(git log --pretty=\"format:%H\" -1 ${3RD_PARTY_SOURCE_DIRECTORY}/dbus-1.7.8\)\;
<<<<<<< HEAD
                                 fi\;
                                 if [ \\$$VAR1 != \\$$VAR2 ]\; then
                                   echo " Need to rebuild D-Bus. " \;
                                   cd ${3RD_PARTY_BINARY_DIRECTORY}\;
                                   make\;
                                 else
                                   echo " D-Bus is actual. " \;
                                 fi\;
=======
                                 fi\;
                                 if [ \\$$VAR1 != \\$$VAR2 ]\; then
                                   echo " Need to rebuild D-Bus. " \;
                                   cd ${3RD_PARTY_BINARY_DIRECTORY}\;
                                   make\;
                                 else
                                   echo " D-Bus is actual. " \;
                                 fi\;
>>>>>>> d228ddc1
                               else
                                 echo " Need to build D-Bus. " \;
                                 cd ${3RD_PARTY_BINARY_DIRECTORY}\;
                                 make\;
                               fi\"
        WORKING_DIRECTORY ${3RD_PARTY_BINARY_DIRECTORY}
      )

      #install d-bus
      #install either to default place with sudo or non-default plase without sudo.
      #to install with sudo to non-default place use manual installation
      add_custom_target(install-3rd_party_dbus
        COMMAND /bin/bash -c \"grep .commit_hash ${3RD_PARTY_INSTALL_PREFIX_ARCH}/lib/libdbus-1.so 1>/dev/null 2>&1\;
                               if [ \\$$? == 0 ]\; then
                                 VAR1=\\$$\(readelf -p .commit_hash ${3RD_PARTY_INSTALL_PREFIX_ARCH}/lib/libdbus-1.so 2>/dev/null\)\;
                                 VAR1=\\$$\(echo \\$$VAR1 | awk '{print \\$$NF}'\)\;
                                 VAR2=-1\;
                                 cd ${CMAKE_CURRENT_SOURCE_DIR}\;
                                 git log . 1>/dev/null 2>&1\;
                                 if [ \\$$? == 0 ]; then
                                     VAR2=\\$$\(git log --pretty=\"format:%H\" -1 ${3RD_PARTY_SOURCE_DIRECTORY}/dbus-1.7.8\)\;
                                 fi\;
                                 if [ \\$$VAR1 != \\$$VAR2 ]\; then
                                   USE_DEFAULT_3RD_PARTY_PATH=${USE_DEFAULT_3RD_PARTY_PATH}\;
                                   if [ \\$$USE_DEFAULT_3RD_PARTY_PATH == "true" ]\; then
                                     cd ${3RD_PARTY_BINARY_DIRECTORY}\;
                                     sudo -k \;
                                     sudo make install\;
                                   else
                                     cd ${3RD_PARTY_BINARY_DIRECTORY}\;
                                     make install\;
                                   fi\;
                                 fi\;
                               else
                                 USE_DEFAULT_3RD_PARTY_PATH=${USE_DEFAULT_3RD_PARTY_PATH}\;
                                 if [ \\$$USE_DEFAULT_3RD_PARTY_PATH == "true" ]\; then
                                   cd ${3RD_PARTY_BINARY_DIRECTORY}\;
                                   sudo -k \;
                                   sudo make install\;
                                 else
                                   cd ${3RD_PARTY_BINARY_DIRECTORY}\;
                                   make install\;
                                 fi\;
                               fi\"
        DEPENDS 3rd_party_dbus
        WORKING_DIRECTORY ${3RD_PARTY_BINARY_DIRECTORY}
      )
    endif()

    set (install-3rd_party_dbus_var "install-3rd_party_dbus")
  endif()
endif()

add_subdirectory(${3RD_PARTY_SOURCE_DIRECTORY} ${3RD_PARTY_BINARY_DIRECTORY} EXCLUDE_FROM_ALL)
add_custom_target(install-3rd_party
  DEPENDS ${install-3rd_party_logger_var}
  DEPENDS ${install-3rd_party_dbus_var}
  WORKING_DIRECTORY ${3RD_PARTY_BINARY_DIRECTORY}
)

find_package(OpenSSL REQUIRED)
if(ENABLE_LOG)
  include_directories ( ${LOG4CXX_INCLUDE_DIRECTORY} )
endif()

if(ENABLE_SECURITY)
  add_definitions(-DENABLE_SECURITY)
  set(SecurityManagerLibrary SecurityManager)
  set(SecurityManagerIncludeDir ${COMPONENTS_DIR}/security_manager/include)
  #set(SecurityManagerTestIncludeDir ${CMAKE_SOURCE_DIR}/test/components/security_manager/include)
endif()

if(ENABLE_HMI_PTU_DECRYPTION)
  MESSAGE("USE DHMI_PTU_PARSER")
  add_definitions(-DUSE_HMI_PTU_DECRYPTION)
endif()

set(RTLIB rt)
if(CMAKE_SYSTEM_NAME STREQUAL "QNX")
set(RTLIB )
endif()

SET(RPATH_DIRECTORIES
  ${CMAKE_INSTALL_PREFIX}/bin/plugins
  /usr/local/lib
  /usr/local
  ${CMAKE_INSTALL_PREFIX}/bin
)
SET(CMAKE_SKIP_BUILD_RPATH  FALSE)
SET(CMAKE_BUILD_WITH_INSTALL_RPATH FALSE)
SET(CMAKE_INSTALL_RPATH "${RPATH_DIRECTORIES}")
SET(CMAKE_INSTALL_RPATH_USE_LINK_PATH TRUE)


# Building tests
if(BUILD_TESTS)
  enable_testing()
  add_definitions(-DBUILD_TESTS)
  # Framework GoogleTest is also integrated together gmock
  # and must not be added separately
  add_subdirectory(./src/3rd_party-static/gmock-1.7.0)
endif()

# --- 3rd party libs (static)
add_subdirectory(./src/3rd_party-static)

# --- Tools
add_subdirectory(./tools)


# --- Components
add_subdirectory(./src/components)

# --- Main application
add_subdirectory(./src/appMain)

# --- Plugins
add_subdirectory(./src/plugins)


# Building tests
if(BUILD_TESTS)
    # Directory test is deprecated. Use src/components/<name>/test
    include(Dart)
    #add_subdirectory(./test)
endif()

# Building documentation

# At first creating directory for generated documentation. Unfortunately doxygen
# cannot generate it byself
FIND_PACKAGE(Doxygen)
  IF(DOXYGEN_FOUND)
    option(DOXYGEN_ENABLE_DIAGRAMS "Enable graphical diagram generation" ON)

    if(DOXYGEN_ENABLE_DIAGRAMS)
      set(DOXYGEN_ENABLE_DIAGRAMS_PARAM "YES")
    else(DOXYGEN_ENABLE_DIAGRAMS)
      set(DOXYGEN_ENABLE_DIAGRAMS_PARAM "NO")
    endif()
    configure_file("${PROJECT_SOURCE_DIR}/Doxyfile" "${PROJECT_BINARY_DIR}/Doxyfile")
    file(MAKE_DIRECTORY "${PROJECT_BINARY_DIR}/doc/doxygen")
    ADD_CUSTOM_TARGET(doxygen COMMAND ${DOXYGEN_EXECUTABLE} "${PROJECT_BINARY_DIR}/Doxyfile")
  ELSE(DOXYGEN_FOUND)
    MESSAGE(STATUS "Doxygen not found. Documentation will not be generated")
    MESSAGE(STATUS "To enable documentation generation please install doxygen and graphviz packages")
    MESSAGE(STATUS "sudo apt-get install doxygen graphviz")
    MESSAGE(STATUS "To enable processing of MscGen comments please install mscgen")
    MESSAGE(STATUS "sudo apt-get install mscgen")
ENDIF(DOXYGEN_FOUND)
<|MERGE_RESOLUTION|>--- conflicted
+++ resolved
@@ -38,14 +38,8 @@
 option(HMI2 "Use Qt HMI" OFF)
 option(EXTENDED_MEDIA_MODE "Turn on and off extended Madia Manager features relates to PulseAudio A2DP and GStreamer" OFF)
 option(BUILD_SHARED_LIBS "Build all libraries as shared (if ON) or static (if OFF)" OFF)
-<<<<<<< HEAD
 option(BUILD_BT_SUPPORT "Bluetooth support" ON)
 option(BUILD_USB_SUPPORT "libusb support" ON)
-=======
-option(BUILD_BT_SUPPORT "Bluetooth support" OFF)
-option(BUILD_USB_SUPPORT "libusb support" OFF)
-option(BUILD_AVAHI_SUPPORT "libavahi support" OFF)
->>>>>>> d228ddc1
 option(BUILD_BACKTRACE_SUPPORT "backtrace support" ON)
 option(BUILD_TESTS "Possibility to build and run tests" OFF)
 option(TELEMETRY_MONITOR "Enable profiling time test util" ON)
@@ -53,16 +47,13 @@
 option(ENABLE_GCOV "gcov code coverage feature" OFF)
 option(ENABLE_SANITIZE "Sanitize tool" OFF)
 option(ENABLE_SECURITY "Security Ford protocol protection" ON)
-<<<<<<< HEAD
 option(ENABLE_HMI_PTU_DECRYPTION "Policy table update parsed by hmi" ON)
 option(ENABLE_EXTENDED_POLICY "Turns extended flow which requires embedded system interaction" ON)
+option(REMOTE_CONTROL "Enable Reverse functionality" ON)
 option(USE_COTIRE "Use Cotire to speed up build (currently only for commands tests)" ON)
 option(USE_GOLD_LD "Use gold linker intead of GNU linker" ON)
 option(USE_CCACHE "Turn on ccache usage" ON)
 option(USE_DISTCC "Turn on distributed build_usage" ON)
-=======
-option(REMOTE_CONTROL "Enable Reverse functionality" ON)
->>>>>>> d228ddc1
 
 set(OS_TYPE_OPTION 	"$ENV{OS_TYPE}")
 set(DEBUG_OPTION 	"$ENV{DEBUG}")
@@ -78,11 +69,8 @@
 set(COMPONENTS_DIR ${CMAKE_SOURCE_DIR}/src/components)
 set(SNAPSHOT_TAG 	"$ENV{SNAPSHOT_TAG}")
 
-<<<<<<< HEAD
 set(CMAKE_CXX_COMPILER   $ENV{CMAKE_CXX_COMPILER})
 set(CMAKE_C_COMPILER     $ENV{CMAKE_C_COMPILER})
-=======
->>>>>>> d228ddc1
 
 if (ARCH_TYPE_OPTION)
   if (NOT (${ARCH_TYPE_OPTION} STREQUAL "x86") AND NOT (${ARCH_TYPE_OPTION} STREQUAL "armv7"))
@@ -157,7 +145,6 @@
   endif()
 endif()
 
-<<<<<<< HEAD
 set(objcopy "objcopy")
 if (OS_TYPE_OPTION)
   if (${OS_TYPE_OPTION} STREQUAL "QNX")
@@ -169,11 +156,10 @@
     #tests are not supported yet for QNX build
     set (BUILD_TESTS OFF)
   endif()
-=======
+endif()
 if (REMOTE_CONTROL)
   add_definitions(-DSDL_REMOTE_CONTROL)
   message(STATUS "Remote control support is enabled (aka Reverse SDL or SDL-RC)")
->>>>>>> d228ddc1
 endif()
 
 #Jenkins integration section end
@@ -313,19 +299,6 @@
 add_definitions(${GLIB2_CFLAGS})
 endif()
 
-<<<<<<< HEAD
-=======
-set(CMAKE_CXX_FLAGS "-fPIC -std=gnu++0x -Wall -Werror")
-if (CMAKE_BUILD_TYPE)
-  if (${CMAKE_BUILD_TYPE} STREQUAL "Release")
-    set(CMAKE_CXX_FLAGS_RELEASE "-O3 -DNDEBUG")
-    set(CMAKE_CXX_FLAGS_DEBUG "")
-  else ()
-    set(CMAKE_CXX_FLAGS_RELEASE "")
-    set(CMAKE_CXX_FLAGS_DEBUG "-g3 -ggdb3 -DDEBUG")
-  endif()
-endif()
->>>>>>> d228ddc1
 
 # --- Interface generator
 
@@ -530,7 +503,6 @@
                                  git log . 1>/dev/null 2>&1\;
                                  if [ \\$$? == 0 ]; then
                                      VAR2=\\$$\(git log --pretty=\"format:%H\" -1 ${3RD_PARTY_SOURCE_DIRECTORY}/apache-log4cxx-0.10.0\)\;
-<<<<<<< HEAD
                                  fi\;
                                  if [ \\$$VAR1 != \\$$VAR2 ]\; then
                                    echo " Need to rebuild logger. " \;
@@ -539,16 +511,6 @@
                                  else
                                    echo " Logger is actual. " \;
                                  fi\;
-=======
-                                 fi\;
-                                 if [ \\$$VAR1 != \\$$VAR2 ]\; then
-                                   echo " Need to rebuild logger. " \;
-                                   cd ${3RD_PARTY_BINARY_DIRECTORY}\;
-                                   make\;
-                                 else
-                                   echo " Logger is actual. " \;
-                                 fi\;
->>>>>>> d228ddc1
                                else
                                  echo " Need to build logger. " \;
                                  cd ${3RD_PARTY_BINARY_DIRECTORY}\;
@@ -642,7 +604,6 @@
                                  git log . 1>/dev/null 2>&1\;
                                  if [ \\$$? == 0 ]; then
                                      VAR2=\\$$\(git log --pretty=\"format:%H\" -1 ${3RD_PARTY_SOURCE_DIRECTORY}/dbus-1.7.8\)\;
-<<<<<<< HEAD
                                  fi\;
                                  if [ \\$$VAR1 != \\$$VAR2 ]\; then
                                    echo " Need to rebuild D-Bus. " \;
@@ -651,16 +612,6 @@
                                  else
                                    echo " D-Bus is actual. " \;
                                  fi\;
-=======
-                                 fi\;
-                                 if [ \\$$VAR1 != \\$$VAR2 ]\; then
-                                   echo " Need to rebuild D-Bus. " \;
-                                   cd ${3RD_PARTY_BINARY_DIRECTORY}\;
-                                   make\;
-                                 else
-                                   echo " D-Bus is actual. " \;
-                                 fi\;
->>>>>>> d228ddc1
                                else
                                  echo " Need to build D-Bus. " \;
                                  cd ${3RD_PARTY_BINARY_DIRECTORY}\;
