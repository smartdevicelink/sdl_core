# Copyright (c) 2013, Ford Motor Company
# All rights reserved.
#
# Redistribution and use in source and binary forms, with or without
# modification, are permitted provided that the following conditions are met:
#
# Redistributions of source code must retain the above copyright notice, this
# list of conditions and the following disclaimer.
#
# Redistributions in binary form must reproduce the above copyright notice,
# this list of conditions and the following
# disclaimer in the documentation and/or other materials provided with the
# distribution.
#
# Neither the name of the Ford Motor Company nor the names of its contributors
# may be used to endorse or promote products derived from this software
# without specific prior written permission.
#
# THIS SOFTWARE IS PROVIDED BY THE COPYRIGHT HOLDERS AND CONTRIBUTORS "AS IS"
# AND ANY EXPRESS OR IMPLIED WARRANTIES, INCLUDING, BUT NOT LIMITED TO, THE
# IMPLIED WARRANTIES OF MERCHANTABILITY AND FITNESS FOR A PARTICULAR PURPOSE
# ARE DISCLAIMED. IN NO EVENT SHALL THE COPYRIGHT HOLDER OR CONTRIBUTORS BE
# LIABLE FOR ANY DIRECT, INDIRECT, INCIDENTAL, SPECIAL, EXEMPLARY, OR
# CONSEQUENTIAL DAMAGES (INCLUDING, BUT NOT LIMITED TO, PROCUREMENT OF
# SUBSTITUTE GOODS OR SERVICES; LOSS OF USE, DATA, OR PROFITS; OR BUSINESS
# INTERRUPTION) HOWEVER CAUSED AND ON ANY THEORY OF LIABILITY, WHETHER IN
# CONTRACT, STRICT LIABILITY, OR TORT (INCLUDING NEGLIGENCE OR OTHERWISE)
# ARISING IN ANY WAY OUT OF THE USE OF THIS SOFTWARE, EVEN IF ADVISED OF THE
# POSSIBILITY OF SUCH DAMAGE.

cmake_minimum_required(VERSION 2.8.9)

set (PROJECT smartDeviceLinkCore)
project (${PROJECT})

option(HMI2 "Use Qt HMI" OFF)

set(CMAKE_MODULE_PATH ${CMAKE_MODULE_PATH} "${CMAKE_SOURCE_DIR}/cmake/Modules/")

# --- Check libavahi-common, libavahi-client availability
find_package(Libavahi)

# Please do not change compiler/linker flags if You do not know how particular
# flag is handled by CMake
set(CMAKE_INSTALL_PREFIX .)
set(ARCHIVE_OUTPUT_DIRECTORY ./bin)
set(CMAKE_CXX_FLAGS "-g3 -ggdb3 -std=gnu++0x -Werror=return-type -Wuninitialized --coverage")
set(CMAKE_CXX_FLAGS_RELEASE "-s") #It will be appended to CMAKE_CXX_FLAGS in release

set(BUILD_TESTS ON)
option(DEFAULT_MEDIA_FLAG "Possibility to compile with/without default media manager features" ON)
option(BUILD_SHARED_LIBS "Build all libraries as shared (if ON) or static (if OFF)" OFF)
option(BUILD_MEDIA_MANAGER "Build media_manager component" ON)
option(BUILD_BT_SUPPORT "Bluetooth support" ON)
option(BUILD_USB_SUPPORT "libusb support" ON)
option(BUILD_AVAHI_SUPPORT "libavahi support" ON)
option(BUILD_RWLOCK_SUPPORT "rwlocks support" OFF)
option(BUILD_BACKTRACE_SUPPORT "backtrace support" ON)

if (CMAKE_SYSTEM_NAME STREQUAL "Linux")
  add_definitions(-DOS_LINUX)
elseif(CMAKE_SYSTEM_NAME STREQUAL "QNX")
  add_definitions(-DOS_QNX)
  SET(BUILD_MEDIA_MANAGER ON)
  SET(BUILD_BT_SUPPORT OFF)
  SET(BUILD_AVAHI_SUPPORT OFF)
  SET(BUILD_BACKTRACE_SUPPORT OFF)
  SET(DEFAULT_MEDIA_FLAG OFF)
endif()

if (BUILD_MEDIA_MANAGER)
  add_definitions(-DMEDIA_MANAGER)
endif()

if (BUILD_USB_SUPPORT)
  add_definitions(-DUSB_SUPPORT)
endif()

if (BUILD_BT_SUPPORT)
  add_definitions(-DBLUETOOTH_SUPPORT)
endif()

if (BUILD_AVAHI_SUPPORT)
  add_definitions(-DAVAHI_SUPPORT)
endif()

if (BUILD_RWLOCK_SUPPORT)
  add_definitions(-DRWLOCK_SUPPORT)
endif()

if (BUILD_BACKTRACE_SUPPORT)
  add_definitions(-DBACKTRACE_SUPPORT)
endif()

# TODO(AK): check current OS here
add_definitions(-DOS_POSIX)

IF(CMAKE_C_FLAGS_DEBUG)
    SET( CMAKE_CXX_FLAGS "${CMAKE_CXX_FLAGS} -DDEBUG" )
    add_definitions(-DDEBUG)
ELSE (CMAKE_C_FLAGS_DEBUG)
    SET( CMAKE_CXX_FLAGS "${CMAKE_CXX_FLAGS} -DRELEASE" )
    add_definitions(-DRELEASE)
ENDIF(CMAKE_C_FLAGS_DEBUG)

<<<<<<< HEAD
option(DEFAULT_MEDIA_FLAG "Possibility to compile with/without default media manager features" OFF)
=======
>>>>>>> 444cc6e8
if (DEFAULT_MEDIA_FLAG)
add_definitions(-DDEFAULT_MEDIA)
# required to find 'glibconfig.h'
find_package(PkgConfig)
pkg_check_modules(GLIB2 REQUIRED glib-2.0)
add_definitions(${GLIB2_CFLAGS})
find_package(Gstreamer-1.0)
endif()

# --- Interface generator

find_package(PythonInterp)
if(NOT PYTHONINTERP_FOUND)
    message(ERROR "Python interpreter is not found")
    message(ERROR "To install it type in the command line:")
    message(ERROR "sudo apt-get install python")
endif(NOT PYTHONINTERP_FOUND)

if (${HMI2} AND (CMAKE_SYSTEM_NAME STREQUAL "Linux"))
# ---Qt5 necessary libs
    FIND_PACKAGE(Qt5Core REQUIRED)
    FIND_PACKAGE(Qt5DBus REQUIRED)
    FIND_PACKAGE(Qt5Qml REQUIRED)
    FIND_PACKAGE(Qt5Quick REQUIRED)
endif()

execute_process(
  COMMAND ${CMAKE_SOURCE_DIR}/FindQt5.sh binary qmlplugindump
  OUTPUT_VARIABLE qmlplugindump_binary
)

set(INTEFRACE_GENERATOR "${PROJECT_SOURCE_DIR}/tools/InterfaceGenerator/Generator.py")
set(INTEFRACE_GENERATOR_CMD ${PYTHON_EXECUTABLE} -B ${INTEFRACE_GENERATOR})
file(GLOB_RECURSE INTERFACE_GENERATOR_DEPENDENCIES "${PROJECT_SOURCE_DIR}/tools/InterfaceGenerator/*.*")

macro (GenerateInterface arg_xml_name arg_namespace parser_type)
    string(REGEX MATCH "^[a-zA-Z_0-9]*[^.]" file_name ${arg_xml_name})     # TODO: make expression more robust

    set(hpp_file
      "${CMAKE_CURRENT_BINARY_DIR}/${file_name}.h"
      "${CMAKE_CURRENT_BINARY_DIR}/${file_name}_schema.h"
    )

    set(cpp_file "${CMAKE_CURRENT_BINARY_DIR}/${file_name}_schema.cc")
    set(full_xml_name "${CMAKE_CURRENT_SOURCE_DIR}/${arg_xml_name}")

    add_custom_command( OUTPUT ${hpp_file} ${cpp_file}
                        COMMAND ${INTEFRACE_GENERATOR_CMD} ${full_xml_name} ${arg_namespace} ${CMAKE_CURRENT_BINARY_DIR} "--parser-type" "${parser_type}"
                        DEPENDS ${INTERFACE_GENERATOR_DEPENDENCIES} ${full_xml_name}
                        COMMENT "Generating files:\n   ${hpp_file}\n   ${cpp_file}\nfrom:\n   ${arg_xml_name} ..."
                        VERBATIM
                       )

    include_directories (
        ../../../src/components/smart_objects/include
        ../../../src/components/formatters/include/
        ${CMAKE_SOURCE_DIR}/src/components/formatters/include/
        ${CMAKE_BINARY_DIR}
    )

    add_library("${file_name}" ${cpp_file})
endmacro(GenerateInterface)

# --- Useful macro
macro(create_test NAME SOURCES LIBS)
    add_executable("${NAME}" ${SOURCES})
    target_link_libraries("${NAME}" ${LIBS})
    add_test(${NAME} ${NAME})
endmacro(create_test)

# Building application

# --- Type HMI
if (${HMI2})
    set(QT_HMI ON)
    add_definitions(-DQT_HMI)
else (${HMI2})
    set(WEB_HMI ON)
    add_definitions(-DWEB_HMI)
ENDIF (${HMI2})

# --- Type HMI
if (${HMI2})
    set(QT_HMI ON)
    add_definitions(-DQT_HMI)
else (${HMI2})
    set(WEB_HMI ON)
    add_definitions(-DWEB_HMI)
ENDIF (${HMI2})

# --- ThirdPartyLibs
add_subdirectory(./src/thirdPartyLibs)

# --- Components
add_subdirectory(./src/components)

# --- Main application
add_subdirectory(./src/appMain)

# Building tests
option(BUILD_TESTS "Possibility to build and run tests" OFF)
if(BUILD_TESTS)
    enable_testing()
    include(Dart)
    # Framework GoogleTest is also integrated together gmock
    # and must not be added separately
    add_subdirectory(./src/thirdPartyLibs/gmock-1.6.0)
    add_subdirectory(./test)
endif()

# Building documentation

# At first creating directory for generated documentation. Unfortunately doxygen
# cannot generate it byself
FIND_PACKAGE(Doxygen)
  IF(DOXYGEN_FOUND)
    option(DOXYGEN_ENABLE_DIAGRAMS "Enable graphical diagram generation" ON)

    if(DOXYGEN_ENABLE_DIAGRAMS)
      set(DOXYGEN_ENABLE_DIAGRAMS_PARAM "YES")
    else(DOXYGEN_ENABLE_DIAGRAMS)
      set(DOXYGEN_ENABLE_DIAGRAMS_PARAM "NO")
    endif()
    configure_file("${PROJECT_SOURCE_DIR}/Doxyfile" "${PROJECT_BINARY_DIR}/Doxyfile")
    file(MAKE_DIRECTORY "${PROJECT_BINARY_DIR}/doc/doxygen")
    ADD_CUSTOM_TARGET(doxygen COMMAND ${DOXYGEN_EXECUTABLE} "${PROJECT_BINARY_DIR}/Doxyfile")
  ELSE(DOXYGEN_FOUND)
    MESSAGE(STATUS "Doxygen not found. Documentation will not be generated")
    MESSAGE(STATUS "To enable documentation generation please install doxygen and graphviz packages")
    MESSAGE(STATUS "sudo apt-get install doxygen graphviz")
    MESSAGE(STATUS "To enable processing of MscGen comments please install mscgen")
    MESSAGE(STATUS "sudo apt-get install mscgen")
ENDIF(DOXYGEN_FOUND)

# vim: set ts=2 sw=2 et:<|MERGE_RESOLUTION|>--- conflicted
+++ resolved
@@ -47,8 +47,7 @@
 set(CMAKE_CXX_FLAGS "-g3 -ggdb3 -std=gnu++0x -Werror=return-type -Wuninitialized --coverage")
 set(CMAKE_CXX_FLAGS_RELEASE "-s") #It will be appended to CMAKE_CXX_FLAGS in release
 
-set(BUILD_TESTS ON)
-option(DEFAULT_MEDIA_FLAG "Possibility to compile with/without default media manager features" ON)
+option(DEFAULT_MEDIA_FLAG "Possibility to compile with/without default media manager features" OFF)
 option(BUILD_SHARED_LIBS "Build all libraries as shared (if ON) or static (if OFF)" OFF)
 option(BUILD_MEDIA_MANAGER "Build media_manager component" ON)
 option(BUILD_BT_SUPPORT "Bluetooth support" ON)
@@ -103,17 +102,13 @@
     add_definitions(-DRELEASE)
 ENDIF(CMAKE_C_FLAGS_DEBUG)
 
-<<<<<<< HEAD
-option(DEFAULT_MEDIA_FLAG "Possibility to compile with/without default media manager features" OFF)
-=======
->>>>>>> 444cc6e8
+
 if (DEFAULT_MEDIA_FLAG)
 add_definitions(-DDEFAULT_MEDIA)
 # required to find 'glibconfig.h'
 find_package(PkgConfig)
 pkg_check_modules(GLIB2 REQUIRED glib-2.0)
 add_definitions(${GLIB2_CFLAGS})
-find_package(Gstreamer-1.0)
 endif()
 
 # --- Interface generator
@@ -241,4 +236,3 @@
     MESSAGE(STATUS "sudo apt-get install mscgen")
 ENDIF(DOXYGEN_FOUND)
 
-# vim: set ts=2 sw=2 et: