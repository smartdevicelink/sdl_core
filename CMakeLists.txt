--- conflicted
+++ resolved
@@ -47,12 +47,8 @@
 option(ENABLE_GCOV "gcov code coverage feature" OFF)
 option(ENABLE_SANITIZE "Sanitize tool" OFF)
 option(ENABLE_SECURITY "Security Ford protocol protection" ON)
-<<<<<<< HEAD
 option(ENABLE_HMI_PTU_DECRYPTION "Policy table update parsed by hmi" ON)
 option(ENABLE_EXTENDED_POLICY "Turns extended flow which requires embedded system interaction" ON)
-=======
-option(ENABLE_HMI_PTU_DECRYPTION "Policy table update parsed by hmi" OFF)
->>>>>>> a9899206
 
 set(OS_TYPE_OPTION 	"$ENV{OS_TYPE}")
 set(DEBUG_OPTION 	"$ENV{DEBUG}")
@@ -261,13 +257,11 @@
     add_definitions(-DTELEMETRY_MONITOR)
 endif()
 
-<<<<<<< HEAD
 if (ENABLE_EXTENDED_POLICY)
     add_definitions(-DEXTENDED_POLICY)
 endif()
 
 # TODO(AK): check current OS here
-=======
 if (${CMAKE_SYSTEM_NAME} MATCHES "Windows")
   add_definitions(-DOS_WINDOWS)
   if(QT_PORT)
@@ -280,7 +274,7 @@
     set(WIN_NATIVE ON)
   endif()
 else()
->>>>>>> a9899206
+
 add_definitions(-DOS_POSIX)
   if(ENABLE_LOG)
     add_definitions(-DLOG4CXX_LOGGER)
