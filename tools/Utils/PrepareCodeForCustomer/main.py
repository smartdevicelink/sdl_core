--- conflicted
+++ resolved
@@ -14,36 +14,18 @@
 
 LOG_FILE_NAME = "Parce_log.txt"
 
-<<<<<<< HEAD
-def is_diff(lines1, lines2):
-    # @brief Checks if line arrays are different
-    # @param lines1 array of strings containes first lines
-    #  @param lines2 array of strings containes second lines
-    #  @return True if line arrays are different otherwise return False
-    length1 = len(lines1)
-    length2 = len(lines2)
-    if (length1 != length2):
-        return True
-    for i in range(length1):
-        l1 = lines1[i]
-        l2 = lines2[i]
-        if (l1 != l2):
-            return True
-    return False
+import ifdeflexer as core
 
+LOG_FILE_NAME = "Parce_log.txt"
 
-def save_lines(f_name, lines):
-    # @brief Save linearray to files
-    #  @param f_name array of strings containes first lines
-    #  @param lines2 array of strings containes second lines
-    #  @return True if line arrays are different otherwise return False
-    f = open(f_name, "w+")
-    for l in lines:
-        f.write(l)
-    f.close()
+def help():
+    print '''
+    Usage:
+    -h , --help : View this menu
+    -i FILE , --input=FILE: Input File (mandatory)
+    -c CUSTOMR_NAME , --input=CUSTOMR_NAME: Customer name (mandatory)
+    '''
 
-=======
->>>>>>> fa31b8b6
 def help():
     print '''
     Usage:
@@ -94,11 +76,7 @@
         result = core.LexicalParcer.parceSyntaxBlock(tokens)
         data = result.Code(customer)
     finally:
-<<<<<<< HEAD
         print data
-=======
-        print data,
->>>>>>> fa31b8b6
 
 
 if __name__ == '__main__':
