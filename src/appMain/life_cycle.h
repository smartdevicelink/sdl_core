/**
* \file signals.cc
* \brief Signal (i.e. SIGINT) handling.
* Copyright (c) 2013, Ford Motor Company
* All rights reserved.
*
* Redistribution and use in source and binary forms, with or without
* modification, are permitted provided that the following conditions are met:
*
* Redistributions of source code must retain the above copyright notice, this
* list of conditions and the following disclaimer.
*
* Redistributions in binary form must reproduce the above copyright notice,
* this list of conditions and the following
* disclaimer in the documentation and/or other materials provided with the
* distribution.
*
* Neither the name of the Ford Motor Company nor the names of its contributors
* may be used to endorse or promote products derived from this software
* without specific prior written permission.
*
* THIS SOFTWARE IS PROVIDED BY THE COPYRIGHT HOLDERS AND CONTRIBUTORS "AS IS"
* AND ANY EXPRESS OR IMPLIED WARRANTIES, INCLUDING, BUT NOT LIMITED TO, THE
* IMPLIED WARRANTIES OF MERCHANTABILITY AND FITNESS FOR A PARTICULAR PURPOSE
* ARE DISCLAIMED. IN NO EVENT SHALL THE COPYRIGHT HOLDER OR CONTRIBUTORS BE
* LIABLE FOR ANY DIRECT, INDIRECT, INCIDENTAL, SPECIAL, EXEMPLARY, OR
* CONSEQUENTIAL DAMAGES (INCLUDING, BUT NOT LIMITED TO, PROCUREMENT OF
* SUBSTITUTE GOODS OR SERVICES; LOSS OF USE, DATA, OR PROFITS; OR BUSINESS
* INTERRUPTION) HOWEVER CAUSED AND ON ANY THEORY OF LIABILITY, WHETHER IN
* CONTRACT, STRICT LIABILITY, OR TORT (INCLUDING NEGLIGENCE OR OTHERWISE)
* ARISING IN ANY WAY OUT OF THE USE OF THIS SOFTWARE, EVEN IF ADVISED OF THE
* POSSIBILITY OF SUCH DAMAGE.
*/

#ifndef SRC_APPMAIN_LIFE_CYCLE_H_
#define SRC_APPMAIN_LIFE_CYCLE_H_

#include "hmi_message_handler/hmi_message_handler_impl.h"
#ifdef QT_HMI
#  include "hmi_message_handler/dbus_message_adapter.h"
#endif  // QT_HMI
#ifdef WEB_HMI
#  include "hmi_message_handler/messagebroker_adapter.h"
#endif  // WEB_HMI
#include "application_manager/application_manager_impl.h"
#include "connection_handler/connection_handler_impl.h"
#include "protocol_handler/protocol_handler_impl.h"
#include "transport_manager/transport_manager.h"
#include "transport_manager/transport_manager_default.h"
#ifdef MEDIA_MANAGER
#include "media_manager/media_manager_impl.h"
<<<<<<< HEAD
#include "policies/policy_manager_impl.h"
=======
#endif
>>>>>>> 444cc6e8

#ifdef WEB_HMI
#  include "CMessageBroker.hpp"
#  include "mb_tcpserver.hpp"
#  include "networking.h"  // cpplint: Include the directory when naming .h files
#endif  // WEB_HMI
#include "system.h"      // cpplint: Include the directory when naming .h files

namespace main_namespace {
class LifeCycle {
  public:
    static LifeCycle* instance();
    bool StartComponents();

    /**
    * Initialize MessageBroker component
    * @return true if success otherwise false.
    */
    bool InitMessageSystem();
    static void StopComponents(int params);

  private:
    LifeCycle();
    transport_manager::TransportManager* transport_manager_;
    protocol_handler::ProtocolHandlerImpl* protocol_handler_;
    connection_handler::ConnectionHandlerImpl* connection_handler_;
    application_manager::ApplicationManagerImpl* app_manager_;
    hmi_message_handler::HMIMessageHandlerImpl* hmi_handler_;
#ifdef QT_HMI
    hmi_message_handler::DBusMessageAdapter* dbus_adapter_;
#endif  // QT_HMI
#ifdef WEB_HMI
    hmi_message_handler::MessageBrokerAdapter* mb_adapter_;
#endif  // WEB_HMI
#ifdef MEDIA_MANAGER
    media_manager::MediaManagerImpl* media_manager_;
<<<<<<< HEAD
    policies::PolicyManagerImpl* policy_manager_;
=======
#endif
>>>>>>> 444cc6e8

#ifdef WEB_HMI
    NsMessageBroker::CMessageBroker* message_broker_;
    NsMessageBroker::TcpServer* message_broker_server_;
    System::Thread* mb_thread_;
    System::Thread* mb_server_thread_;
    System::Thread* mb_adapter_thread_;
#endif  // WEB_HMI
#ifdef QT_HMI
    System::Thread* dbus_adapter_thread_;
#endif  // QT_HMI

    static log4cxx::LoggerPtr logger_;
};
}  //  namespace main_namespace

#endif  //  SRC_APPMAIN_LIFE_CYCLE_H_<|MERGE_RESOLUTION|>--- conflicted
+++ resolved
@@ -49,11 +49,8 @@
 #include "transport_manager/transport_manager_default.h"
 #ifdef MEDIA_MANAGER
 #include "media_manager/media_manager_impl.h"
-<<<<<<< HEAD
 #include "policies/policy_manager_impl.h"
-=======
 #endif
->>>>>>> 444cc6e8
 
 #ifdef WEB_HMI
 #  include "CMessageBroker.hpp"
@@ -90,11 +87,8 @@
 #endif  // WEB_HMI
 #ifdef MEDIA_MANAGER
     media_manager::MediaManagerImpl* media_manager_;
-<<<<<<< HEAD
     policies::PolicyManagerImpl* policy_manager_;
-=======
 #endif
->>>>>>> 444cc6e8
 
 #ifdef WEB_HMI
     NsMessageBroker::CMessageBroker* message_broker_;
