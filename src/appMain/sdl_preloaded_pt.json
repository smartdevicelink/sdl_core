--- conflicted
+++ resolved
@@ -1,4 +1,3 @@
-<<<<<<< HEAD
 {
     "policy_table": {
         "module_config": {
@@ -2271,2328 +2270,3 @@
         }
     }
 }
-=======
-{
-  "policy_table": {
-    "module_config": {
-      "preloaded_pt": true,
-      "exchange_after_x_ignition_cycles": 100,
-      "exchange_after_x_kilometers": 1800,
-      "exchange_after_x_days": 20,
-      "timeout_after_x_seconds": 60,
-      "seconds_between_retries": [
-        1,
-        5,
-        25,
-        125,
-        625
-      ],
-      "endpoints": {
-        "0x07": {
-          "default": ["http://policies.telematics.ford.com/api/policies"]
-         },
-         "0x04": {
-           "default": ["http://ivsu.software.ford.com/api/getsoftwareupdates"]
-         },
-         "queryAppsUrl": {
-           "default": ["http://sdl.shaid.server"]
-         },
-         "lock_screen_icon_url": {
-           "default": ["http://i.imgur.com/QwZ9uKG.png"]
-         }
-       },
-       "notifications_per_minute_by_priority": {
-        "EMERGENCY": 60,
-        "NAVIGATION": 15,
-        "VOICECOM": 20,
-        "COMMUNICATION": 6,
-        "NORMAL": 4,
-        "NONE": 0
-      }
-    },
-    "functional_groupings": {
-      "Base-4": {
-        "rpcs": {
-          "AddCommand": {
-            "hmi_levels": [
-              "BACKGROUND",
-              "FULL",
-              "LIMITED"
-            ]
-          },
-          "AddSubMenu": {
-            "hmi_levels": [
-              "BACKGROUND",
-              "FULL",
-              "LIMITED"
-            ]
-          },
-          "Alert": {
-            "hmi_levels": [
-              "FULL",
-              "LIMITED"
-            ]
-          },
-          "ChangeRegistration": {
-            "hmi_levels": [
-              "BACKGROUND",
-              "FULL",
-              "LIMITED",
-              "NONE"
-            ]
-          },
-          "CreateInteractionChoiceSet": {
-            "hmi_levels": [
-              "BACKGROUND",
-              "FULL",
-              "LIMITED"
-            ]
-          },
-          "DeleteCommand": {
-            "hmi_levels": [
-              "BACKGROUND",
-              "FULL",
-              "LIMITED"
-            ]
-          },
-          "DeleteFile": {
-            "hmi_levels": [
-              "BACKGROUND",
-              "FULL",
-              "LIMITED",
-              "NONE"
-            ]
-          },
-          "DeleteInteractionChoiceSet": {
-            "hmi_levels": [
-              "BACKGROUND",
-              "FULL",
-              "LIMITED"
-            ]
-          },
-          "DeleteSubMenu": {
-            "hmi_levels": [
-              "BACKGROUND",
-              "FULL",
-              "LIMITED"
-            ]
-          },
-          "EncodedSyncPData": {
-            "hmi_levels": [
-              "BACKGROUND",
-              "FULL",
-              "LIMITED",
-              "NONE"
-            ]
-          },
-          "EndAudioPassThru": {
-            "hmi_levels": [
-              "BACKGROUND",
-              "FULL",
-              "LIMITED"
-            ]
-          },
-          "GenericResponse": {
-            "hmi_levels": [
-              "BACKGROUND",
-              "FULL",
-              "LIMITED"
-            ]
-          },
-          "ListFiles": {
-            "hmi_levels": [
-              "BACKGROUND",
-              "FULL",
-              "LIMITED",
-              "NONE"
-            ]
-          },
-          "OnAppInterfaceUnregistered": {
-            "hmi_levels": [
-              "BACKGROUND",
-              "FULL",
-              "LIMITED",
-              "NONE"
-            ]
-          },
-          "OnAudioPassThru": {
-            "hmi_levels": [
-              "BACKGROUND",
-              "FULL",
-              "LIMITED"
-            ]
-          },
-          "OnButtonEvent": {
-            "hmi_levels": [
-              "BACKGROUND",
-              "FULL",
-              "LIMITED"
-            ]
-          },
-          "OnButtonPress": {
-            "hmi_levels": [
-              "BACKGROUND",
-              "FULL",
-              "LIMITED"
-            ]
-          },
-          "OnCommand": {
-            "hmi_levels": [
-              "BACKGROUND",
-              "FULL",
-              "LIMITED"
-            ]
-          },
-          "OnDriverDistraction": {
-            "hmi_levels": [
-              "BACKGROUND",
-              "FULL",
-              "LIMITED"
-            ]
-          },
-          "OnEncodedSyncPData": {
-            "hmi_levels": [
-              "BACKGROUND",
-              "FULL",
-              "LIMITED",
-              "NONE"
-            ]
-          },
-          "OnHashChange": {
-            "hmi_levels": [
-              "BACKGROUND",
-              "FULL",
-              "LIMITED",
-              "NONE"
-            ]
-          },
-          "OnHMIStatus": {
-            "hmi_levels": [
-              "BACKGROUND",
-              "FULL",
-              "LIMITED",
-              "NONE"
-            ]
-          },
-          "OnLanguageChange": {
-            "hmi_levels": [
-              "BACKGROUND",
-              "FULL",
-              "LIMITED",
-              "NONE"
-            ]
-          },
-          "OnPermissionsChange": {
-            "hmi_levels": [
-              "BACKGROUND",
-              "FULL",
-              "LIMITED",
-              "NONE"
-            ]
-          },
-          "OnSystemRequest": {
-            "hmi_levels": [
-              "BACKGROUND",
-              "FULL",
-              "LIMITED",
-              "NONE"
-            ]
-          },
-          "PerformAudioPassThru": {
-            "hmi_levels": [
-              "FULL",
-              "LIMITED"
-            ]
-          },
-          "PerformInteraction": {
-            "hmi_levels": [
-              "FULL",
-              "LIMITED"
-            ]
-          },
-          "PutFile": {
-            "hmi_levels": [
-              "BACKGROUND",
-              "FULL",
-              "LIMITED",
-              "NONE"
-            ]
-          },
-          "RegisterAppInterface": {
-            "hmi_levels": [
-              "BACKGROUND",
-              "FULL",
-              "LIMITED",
-              "NONE"
-            ]
-          },
-          "ResetGlobalProperties": {
-            "hmi_levels": [
-              "BACKGROUND",
-              "FULL",
-              "LIMITED",
-              "NONE"
-            ]
-          },
-          "ScrollableMessage": {
-            "hmi_levels": [
-              "FULL"
-            ]
-          },
-          "SetAppIcon": {
-            "hmi_levels": [
-              "BACKGROUND",
-              "FULL",
-              "LIMITED",
-              "NONE"
-            ]
-          },
-          "SetDisplayLayout": {
-            "hmi_levels": [
-              "BACKGROUND",
-              "FULL",
-              "LIMITED",
-              "NONE"
-            ]
-          },
-          "SetGlobalProperties": {
-            "hmi_levels": [
-              "BACKGROUND",
-              "FULL",
-              "LIMITED",
-              "NONE"
-            ]
-          },
-          "SetMediaClockTimer": {
-            "hmi_levels": [
-              "BACKGROUND",
-              "FULL",
-              "LIMITED"
-            ]
-          },
-          "Show": {
-            "hmi_levels": [
-              "BACKGROUND",
-              "FULL",
-              "LIMITED"
-            ]
-          },
-          "Slider": {
-            "hmi_levels": [
-              "FULL"
-            ]
-          },
-          "Speak": {
-            "hmi_levels": [
-              "FULL",
-              "LIMITED"
-            ]
-          },
-          "SubscribeButton": {
-            "hmi_levels": [
-              "BACKGROUND",
-              "FULL",
-              "LIMITED"
-            ]
-          },
-          "SystemRequest": {
-            "hmi_levels": [
-              "BACKGROUND",
-              "FULL",
-              "LIMITED",
-              "NONE"
-            ]
-          },
-          "UnregisterAppInterface": {
-            "hmi_levels": [
-              "BACKGROUND",
-              "FULL",
-              "LIMITED",
-              "NONE"
-            ]
-          },
-          "UnsubscribeButton": {
-            "hmi_levels": [
-              "BACKGROUND",
-              "FULL",
-              "LIMITED"
-            ]
-          }
-        }
-      },
-      "Location-1": {
-        "user_consent_prompt": "Location",
-        "rpcs": {
-          "GetVehicleData": {
-            "hmi_levels": [
-              "BACKGROUND",
-              "FULL",
-              "LIMITED"
-            ],
-            "parameters": [
-              "gps",
-              "speed"
-            ]
-          },
-          "OnVehicleData": {
-            "hmi_levels": [
-              "BACKGROUND",
-              "FULL",
-              "LIMITED"
-            ],
-            "parameters": [
-              "gps",
-              "speed"
-            ]
-          },
-          "SubscribeVehicleData": {
-            "hmi_levels": [
-              "BACKGROUND",
-              "FULL",
-              "LIMITED"
-            ],
-            "parameters": [
-              "gps",
-              "speed"
-            ]
-          },
-          "UnsubscribeVehicleData": {
-            "hmi_levels": [
-              "BACKGROUND",
-              "FULL",
-              "LIMITED"
-            ],
-            "parameters": [
-              "gps",
-              "speed"
-            ]
-          }
-        }
-      },
-      "Notifications": {
-        "user_consent_prompt": "Notifications",
-        "rpcs": {
-          "Alert": {
-            "hmi_levels": [
-              "BACKGROUND"
-            ]
-          }
-        }
-      },
-      "DrivingCharacteristics-3": {
-        "user_consent_prompt": "DrivingCharacteristics",
-        "rpcs": {
-          "GetVehicleData": {
-            "hmi_levels": [
-              "BACKGROUND",
-              "FULL",
-              "LIMITED"
-            ],
-            "parameters": [
-              "accPedalPosition",
-              "beltStatus",
-              "driverBraking",
-              "myKey",
-              "prndl",
-              "rpm",
-              "steeringWheelAngle"
-            ]
-          },
-          "OnVehicleData": {
-            "hmi_levels": [
-              "BACKGROUND",
-              "FULL",
-              "LIMITED"
-            ],
-            "parameters": [
-              "accPedalPosition",
-              "beltStatus",
-              "driverBraking",
-              "myKey",
-              "prndl",
-              "rpm",
-              "steeringWheelAngle"
-            ]
-          },
-          "SubscribeVehicleData": {
-            "hmi_levels": [
-              "BACKGROUND",
-              "FULL",
-              "LIMITED"
-            ],
-            "parameters": [
-              "accPedalPosition",
-              "beltStatus",
-              "driverBraking",
-              "myKey",
-              "prndl",
-              "rpm",
-              "steeringWheelAngle"
-            ]
-          },
-          "UnsubscribeVehicleData": {
-            "hmi_levels": [
-              "BACKGROUND",
-              "FULL",
-              "LIMITED"
-            ],
-            "parameters": [
-              "accPedalPosition",
-              "beltStatus",
-              "driverBraking",
-              "myKey",
-              "prndl",
-              "rpm",
-              "steeringWheelAngle"
-            ]
-          }
-        }
-      },
-      "VehicleInfo-3": {
-        "user_consent_prompt": "VehicleInfo",
-        "rpcs": {
-          "GetVehicleData": {
-            "hmi_levels": [
-              "BACKGROUND",
-              "FULL",
-              "LIMITED"
-            ],
-            "parameters": [
-              "bodyInformation",
-              "deviceStatus",
-              "engineTorque",
-              "externalTemperature",
-              "fuelLevel",
-              "fuelLevel_State",
-              "headLampStatus",
-              "instantFuelConsumption",
-              "odometer",
-              "tirePressure",
-              "vin",
-              "wiperStatus"
-            ]
-          },
-          "OnVehicleData": {
-            "hmi_levels": [
-              "BACKGROUND",
-              "FULL",
-              "LIMITED"
-            ],
-            "parameters": [
-              "bodyInformation",
-              "deviceStatus",
-              "engineTorque",
-              "externalTemperature",
-              "fuelLevel",
-              "fuelLevel_State",
-              "headLampStatus",
-              "instantFuelConsumption",
-              "odometer",
-              "tirePressure",
-              "vin",
-              "wiperStatus"
-            ]
-          },
-          "SubscribeVehicleData": {
-            "hmi_levels": [
-              "BACKGROUND",
-              "FULL",
-              "LIMITED"
-            ],
-            "parameters": [
-              "bodyInformation",
-              "deviceStatus",
-              "engineTorque",
-              "externalTemperature",
-              "fuelLevel",
-              "fuelLevel_State",
-              "headLampStatus",
-              "instantFuelConsumption",
-              "odometer",
-              "tirePressure",
-              "wiperStatus"
-            ]
-          },
-          "UnsubscribeVehicleData": {
-            "hmi_levels": [
-              "BACKGROUND",
-              "FULL",
-              "LIMITED"
-            ],
-            "parameters": [
-              "bodyInformation",
-              "deviceStatus",
-              "engineTorque",
-              "externalTemperature",
-              "fuelLevel",
-              "fuelLevel_State",
-              "headLampStatus",
-              "instantFuelConsumption",
-              "odometer",
-              "tirePressure",
-              "wiperStatus"
-            ]
-          }
-        }
-      },
-      "Emergency-1": {
-        "rpcs": {
-          "GetVehicleData": {
-            "hmi_levels": [
-              "BACKGROUND",
-              "FULL",
-              "LIMITED"
-            ],
-            "parameters": [
-              "airbagStatus",
-              "clusterModeStatus",
-              "eCallInfo",
-              "emergencyEvent"
-            ]
-          },
-          "OnVehicleData": {
-            "hmi_levels": [
-              "BACKGROUND",
-              "FULL",
-              "LIMITED"
-            ],
-            "parameters": [
-              "airbagStatus",
-              "clusterModeStatus",
-              "eCallInfo",
-              "emergencyEvent"
-            ]
-          },
-          "SubscribeVehicleData": {
-            "hmi_levels": [
-              "BACKGROUND",
-              "FULL",
-              "LIMITED"
-            ],
-            "parameters": [
-              "airbagStatus",
-              "clusterModeStatus",
-              "eCallInfo",
-              "emergencyEvent"
-            ]
-          },
-          "UnsubscribeVehicleData": {
-            "hmi_levels": [
-              "BACKGROUND",
-              "FULL",
-              "LIMITED"
-            ],
-            "parameters": [
-              "airbagStatus",
-              "clusterModeStatus",
-              "eCallInfo",
-              "emergencyEvent"
-            ]
-          }
-        }
-      },
-      "Navigation-1": {
-        "rpcs": {
-          "AlertManeuver": {
-            "hmi_levels": [
-              "BACKGROUND",
-              "FULL",
-              "LIMITED"
-            ]
-          },
-          "ShowConstantTBT": {
-            "hmi_levels": [
-              "BACKGROUND",
-              "FULL",
-              "LIMITED"
-            ]
-          },
-          "UpdateTurnList": {
-            "hmi_levels": [
-              "BACKGROUND",
-              "FULL",
-              "LIMITED"
-            ]
-          }
-        }
-      },
-      "PropriataryData-1": {
-        "rpcs": {
-          "DiagnosticMessage": {
-            "hmi_levels": [
-              "BACKGROUND",
-              "FULL",
-              "LIMITED"
-            ]
-          },
-          "GetDTCs": {
-            "hmi_levels": [
-              "BACKGROUND",
-              "FULL",
-              "LIMITED"
-            ]
-          },
-          "ReadDID": {
-            "hmi_levels": [
-              "BACKGROUND",
-              "FULL",
-              "LIMITED"
-            ]
-          }
-        }
-      },
-      "ProprietaryData-3": {
-        "rpcs": {
-          "GetDTCs": {
-            "hmi_levels": [
-              "BACKGROUND",
-              "FULL",
-              "LIMITED"
-            ]
-          },
-          "ReadDID": {
-            "hmi_levels": [
-              "BACKGROUND",
-              "FULL",
-              "LIMITED"
-            ]
-          }
-        }
-      },
-      "DataConsent-2": {
-        "user_consent_prompt": "DataConsent",
-        "rpcs": null
-      },
-      "PropriataryData-2": {
-        "rpcs": {
-          "DiagnosticMessage": {
-            "hmi_levels": [
-              "BACKGROUND",
-              "FULL",
-              "LIMITED"
-            ]
-          },
-          "GetDTCs": {
-            "hmi_levels": [
-              "BACKGROUND",
-              "FULL",
-              "LIMITED"
-            ]
-          },
-          "ReadDID": {
-            "hmi_levels": [
-              "BACKGROUND",
-              "FULL",
-              "LIMITED"
-            ]
-          }
-        }
-      },
-      "DiagnosticMessageOnly": {
-        "rpcs": {
-          "DiagnosticMessage": {
-            "hmi_levels": [
-              "BACKGROUND",
-              "FULL",
-              "LIMITED"
-            ]
-          }
-        }
-      },
-      "OnKeyboardInputOnlyGroup": {
-        "rpcs": {
-          "OnKeyboardInput": {
-            "hmi_levels": [
-              "FULL"
-            ]
-          }
-        }
-      },
-      "OnTouchEventOnlyGroup": {
-        "rpcs": {
-          "OnTouchEvent": {
-            "hmi_levels": [
-              "FULL"
-            ]
-          }
-        }
-      },
-      "BaseBeforeDataConsent": {
-        "rpcs": {
-          "ChangeRegistration": {
-            "hmi_levels": [
-              "BACKGROUND",
-              "FULL",
-              "LIMITED",
-              "NONE"
-            ]
-          },
-          "DeleteFile": {
-            "hmi_levels": [
-              "BACKGROUND",
-              "FULL",
-              "LIMITED",
-              "NONE"
-            ]
-          },
-          "EncodedSyncPData": {
-            "hmi_levels": [
-              "BACKGROUND",
-              "FULL",
-              "LIMITED",
-              "NONE"
-            ]
-          },
-          "ListFiles": {
-            "hmi_levels": [
-              "BACKGROUND",
-              "FULL",
-              "LIMITED",
-              "NONE"
-            ]
-          },
-          "OnAppInterfaceUnregistered": {
-            "hmi_levels": [
-              "BACKGROUND",
-              "FULL",
-              "LIMITED",
-              "NONE"
-            ]
-          },
-          "OnEncodedSyncPData": {
-            "hmi_levels": [
-              "BACKGROUND",
-              "FULL",
-              "LIMITED",
-              "NONE"
-            ]
-          },
-          "OnHashChange": {
-            "hmi_levels": [
-              "BACKGROUND",
-              "FULL",
-              "LIMITED",
-              "NONE"
-            ]
-          },
-          "OnHMIStatus": {
-            "hmi_levels": [
-              "BACKGROUND",
-              "FULL",
-              "LIMITED",
-              "NONE"
-            ]
-          },
-          "OnLanguageChange": {
-            "hmi_levels": [
-              "BACKGROUND",
-              "FULL",
-              "LIMITED",
-              "NONE"
-            ]
-          },
-          "OnPermissionsChange": {
-            "hmi_levels": [
-              "BACKGROUND",
-              "FULL",
-              "LIMITED",
-              "NONE"
-            ]
-          },
-          "OnSystemRequest": {
-            "hmi_levels": [
-              "BACKGROUND",
-              "FULL",
-              "LIMITED",
-              "NONE"
-            ]
-          },
-          "PutFile": {
-            "hmi_levels": [
-              "BACKGROUND",
-              "FULL",
-              "LIMITED",
-              "NONE"
-            ]
-          },
-          "RegisterAppInterface": {
-            "hmi_levels": [
-              "BACKGROUND",
-              "FULL",
-              "LIMITED",
-              "NONE"
-            ]
-          },
-          "ResetGlobalProperties": {
-            "hmi_levels": [
-              "BACKGROUND",
-              "FULL",
-              "LIMITED",
-              "NONE"
-            ]
-          },
-          "SetAppIcon": {
-            "hmi_levels": [
-              "BACKGROUND",
-              "FULL",
-              "LIMITED",
-              "NONE"
-            ]
-          },
-          "SetDisplayLayout": {
-            "hmi_levels": [
-              "BACKGROUND",
-              "FULL",
-              "LIMITED",
-              "NONE"
-            ]
-          },
-          "SetGlobalProperties": {
-            "hmi_levels": [
-              "BACKGROUND",
-              "FULL",
-              "LIMITED",
-              "NONE"
-            ]
-          },
-          "SystemRequest": {
-            "hmi_levels": [
-              "BACKGROUND",
-              "FULL",
-              "LIMITED",
-              "NONE"
-            ]
-          },
-          "UnregisterAppInterface": {
-            "hmi_levels": [
-              "BACKGROUND",
-              "FULL",
-              "LIMITED",
-              "NONE"
-            ]
-          }
-        }
-      },
-      "SendLocation": {
-        "rpcs": {
-          "SendLocation": {
-            "hmi_levels": [
-              "BACKGROUND",
-              "FULL",
-              "LIMITED"
-            ]
-          }
-        }
-      },
-      "BackgroundAPT": {
-        "rpcs": {
-          "EndAudioPassThru": {
-            "hmi_levels": [
-              "BACKGROUND"
-            ]
-          },
-          "OnAudioPassThru": {
-            "hmi_levels": [
-              "BACKGROUND"
-            ]
-          },
-          "PerformAudioPassThru": {
-            "hmi_levels": [
-              "BACKGROUND"
-            ]
-          }
-        }
-      },
-      "DialNumberOnly": {
-        "rpcs": {
-          "DialNumber": {
-            "hmi_levels": [
-              "FULL",
-              "LIMITED"
-            ]
-          }
-        }
-      },
-      "SendLocationOnly": {
-        "rpcs": {
-          "SendLocation": {
-            "hmi_levels": [
-              "FULL",
-              "LIMITED"
-            ]
-          }
-        }
-      }
-    },
-    "consumer_friendly_messages": {
-      "version": "001.001.023",
-      "messages": {
-        "AppPermissions": {
-          "languages": {
-            "de-de": {
-              "tts": "%appName% benötigt die folgenden Fahrzeuginformationen und Zugriffsberechtigungen: %functionalGroupLabels%. Wenn Sie Ja drücken, erklären Sie sich damit einverstanden, dass %vehicleMake% nicht für Schäden oder Verletzungen der Privatsphäre haftet, die im Zusammenhang mit der Nutzung Ihrer Benutzerdaten durch %appName% entstehen. Mit Ja stimmen Sie zu; mit Nein lehnen Sie ab.",
-              "line1": "Zugriffsanfrage(n)",
-              "line2": "erlauben?"
-            },
-            "en-au": {
-              "tts": "%appName% is requesting the use of the following vehicle information and permissions: %functionalGroupLabels%. If you press Yes, you agree that %vehicleMake% will not be liable for any damages or loss of privacy related to %appName%'s use of your data. Please press Yes to allow or No to deny.",
-              "line1": "Grant requested",
-              "line2": "permission(s)?"
-            },
-            "en-gb": {
-              "tts": "%appName% is requesting the use of the following vehicle information and permissions: %functionalGroupLabels%. If you press Yes, you agree that %vehicleMake% will not be liable for any damages or loss of privacy related to %appName%`s use of your data. Please press Yes to allow or No to deny.",
-              "line1": "Grant requested",
-              "line2": "permission(s)?",
-              "textBody": "%appName% is requesting the use of the following vehicle information and permissions: %functionalGroupLabels%. If you press yes, you agree that %vehicleMake% will not be liable for any damages or loss of privacy related to %appName%`s use of your data. You can change these permissions and hear detailed descriptions in the mobile apps settings menu."
-            },
-            "en-ie": {
-              "tts": "%appName% is requesting the use of the following vehicle information and permissions: %functionalGroupLabels%. If you press Yes, you agree that %vehicleMake% will not be liable for any damages or loss of privacy related to %appName%'s use of your data. Please press Yes to allow or No to deny.",
-              "line1": "Grant requested",
-              "line2": "permission(s)?"
-            },
-            "en-us": {
-              "tts": "%appName% is requesting permission to use the following: %functionalGroupLabels%.\r\nTo disable or change these settings at any time visit the SYNC mobile apps settings menu. See App terms of service and privacy policies. Ford is not responsible for App functionality. Avoid distractions and use voice controls where available. Please press yes to allow or no to deny.",
-              "line1": "Grant Requested",
-              "line2": "Permission(s)?",
-              "textBody": "The %appName% App is requesting permission to use the following: %functionalGroupLabels%.\r\n\r\nTo disable or change these settings at any time visit the SYNC mobile apps settings menu. See App terms of service and privacy policies. Ford is not responsible for App functionality. Avoid distractions and use voice controls where available. I agree and consent."
-            },
-            "es-en": {
-              "tts": "%appName% solicita el uso de la siguiente información y permisos del vehículo: %functionalGroupLabels%. Si presiona Sí, acepta que %vehicleMake% no se hará responsable por los daños o pérdidas de privacidad relacionados con el uso que %appName% haga de sus datos. Presione Sí para permitir y No para denegar.",
-              "line1": "¿Otorgar permiso(s)",
-              "line2": "solicitado(s)?",
-              "textBody": "La App %appName% solicita permiso para usar: %functionalGroupLabels%. \r\n\r\nPara desactivar o cambiar la configuración, acceda al menú de SYNC® de configuración de apps. Consulte términos de servicio y políticas de privacidad de la App. Ford no es responsable de la funcionalidad de la App. Evite distracciones y use los controles de voz cuando estén disponibles. Estoy de acuerdo y acepto lo anterior."
-            },
-            "es-es": {
-              "tts": "%appName% está solicitando el uso de los siguientes permisos e información del vehículo: %functionalGroupLabels%. Si pulsa sí, acepta que %vehicleMake% no será responsable de los daños o la pérdida de privacidad relacionados con el uso de sus datos por parte de %appName%. Pulse sí para permitir o no para denegar.",
-              "line1": "¿Conceder permisos",
-              "line2": "solicitados?"
-            },
-            "es-mx": {
-              "tts": "%appName% solicita el uso de la siguiente información y permisos del vehículo: %functionalGroupLabels%. Si presiona Sí, acepta que %vehicleMake% no se hará responsable por los daños o pérdidas de privacidad relacionados con el uso que %appName% haga de sus datos. Presione Sí para permitir y No para denegar.",
-              "line1": "¿Otorgar permiso(s)",
-              "line2": "solicitado(s)?",
-              "textBody": "La App %appName% solicita permiso para usar: %functionalGroupLabels%. \r\n\r\nPara desactivar o cambiar la configuración, acceda al menú de SYNC® de configuración de apps. Consulte términos de servicio y políticas de privacidad de la App. Ford no es responsable de la funcionalidad de la App. Evite distracciones y use los controles de voz cuando estén disponibles. Estoy de acuerdo y acepto lo anterior."
-            },
-            "fr-ca": {
-              "tts": "L’application %appName% demande la permission d’utiliser : %functionalGroupLabels%. \r\nPour désactiver ou modifier ces réglages de données à tout moment, consultez le menu de réglages des applications mobiles SYNC. Reportez-vous aux modalités de service et à la politique de confidentialité de l’application. Ford n’est pas responsable de la fonctionnalité de l’application. Évitez les distractions et utilisez les commandes vocales lorsqu’elles sont disponibles. Veuillez appuyer sur Oui pour autoriser ou sur Non pour refuser.",
-              "line1": "Accorder permission(s)",
-              "line2": "demandée(s)",
-              "textBody": "L’application %appName% demande la permission d’utiliser : %functionalGroupLabels%. \r\n\r\nPour désactiver ou modifier ces réglages de données à tout moment, consultez le menu de réglages des applications mobiles SYNC. Reportez-vous aux modalités de service et à la politique de confidentialité de l’application. Ford n’est pas responsable de la fonctionnalité de l’application. Évitez les distractions et utilisez les commandes vocales lorsqu’elles sont disponibles. J’accepte et je consens."
-            },
-            "fr-fr": {
-              "tts": "%appName% demande d’utiliser les informations du véhicule et les permissions suivantes : %functionalGroupLabels%. Si vous appuyez sur Oui, vous acceptez que %vehicleMake% ne sera pas responsable des dommages ou des pertes de confidentialité reliées à l’utilisation de vos données par %appName%. Veuillez appuyer sur Oui pour autoriser ou sur Non pour refuser.",
-              "line1": "Accorder permission(s)",
-              "line2": "demandée(s)"
-            },
-            "it-it": {
-              "tts": "%appName% richiede l'uso delle seguenti informazioni e autorizzazioni sul veicolo: %functionalGroupLabels%. Se si preme Sì, si acconsente che %vehicleMake% non sarà responsabile per danni o perdita di privacy in relazione all'impiego dei dati da parte di %appName%. Premere Sì per consentire e No per negare.",
-              "line1": "Concedi autorizzaz.",
-              "line2": "richiesta(e)?"
-            },
-            "nl-nl": {
-              "tts": "%appName% vraagt gebruikmaking van de volgende voertuiginformatie en toestemmingen aan: %functionalGroupLabels%. Als u op Ja drukt, gaat u ermee akkoord dat %vehicleMake% in geen geval aansprakelijk gesteld kan worden voor schade of verlies van privacy als gevolg van het feit dat %appName% gebruik maakt van uw gegevens. Druk op Ja om dit toe te staan of Nee om te weigeren.",
-              "line1": "Aangevraagde",
-              "line2": "permissie(s) verlenen?"
-            },
-            "pl-pl": {
-              "tts": "%appName% wymaga następujących informacji o pojeździe oraz pozwoleń: %functionalGroupLabels%. Naciśnięcie TAK oznacza zgodę na fakt, iż %vehicleMake% nie będzie ponosić odpowiedzialności za szkody ani utratę prywatności w związku z wykorzystaniem przez %appName% danych, należących do użytkownika. Naciśnij TAK w celu udzielenia zgody lub NIE w celu odrzucenia żądania.",
-              "line1": "Udzielić żądanych",
-              "line2": "pozwoleń?"
-            },
-            "pt-br": {
-              "tts": "%appName% está solicitando o uso das seguintes informações e permissões do veículo: %functionalGroupLabels%. Se pressionar sim, você concorda que a %vehicleMake% não será responsável por danos ou perdas de privacidade relacionados ao uso dos seus dados por %appName%. Pressione sim para permitir ou não para negar.",
-              "line1": "Conceder permissão",
-              "line2": "solicitada?"
-            },
-            "pt-pt": {
-              "tts": "%appName% está a solicitar a utilização das seguintes informações e permissões do veículo: %functionalGroupLabels%. Se premir “Sim”, concorda que %vehicleMake% não será responsável por quaisquer danos ou perda de privacidade relacionada com a utilização dos seus dados por parte de %appName%. Prima “Sim” para permitir ou “Não” para recusar.",
-              "line1": "Conceder permiss.",
-              "line2": "solicitada(s)?"
-            },
-            "ru-ru": {
-              "tts": "%appName% запрашивает следующую информацию об автомобиле и разрешения: %functionalGroupLabels%. Нажатием \"\"да\"\", Вы соглашаетесь, что %vehicleMake% не будет нести ответственность за какие-либо убытки или потерю прайвеси, связанные с использованием Ваших данных компанией %appName%. Нажмите \"\"Да\"\", если Вы согласны, или \"\"Нет\"\" - если не согласны.",
-              "line1": "Предост. заправш.",
-              "line2": "разрешения?"
-            },
-            "sv-se": {
-              "tts": "%appName% begär att få tillgång till följande fordonsinformation och tillstånd: %functionalGroupLabels%. Om du trycker Ja godkänner du att %vehicleMake% ska hållas skadeslös för alla skador som kan uppstå eller eventuella integritetsintrång som uppstår när %appName% använder dina data. Tryck Ja för att godkänna eller Nej för att neka.",
-              "line1": "Vill du ge",
-              "line2": "tillstånd?"
-            },
-            "tr-tr": {
-              "tts": "%appName%, şu araç bilgilerini ve izinleri kullanma isteğinde bulunuyor: %functionalGroupLabels%. Evet'e basarsanız, %appName%'in verilerinizi kullanması sonucunda oluşabilecek hasarlardan veya gizlilik kaybından %vehicleMake%'in sorumlu olmayacağını kabul etmiş olacaksınız. Lütfen kabul etmek için Evet'e veya reddetmek için Hayır'a basın.",
-              "line1": "İstenen izinler",
-              "line2": "verilsin mi?"
-            },
-            "zh-cn": {
-              "tts": "%appName% 正在请求使用下列车辆信息和权限： %functionalGroupLabels%。如果您按“是”，则表示您同意。 %vehicleMake% 将不会对因 %appName% 使用您的数据而引起的任何损毁或隐私损失负责。 请按“是”允许或按“否”拒绝。",
-              "line1": "是否允许请求的",
-              "line2": "权限？"
-            },
-            "zh-tw": {
-              "tts": "%appName% 正請求使用 %functionalGroupLabels% 的車輛資訊和許可。按「是」，表示您同意，如因 %appName% 使用您的資料導致任何損害或損失，%vehicleMake% 將不負賠償責任。同意請按「是」，拒絕請按「否」。",
-              "line1": "允許",
-              "line2": "授權請求?"
-            }
-          }
-        },
-        "AppPermissionsHelp": {
-          "languages": {
-            "de-de": {
-              "tts": "%appName% fordert folgende Fahrzeuginformationen und Zugriffsberechtigungen: %functionalGroupLabels%. Im Einstellungsmenü der mobilen Apps können Sie diese Berechtigungen ändern und sich detaillierte Beschreibungen anhören. Mit Ja stimmen Sie zu; mit Nein lehnen Sie ab."
-            },
-            "en-au": {
-              "tts": "%appName% is requesting the following vehicle information and permissions: %functionalGroupLabels%. You can change these permissions and hear detailed descriptions in the mobile apps settings menu. Please press Yes to grant permissions or No to deny."
-            },
-            "en-gb": {
-              "tts": "%appName% is requesting the following vehicle information and permissions: %functionalGroupLabels%. You can change these permissions and hear detailed descriptions in the mobile apps settings menu. Please press Yes to grant permissions or No to deny."
-            },
-            "en-ie": {
-              "tts": "%appName% is requesting the following vehicle information and permissions: %functionalGroupLabels%. You can change these permissions and hear detailed descriptions in the mobile apps settings menu. Please press Yes to grant permissions or No to deny."
-            },
-            "en-us": {
-              "tts": "%appName% is requesting the following vehicle information and permissions: %functionalGroupLabels%. You can change these permissions and hear detailed descriptions in the mobile apps settings menu. Please press yes to grant permissions or no to deny."
-            },
-            "es-en": {
-              "tts": "%appName% solicita la siguiente información y permisos del vehículo: %functionalGroupLabels%. Puede cambiar estos permisos y consultar descripciones detalladas en el menú de configuración de las aplicaciones móviles. Presione Sí para otorgar permisos y No para denegar."
-            },
-            "es-es": {
-              "tts": "%appName% está solicitando los siguientes permisos e información del vehículo: %functionalGroupLabels%. Puede cambiar estos permisos y escuchar descripciones detalladas en el menú de configuración de la aplicación móvil. Pulse sí para conceder el permiso o no para denegarlo."
-            },
-            "es-mx": {
-              "tts": "%appName% solicita la siguiente información y permisos del vehículo: %functionalGroupLabels%. Puede cambiar estos permisos y consultar descripciones detalladas en el menú de configuración de las aplicaciones móviles. Presione Sí para otorgar permisos y No para denegar."
-            },
-            "fr-ca": {
-              "tts": "%appName% demande d’utiliser les informations du véhicule et les permissions suivantes : %functionalGroupLabels%. Vous pouvez modifier ces permissions et entendre les descriptions détaillées dans le menu des réglages des applications mobiles. Veuillez appuyer sur Oui pour accorder les permissions ou sur Non pour refuser."
-            },
-            "fr-fr": {
-              "tts": "%appName% demande d’utiliser les informations du véhicule et les permissions suivantes : %functionalGroupLabels%. Vous pouvez modifier ces permissions et entendre les descriptions détaillées dans le menu des réglages des applications mobiles. Veuillez appuyer sur Oui pour accorder les permissions ou sur Non pour refuser."
-            },
-            "it-it": {
-              "tts": "%appName% richiede le seguenti informazioni e autorizzazioni riguardo il veicolo: %functionalGroupLabels%. È possibile modificare tali autorizzazioni e ascoltare descrizioni dettagliate nel menu impostazioni delle app mobili. Premere Sì per concedere le autorizzazioni e No per negarle."
-            },
-            "nl-nl": {
-              "tts": "%appName% vraagt gebruikmaking van de volgende voertuiginformatie en toestemmingen aan: %functionalGroupLabels%. U kunt deze toestemmingen wijzigen en gedetailleerde beschrijvingen beluisteren in het instellingenmenu voor mobiele apps. Druk op Ja om permissies te verlenen of op Nee om te weigeren."
-            },
-            "pl-pl": {
-              "tts": "%appName% wymaga następujących informacji o pojeździe oraz zezwoleń: %functionalGroupLabels%. W menu ustawień aplikacji mobilnych można zmienić owe zezwolenia i usłyszeć ich szczegółowy opis. Naciśnij TAK, aby wyrazić zgodę lub NIE w celu odrzucenia żądania."
-            },
-            "pt-br": {
-              "tts": "%appName% está solicitando as seguintes informações e permissões do veículo: %functionalGroupLabels%. Você pode alterar estas permissões e ouvir descrições detalhadas no menu de configurações de aplicativos móveis. Pressione sim para conceder as permissões ou não para negar."
-            },
-            "pt-pt": {
-              "tts": "%appName% está a solicitar as seguintes informações e permissões do veículo: %functionalGroupLabels%. Pode alterar estas permissões e ouvir descrições detalhadas no menu de definições das aplicações móveis. Prima \"\"Sim\"\" para permitir ou \"\"Não\"\" para recusar."
-            },
-            "ru-ru": {
-              "tts": "%appName% запрашивает следующую информацию об автомобиле и разрешения: %functionalGroupLabels%. Вы можете изменить эти разрешения и прослушать подробные их описания в меню настроек мобильного приложения. Нажмите \"\"да\"\", чтобы предоставить разрешения, или \"\"нет\"\", чтобы не предоставлять."
-            },
-            "sv-se": {
-              "tts": "%appName% begär tillgång till följande fordonsinformation och tillstånd: %functionalGroupLabels%. Du kan ändra tillstånden och höra detaljerade beskrivningar i menyn för mobilappsinställningar. Tryck Ja för att ge tillstånd eller Nej för att neka."
-            },
-            "tr-tr": {
-              "tts": "%appName%, şu araç bilgilerini ve izinleri istiyor: %functionalGroupLabels%. Bu izinleri değiştirebilir ve mobil uygulamalar ayarlar menüsünden ayrıntılı açıklamaları dinleyebilirsiniz. Lütfen izin vermek için Evet'e veya reddetmek için Hayır'a basın."
-            },
-            "zh-cn": {
-              "tts": "%appName% 正在请求下列车辆信息和权限： %functionalGroupLabels%。您可在移动应用程序设置菜单中更改这些权限，并听取详细说明。请按“是”允许权限或按“否”拒绝。"
-            },
-            "zh-tw": {
-              "tts": "%appName% 正請求使用 %functionalGroupLabels% 的車輛資訊和許可。您可在行動應用程式設定清單中更改這些許可，並聆聽詳細說明。給予許可請按「是」，拒絕請按「否」。"
-            }
-          }
-        },
-        "AppPermissionsRevoked": {
-          "languages": {
-            "de-de": {
-              "tts": "Die Autorisierungsdaten der App wurden geändert. %appName% hat keinen Zugriff auf %functionalGroupLabels% mehr. Installieren Sie die neueste Version der App auf Ihrem Gerät.."
-            },
-            "en-au": {
-              "tts": "App authorizations have changed. %appName% can no longer access %functionalGroupLabels%. Please ensure you have the most recent app version installed on your mobile device."
-            },
-            "en-gb": {
-              "tts": "App authorizations have changed. %appName% can no longer access %functionalGroupLabels%. Please ensure you have the most recent app version installed on your mobile device."
-            },
-            "en-ie": {
-              "tts": "App authorizations have changed. %appName% can no longer access %functionalGroupLabels%. Please ensure you have the most recent app version installed on your mobile device."
-            },
-            "en-us": {
-              "tts": "App authorizations have changed. %appName% can no longer access %functionalGroupLabels%. Please ensure you have the most recent app version installed on your mobile device."
-            },
-            "es-en": {
-              "tts": "Las autorizaciones de la aplicación han cambiado. %appName% ya no puede acceder a %functionalGroupLabels%. Asegúrese de haber instalado la versión más reciente de la aplicación en su dispositivo móvil."
-            },
-            "es-es": {
-              "tts": "Las autorizaciones de la aplicación han cambiado. %appName% ya no puede acceder a %functionalGroupLabels%. Asegúrese de que tiene la versión más reciente de la aplicación instalada en su dispositivo móvil."
-            },
-            "es-mx": {
-              "tts": "Las autorizaciones de la aplicación han cambiado. %appName% ya no puede acceder a %functionalGroupLabels%. Asegúrese de haber instalado la versión más reciente de la aplicación en su dispositivo móvil."
-            },
-            "fr-ca": {
-              "tts": "Les autorisations pour app ont changé. %appName% ne peut plus accéder à %functionalGroupLabels%. Veuillez vous assurer que la plus récente version de l’application est installée sur votre appareil mobile."
-            },
-            "fr-fr": {
-              "tts": "Les autorisations pour app ont changé. %appName% ne peut plus accéder à %functionalGroupLabels%. Veuillez vous assurer que la plus récente version de l’application est installée sur votre appareil mobile."
-            },
-            "it-it": {
-              "tts": "Le autorizzazioni dell'app sono cambiate. %appName% non è più in grado di accedere a %functionalGroupLabels%. Assicurarsi di avere la versione più recente dell'app installata sul dispositivo mobile."
-            },
-            "nl-nl": {
-              "tts": "De app-autorisaties zijn gewijzigd. %appName% heeft geen toegang meer tot %functionalGroupLabels%. Zorg ervoor dat u de meest recente app-versie op uw mobiele apparaat geïnstalleerd hebt."
-            },
-            "pl-pl": {
-              "tts": "Dane dostępu aplikacji zostały zmienione. %appName% nie ma już dostępu do %functionalGroupLabels%. Sprawdź, czy na telefonie komórkowym zainstalowano najnowszą wersję aplikacji."
-            },
-            "pt-br": {
-              "tts": "As autorizações dos aplicativos foram alteradas. %appName% não pode mais acessar %functionalGroupLabels%. Certifique-se de que a versão mais recente do aplicativo está instalada no seu dispositivo móvel."
-            },
-            "pt-pt": {
-              "tts": "As autorizações das aplicações mudaram. %appName% já não consegue aceder a %functionalGroupLabels%. Certifique-se de que tem a última versão da aplicação no seu dispositivo móvel."
-            },
-            "ru-ru": {
-              "tts": "Авторизации приложения изменены. %appName% больше не имеет доступа к %functionalGroupLabels%. Убедитесь, что на вашем мобильном устройстве установлена самая новая версия приложения."
-            },
-            "sv-se": {
-              "tts": "Appens behörigheter har ändrats. %appName% har inte längre åtkomst till %functionalGroupLabels%. Kontrollera att du har installerat den senaste versionen av appen på mobilenheten."
-            },
-            "tr-tr": {
-              "tts": "Uygulama yetkileri değişti. %appName% artık %functionalGroupLabels%'e erişemeyecek. Lütfen mobil aygıtınızda en son uygulama sürümünün yüklü olduğundan emin olun."
-            },
-            "zh-cn": {
-              "tts": "应用程序授权已变更。 %appName% 将不能再访问 %functionalGroupLabels%。 请确认您的移动设备上安装的应用程序是最新版本。"
-            },
-            "zh-tw": {
-              "tts": "應用程式授權已改變。%appName% 已無法進入 %functionalGroupLabels%。請確認您的行動裝置上安裝了最新版應用程式。"
-            }
-          }
-        },
-        "AppUnauthorized": {
-          "languages": {
-            "de-de": {
-              "tts": "Diese Version von %appName% ist nicht autorisiert und wird nicht mit SYNC funktionieren.",
-              "line1": "nicht autorisiert"
-            },
-            "en-au": {
-              "tts": "This version of %appName% is not authorized and will not work with SYNC.",
-              "line1": "not authorized"
-            },
-            "en-gb": {
-              "tts": "This version of %appName% is not authorized and will not work with SYNC.",
-              "line1": "not authorized",
-              "textBody": "This version of %appName% is not authorized and will not work with SYNC."
-            },
-            "en-ie": {
-              "tts": "This version of %appName% is not authorized and will not work with SYNC.",
-              "line1": "not authorized"
-            },
-            "en-us": {
-              "tts": "This version of %appName% is not authorized and will not work with SYNC.",
-              "line1": "Not Authorized",
-              "textBody": "This version of %appName% is no longer authorized to work with Mobile Apps. Please update to the latest version of %appName%."
-            },
-            "es-en": {
-              "tts": "Esta versión de %appName% no tiene autorización y no funcionará con SYNC.",
-              "line1": "no autorizada",
-              "textBody": "Esta versión de %appName% no tiene autorización y no funcionará con SYNC."
-            },
-            "es-es": {
-              "tts": "Esta versión de %appName% no está autorizada y no funcionará con SYNC.",
-              "line1": "No autorizada"
-            },
-            "es-mx": {
-              "tts": "Esta versión de %appName% no tiene autorización y no funcionará con SYNC.",
-              "line1": "no autorizada",
-              "textBody": "Esta versión de %appName% no tiene autorización y no funcionará con SYNC."
-            },
-            "fr-ca": {
-              "tts": "Cette version de %appName% n’est pas autorisée et ne fonctionnera pas avec SYNC.",
-              "line1": "non autorisée",
-              "textBody": "Cette version de %appName% n’est pas autorisée et ne fonctionnera pas avec SYNC."
-            },
-            "fr-fr": {
-              "tts": "Cette version de %appName% n’est pas autorisée et ne fonctionnera pas avec SYNC.",
-              "line1": "non autorisée"
-            },
-            "it-it": {
-              "tts": "Questa versione di %appName% non è autorizzata e non funziona con il SYNC.",
-              "line1": "non autorizzata"
-            },
-            "nl-nl": {
-              "tts": "Deze versie van %appName% is niet geautoriseerd en werkt niet met SYNC.",
-              "line1": "niet geautoriseerd"
-            },
-            "pl-pl": {
-              "tts": "Niniejsza wersja %appName% nie posiada autoryzacji i nie będzie działać z SYNC.",
-              "line1": "brak autoryzacji"
-            },
-            "pt-br": {
-              "tts": "Esta versão do %appName% não tem autorização e não funcionará com o SYNC.",
-              "line1": "não autorizado"
-            },
-            "pt-pt": {
-              "tts": "Esta versão de %appName% não está autorizada e não funcionará com o SYNC.",
-              "line1": "não autorizada"
-            },
-            "ru-ru": {
-              "tts": "Эта версия %appName% не авторизирована и не будет работать с SYNC.",
-              "line1": "не авторизировано"
-            },
-            "sv-se": {
-              "tts": "Den här versionen av %appName% är inte godkänd och fungerar inte med SYNC.",
-              "line1": "är ej godkänd"
-            },
-            "tr-tr": {
-              "tts": "Bu %appName% sürümüne izin verilmediğinden SYNC ile çalışamaz.",
-              "line1": "için izin yok"
-            },
-            "zh-cn": {
-              "tts": "此版本的%appName% 未得到授权，无法在SYNC上使用。",
-              "line1": "未得到授权"
-            },
-            "zh-tw": {
-              "tts": "%appName% 的版本未獲得授權，將無法透過 SYNC 使用。",
-              "line1": "無授權"
-            }
-          }
-        },
-        "AppUnsupported": {
-          "languages": {
-            "de-de": {
-              "tts": "Diese Version von %appName% wird von SYNC nicht unterstützt.",
-              "line1": "nicht unterstützt"
-            },
-            "en-au": {
-              "tts": "This version of %appName% is not supported by SYNC.",
-              "line1": "not supported"
-            },
-            "en-gb": {
-              "tts": "This version of %appName% is not supported by SYNC.",
-              "line1": "not supported",
-              "textBody": "This version of %appName% is not supported by SYNC."
-            },
-            "en-ie": {
-              "tts": "This version of %appName% is not supported by SYNC.",
-              "line1": "not supported"
-            },
-            "en-us": {
-              "tts": "This version of %appName% is not supported by SYNC.",
-              "line1": "Not Supported",
-              "textBody": "Your version of %appName% is not supported by SYNC."
-            },
-            "es-en": {
-              "tts": "Esta versión de %appName% no es compatible con SYNC.",
-              "line1": "no compatible",
-              "textBody": "Esta versión de %appName% no es compatible con SYNC."
-            },
-            "es-es": {
-              "tts": "Esta versión de %appName% no es compatible con SYNC.",
-              "line1": "No compatible"
-            },
-            "es-mx": {
-              "tts": "Esta versión de %appName% no es compatible con SYNC.",
-              "line1": "no compatible",
-              "textBody": "Esta versión de %appName% no es compatible con SYNC."
-            },
-            "fr-ca": {
-              "tts": "Cette version de %appName% n’est pas prise en charge par SYNC.",
-              "line1": "incompatible",
-              "textBody": "Cette version de %appName% n’est pas prise en charge par SYNC."
-            },
-            "fr-fr": {
-              "tts": "Cette version de %appName% n’est pas prise en charge par SYNC.",
-              "line1": "incompatible"
-            },
-            "it-it": {
-              "tts": "Questa versione di %appName% non è supportata dal SYNC.",
-              "line1": "non supportata"
-            },
-            "nl-nl": {
-              "tts": "Deze versie van %appName% wordt niet ondersteund door SYNC.",
-              "line1": "niet ondersteund"
-            },
-            "pl-pl": {
-              "tts": "Niniejsza wersja %appName% nie jest obsługiwana przez system SYNC.",
-              "line1": "aplikacja nie obsług."
-            },
-            "pt-br": {
-              "tts": "Esta versão do %appName% não é suportada pelo SYNC.",
-              "line1": "não suportado"
-            },
-            "pt-pt": {
-              "tts": "Esta versão de %appName% não é suportado pelo SYNC.",
-              "line1": "não suportada"
-            },
-            "ru-ru": {
-              "tts": "Эта версия %appName% не поддерживается SYNC.",
-              "line1": "не поддерживается"
-            },
-            "sv-se": {
-              "tts": "SYNC har inte stöd för den här versionen av %appName%.",
-              "line1": "stöds ej"
-            },
-            "tr-tr": {
-              "tts": "Bu %appName% sürümü SYNC tarafından desteklenmiyor.",
-              "line1": "desteklenmiyor"
-            },
-            "zh-cn": {
-              "tts": "SYNC不支持此版本的%appName%。",
-              "line1": "不受支持"
-            },
-            "zh-tw": {
-              "tts": "SYNC 不支援此版本的%appName% 。",
-              "line1": "不支援"
-            }
-          }
-        },
-        "DataConsent": {
-          "languages": {
-            "en-gb": {
-              "textBody": "Would you like to enable Mobile Apps on SYNC? To use Mobile Apps with SYNC, SYNC will communicate with Ford at least once per month using your mobile device’s data plan. Standard rates may apply. SYNC will send your VIN and SYNC module number to Ford U.S. \r\n\r\nUpdates are about the size of an email, and the occurrence of updates depends on your vehicle usage and when a new app is found on your device. To turn on or off, visit the SYNC Settings menu. See your Owner Guide for more information."
-            },
-            "en-us": {
-              "line1": "Enable Mobile Apps",
-              "line2": "on SYNC? (Uses Data)",
-              "textBody": "Would you like to enable Mobile Apps on SYNC?\r\n\r\nIf you enable the use of mobile apps from your mobile device on SYNC, you agree that SYNC can periodically use your device’s data plan to send and receive data that keeps your settings current and enables app functionality. Data sent to Ford U.S. includes your VIN and SYNC module number. Standard rates may apply.\r\n\r\nTo change settings or turn off later, visit the SYNC mobile apps settings menu. See Owner Guide for more information. I agree and consent."
-            },
-            "es-mx": {
-              "textBody": "Si permite el uso de apps de su móvil vía SYNC®, acepta que SYNC® puede utilizar el plan de datos de su equipo para enviar y recibir info para actualizar su configuración y permitir la funcionalidad de la app. Datos enviados a Ford US incluyen VIN y # de módulo de SYNC®. Cargos a su plan de datos pueden aplicar. \r\n\r\nPara cambiar la config. de SYNC® o apagarlo, acceda a Menú de configuración de apps. Vea la Guía del Propietario para más info. Estoy de acuerdo y acepto lo anterior."
-            },
-            "fr-ca": {
-              "textBody": "Si vous activez les applications mobiles sur SYNC, vous acceptez que SYNC utilise votre forfait de données afin de maintenir vos réglages à jour et assurer la pleine fonctionnalité. Parmi les données envoyées à Ford US, notons le NIV et le numéro de module SYNC. Des frais de base peuvent s’appliquer. \r\n\r\nPour modifier les réglages ou désactiver les applications, consultez le menu des réglages des applications de SYNC. Voir le Manuel du propriétaire. J’accepte et je consens."
-            }
-          }
-        },
-        "DataConsentHelp": {
-          "languages": {
-            "en-us": {
-              "textBody": "By enabling mobile apps, you consent to allowing SYNC to communicate with Ford at least once per month using your mobile device’s data plan. Disabling will stop all data usage, but you will not be able to use mobile apps on SYNC. See your Owner Guide for more information."
-            },
-            "es-mx": {
-              "textBody": "Las actualizaciones tienen el tamaño aproximado de un mensaje de correo electrónico, y la frecuencia de las actualizaciones depende del uso de su vehículo y de si se encuentran nuevas aplicaciones en su dispositivo. Para obtener más información, consulte la Guía del propietario."
-            },
-            "fr-ca": {
-              "textBody": "Les mises à jour ont la taille d’un courriel et la fréquence des mises à jour dépend de l’utilisation de votre véhicule et si une nouvelle application se trouve sur votre appareil. Consultez le Guide de l’utilisateur pour obtenir d’autres renseignements."
-            }
-          }
-        },
-        "DisableApps": {
-          "languages": {
-            "de-de": {
-              "tts": "Ausschalten der automatischen Updates führt zum Ausschalten von SYNC mobile Apps. Sie können Ihre mobilen Apps dann nicht mehr mit SYNC nutzen. Bitte drücken Sie Ja zur Bestätigung oder Nein, um abzubrechen.",
-              "line1": "Auto-Update",
-              "line2": "und Mobile Apps deaktivieren"
-            },
-            "en-au": {
-              "tts": "Disabling automatic updates will also disable SYNC mobile apps. You will not be able to use any mobile apps with SYNC. Please press Yes to confirm or No to cancel.",
-              "line1": "Disable auto-updates",
-              "line2": "and Mobile Apps?"
-            },
-            "en-gb": {
-              "tts": "Disabling automatic updates will also disable SYNC mobile apps. You will not be able to use any mobile apps with SYNC. Please press Yes to confirm or No to cancel.",
-              "line1": "Disable auto-updates",
-              "line2": "and Mobile Apps?",
-              "textBody": "Disabling automatic updates will also disable SYNC mobile apps. You will not be able to use any mobile apps with SYNC. Please press Yes to confirm or No to cancel."
-            },
-            "en-ie": {
-              "tts": "Disabling automatic updates will also disable SYNC mobile apps. You will not be able to use any mobile apps with SYNC. Please press Yes to confirm or No to cancel.",
-              "line1": "Disable auto-updates",
-              "line2": "and Mobile Apps?"
-            },
-            "en-us": {
-              "tts": "Disabling automatic updates will also disable sync mobile apps. You will not be able to use any mobile apps with SYNC. Please press yes to confirm or no to cancel.",
-              "line1": "Disable Auto-Updates",
-              "line2": "and Mobile Apps?",
-              "textBody": "If you disable, you will not be able to use any mobile apps with SYNC and your vehicle will stop receiving mobile app permission updates via your device`s data plan. Please press yes to disable mobile apps or no to cancel."
-            },
-            "es-en": {
-              "tts": "Si se desactivan las actualizaciones automáticas, también se desactivarán las aplicaciones móviles de SYNC. No podrá usar ninguna aplicación móvil con SYNC. Presione Sí para confirmar o No para cancelar.",
-              "line1": "¿Deshab. actualiz.",
-              "line2": "autom. y aplic. móv.?",
-              "textBody": "Si se desactivan las actualizaciones automáticas, también se desactivarán las aplicaciones móviles de SYNC. No podrá usar ninguna aplicación móvil con SYNC. Presione Sí para confirmar o No para cancelar."
-            },
-            "es-es": {
-              "tts": "Si desactiva las actualizaciones automáticas, también se desactivará la sincronización de las aplicaciones móviles. No podrá utilizar ninguna aplicación móvil con SYNC. Pulse sí para confirmar o no para cancelar.",
-              "line1": "¿Desact. actual. auto",
-              "line2": "y apl. móviles?"
-            },
-            "es-mx": {
-              "tts": "Si se desactivan las actualizaciones automáticas, también se desactivarán las aplicaciones móviles de SYNC. No podrá usar ninguna aplicación móvil con SYNC. Presione Sí para confirmar o No para cancelar.",
-              "line1": "¿Deshab. actualiz.",
-              "line2": "autom. y aplic. móv.?",
-              "textBody": "Si se desactivan las actualizaciones automáticas, también se desactivarán las aplicaciones móviles de SYNC. No podrá usar ninguna aplicación móvil con SYNC. Presione Sí para confirmar o No para cancelar."
-            },
-            "fr-ca": {
-              "tts": "La désactivation des mises à jour automatiques désactivera aussi les applications mobiles SYNC. Vous ne pourrez pas utiliser d’application mobile avec SYNC. Veuillez appuyer sur Oui pour confirmer ou sur Non pour annuler.",
-              "line1": "Désactiver màj autom.",
-              "line2": "et app. mobiles?",
-              "textBody": "La désactivation des mises à jour automatiques désactivera aussi les applications mobiles SYNC. Vous ne pourrez pas utiliser d’application mobile avec SYNC. Veuillez appuyer sur Oui pour confirmer ou sur Non pour annuler."
-            },
-            "fr-fr": {
-              "tts": "La désactivation des mises à jour automatiques désactivera aussi les applications mobiles SYNC. Vous ne pourrez pas utiliser d’application mobile avec SYNC. Veuillez appuyer sur Oui pour confirmer ou sur Non pour annuler.",
-              "line1": "Désactiver màj autom.",
-              "line2": "et app. mobiles?"
-            },
-            "it-it": {
-              "tts": "Disabilitando gli aggiornamenti automatici si disattiva anche la sincronizzazione delle app mobili. Non sarà possibile usare app mobili con il SYNC. Premere Sì per confermare e No per cancellare.",
-              "line1": "Disabilitare agg. aut.",
-              "line2": "e app mobili?"
-            },
-            "nl-nl": {
-              "tts": "Door automatische updates uit te schakelen, schakelt u ook SYNC-mobiele apps uit. U kunt dan geen mobiele apps meer gebruiken met SYNC. Druk op Ja om te bevestigen of op Nee om te annuleren.",
-              "line1": "Auto-updates en mob.",
-              "line2": "apps uitschakelen?"
-            },
-            "pl-pl": {
-              "tts": "Wyłączenie automatycznych aktualizacji spowoduje także wyłączenie aplikacji mobilnych SYNC. Korzystanie z mobilnych aplikacji za pomocą SYNC będzie niemożliwe. Naciśnij TAK, by potwierdzić lub NIE, by anulować.",
-              "line1": "Wył. automat. aktual.",
-              "line2": "i aplikacje mobilne?"
-            },
-            "pt-br": {
-              "tts": "Se as atualizações automáticas forem desativadas, os aplicativos também serão desativados. Você não poderá usar nenhum aplicativo com o SYNC. Pressione sim para confirmar ou não para cancelar.",
-              "line1": "Desativar atualizações",
-              "line2": "autom. e aplicativos?"
-            },
-            "pt-pt": {
-              "tts": "A desactivação das actualizações automáticas desactiva igualmente as aplicações móveis do SYNC. Não poderá utilizar quaisquer aplicações móveis com o SYNC. Prima \"\"Sim\"\" para confirmar ou \"\"Não\"\" para cancelar.",
-              "line1": "Desact. actual. autom.",
-              "line2": "e aplicações móveis?"
-            },
-            "ru-ru": {
-              "tts": "При отключении автоматических обновлений также будут отключены мобильные приложения sync. Вы не сможете использовать какие-либо мобильные приложения с SYNC. Нажмите \"\"Да\"\" для подтверждения или \"\"Нет\"\" для отмены.",
-              "line1": "Откл. автообновления",
-              "line2": "и мобил. прилож.?"
-            },
-            "sv-se": {
-              "tts": "Om du avaktiverar automatisk uppdatering avaktiverar du även synkning av mobilappar. Du kommer inte längre att kunna använda dina mobilappar med SYNC. Tryck Ja för att bekräfta eller Nej för att avbryta.",
-              "line1": "Avaktiverar autouppdat.",
-              "line2": "och mobilappar?"
-            },
-            "tr-tr": {
-              "tts": "Otomatik güncellemeleri devre dışı bırakırsanız sync mobil uygulamalar da devre dışı kalır. SYNC ile mobil uygulama kullanmanız mümkün olmaz. Lütfen onaylamak için Evet'e veya iptal etmek için Hayır'a basın.",
-              "line1": "Oto. güncelleme ve",
-              "line2": "mobil uygul. kapat?"
-            },
-            "zh-cn": {
-              "tts": "禁用自动更新同时也会禁用SYNC移动应用程序。您将无法在 SYNC 中使用任何移动应用程序。请按“是”确认或按“否”取消。",
-              "line1": "是否禁用自动更新和",
-              "line2": "移动应用程序？"
-            },
-            "zh-tw": {
-              "tts": "停用自動更新也將停用 sync 行動應用程式。您將無法透過 SYNC 使用任何行動應用程式。確認請按「是」，取消請按「否」。",
-              "line1": "停用自動更新",
-              "line2": "和行動應用程式？"
-            }
-          }
-        },
-        "DrivingCharacteristics": {
-          "languages": {
-            "de-de": {
-              "tts": "Eine App hat Zugriff auf die folgenden Fahreigenschaften: Kraftstoffverbrauch, MyKey, Sicherheitsgurtstatus.",
-              "label": "Fahreigenschaften"
-            },
-            "en-au": {
-              "tts": "An app can access the following driving characteristics: Fuel consumption, MyKey, Seat belt status.",
-              "label": "Driving characteristics"
-            },
-            "en-gb": {
-              "tts": "An app can access the following driving characteristics: Fuel consumption, MyKey, Seat belt status.",
-              "label": "Driving characteristics",
-              "textBody": "An app can access the following driving characteristics: Fuel consumption, MyKey, Seat belt status."
-            },
-            "en-ie": {
-              "tts": "An app can access the following driving characteristics: Fuel consumption, MyKey, Seat belt status.",
-              "label": "Driving characteristics"
-            },
-            "en-us": {
-              "tts": "An app can access the following driving characteristics: Fuel Consumption, MyKey, Seat Belt Status, Gear Position, RPM.",
-              "label": "Driving Characteristics",
-              "textBody": "An app can access the following driving characteristics: Fuel Consumption, MyKey, Seat Belt Status, Gear Position, RPM."
-            },
-            "es-en": {
-              "tts": "Las aplicaciones pueden acceder a las siguientes características del manejo: Consumo de combustible, MyKey, Estado del cinturón de seguridad.",
-              "label": "Características del manejo",
-              "textBody": "Las aplicaciones pueden acceder a las siguientes características del manejo: Consumo de combustible, MyKey, Estado del cinturón de seguridad."
-            },
-            "es-es": {
-              "tts": "Una aplicación puede acceder a las siguientes características de conducción: Consumo de combustible, MyKey, Estado cinturones de seguridad.",
-              "label": "Características de conducción"
-            },
-            "es-mx": {
-              "tts": "Las aplicaciones pueden acceder a las siguientes características del manejo: Consumo de combustible, MyKey, Estado del cinturón de seguridad, RPM del motor, y Posición del cambio.",
-              "label": "Características del manejo",
-              "textBody": "Las aplicaciones pueden acceder a las siguientes características del manejo: Consumo de combustible, MyKey, Estado del cinturón de seguridad, RPM del motor, y Posición del cambio."
-            },
-            "fr-ca": {
-              "tts": "Une application peut accéder aux caractéristiques de conduite suivantes: Consommation de carburant, MyKey, État des ceintures de sécurité, régime du moteur, et Position d’embrayage.",
-              "label": "Caractéristiques de conduite",
-              "textBody": "Une application peut accéder aux caractéristiques de conduite suivantes: Consommation de carburant, MyKey, État des ceintures de sécurité, régime du moteur, et Position d’embrayage."
-            },
-            "fr-fr": {
-              "tts": "Une application peut accéder aux caractéristiques de conduite suivantes: Consommation de carburant, MyKey, État des ceintures de sécurité.",
-              "label": "Caractéristiques de conduite"
-            },
-            "it-it": {
-              "tts": "Un'app può avere accesso alle seguenti caratteristiche di guida: Consumo carburante, MyKey, Stato cinture di sicurezza.",
-              "label": "Caratteristiche di guida"
-            },
-            "nl-nl": {
-              "tts": "Een app heeft toegang tot de volgende rijkenmerken: Brandstofverbruik, MyKey, Veiligheidsgordelstatus.",
-              "label": "Rijkenmerken"
-            },
-            "pl-pl": {
-              "tts": "Aplikacja może uzyskać dostęp do następujących informacji dotyczących jazdy: Zużycie paliwa, MyKey, Stan pasów bezpieczeństwa.",
-              "label": "Informacje dotyczące stylu jazdy"
-            },
-            "pt-br": {
-              "tts": "Um aplicativo pode acessar as seguintes características de condução: Consumo de combustível, MyKey, Estado do cinto de segurança.",
-              "label": "Características de condução",
-              "line1": "Caract. Condução"
-            },
-            "pt-pt": {
-              "tts": "Uma aplicação consegue aceder às seguintes informações de condução: Consumo de combustível, MyKey, Estado dos cintos de segurança.",
-              "label": "Características de condução"
-            },
-            "ru-ru": {
-              "tts": "Приложение имеет доступ к следующим характеристикам движения: Расход топлива, MyKey, Состояние ремней безопасности.",
-              "label": "Характеристики движения"
-            },
-            "sv-se": {
-              "tts": "Appen kan komma åt följande köregenskaper: Bränsleförbrukning, MyKey, Bältesstatus.",
-              "label": "Köregenskaper"
-            },
-            "tr-tr": {
-              "tts": "Bir uygulama şu sürüş karakteristiklerine erişebilir: Yakıt tüketimi, MyKey, Emniyet kemeri durumu.",
-              "label": "Sürüş karakteristikleri"
-            },
-            "zh-cn": {
-              "tts": "移动应用程序可访问下列行驶特性： 油耗, MyKey, 安全带状态",
-              "label": "行驶特性"
-            },
-            "zh-tw": {
-              "tts": "應用程式可存取以下駕駛特性： 油耗, MyKey, 安全帶狀態",
-              "label": "駕駛特性"
-            }
-          }
-        },
-        "Location": {
-          "languages": {
-            "de-de": {
-              "tts": "Eine App hat Zugriff auf die GPS-Daten und die Geschwindigkeit des Fahrzeugs.",
-              "label": "GPS und Geschwindigkeit"
-            },
-            "en-au": {
-              "tts": "An app can access vehicle GPS and speed.",
-              "label": "GPS and speed"
-            },
-            "en-gb": {
-              "tts": "An app can access vehicle GPS and speed.",
-              "label": "GPS and speed",
-              "textBody": "An app can access vehicle GPS and speed."
-            },
-            "en-ie": {
-              "tts": "An app can access vehicle GPS and speed.",
-              "label": "GPS and speed"
-            },
-            "en-us": {
-              "tts": "An app can access vehicle GPS and speed.",
-              "label": "GPS and Speed",
-              "textBody": "An app can access vehicle GPS and speed."
-            },
-            "es-en": {
-              "tts": "Las aplicaciones pueden acceder al GPS y a la velocidad del vehículo.",
-              "label": "GPS y velocidad",
-              "textBody": "Las aplicaciones pueden acceder al GPS y a la velocidad del vehículo."
-            },
-            "es-es": {
-              "tts": "Una aplicación puede acceder al GPS y la velocidad del vehículo.",
-              "label": "GPS y velocidad"
-            },
-            "es-mx": {
-              "tts": "Las aplicaciones pueden acceder al GPS y a la velocidad del vehículo.",
-              "label": "GPS y velocidad",
-              "textBody": "Las aplicaciones pueden acceder al GPS y a la velocidad del vehículo."
-            },
-            "fr-ca": {
-              "tts": "Une application peut accéder au GPS et à la vitesse du véhicule.",
-              "label": "GPS et Vitesse",
-              "textBody": "Une application peut accéder au GPS et à la vitesse du véhicule."
-            },
-            "fr-fr": {
-              "tts": "Une application peut accéder au GPS et à la vitesse du véhicule.",
-              "label": "GPS et vitesse"
-            },
-            "it-it": {
-              "tts": "Un'app può avere accesso a GPS e velocità del veicolo.",
-              "label": "GPS e velocità"
-            },
-            "nl-nl": {
-              "tts": "Een app heeft toegang tot gps en de snelheid van het voertuig.",
-              "label": "Gps en snelheid"
-            },
-            "pl-pl": {
-              "tts": "Aplikacja może uzyskać dostęp do modułu GPS i prędkości pojazdu.",
-              "label": "GPS i prędkość"
-            },
-            "pt-br": {
-              "tts": "Um aplicativo pode acessar o GPS e a velocidade do veículo.",
-              "label": "GPS e velocidade"
-            },
-            "pt-pt": {
-              "tts": "Uma aplicação consegue aceder ao GPS e à velocidade do veículo.",
-              "label": "GPS e velocidade"
-            },
-            "ru-ru": {
-              "tts": "Приложение имеет доступ к GPS и скорости автомобиля.",
-              "label": "GPS и скорость"
-            },
-            "sv-se": {
-              "tts": "Appen kan komma åt fordonets GPS och hastighetsmätare.",
-              "label": "GPS och hastighet"
-            },
-            "tr-tr": {
-              "tts": "Bu uygulama aracın GPS ve hız bilgilerine erişebilir.",
-              "label": "GPS ve hız"
-            },
-            "zh-cn": {
-              "tts": "移动应用程序可以访问车辆 GPS 和车速信息。",
-              "label": "GPS 和车速"
-            },
-            "zh-tw": {
-              "tts": "應用程式可存取車輛的GPS和速度。",
-              "label": "GPS和車速"
-            }
-          }
-        },
-        "Notifications": {
-          "languages": {
-            "de-de": {
-              "tts": "Läuft die App im Hintergrund, kann Sie Benachrichtigungen senden.",
-              "label": "Push-Benachrichtigungen"
-            },
-            "en-au": {
-              "tts": "An app can send notifications when running in the background.",
-              "label": "Push notifications"
-            },
-            "en-gb": {
-              "tts": "An app can send notifications when running in the background.",
-              "label": "Push notifications",
-              "textBody": "An app can send notifications when running in the background."
-            },
-            "en-ie": {
-              "tts": "An app can send notifications when running in the background.",
-              "label": "Push notifications"
-            },
-            "en-us": {
-              "tts": "An app can send notifications when running in the background.",
-              "label": "Push Notifications",
-              "textBody": "An app can send notifications when running in the background."
-            },
-            "es-en": {
-              "tts": "Las aplicaciones pueden enviar notificaciones cuando se ejecutan en segundo plano.",
-              "label": "Notificaciones tipo Push",
-              "textBody": "Las aplicaciones pueden enviar notificaciones cuando se ejecutan en segundo plano."
-            },
-            "es-es": {
-              "tts": "Una aplicación puede enviar notificaciones cuando se está ejecutando en segundo plano.",
-              "label": "Notificaciones push"
-            },
-            "es-mx": {
-              "tts": "Las aplicaciones pueden enviar notificaciones cuando se ejecutan en segundo plano.",
-              "label": "Notificaciones tipo Push",
-              "textBody": "Las aplicaciones pueden enviar notificaciones cuando se ejecutan en segundo plano."
-            },
-            "fr-ca": {
-              "tts": "Une application peut envoyer des avis lorsqu’elle fonctionne en arrière-plan.",
-              "label": "Notifications Instantanées",
-              "textBody": "Une application peut envoyer des avis lorsqu’elle fonctionne en arrière-plan."
-            },
-            "fr-fr": {
-              "tts": "Une application peut envoyer des avis lorsqu’elle fonctionne en arrière-plan.",
-              "label": "Notifications push"
-            },
-            "it-it": {
-              "tts": "Un'app può inviare notifiche se eseguita in background.",
-              "label": "Notifiche push"
-            },
-            "nl-nl": {
-              "tts": "Een app kan meldingen versturen als deze op de achtergrond actief is.",
-              "label": "Push-meldingen"
-            },
-            "pl-pl": {
-              "tts": "Aplikacja może wysyłać powiadomienia, działając w tle.",
-              "label": "Powiadomienia Push"
-            },
-            "pt-br": {
-              "tts": "Um aplicativo pode enviar notificações quando estiver sendo executado em segundo plano.",
-              "label": "Notificações Push",
-              "line1": "Notificações"
-            },
-            "pt-pt": {
-              "tts": "Uma aplicação consegue enviar notificações quando está activa em segundo plano.",
-              "label": "Notificações push"
-            },
-            "ru-ru": {
-              "tts": "Если приложение работает в фоновом режиме, оно может отправлять оповещения.",
-              "label": "Оповещения о пересылке"
-            },
-            "sv-se": {
-              "tts": "Appen kan skicka meddelanden när den körs i bakgrunden.",
-              "label": "Push-notiser"
-            },
-            "tr-tr": {
-              "tts": "Bir uygulama arka planda çalışırken bildirim gönderebilir.",
-              "label": "Anlık bildirimleri"
-            },
-            "zh-cn": {
-              "tts": "移动应用程序在后台运行时可推送通知。",
-              "label": "推送通知"
-            },
-            "zh-tw": {
-              "tts": "車輛行進時，應用程式可在背景中傳送通知。",
-              "label": "傳送通知"
-            }
-          }
-        },
-        "SettingAppPermissions": {
-          "languages": {
-            "en-us": {
-              "textBody": "Change %AppName%’s functionality and use of data as described below. See App terms of service and privacy policies."
-            },
-            "es-mx": {
-              "textBody": "Para cambiar la funcionalidad de %appName% y usar los datos como se describe más adelante. Consulte los términos de servicio y políticas de privacidad de la App."
-            },
-            "fr-ca": {
-              "textBody": "Pour modifier la fonctionnalité de %appName% et l’usage des données comme décrit ci-dessous. Reportez-vous aux modalités de service et à la politique de confidentialité de l’application."
-            }
-          }
-        },
-        "SettingDisableUpdates": {
-          "languages": {
-            "de-de": {
-              "line1": "Updates deakt."
-            },
-            "en-au": {
-              "line1": "Disable updates"
-            },
-            "en-gb": {
-              "line1": "Disable updates"
-            },
-            "en-ie": {
-              "line1": "Disable updates"
-            },
-            "en-us": {
-              "line1": "Disable Updates",
-              "textBody": "Disable Updates"
-            },
-            "es-en": {
-              "line1": "Deshab. actual.",
-              "textBody": "Deshab. actual."
-            },
-            "es-es": {
-              "line1": "Desact. actual."
-            },
-            "es-mx": {
-              "line1": "Deshab. actual.",
-              "textBody": "Deshab. actual."
-            },
-            "fr-ca": {
-              "line1": "Désactiver MAJ",
-              "textBody": "Désactiver MAJ"
-            },
-            "fr-fr": {
-              "line1": "Désactiver màj"
-            },
-            "it-it": {
-              "line1": "Disabilita agg."
-            },
-            "nl-nl": {
-              "line1": "Upd. uitschak."
-            },
-            "pl-pl": {
-              "line1": "Wyłącz aktual."
-            },
-            "pt-br": {
-              "line1": "Desat. atualiz."
-            },
-            "pt-pt": {
-              "line1": "Desact. actualiz."
-            },
-            "ru-ru": {
-              "line1": "Откл. обновл."
-            },
-            "sv-se": {
-              "line1": "Inaktivera uppd."
-            },
-            "tr-tr": {
-              "line1": "Güncell. Kapat"
-            },
-            "zh-cn": {
-              "line1": "禁用更新"
-            },
-            "zh-tw": {
-              "line1": "停用更新"
-            }
-          }
-        },
-        "SettingEnableUpdates": {
-          "languages": {
-            "de-de": {
-              "line1": "Apps aktivieren"
-            },
-            "en-au": {
-              "line1": "Enable Apps"
-            },
-            "en-gb": {
-              "line1": "Enable Apps"
-            },
-            "en-ie": {
-              "line1": "Enable Apps"
-            },
-            "en-us": {
-              "line1": "Enable Apps"
-            },
-            "es-en": {
-              "line1": "Hab. aplic."
-            },
-            "es-es": {
-              "line1": "Activar apl."
-            },
-            "es-mx": {
-              "line1": "Hab. aplic."
-            },
-            "fr-ca": {
-              "line1": "Activer app.",
-              "textBody": "Activer app."
-            },
-            "fr-fr": {
-              "line1": "Activer app."
-            },
-            "it-it": {
-              "line1": "Abilita app"
-            },
-            "nl-nl": {
-              "line1": "Apps inschak."
-            },
-            "pl-pl": {
-              "line1": "Włącz aplikacje"
-            },
-            "pt-br": {
-              "line1": "Ativar aplic."
-            },
-            "pt-pt": {
-              "line1": "Activar actualiz."
-            },
-            "ru-ru": {
-              "line1": "Вкл. прилож."
-            },
-            "sv-se": {
-              "line1": "Aktivera appar"
-            },
-            "tr-tr": {
-              "line1": "Uygulamaları aç"
-            },
-            "zh-cn": {
-              "line1": "启用应用程序"
-            },
-            "zh-tw": {
-              "line1": "啟用應用程式"
-            }
-          }
-        },
-        "SettingUpdateAuto": {
-          "languages": {
-            "de-de": {
-              "line1": "Update anford."
-            },
-            "en-au": {
-              "line1": "Request update"
-            },
-            "en-gb": {
-              "line1": "Request update"
-            },
-            "en-ie": {
-              "line1": "Request update"
-            },
-            "en-us": {
-              "line1": "Request Update",
-              "textBody": "Select `Update now` to receive app permissions for your SYNC-enabled mobile apps. This may enable additional functionality depending on the app and your settings. If your phone has a working data connection, an update should complete in less than 1 minute."
-            },
-            "es-en": {
-              "line1": "Solicit. actualiz.",
-              "textBody": "Solicit. actualiz."
-            },
-            "es-es": {
-              "line1": "Solicitar actual."
-            },
-            "es-mx": {
-              "line1": "Solicit. actualiz.",
-              "textBody": "Solicit. actualiz."
-            },
-            "fr-ca": {
-              "line1": "Demander MAJ",
-              "textBody": "Demander MAJ"
-            },
-            "fr-fr": {
-              "line1": "Demander màj"
-            },
-            "it-it": {
-              "line1": "Rich. aggiorn."
-            },
-            "nl-nl": {
-              "line1": "Upd. aanvragen"
-            },
-            "pl-pl": {
-              "line1": "Zażądaj aktual."
-            },
-            "pt-br": {
-              "line1": "Solicitar atualiz."
-            },
-            "pt-pt": {
-              "line1": "Solicit. actualiz."
-            },
-            "ru-ru": {
-              "line1": "Запрос на обн."
-            },
-            "sv-se": {
-              "line1": "Begär uppdat."
-            },
-            "tr-tr": {
-              "line1": "Güncelleme iste"
-            },
-            "zh-cn": {
-              "line1": "请求更新"
-            },
-            "zh-tw": {
-              "line1": "請求更新"
-            }
-          }
-        },
-        "StatusNeeded": {
-          "languages": {
-            "de-de": {
-              "line1": "Update benötigt"
-            },
-            "en-au": {
-              "line1": "Update needed"
-            },
-            "en-gb": {
-              "line1": "Update needed",
-              "textBody": "Update needed"
-            },
-            "en-ie": {
-              "line1": "Update needed"
-            },
-            "en-us": {
-              "line1": "Update Needed",
-              "textBody": "Update Needed"
-            },
-            "es-en": {
-              "line1": "Actualiz. neces.",
-              "textBody": "Actualiz. neces."
-            },
-            "es-es": {
-              "line1": "Actu. necesaria"
-            },
-            "es-mx": {
-              "line1": "Actualiz. neces.",
-              "textBody": "Actualiz. neces."
-            },
-            "fr-ca": {
-              "line1": "Màj requise",
-              "textBody": "Màj requise"
-            },
-            "fr-fr": {
-              "line1": "Mise à jour requise"
-            },
-            "it-it": {
-              "line1": "Necess. aggiorn."
-            },
-            "nl-nl": {
-              "line1": "Update nodig"
-            },
-            "pl-pl": {
-              "line1": "Potrzeba aktual."
-            },
-            "pt-br": {
-              "line1": "Atualiz. necess."
-            },
-            "pt-pt": {
-              "line1": "Actual. necess."
-            },
-            "ru-ru": {
-              "line1": "Необх. обновл."
-            },
-            "sv-se": {
-              "line1": "Uppdat. krävs"
-            },
-            "tr-tr": {
-              "line1": "Güncellenmeli"
-            },
-            "zh-cn": {
-              "line1": "需要进行更新"
-            },
-            "zh-tw": {
-              "line1": "需更新"
-            }
-          }
-        },
-        "StatusPending": {
-          "languages": {
-            "de-de": {
-              "line1": "Aktualisieren..."
-            },
-            "en-au": {
-              "line1": "Updating..."
-            },
-            "en-gb": {
-              "line1": "Updating...",
-              "textBody": "Updating..."
-            },
-            "en-ie": {
-              "line1": "Updating..."
-            },
-            "en-us": {
-              "line1": "Updating...",
-              "textBody": "Updating..."
-            },
-            "es-en": {
-              "line1": "Actualizando...",
-              "textBody": "Actualizando..."
-            },
-            "es-es": {
-              "line1": "Actualizando..."
-            },
-            "es-mx": {
-              "line1": "Actualizando...",
-              "textBody": "Actualizando..."
-            },
-            "fr-ca": {
-              "line1": "MAJ en cours...",
-              "textBody": "MAJ en cours..."
-            },
-            "fr-fr": {
-              "line1": "Màj en cours..."
-            },
-            "it-it": {
-              "line1": "Aggiornamento"
-            },
-            "nl-nl": {
-              "line1": "Updaten..."
-            },
-            "pl-pl": {
-              "line1": "Aktualizowanie"
-            },
-            "pt-br": {
-              "line1": "Atualizando..."
-            },
-            "pt-pt": {
-              "line1": "A actualizar..."
-            },
-            "ru-ru": {
-              "line1": "Обновление..."
-            },
-            "sv-se": {
-              "line1": "Uppdaterar..."
-            },
-            "tr-tr": {
-              "line1": "Güncelleniyor..."
-            },
-            "zh-cn": {
-              "line1": "正在更新......"
-            },
-            "zh-tw": {
-              "line1": "更新中..."
-            }
-          }
-        },
-        "StatusUpToDate": {
-          "languages": {
-            "de-de": {
-              "line1": "Aktuelle Version"
-            },
-            "en-au": {
-              "line1": "Up-to-date"
-            },
-            "en-gb": {
-              "line1": "Up-to-date",
-              "textBody": "Up-to-date"
-            },
-            "en-ie": {
-              "line1": "Up-to-date"
-            },
-            "en-us": {
-              "line1": "Up-To-Date",
-              "textBody": "Up-To-Date"
-            },
-            "es-en": {
-              "line1": "Actualizado",
-              "textBody": "Actualizado"
-            },
-            "es-es": {
-              "line1": "Actualizada"
-            },
-            "es-mx": {
-              "line1": "Actualizado",
-              "textBody": "Actualizado"
-            },
-            "fr-ca": {
-              "line1": "Déjà à jour",
-              "textBody": "Déjà à jour"
-            },
-            "fr-fr": {
-              "line1": "Déjà à jour"
-            },
-            "it-it": {
-              "line1": "più recente"
-            },
-            "nl-nl": {
-              "line1": "Up-to-date"
-            },
-            "pl-pl": {
-              "line1": "Aktualne"
-            },
-            "pt-br": {
-              "line1": "Atualizado"
-            },
-            "pt-pt": {
-              "line1": "Actualizado"
-            },
-            "ru-ru": {
-              "line1": "Обновлено"
-            },
-            "sv-se": {
-              "line1": "Uppdat. krävs ej"
-            },
-            "tr-tr": {
-              "line1": "Güncel"
-            },
-            "zh-cn": {
-              "line1": "最新更新"
-            },
-            "zh-tw": {
-              "line1": "更新最新"
-            }
-          }
-        },
-        "VehicleInfo": {
-          "languages": {
-            "de-de": {
-              "tts": "Eine App hat Zugriff auf die folgenden Fahrzeuginformationen: Kraftstoff-Füllstand, Kraftstoffverbrauch, Motordrehzahl, Kilometerzähler, FIN, Außentemperatur, Gangstellung, Reifenluftdruck.",
-              "label": "Fahrzeuginformationen"
-            },
-            "en-au": {
-              "tts": "An app can access the following vehicle information: Fuel level, Fuel economy, Engine RPMs, Odometer, VIN, Outside air temperature, Gear position, Tyre pressure.",
-              "label": "Vehicle information"
-            },
-            "en-gb": {
-              "tts": "An app can access the following vehicle information: Fuel level, Fuel economy, Engine RPMs, Odometer, VIN, Outside air temperature, Gear position, Tire pressure.",
-              "label": "Vehicle information",
-              "textBody": "An app can access the following vehicle information: Fuel level, Fuel economy, Engine RPMs, Odometer, VIN, Outside air temperature, Gear position, Tire pressure."
-            },
-            "en-ie": {
-              "tts": "An app can access the following vehicle information: Fuel level, Fuel economy, Engine RPMs, Odometer, VIN, Outside air temperature, Gear position, Tyre pressure.",
-              "label": "Vehicle information"
-            },
-            "en-us": {
-              "tts": "An app can access the following vehicle information: Fuel Level, Fuel Economy, Odometer, VIN, External Temperature, Tire Pressure.",
-              "label": "Vehicle Information",
-              "textBody": "An app can access the following vehicle information: Fuel Level, Fuel Economy, Odometer, VIN, External Temperature, Tire Pressure."
-            },
-            "es-en": {
-              "tts": "Las aplicaciones pueden acceder a la siguiente información del vehículo: Nivel de combustible, Economía de combustible, RPM del motor, Cuentakilómetros, Número de identificación del vehículo, Temperatura externa, Posición del cambio, Presión de los neumáticos.",
-              "label": "Información del vehículo",
-              "textBody": "Las aplicaciones pueden acceder a la siguiente información del vehículo: Nivel de combustible, Economía de combustible, RPM del motor, Cuentakilómetros, Número de identificación del vehículo, Temperatura externa, Posición del cambio, Presión de los neumáticos."
-            },
-            "es-es": {
-              "tts": "Una aplicación puede acceder a la siguiente información del vehículo: Nivel de combustible, Ahorro de combustible, RPM del motor, Cuentakilómetros, VIN, Temperatura aire exterior, Marcha engranada, Presión de neumáticos.",
-              "label": "Información del vehículo"
-            },
-            "es-mx": {
-              "tts": "Las aplicaciones pueden acceder a la siguiente información del vehículo: Nivel de combustible, Economía de combustible, Cuentakilómetros, Número de identificación del vehículo, Temperatura externa, Presión de los neumáticos.",
-              "label": "Información del Vehículo",
-              "textBody": "Las aplicaciones pueden acceder a la siguiente información del vehículo: Nivel de combustible, Economía de combustible, Cuentakilómetros, Número de identificación del vehículo, Temperatura externa, Presión de los neumáticos."
-            },
-            "fr-ca": {
-              "tts": "Une application peut accéder aux informations suivantes du véhicule: Niveau de carburant, Économie de carburant, Odomètre, NIV, Température extérieure, et Pression des pneus.",
-              "label": "Renseignements du Véhicule",
-              "textBody": "Une application peut accéder aux informations suivantes du véhicule: Niveau de carburant, Économie de carburant, Odomètre, NIV, Température extérieure, et Pression des pneus."
-            },
-            "fr-fr": {
-              "tts": "Une application peut accéder aux informations suivantes du véhicule: Niveau de carburant, Économie de carburant, Vitesse de moteur, Compteur kilométrique, NIV, Température extérieure, Position de vitesse, Pression des pneus.",
-              "label": "Renseignements du véhicule"
-            },
-            "it-it": {
-              "tts": "Un'app può avere accesso alle seguenti informazioni del veicolo: Livello carburante, Consumi carburante, Numero giri motore, Contachilometri, VIN, Temperatura esterna, Posizione marcia, Pressione pneumatici.",
-              "label": "Informazioni sul veicolo"
-            },
-            "nl-nl": {
-              "tts": "Een app heeft toegang tot de volgende voertuiginformatie: Brandstofpeil, Brandstofverbruik, Motortoerental, Kilometerteller, VIN, Buitentemperatuur, Versnellingsstand, Bandenspanning.",
-              "label": "Voertuiginformatie"
-            },
-            "pl-pl": {
-              "tts": "Aplikacja może uzyskać dostęp do następujących informacji o pojeździe: Poziom paliwa, Zużycie paliwa, Obroty silnika, Licznik przebiegu, Numer VIN, Temperatura zewnętrzna, Aktualny bieg, Ciśnienie opon.",
-              "label": "Informacje o pojeździe"
-            },
-            "pt-br": {
-              "tts": "Um aplicativo pode acessar as seguintes informações sobre o veículo: Nível de combustível, Economia de combustível, RPM do motor, Hodômetro, VIN, Temperatura externa, Posição das marchas, Pressão dos pneus.",
-              "label": "Informações sobre o veículo",
-              "line1": "Inform. Veículo"
-            },
-            "pt-pt": {
-              "tts": "Uma aplicação consegue aceder às seguintes informações do veículo: Nível de combustível, Poupança de combustível, RPM do motor, Conta-quilómetros, VIN, Temperatura exterior, Posição da mudança de velocidade, Pressão dos pneus.",
-              "label": "Informações do veículo"
-            },
-            "ru-ru": {
-              "tts": "Приложение имеет доступ к следующим данным автомобиля: Уровень топлива, Економия топлива, Число оборотов двигателя, Одометр, Номер VIN, Температура за бортом, Положение передачи, Давление шин.",
-              "label": "Информация об автомобиле"
-            },
-            "sv-se": {
-              "tts": "Appen kan komma åt följande fordonsinformation: Bränslenivå, Bränsleekonomi, Motorns varvtal, Vägmätare, VIN, Utetemperatur, Växelläge, Däcktryck.",
-              "label": "Fordonsinformation"
-            },
-            "tr-tr": {
-              "tts": "Bir uygulama şu araç bilgilerine erişebilir: Yakıt seviyesi, Yakıt ekonomisi, Motor devirleri, Kilometre sayacı, VIN, Dış sıcaklık, Vites konumu, Lastik basıncı.",
-              "label": "Araç bilgisi"
-            },
-            "zh-cn": {
-              "tts": "移动应用程序可访问下列车辆信息 ： 燃油量, 燃油经济性, 发动机转速(RPM), 里程表, VIN, 车外温度, 档位, 胎压.",
-              "label": "车辆信息"
-            },
-            "zh-tw": {
-              "tts": "一個應用程式可存取以下車輛資訊 : 燃油存量, 燃油經濟性, 引擎轉速, 里程表, 車輛識別號碼, 車外溫度, 檔位, 胎壓.",
-              "label": "車輛資訊"
-            }
-          }
-        }
-      }
-    },
-    "app_policies": {
-      "default": {
-        "keep_context": false,
-        "steal_focus": false,
-        "priority": "NONE",
-        "default_hmi": "NONE",
-        "groups": [
-          "Base-4"
-        ]
-      },
-      "device": {
-        "keep_context": false,
-        "steal_focus": false,
-        "priority": "NONE",
-        "default_hmi": "NONE",
-        "groups": [
-          "DataConsent-2"
-        ]
-      },
-      "pre_DataConsent": {
-        "keep_context": false,
-        "steal_focus": false,
-        "priority": "NONE",
-        "default_hmi": "NONE",
-        "groups": [
-          "BaseBeforeDataConsent"
-        ]
-      }
-    }
-  }
-}
->>>>>>> 5daa049e
