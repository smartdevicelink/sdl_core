--- conflicted
+++ resolved
@@ -37,20 +37,17 @@
 #include <fcntl.h>
 #include <unistd.h>
 
-<<<<<<< HEAD
-#include "appMain.hpp"
+#include "appMain.h"
 
 #ifndef BUILD_ONLY_TM
 #include "protocol_handler/protocol_handler_impl.h"
 
-#include "JSONHandler/JSONHandler.h"
-#include "JSONHandler/JSONRPC2Handler.h"
 #include "connection_handler/connection_handler_impl.h"
 #include "mobile_message_handler/mobile_message_handler_impl.h"
 #include "utils/macro.h"
 
 /*#include "AppMgr/AppMgr.h"
-#include "AppMgr/AppMgrCore.h"*/
+ #include "AppMgr/AppMgrCore.h"*/
 #include "application_manager/application_manager_impl.h"
 #include "hmi_message_handler/hmi_message_handler_impl.h"
 #include "hmi_message_handler/messagebroker_adapter.h"
@@ -58,15 +55,12 @@
 #include "CMessageBroker.hpp"
 
 #include "mb_tcpserver.hpp"
-=======
 #include <cstdio>
 #include <cstdlib>
 #include <vector>
 #include <string>
 #include <iostream>  // cpplint: Streams are highly discouraged.
 #include <fstream>   // cpplint: Streams are highly discouraged.
->>>>>>> 19f09c04
-
 // ----------------------------------------------------------------------------
 
 #include "./appMain.h"
@@ -83,246 +77,48 @@
 #include "protocol_handler/protocol_handler_impl.h"
 #include "TransportManager/ITransportManager.hpp"
 #include "TransportManager/ITransportManagerDeviceListener.hpp"
-<<<<<<< HEAD
 #endif
-/*class CTransportManagerListener : public NsSmartDeviceLink::NsTransportManager::ITransportManagerDeviceListener
-{
-public:
-
-    CTransportManagerListener(NsSmartDeviceLink::NsTransportManager::ITransportManager * transportManager);
-=======
-
 // ----------------------------------------------------------------------------
 // Third-Party includes
->>>>>>> 19f09c04
+/*class CTransportManagerListener : public NsSmartDeviceLink::NsTransportManager::ITransportManagerDeviceListener
+ {
+ public:
 
-#include "CMessageBroker.hpp"
-#include "mb_tcpserver.hpp"
-#include "networking.h"  // cpplint: Include the directory when naming .h files
-#include "system.h"      // cpplint: Include the directory when naming .h files
+ CTransportManagerListener(NsSmartDeviceLink::NsTransportManager::ITransportManager * transportManager);
 
-// ----------------------------------------------------------------------------
 
-namespace {
+ #include "CMessageBroker.hpp"
+ #include "mb_tcpserver.hpp"
+ #include "networking.h"  // cpplint: Include the directory when naming .h files
+ #include "system.h"      // cpplint: Include the directory when naming .h files
 
-const char kBrowser[] = "/usr/bin/chromium-browser";
-const char kBrowserName[] = "chromium-browser";
-const char kBrowserParams[] = "--auth-schemes=basic,digest,ntlm";
+ // ----------------------------------------------------------------------------
 
-/**
+ namespace {
+
+ const char kBrowser[] = "/usr/bin/chromium-browser";
+ const char kBrowserName[] = "chromium-browser";
+ const char kBrowserParams[] = "--auth-schemes=basic,digest,ntlm";
+
+ /**
  * Initialize MessageBroker component
  * @return true if success otherwise false.
  */
-<<<<<<< HEAD
-int main(int argc, char** argv) {
-#ifndef BUILD_ONLY_TM
-  pid_t pid_hmi = 0;
-  /*** Components instance section***/
-  /**********************************/
-  log4cxx::LoggerPtr logger =
-    log4cxx::LoggerPtr(log4cxx::Logger::getLogger("appMain"));
-  log4cxx::PropertyConfigurator::configure("log4cxx.properties");
-
-  LOG4CXX_INFO(logger, " Application started!");
-
-  NsSmartDeviceLink::NsTransportManager::ITransportManager* transportManager = NsSmartDeviceLink::NsTransportManager::ITransportManager::create();
-  //CTransportManagerListener tsl(transportManager);
-
-  //JSONHandler jsonHandler;
-  mobile_message_handler::MobileMessageHandlerImpl* mmh = mobile_message_handler::MobileMessageHandlerImpl::instance();
-  DCHECK(mmh);
-
-  protocol_handler::ProtocolHandlerImpl* pProtocolHandler = new protocol_handler::ProtocolHandlerImpl(transportManager);
-
-  pProtocolHandler -> set_protocol_observer(mmh /*&jsonHandler*/);
-
-  transportManager -> addDataListener(pProtocolHandler);
-
-  mmh->setProtocolHandler(pProtocolHandler);
-
-  //jsonHandler.setProtocolHandler(pProtocolHandler);
-=======
-bool InitMessageBroker() {  // TODO(AK): check memory allocation here.
-  log4cxx::LoggerPtr logger = log4cxx::LoggerPtr(
-                                log4cxx::Logger::getLogger("appMain"));
->>>>>>> 19f09c04
-
-  NsMessageBroker::CMessageBroker* message_broker =
-    NsMessageBroker::CMessageBroker::getInstance();
-  if (!message_broker) {
-    LOG4CXX_INFO(logger, " Wrong pMessageBroker pointer!");
-    return false;
-  }
-
-  NsMessageBroker::TcpServer* message_broker_server =
-    new NsMessageBroker::TcpServer(
-    profile::Profile::instance()->server_address(),
-    profile::Profile::instance()->server_port(),
-    message_broker);
-  if (!message_broker_server) {
-    LOG4CXX_INFO(logger, " Wrong pJSONRPC20Server pointer!");
-    return false;
-  }
-  message_broker->startMessageBroker(message_broker_server);
-  if (!networking::init()) {
-    LOG4CXX_INFO(logger, " Networking initialization failed!");
-    return false;
-  }
-
-  if (!message_broker_server->Bind()) {
-    LOG4CXX_FATAL(logger, "Bind failed!");
-    return false;
-  } else {
-    LOG4CXX_INFO(logger, "Bind successful!");
-  }
-
-  if (!message_broker_server->Listen()) {
-    LOG4CXX_FATAL(logger, "Listen failed!");
-    return false;
-  } else {
-    LOG4CXX_INFO(logger, " Listen successful!");
-  }
-
-  hmi_message_handler::MessageBrokerAdapter* mb_adapter =
-    new hmi_message_handler::MessageBrokerAdapter(
-    hmi_message_handler::HMIMessageHandlerImpl::instance());
-
-  hmi_message_handler::HMIMessageHandlerImpl::instance()->addHMIMessageAdapter(
-    mb_adapter);
-  if (!mb_adapter->Connect()) {
-    LOG4CXX_INFO(logger, "Cannot connect to remote peer!");
-    return false;
-  }
-
-  LOG4CXX_INFO(logger, "Start CMessageBroker thread!");
-  System::Thread* th1 = new System::Thread(
-    new System::ThreadArgImpl<NsMessageBroker::CMessageBroker>(
-      *message_broker, &NsMessageBroker::CMessageBroker::MethodForThread,
-      NULL));
-  th1->Start(false);
-
-  LOG4CXX_INFO(logger, "Start MessageBroker TCP server thread!");
-  System::Thread* th2 = new System::Thread(
-    new System::ThreadArgImpl<NsMessageBroker::TcpServer>(
-      *message_broker_server, &NsMessageBroker::TcpServer::MethodForThread,
-      NULL));
-  th2->Start(false);
-
-  LOG4CXX_INFO(logger, "StartAppMgr JSONRPC 2.0 controller receiver thread!");
-  System::Thread* th3 = new System::Thread(
-    new System::ThreadArgImpl<hmi_message_handler::MessageBrokerAdapter>(
-      *mb_adapter,
-      &hmi_message_handler::MessageBrokerAdapter::MethodForReceiverThread,
-      NULL));
-  th3->Start(false);
-
-  mb_adapter->registerController();
-  mb_adapter->subscribeTo();
-
-  return true;
-}
-
-/**
- * Initialize HTML based HMI.
- * @return true if success otherwise false.
- */
-bool InitHmi() {
-  log4cxx::LoggerPtr logger = log4cxx::LoggerPtr(
-                                log4cxx::Logger::getLogger("appMain"));
-
-  pid_t pid_hmi = 0;
-  struct stat sb;
-  if (stat("hmi_link", &sb) == -1) {
-    LOG4CXX_INFO(logger, "File with HMI link doesn't exist!");
-    return false;
-  }
-
-  std::ifstream file_str;
-  file_str.open("hmi_link");
-
-  if (!file_str.is_open()) {
-    LOG4CXX_INFO(logger, "File with HMI link was not opened!");
-    return false;
-  }
-
-  file_str.seekg(0, std::ios::end);
-  int length = file_str.tellg();
-  file_str.seekg(0, std::ios::beg);
-
-  char* raw_data = new char[length + 1];
-  if (!raw_data) {
-    LOG4CXX_INFO(logger, "Memory allocation failed.");
-    return false;
-  }
-
-  memset(raw_data, 0, length + 1);
-  file_str.getline(raw_data, length + 1);
-  std::string hmi_link = std::string(raw_data, strlen(raw_data));
-  delete[] raw_data;
-
-  LOG4CXX_INFO(logger,
-               "Input string:" << hmi_link << " length = " << hmi_link.size());
-  file_str.close();
-
-  if (stat(hmi_link.c_str(), &sb) == -1) {
-    LOG4CXX_INFO(logger, "HMI index.html doesn't exist!");
-    return false;
-  }
-  // Create a child process.
-  pid_hmi = fork();
-
-  switch (pid_hmi) {
-    case -1: {  // Error
-      LOG4CXX_INFO(logger, "fork() failed!");
-      return false;
-    }
-    case 0: {  // Child process
-      int fd_dev0 = open("/dev/null", O_RDWR, S_IWRITE);
-      if (0 > fd_dev0) {
-        LOG4CXX_WARN(logger, "Open dev0 failed!");
-        return false;
-      }
-      // close input/output file descriptors.
-      close(STDIN_FILENO);
-      close(STDOUT_FILENO);
-      close(STDERR_FILENO);
-
-      // move input/output to /dev/null.
-      dup2(fd_dev0, STDIN_FILENO);
-      dup2(fd_dev0, STDOUT_FILENO);
-      dup2(fd_dev0, STDERR_FILENO);
-
-      // Execute the program.
-      execlp(kBrowser, kBrowserName, kBrowserParams, hmi_link.c_str(),
-             reinterpret_cast<char*>(0));
-      LOG4CXX_WARN(logger, "execl() failed! Install chromium-browser!");
-
-      return true;
-    }
-    default: { /* Parent process */
-      LOG4CXX_INFO(logger, "Process created with pid " << pid_hmi);
-      return true;
-    }
-  }
-<<<<<<< HEAD
-#endif
-  /**********************************/
-=======
-}
-}
-
+/**********************************/
 /**
  * \brief Entry point of the program.
  * \param argc number of argument
  * \param argv array of arguments
  * \return EXIT_SUCCESS or EXIT_FAILURE
  */
+
 int main(int argc, char** argv) {
+#ifndef BUILD_ONLY_TM
   // --------------------------------------------------------------------------
   // Logger initialization
 
   log4cxx::LoggerPtr logger = log4cxx::LoggerPtr(
-                                log4cxx::Logger::getLogger("appMain"));
+      log4cxx::Logger::getLogger("appMain"));
   log4cxx::PropertyConfigurator::configure("log4cxx.properties");
   LOG4CXX_INFO(logger, " Application started!");
 
@@ -332,27 +128,27 @@
   profile::Profile::instance()->config_file_name("smartDeviceLink.ini");
 
   NsSmartDeviceLink::NsTransportManager::ITransportManager* transport_manager =
-    NsSmartDeviceLink::NsTransportManager::ITransportManager::create();
+  NsSmartDeviceLink::NsTransportManager::ITransportManager::create();
   DCHECK(transport_manager);
 
   protocol_handler::ProtocolHandlerImpl* protocol_handler =
-    new protocol_handler::ProtocolHandlerImpl(transport_manager);
+  new protocol_handler::ProtocolHandlerImpl(transport_manager);
   DCHECK(protocol_handler);
 
   mobile_message_handler::MobileMessageHandlerImpl* mmh =
-    mobile_message_handler::MobileMessageHandlerImpl::instance();
+  mobile_message_handler::MobileMessageHandlerImpl::instance();
   DCHECK(mmh);
 
   connection_handler::ConnectionHandlerImpl* connection_handler =
-    connection_handler::ConnectionHandlerImpl::instance();
+  connection_handler::ConnectionHandlerImpl::instance();
   DCHECK(connection_handler);
 
   application_manager::ApplicationManagerImpl* app_manager =
-    application_manager::ApplicationManagerImpl::instance();
+  application_manager::ApplicationManagerImpl::instance();
   DCHECK(app_manager);
 
   hmi_message_handler::HMIMessageHandlerImpl* hmi_handler =
-    hmi_message_handler::HMIMessageHandlerImpl::instance();
+  hmi_message_handler::HMIMessageHandlerImpl::instance();
   DCHECK(hmi_handler)
 
   transport_manager->addDataListener(protocol_handler);
@@ -386,7 +182,7 @@
   LOG4CXX_INFO(logger, "InitHmi successful");
 
   // --------------------------------------------------------------------------
->>>>>>> 19f09c04
+#endif
 
   while (true) {
     sleep(100500);
