/**
 * \file appMain.cpp
 * \brief SmartDeviceLink main application sources
 * Copyright (c) 2013, Ford Motor Company
 * All rights reserved.
 *
 * Redistribution and use in source and binary forms, with or without
 * modification, are permitted provided that the following conditions are met:
 *
 * Redistributions of source code must retain the above copyright notice, this
 * list of conditions and the following disclaimer.
 *
 * Redistributions in binary form must reproduce the above copyright notice,
 * this list of conditions and the following
 * disclaimer in the documentation and/or other materials provided with the
 * distribution.
 *
 * Neither the name of the Ford Motor Company nor the names of its contributors
 * may be used to endorse or promote products derived from this software
 * without specific prior written permission.
 *
 * THIS SOFTWARE IS PROVIDED BY THE COPYRIGHT HOLDERS AND CONTRIBUTORS "AS IS"
 * AND ANY EXPRESS OR IMPLIED WARRANTIES, INCLUDING, BUT NOT LIMITED TO, THE
 * IMPLIED WARRANTIES OF MERCHANTABILITY AND FITNESS FOR A PARTICULAR PURPOSE
 * ARE DISCLAIMED. IN NO EVENT SHALL THE COPYRIGHT HOLDER OR CONTRIBUTORS BE
 * LIABLE FOR ANY DIRECT, INDIRECT, INCIDENTAL, SPECIAL, EXEMPLARY, OR
 * CONSEQUENTIAL DAMAGES (INCLUDING, BUT NOT LIMITED TO, PROCUREMENT OF
 * SUBSTITUTE GOODS OR SERVICES; LOSS OF USE, DATA, OR PROFITS; OR BUSINESS
 * INTERRUPTION) HOWEVER CAUSED AND ON ANY THEORY OF LIABILITY, WHETHER IN
 * CONTRACT, STRICT LIABILITY, OR TORT (INCLUDING NEGLIGENCE OR OTHERWISE)
 * ARISING IN ANY WAY OUT OF THE USE OF THIS SOFTWARE, EVEN IF ADVISED OF THE
 * POSSIBILITY OF SUCH DAMAGE.
 */

#include <sys/stat.h>
#include <signal.h>
#include <fcntl.h>
#include <unistd.h>
#include <getopt.h>
#include <cstdio>
#include <cstdlib>
#include <vector>
#include <string>
#include <iostream>  // cpplint: Streams are highly discouraged.
#include <fstream>   // cpplint: Streams are highly discouraged.

// ----------------------------------------------------------------------------

#include "./appMain.h"

#include "utils/macro.h"
#include "utils/logger.h"
#include "config_profile/profile.h"

#include "mobile_message_handler/mobile_message_handler_impl.h"
#include "hmi_message_handler/hmi_message_handler_impl.h"
#include "hmi_message_handler/messagebroker_adapter.h"
#include "application_manager/application_manager_impl.h"
#include "connection_handler/connection_handler_impl.h"
#include "protocol_handler/protocol_handler_impl.h"
#include "transport_manager/transport_manager.h"
#include "transport_manager/transport_manager_default.h"
// ----------------------------------------------------------------------------
// Third-Party includes

#include "CMessageBroker.hpp"
#include "mb_tcpserver.hpp"
#include "networking.h"  // cpplint: Include the directory when naming .h files
#include "system.h"      // cpplint: Include the directory when naming .h files

// ----------------------------------------------------------------------------

#ifdef __cplusplus
extern "C" void __gcov_flush();
#endif

namespace {

const char kBrowser[] = "/usr/bin/chromium-browser";
const char kBrowserName[] = "chromium-browser";
const char kBrowserParams[] = "--auth-schemes=basic,digest,ntlm";

/**
 * Initialize MessageBroker component
 * @return true if success otherwise false.
 */
bool InitMessageBroker() {  // TODO(AK): check memory allocation here.
  log4cxx::LoggerPtr logger = log4cxx::LoggerPtr(
                                log4cxx::Logger::getLogger("appMain"));

  NsMessageBroker::CMessageBroker* message_broker =
    NsMessageBroker::CMessageBroker::getInstance();
  if (!message_broker) {
    LOG4CXX_INFO(logger, " Wrong pMessageBroker pointer!");
    return false;
  }

  NsMessageBroker::TcpServer* message_broker_server =
    new NsMessageBroker::TcpServer(
    profile::Profile::instance()->server_address(),
    profile::Profile::instance()->server_port(),
    message_broker);
  if (!message_broker_server) {
    LOG4CXX_INFO(logger, " Wrong pJSONRPC20Server pointer!");
    return false;
  }
  message_broker->startMessageBroker(message_broker_server);
  if (!networking::init()) {
    LOG4CXX_INFO(logger, " Networking initialization failed!");
    return false;
  }

  if (!message_broker_server->Bind()) {
    LOG4CXX_FATAL(logger, "Bind failed!");
    return false;
  } else {
    LOG4CXX_INFO(logger, "Bind successful!");
  }

  if (!message_broker_server->Listen()) {
    LOG4CXX_FATAL(logger, "Listen failed!");
    return false;
  } else {
    LOG4CXX_INFO(logger, " Listen successful!");
  }

  hmi_message_handler::MessageBrokerAdapter* mb_adapter =
    new hmi_message_handler::MessageBrokerAdapter(
    hmi_message_handler::HMIMessageHandlerImpl::instance());

  hmi_message_handler::HMIMessageHandlerImpl::instance()->AddHMIMessageAdapter(
    mb_adapter);
  if (!mb_adapter->Connect()) {
    LOG4CXX_INFO(logger, "Cannot connect to remote peer!");
    return false;
  }

  LOG4CXX_INFO(logger, "Start CMessageBroker thread!");
  System::Thread* th1 = new System::Thread(
    new System::ThreadArgImpl<NsMessageBroker::CMessageBroker>(
      *message_broker, &NsMessageBroker::CMessageBroker::MethodForThread,
      NULL));
  th1->Start(false);

  LOG4CXX_INFO(logger, "Start MessageBroker TCP server thread!");
  System::Thread* th2 = new System::Thread(
    new System::ThreadArgImpl<NsMessageBroker::TcpServer>(
      *message_broker_server, &NsMessageBroker::TcpServer::MethodForThread,
      NULL));
  th2->Start(false);

  LOG4CXX_INFO(logger, "StartAppMgr JSONRPC 2.0 controller receiver thread!");
  System::Thread* th3 = new System::Thread(
    new System::ThreadArgImpl<hmi_message_handler::MessageBrokerAdapter>(
      *mb_adapter,
      &hmi_message_handler::MessageBrokerAdapter::MethodForReceiverThread,
      NULL));
  th3->Start(false);

  mb_adapter->registerController();
  mb_adapter->SubscribeTo();

  return true;
}

/**
 * Initialize HTML based HMI.
 * @return true if success otherwise false.
 */
bool InitHmi() {
  log4cxx::LoggerPtr logger = log4cxx::LoggerPtr(
                                log4cxx::Logger::getLogger("appMain"));

  pid_t pid_hmi = 0;
  struct stat sb;
  if (stat("hmi_link", &sb) == -1) {
    LOG4CXX_INFO(logger, "File with HMI link doesn't exist!");
    return false;
  }

  std::ifstream file_str;
  file_str.open("hmi_link");

  if (!file_str.is_open()) {
    LOG4CXX_INFO(logger, "File with HMI link was not opened!");
    return false;
  }

  file_str.seekg(0, std::ios::end);
  int length = file_str.tellg();
  file_str.seekg(0, std::ios::beg);

  char* raw_data = new char[length + 1];
  if (!raw_data) {
    LOG4CXX_INFO(logger, "Memory allocation failed.");
    return false;
  }

  memset(raw_data, 0, length + 1);
  file_str.getline(raw_data, length + 1);
  std::string hmi_link = std::string(raw_data, strlen(raw_data));
  delete[] raw_data;

  LOG4CXX_INFO(logger,
               "Input string:" << hmi_link << " length = " << hmi_link.size());
  file_str.close();

  if (stat(hmi_link.c_str(), &sb) == -1) {
    LOG4CXX_INFO(logger, "HMI index.html doesn't exist!");
    return false;
  }
  // Create a child process.
  pid_hmi = fork();

  switch (pid_hmi) {
    case -1: {  // Error
      LOG4CXX_INFO(logger, "fork() failed!");
      return false;
    }
    case 0: {  // Child process
      int fd_dev0 = open("/dev/null", O_RDWR, S_IWRITE);
      if (0 > fd_dev0) {
        LOG4CXX_WARN(logger, "Open dev0 failed!");
        return false;
      }
      // close input/output file descriptors.
      close(STDIN_FILENO);
      close(STDOUT_FILENO);
      close(STDERR_FILENO);

      // move input/output to /dev/null.
      dup2(fd_dev0, STDIN_FILENO);
      dup2(fd_dev0, STDOUT_FILENO);
      dup2(fd_dev0, STDERR_FILENO);

      // Execute the program.
      execlp(kBrowser, kBrowserName, kBrowserParams, hmi_link.c_str(),
             reinterpret_cast<char*>(0));
      LOG4CXX_WARN(logger, "execl() failed! Install chromium-browser!");

      return true;
    }
    default: { /* Parent process */
      LOG4CXX_INFO(logger, "Process created with pid " << pid_hmi);
      return true;
    }
  }
}
}

void flushCoverageInfo() {
  log4cxx::LoggerPtr logger = log4cxx::LoggerPtr(
                                  log4cxx::Logger::getLogger("appMain"));
  LOG4CXX_INFO(logger, "Flush code coverage info");
#ifdef __cplusplus
  __gcov_flush();
#endif
}

/**
 * \brief Entry point of the program.
 * \param argc number of argument
 * \param argv array of arguments
 * \return EXIT_SUCCESS or EXIT_FAILURE
 */
int main(int argc, char** argv) {

  // --------------------------------------------------------------------------
  // Logger initialization

<<<<<<< HEAD
  /*log4cxx::LoggerPtr logger = log4cxx::LoggerPtr(
                                log4cxx::Logger::getLogger("appMain"));*/
  //log4cxx::PropertyConfigurator::configure("log4cxx.properties");
  /*LOG4CXX_INFO(logger, " Application started!");*/
=======
  log4cxx::LoggerPtr logger = log4cxx::LoggerPtr(
                                log4cxx::Logger::getLogger("appMain"));
  log4cxx::PropertyConfigurator::configure("log4cxx.properties");

  bool shouldReturn = false;
  bool shouldFlush = false;
  int next_option;

  const char* const short_options = "hf";
  const struct option long_options[] = {
      { "help",     0, NULL, 'h' },
      { "flush",    0, NULL, 'f' },
      { NULL,       0, NULL, 0   }
  };

  do
  {
    next_option = getopt_long(argc, argv, short_options,
                                long_options, NULL);

    switch(next_option) {
    case 'h':
      LOG4CXX_INFO(logger, "-h or --help");
      shouldReturn = true;
      break;
    case 'f':
      LOG4CXX_INFO(logger, "-f or --flush flag");
      // -f or --flush flag
      shouldFlush = true;
      break;
    case '?':
      LOG4CXX_INFO(logger, "Wrong input");
      shouldReturn = true;
      break;
    case -1:
      LOG4CXX_INFO(logger, "No more options");
      break;
    default:
      break;
    }
  }
  while (next_option != -1);

  // Check shouldReturn fist
  if(shouldReturn) {
    return 0;
  }

  if(shouldFlush) {
    flushCoverageInfo();
    return 0;
  }

  LOG4CXX_INFO(logger, " Application started!");
>>>>>>> b42cd1c6

  // --------------------------------------------------------------------------
  // Components initialization

  profile::Profile::instance()->config_file_name("smartDeviceLink.ini");

  ::transport_manager::TransportManager* transport_manager =
    ::transport_manager::TransportManagerDefault::Instance();
  DCHECK(transport_manager);

  protocol_handler::ProtocolHandlerImpl* protocol_handler =
    new protocol_handler::ProtocolHandlerImpl(transport_manager);
  DCHECK(protocol_handler);

  mobile_message_handler::MobileMessageHandlerImpl* mmh =
    mobile_message_handler::MobileMessageHandlerImpl::instance();
  DCHECK(mmh);

  connection_handler::ConnectionHandlerImpl* connection_handler =
    connection_handler::ConnectionHandlerImpl::instance();
  DCHECK(connection_handler);

  application_manager::ApplicationManagerImpl* app_manager =
    application_manager::ApplicationManagerImpl::instance();
  DCHECK(app_manager);

  hmi_message_handler::HMIMessageHandlerImpl* hmi_handler =
    hmi_message_handler::HMIMessageHandlerImpl::instance();
  DCHECK(hmi_handler)

  transport_manager->SetProtocolHandler(protocol_handler);
  transport_manager->AddEventListener(protocol_handler);
  transport_manager->AddEventListener(connection_handler);

  mmh->set_protocol_handler(protocol_handler);
  hmi_handler->set_message_observer(app_manager);

  protocol_handler->set_session_observer(connection_handler);
  protocol_handler->set_protocol_observer(mmh);

  connection_handler->set_transport_manager(transport_manager);
  connection_handler->set_connection_handler_observer(app_manager);

  app_manager->set_mobile_message_handler(mmh);
  mmh->AddMobileMessageListener(app_manager);
  app_manager->set_connection_handler(connection_handler);
  app_manager->set_hmi_message_handler(hmi_handler);

  // --------------------------------------------------------------------------
  // Third-Party components initialization.

  if (!InitMessageBroker()) {
    exit(EXIT_FAILURE);
  }
  /*LOG4CXX_INFO(logger, "InitMessageBroker successful");*/

 /* if (!InitHmi()) {
    exit(EXIT_FAILURE);
  }*/
  /*LOG4CXX_INFO(logger, "InitHmi successful");*/

  // --------------------------------------------------------------------------

  while (true) {
    sleep(100500);
  }
}
<|MERGE_RESOLUTION|>--- conflicted
+++ resolved
@@ -268,15 +268,9 @@
   // --------------------------------------------------------------------------
   // Logger initialization
 
-<<<<<<< HEAD
-  /*log4cxx::LoggerPtr logger = log4cxx::LoggerPtr(
-                                log4cxx::Logger::getLogger("appMain"));*/
-  //log4cxx::PropertyConfigurator::configure("log4cxx.properties");
-  /*LOG4CXX_INFO(logger, " Application started!");*/
-=======
   log4cxx::LoggerPtr logger = log4cxx::LoggerPtr(
                                 log4cxx::Logger::getLogger("appMain"));
-  log4cxx::PropertyConfigurator::configure("log4cxx.properties");
+  //log4cxx::PropertyConfigurator::configure("log4cxx.properties");
 
   bool shouldReturn = false;
   bool shouldFlush = false;
@@ -328,7 +322,6 @@
   }
 
   LOG4CXX_INFO(logger, " Application started!");
->>>>>>> b42cd1c6
 
   // --------------------------------------------------------------------------
   // Components initialization
