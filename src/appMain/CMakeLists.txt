# Copyright (c) 2016, Ford Motor Company
# All rights reserved.
#
# Redistribution and use in source and binary forms, with or without
# modification, are permitted provided that the following conditions are met:
#
# Redistributions of source code must retain the above copyright notice, this
# list of conditions and the following disclaimer.
#
# Redistributions in binary form must reproduce the above copyright notice,
# this list of conditions and the following
# disclaimer in the documentation and/or other materials provided with the
# distribution.
#
# Neither the name of the Ford Motor Company nor the names of its contributors
# may be used to endorse or promote products derived from this software
# without specific prior written permission.
#
# THIS SOFTWARE IS PROVIDED BY THE COPYRIGHT HOLDERS AND CONTRIBUTORS "AS IS"
# AND ANY EXPRESS OR IMPLIED WARRANTIES, INCLUDING, BUT NOT LIMITED TO, THE
# IMPLIED WARRANTIES OF MERCHANTABILITY AND FITNESS FOR A PARTICULAR PURPOSE
# ARE DISCLAIMED. IN NO EVENT SHALL THE COPYRIGHT HOLDER OR CONTRIBUTORS BE
# LIABLE FOR ANY DIRECT, INDIRECT, INCIDENTAL, SPECIAL, EXEMPLARY, OR
# CONSEQUENTIAL DAMAGES (INCLUDING, BUT NOT LIMITED TO, PROCUREMENT OF
# SUBSTITUTE GOODS OR SERVICES; LOSS OF USE, DATA, OR PROFITS; OR BUSINESS
# INTERRUPTION) HOWEVER CAUSED AND ON ANY THEORY OF LIABILITY, WHETHER IN
# CONTRACT, STRICT LIABILITY, OR TORT (INCLUDING NEGLIGENCE OR OTHERWISE)
# ARISING IN ANY WAY OUT OF THE USE OF THIS SOFTWARE, EVEN IF ADVISED OF THE
# POSSIBILITY OF SUCH DAMAGE.

include(${CMAKE_SOURCE_DIR}/tools/cmake/helpers/sources.cmake)

find_package(SDLOpenSSL REQUIRED)

include_directories(
  ${COMPONENTS_DIR}/protocol_handler/include
  ${COMPONENTS_DIR}/application_manager/include
  ${COMPONENTS_DIR}/formatters/include
  ${COMPONENTS_DIR}/transport_manager/include
  ${COMPONENTS_DIR}/security_manager/include
  ${COMPONENTS_DIR}/security_manager/include
  ${COMPONENTS_DIR}/config_profile/include
  ${COMPONENTS_DIR}/utils/include
  ${COMPONENTS_DIR}/connection_handler/include
  ${COMPONENTS_DIR}/hmi_message_handler/include
  ${COMPONENTS_DIR}/request_watchdog/include
  ${COMPONENTS_DIR}/smart_objects/include
  ${COMPONENTS_DIR}/media_manager/include
  ${COMPONENTS_DIR}/telemetry_monitor/include
  ${POLICY_PATH}/include/
  ${POLICY_GLOBAL_INCLUDE_PATH}/
  ${COMPONENTS_DIR}/resumption/include
  ${COMPONENTS_DIR}/dbus/include
  ${CMAKE_BINARY_DIR}/src/components
  ${JSONCPP_INCLUDE_DIRECTORY}
  ${LOG4CXX_INCLUDE_DIRECTORY}
  ${OPENSSL_INCLUDE_DIRECTORY}
  ${MESSAGE_BROKER_INCLUDE_DIRECTORY}
)

collect_sources(SOURCES "${CMAKE_CURRENT_SOURCE_DIR}")

if (HMIADAPTER STREQUAL "messagebroker")
  set (BROKER_LIBRARIES
    message_broker_client
    message_broker_server
  )
endif()

cmake_policy(PUSH)
# make link_directories() treat paths relative to the source dir
# info: cmake --help-policy CMP0015
cmake_policy(SET CMP0015 NEW)
link_directories(${LIBUSB_LIBS_DIRECTORY})
cmake_policy(POP)

if (EXTENDED_MEDIA_MODE)
  set(default_media_inc
    ${GSTREAMER_gst_INCLUDE_DIR}
    ${GSTREAMER_gstconfig_INCLUDE_DIR}
  )
else(EXTENDED_MEDIA_MODE)
  set(default_media_inc)
endif()

if (TELEMETRY_MONITOR)
  set(TELEMETRY_MONITOR_LIB
    TelemetryMonitor
  )
endif()

set(LIBRARIES
  MediaManager
  ApplicationManager
  MessageHelper
  HMI_API
  MOBILE_API
  v4_protocol_v1_2_no_extra
  SmartObjects
  ${TELEMETRY_MONITOR_LIB}
  formatters
  ProtocolLibrary
  ProtocolHandler
  connectionHandler
  TransportManager
  ${SecurityManagerLibrary}
  HMIMessageHandler
  message_broker
  ${BROKER_LIBRARIES}
  Utils
  jsoncpp
  ConfigProfile
  Resumption
)
if(REMOTE_CONTROL)
    SET (LIBRARIES
      ${LIBRARIES}
      FunctionalModule
    )
endif(REMOTE_CONTROL)

if (CMAKE_SYSTEM_NAME STREQUAL "Linux")
  list(APPEND LIBRARIES pthread)
  list(APPEND LIBRARIES dl)
endif()

if (BUILD_BT_SUPPORT)
  if(CMAKE_SYSTEM_NAME STREQUAL "Linux")
    list(APPEND LIBRARIES bluetooth)
  endif()
endif()

if (BUILD_USB_SUPPORT)
  if (CMAKE_SYSTEM_NAME STREQUAL "Linux")
    list(APPEND LIBRARIES Libusb-1.0.16)
  endif()
endif()

if(ENABLE_LOG)
  list(APPEND LIBRARIES log4cxx -L${LOG4CXX_LIBS_DIRECTORY})
  list(APPEND LIBRARIES apr-1 -L${APR_LIBS_DIRECTORY})
  list(APPEND LIBRARIES aprutil-1 -L${APR_UTIL_LIBS_DIRECTORY})
  list(APPEND LIBRARIES expat -L${EXPAT_LIBS_DIRECTORY})
endif()

<<<<<<< HEAD
include_directories (
  ./
  ${COMPONENTS_DIR}/protocol_handler/include/
  ${JSONCPP_INCLUDE_DIRECTORY}
  ${COMPONENTS_DIR}/application_manager/include

  ${COMPONENTS_DIR}/can_cooperation/include
  ${COMPONENTS_DIR}/rpc_base/include

  ${COMPONENTS_DIR}/formatters/include
  ${COMPONENTS_DIR}/transport_manager/include
  ${COMPONENTS_DIR}/security_manager/include
  ${SecurityManagerIncludeDir}
  ${COMPONENTS_DIR}/security_manager/include
  ${COMPONENTS_DIR}/config_profile/include
  ${COMPONENTS_DIR}/utils/include/
  ${COMPONENTS_DIR}/connection_handler/include/
  ${COMPONENTS_DIR}/hmi_message_handler/include
  ${COMPONENTS_DIR}/request_watchdog/include
  ${COMPONENTS_DIR}/smart_objects/include/
  ${COMPONENTS_DIR}/media_manager/include/
  ${COMPONENTS_DIR}/telemetry_monitor/include
  ${COMPONENTS_DIR}/functional_module/include/
  ${COMPONENTS_DIR}/time_tester/include
  ${POLICY_PATH}/include/
  ${POLICY_GLOBAL_INCLUDE_PATH}/
  ${COMPONENTS_DIR}/resumption/include/
  ${MESSAGE_BROKER_INCLUDE_DIRECTORY}
  ${ENCRYPTION_INCLUDE_DIRECTORY}
  ${COMPONENTS_DIR}
  ${CMAKE_BINARY_DIR}/src/components/
  ${COMPONENTS_DIR}/dbus/include/
  ${CMAKE_SOURCE_DIR}
  ${default_media_inc}
  ${LOG4CXX_INCLUDE_DIRECTORY}
  ${CMAKE_SOURCE_DIR}/src/3rd_party/dbus-1.7.8
  ${CMAKE_SOURCE_DIR}/src/3rd_party/dbus-1.7.8/dbus/
)

set (SOURCES
  main.cc
  life_cycle.cc
  signal_handlers.cc
)

=======
>>>>>>> d9ce54f3
if( NOT CMAKE_BUILD_TYPE )
  set(CMAKE_BUILD_TYPE Debug CACHE STRING "Choose the type of build. Options are: None, Debug, Release, RelWithDebInfo, MinSizeRel." FORCE)
endif()

add_executable(${PROJECT} ${SOURCES})
target_link_libraries(${PROJECT} ${LIBRARIES})

add_dependencies(${PROJECT} Policy)

file(COPY ${CMAKE_CURRENT_SOURCE_DIR}/log4cxx.properties DESTINATION ${CMAKE_CURRENT_BINARY_DIR})
file(COPY ${CMAKE_CURRENT_SOURCE_DIR}/audio.8bit.wav DESTINATION ${CMAKE_CURRENT_BINARY_DIR})
file(COPY ${CMAKE_CURRENT_SOURCE_DIR}/test.txt DESTINATION ${CMAKE_CURRENT_BINARY_DIR})
file(COPY ${CMAKE_CURRENT_SOURCE_DIR}/smartDeviceLink.ini DESTINATION ${CMAKE_CURRENT_BINARY_DIR})
file(COPY ${CMAKE_CURRENT_SOURCE_DIR}/hmi_capabilities.json DESTINATION ${CMAKE_CURRENT_BINARY_DIR})
file(COPY ${CMAKE_CURRENT_SOURCE_DIR}/sdl_preloaded_pt.json DESTINATION ${CMAKE_CURRENT_BINARY_DIR})
if (CMAKE_SYSTEM_NAME STREQUAL "QNX")
  file(COPY ${CMAKE_CURRENT_SOURCE_DIR}/init_policy.sh DESTINATION ${CMAKE_CURRENT_BINARY_DIR})
endif ()

# Replace commit in ini file
set(GITCOMMIT "")
if(EXISTS ${CMAKE_SOURCE_DIR}/.git)
  find_package(Git)
  if(GIT_FOUND)
    execute_process(
      COMMAND ${GIT_EXECUTABLE} rev-parse HEAD
      WORKING_DIRECTORY "${CMAKE_SOURCE_DIR}"
      OUTPUT_VARIABLE GITCOMMIT ERROR_QUIET
      OUTPUT_STRIP_TRAILING_WHITESPACE)
    set(INI_FILE ${CMAKE_CURRENT_BINARY_DIR}/smartDeviceLink.ini)
    if(EXISTS ${INI_FILE})
      file(READ ${INI_FILE} FILE_CONTENT)
      set(LINE SDLVersion)
      set(SEARCH_REGEX "${LINE}([^/\r/\n]+)")
      string(REGEX REPLACE "${SEARCH_REGEX}" "${LINE} = ${GITCOMMIT}" 
             MODIFIED_FILE_CONTENT "${FILE_CONTENT}")
      file(WRITE "${INI_FILE}" "${MODIFIED_FILE_CONTENT}")
    endif()
  endif(GIT_FOUND)
endif()

if (${QT_HMI})
  set(main_qml "hmi/MainWindow.qml")
  set(plugins_dir "hmi/plugins")

  if (CMAKE_SYSTEM_NAME STREQUAL "QNX")
    set(start_command "./start-qml.sh")
    set(command_arguments "${main_qml} ${plugins_dir}")
  else ()
    execute_process(
      COMMAND ${CMAKE_SOURCE_DIR}/FindQt.sh -v ${qt_version} -b qmlscene
      OUTPUT_VARIABLE start_command
    )
    set(command_arguments "${main_qml} -I ${plugins_dir}")
  endif ()

  file(WRITE ${CMAKE_CURRENT_BINARY_DIR}/start_hmi.sh
    "#!/bin/sh\n${start_command} ${command_arguments}\n")
endif ()

# Install rules
install(TARGETS ${PROJECT} DESTINATION bin)

install(
  FILES log4cxx.properties audio.8bit.wav test.txt smartDeviceLink.ini
    hmi_capabilities.json
    ${CMAKE_SOURCE_DIR}/mycert.pem ${CMAKE_SOURCE_DIR}/mykey.pem
  DESTINATION bin
)
if (REMOTE_CONTROL)
  install(
    FILES "${CMAKE_SOURCE_DIR}/src/components/can_cooperation/reverse_sdl_pt.json"
    DESTINATION ${CMAKE_BINARY_DIR}/bin
    RENAME sdl_preloaded_pt.json
  )
else ()
  install(
    FILES sdl_preloaded_pt.json
    DESTINATION bin
  )
endif ()

if (${QT_HMI})
  if (CMAKE_SYSTEM_NAME STREQUAL "QNX")
    install(FILES start-qml.sh DESTINATION bin
      PERMISSIONS OWNER_READ OWNER_WRITE OWNER_EXECUTE GROUP_READ
        GROUP_EXECUTE WORLD_READ WORLD_EXECUTE)
  endif ()
  install(FILES ${CMAKE_CURRENT_BINARY_DIR}/start_hmi.sh DESTINATION bin
    PERMISSIONS OWNER_READ OWNER_WRITE OWNER_EXECUTE GROUP_READ
      GROUP_EXECUTE WORLD_READ WORLD_EXECUTE)
endif ()
if (CMAKE_SYSTEM_NAME STREQUAL "QNX")
  install(FILES init_policy.sh DESTINATION bin
    PERMISSIONS OWNER_READ OWNER_WRITE OWNER_EXECUTE GROUP_READ
      GROUP_EXECUTE WORLD_READ WORLD_EXECUTE)
endif ()<|MERGE_RESOLUTION|>--- conflicted
+++ resolved
@@ -143,7 +143,6 @@
   list(APPEND LIBRARIES expat -L${EXPAT_LIBS_DIRECTORY})
 endif()
 
-<<<<<<< HEAD
 include_directories (
   ./
   ${COMPONENTS_DIR}/protocol_handler/include/
@@ -189,8 +188,6 @@
   signal_handlers.cc
 )
 
-=======
->>>>>>> d9ce54f3
 if( NOT CMAKE_BUILD_TYPE )
   set(CMAKE_BUILD_TYPE Debug CACHE STRING "Choose the type of build. Options are: None, Debug, Release, RelWithDebInfo, MinSizeRel." FORCE)
 endif()
