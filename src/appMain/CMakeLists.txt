--- conflicted
+++ resolved
@@ -33,11 +33,7 @@
   TransportManager
   HMIMessageHandler
   MessageBroker
-<<<<<<< HEAD
-  ${BROKER_LIBRARIES}  
-=======
   ${BROKER_LIBRARIES}
->>>>>>> a7e93b55
   Utils
   encryption
   jsoncpp
@@ -83,11 +79,7 @@
   ../components/request_watchdog/include
   ../components/smart_objects/include/
   ../components/media_manager/include/
-<<<<<<< HEAD
-  ../utils/include/
-=======
   ../components/policies/include/
->>>>>>> a7e93b55
   ../thirdPartyLibs/MessageBroker/include
   ../thirdPartyLibs/encryption/include
   ${CMAKE_SOURCE_DIR}/src/components/
@@ -139,30 +131,5 @@
 ENDIF (${WEB_HMI})
 
 
-<<<<<<< HEAD
-IF (${QT_HMI})
-  execute_process(
-    COMMAND ${CMAKE_SOURCE_DIR}/FindQt5.sh binary qmlscene
-    OUTPUT_VARIABLE qmlscene_binary
-  )
-  set(main_qml "${CMAKE_BINARY_DIR}/src/components/qt_hmi/qml_model/MainWindow.qml")
-  set(plugins_dir "${CMAKE_BINARY_DIR}/src/components/qt_hmi/qml_model")
-  file(WRITE start_hmi_tmp/start_hmi.sh
-             "#!/bin/sh\n${qmlscene_binary} ${main_qml} -I ${plugins_dir}\n")
-  file(COPY start_hmi_tmp/start_hmi.sh
-       DESTINATION ${CMAKE_CURRENT_BINARY_DIR}
-       FILE_PERMISSIONS OWNER_READ OWNER_WRITE OWNER_EXECUTE GROUP_READ
-            GROUP_EXECUTE WORLD_READ WORLD_EXECUTE
-       NO_SOURCE_PERMISSIONS)
-  file(REMOVE_RECURSE start_hmi_tmp)
-ENDIF (${QT_HMI})
-
-IF (${WEB_HMI})
-  file(WRITE ${CMAKE_CURRENT_BINARY_DIR}/hmi_link "${CMAKE_HOME_DIRECTORY}/src/components/HMI/index.html")
-ENDIF (${WEB_HMI})
-
-
-=======
->>>>>>> a7e93b55
 
 install (TARGETS ${PROJECT} DESTINATION bin)
