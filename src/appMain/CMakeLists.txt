--- conflicted
+++ resolved
@@ -43,22 +43,20 @@
   ConfigProfile
   MobileMessageHandler
   RequestWatchdog
-<<<<<<< HEAD
+  MessageBroker
+  ${BROKER_LIBRARIES}
   #MediaManager
   #Libusb-1.0.16
   apr-1
   aprutil-1
-=======
-  MessageBroker
-  ${BROKER_LIBRARIES}
-  MediaManager
-  Libusb-1.0.16
->>>>>>> d4576c98
 )
 
+# required to find 'glibconfig.h'
+find_package(PkgConfig)
+pkg_check_modules(GLIB2 REQUIRED glib-2.0)
+add_definitions(${GLIB2_CFLAGS})
+
 include_directories (
-  ${GSTREAMER_gst_INCLUDE_DIR}
-  ${GLIB_glib_2_INCLUDE_DIR}
   ./
   ../components/protocol_handler/include/
   ../thirdPartyLibs/jsoncpp/include/
@@ -72,21 +70,18 @@
   ../components/hmi_message_handler/include
   ../components/request_watchdog/include
   ../components/smart_objects/include/
-  #../components/media_manager/include/
+  ../components/media_manager/include/
   ../utils/include/
   ../thirdPartyLibs/MessageBroker/include
   ../thirdPartyLibs/encryption/include
   ${CMAKE_SOURCE_DIR}/src/components/
   ${CMAKE_BINARY_DIR}/src/components/
-<<<<<<< HEAD
+  ${CMAKE_SOURCE_DIR}/src/components/dbus/include/
+  ${CMAKE_SOURCE_DIR}
   #/usr/lib/i386-linux-gnu/glib-2.0/include
   #/usr/lib/x86_64-linux-gnu/glib-2.0/include/
   #${GLIB_glib_2_INCLUDE_DIR}
   ${default_media_inc}
-=======
-  ${CMAKE_SOURCE_DIR}/src/components/dbus/include/
-  ${CMAKE_SOURCE_DIR}
->>>>>>> d4576c98
 )
 
 set (SOURCES
