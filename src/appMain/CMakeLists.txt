# Copyright (c) 2016, Ford Motor Company
# All rights reserved.
#
# Redistribution and use in source and binary forms, with or without
# modification, are permitted provided that the following conditions are met:
#
# Redistributions of source code must retain the above copyright notice, this
# list of conditions and the following disclaimer.
#
# Redistributions in binary form must reproduce the above copyright notice,
# this list of conditions and the following
# disclaimer in the documentation and/or other materials provided with the
# distribution.
#
# Neither the name of the Ford Motor Company nor the names of its contributors
# may be used to endorse or promote products derived from this software
# without specific prior written permission.
#
# THIS SOFTWARE IS PROVIDED BY THE COPYRIGHT HOLDERS AND CONTRIBUTORS "AS IS"
# AND ANY EXPRESS OR IMPLIED WARRANTIES, INCLUDING, BUT NOT LIMITED TO, THE
# IMPLIED WARRANTIES OF MERCHANTABILITY AND FITNESS FOR A PARTICULAR PURPOSE
# ARE DISCLAIMED. IN NO EVENT SHALL THE COPYRIGHT HOLDER OR CONTRIBUTORS BE
# LIABLE FOR ANY DIRECT, INDIRECT, INCIDENTAL, SPECIAL, EXEMPLARY, OR
# CONSEQUENTIAL DAMAGES (INCLUDING, BUT NOT LIMITED TO, PROCUREMENT OF
# SUBSTITUTE GOODS OR SERVICES; LOSS OF USE, DATA, OR PROFITS; OR BUSINESS
# INTERRUPTION) HOWEVER CAUSED AND ON ANY THEORY OF LIABILITY, WHETHER IN
# CONTRACT, STRICT LIABILITY, OR TORT (INCLUDING NEGLIGENCE OR OTHERWISE)
# ARISING IN ANY WAY OUT OF THE USE OF THIS SOFTWARE, EVEN IF ADVISED OF THE
# POSSIBILITY OF SUCH DAMAGE.

include(${CMAKE_SOURCE_DIR}/tools/cmake/helpers/sources.cmake)

#find_package(SDLOpenSSL REQUIRED)

if (EXTENDED_MEDIA_MODE) 
  set(default_media_inc 
    ${GSTREAMER_gst_INCLUDE_DIR} 
    ${GSTREAMER_gstconfig_INCLUDE_DIR} 
  ) 
else(EXTENDED_MEDIA_MODE) 
  set(default_media_inc) 
endif()

include_directories(
  ${COMPONENTS_DIR}/protocol_handler/include
  ${COMPONENTS_DIR}/application_manager/include
  ${COMPONENTS_DIR}/formatters/include
  ${COMPONENTS_DIR}/transport_manager/include
  ${COMPONENTS_DIR}/security_manager/include
  ${COMPONENTS_DIR}/security_manager/include
  ${COMPONENTS_DIR}/config_profile/include
  ${COMPONENTS_DIR}/utils/include
  ${COMPONENTS_DIR}/connection_handler/include
  ${COMPONENTS_DIR}/hmi_message_handler/include
  ${COMPONENTS_DIR}/hmi_message_handler/src
  ${COMPONENTS_DIR}/request_watchdog/include
  ${COMPONENTS_DIR}/smart_objects/include
  ${COMPONENTS_DIR}/media_manager/include
  ${COMPONENTS_DIR}/telemetry_monitor/include
  ${COMPONENTS_DIR}/functional_module/include
  ${POLICY_PATH}/include
  ${POLICY_GLOBAL_INCLUDE_PATH}/
  ${COMPONENTS_DIR}/rpc_base/include
  ${COMPONENTS_DIR}/resumption/include
  ${CMAKE_BINARY_DIR}/src/components
  ${JSONCPP_INCLUDE_DIRECTORY}
  ${LOG4CXX_INCLUDE_DIRECTORY}
  ${BSON_INCLUDE_DIRECTORY}
  ${OPENSSL_INCLUDE_DIRECTORY}
  ${default_media_inc}
  ${MESSAGE_BROKER_INCLUDE_DIRECTORY}
  ${OPENSSL_INCLUDE_DIRECTORY}
  ${BOOST_INCLUDE_DIR}
  ${CMAKE_SOURCE_DIR}/src
)

# Create object library
add_library("LowVoltageHandlerObjLibrary" OBJECT ${CMAKE_CURRENT_SOURCE_DIR}/low_voltage_signals_handler.cc
)
add_dependencies("LowVoltageHandlerObjLibrary" Boost)

set (SOURCES
  ${CMAKE_CURRENT_SOURCE_DIR}/life_cycle_impl.cc
  ${CMAKE_CURRENT_SOURCE_DIR}/signal_handlers.cc
  $<TARGET_OBJECTS:LowVoltageHandlerObjLibrary>
)

if (CMAKE_SYSTEM_NAME STREQUAL "Android")
  list(APPEND SOURCES ${CMAKE_CURRENT_SOURCE_DIR}/android_platform_interface.cc)
  else()
  list(APPEND SOURCES ${CMAKE_CURRENT_SOURCE_DIR}/main.cc)
endif()

cmake_policy(PUSH)
# make link_directories() treat paths relative to the source dir
# info: cmake --help-policy CMP0015
cmake_policy(SET CMP0015 NEW)
cmake_policy(POP)

if (TELEMETRY_MONITOR)
  set(TELEMETRY_MONITOR_LIB
    TelemetryMonitor
  )
endif()

set(LIBRARIES
  MediaManager
  ApplicationManager
  MessageHelper
  HMI_API
  MOBILE_API
  v4_protocol_v1_2_no_extra
  SmartObjects
  ${TELEMETRY_MONITOR_LIB}
  formatters
  ProtocolLibrary
  ProtocolHandler
  connectionHandler
  TransportManager
  ${SecurityManagerLibrary}
  HMIMessageHandler
  ${BROKER_LIBRARIES}
  Utils
  jsoncpp
  ConfigProfile
  Resumption
  SystemTimeLibrary
)

if (CMAKE_SYSTEM_NAME STREQUAL "Linux")
  list(APPEND LIBRARIES pthread)
  list(APPEND LIBRARIES dl)
endif()

if (BUILD_BT_SUPPORT)
  if(CMAKE_SYSTEM_NAME STREQUAL "Linux")
    list(APPEND LIBRARIES bluetooth)
  endif()
endif()

if (BUILD_USB_SUPPORT)
  if (CMAKE_SYSTEM_NAME STREQUAL "Linux")
    list(APPEND LIBRARIES libusb-1.0.so)
  endif()
endif()

<<<<<<< HEAD
if(ENABLE_LOG AND NOT ANDROID)
=======
if(ENABLE_LOG AND ${LOGGER_NAME} STREQUAL "LOG4CXX")
>>>>>>> 86e032f7
  list(APPEND LIBRARIES log4cxx -L${LOG4CXX_LIBS_DIRECTORY})
  list(APPEND LIBRARIES apr-1 -L${APR_LIBS_DIRECTORY})
  list(APPEND LIBRARIES aprutil-1 -L${APR_UTIL_LIBS_DIRECTORY})
  list(APPEND LIBRARIES expat -L${EXPAT_LIBS_DIRECTORY})
endif()

list(APPEND LIBRARIES bson -L${BSON_LIBS_DIRECTORY})
list(APPEND LIBRARIES emhashmap -L${EMHASHMAP_LIBS_DIRECTORY})
list(APPEND LIBRARIES crypto -L${OPENSSL_LIBS_DIRECTORY})
list(APPEND LIBRARIES ssl -L${OPENSSL_LIBS_DIRECTORY})

if (CMAKE_SYSTEM_NAME STREQUAL "Android")
  set(INI_FILE_NAME androidSmartDeviceLink.ini)
  add_library(${PROJECT} SHARED ${SOURCES})
else()
  set(INI_FILE_NAME smartDeviceLink.ini)
  add_executable(${PROJECT} ${SOURCES})
endif()

if (HMIADAPTER STREQUAL "messagebroker")
  add_dependencies(${PROJECT} Boost)
  GET_PROPERTY(BOOST_LIBS_DIRECTORY GLOBAL PROPERTY GLOBAL_BOOST_LIBS)
  list(APPEND LIBRARIES boost_system -L${BOOST_LIBS_DIRECTORY})
endif()

target_link_libraries(${PROJECT} ${LIBRARIES})

add_dependencies(${PROJECT} Policy)

if (CMAKE_SYSTEM_NAME STREQUAL "Android")
  add_dependencies(${PROJECT} copy_sdl_rpc_plugin)
  add_dependencies(${PROJECT} copy_vehicle_info_plugin)
  add_dependencies(${PROJECT} copy_rc_rpc_plugin)
  add_dependencies(${PROJECT} copy_app_service_rpc_plugin)
endif()

file(COPY ${CMAKE_CURRENT_SOURCE_DIR}/build_config.txt DESTINATION ${CMAKE_CURRENT_BINARY_DIR})
if (${LOGGER_NAME} STREQUAL "LOG4CXX")
  file(COPY ${CMAKE_CURRENT_SOURCE_DIR}/log4cxx.properties DESTINATION ${CMAKE_CURRENT_BINARY_DIR})
else()
  file(COPY ${CMAKE_CURRENT_SOURCE_DIR}/boostlogconfig.ini DESTINATION ${CMAKE_CURRENT_BINARY_DIR})
endif()

file(COPY ${CMAKE_CURRENT_SOURCE_DIR}/audio.8bit.wav DESTINATION ${CMAKE_CURRENT_BINARY_DIR})
file(COPY ${CMAKE_CURRENT_SOURCE_DIR}/test.txt DESTINATION ${CMAKE_CURRENT_BINARY_DIR})
file(COPY ${CMAKE_CURRENT_SOURCE_DIR}/${INI_FILE_NAME} DESTINATION ${CMAKE_CURRENT_BINARY_DIR})
file(COPY ${CMAKE_CURRENT_SOURCE_DIR}/hmi_capabilities.json DESTINATION ${CMAKE_CURRENT_BINARY_DIR})
file(COPY ${CMAKE_CURRENT_SOURCE_DIR}/sdl_preloaded_pt.json DESTINATION ${CMAKE_CURRENT_BINARY_DIR})
file(COPY ${CMAKE_CURRENT_SOURCE_DIR}/sample_policy_manager.py DESTINATION ${CMAKE_CURRENT_BINARY_DIR})
file(COPY ${CMAKE_CURRENT_SOURCE_DIR}/core.sh DESTINATION ${CMAKE_CURRENT_BINARY_DIR})
file(COPY ${CMAKE_CURRENT_SOURCE_DIR}/core_external_proprietary.sh DESTINATION ${CMAKE_CURRENT_BINARY_DIR})
if (CMAKE_SYSTEM_NAME STREQUAL "QNX")
  file(COPY ${CMAKE_CURRENT_SOURCE_DIR}/init_policy.sh DESTINATION ${CMAKE_CURRENT_BINARY_DIR})
endif ()

# Replace commit in ini file
set(GITCOMMIT "")
if(EXISTS ${CMAKE_SOURCE_DIR}/.git)
  find_package(Git)
  if(GIT_FOUND)
    execute_process(
      COMMAND ${GIT_EXECUTABLE} rev-parse HEAD
      WORKING_DIRECTORY "${CMAKE_SOURCE_DIR}"
      OUTPUT_VARIABLE GITCOMMIT ERROR_QUIET
      OUTPUT_STRIP_TRAILING_WHITESPACE)
    set(INI_FILE ${CMAKE_CURRENT_BINARY_DIR}/${INI_FILE_NAME})
    if(EXISTS ${INI_FILE})
      file(READ ${INI_FILE} FILE_CONTENT)
      set(LINE SDLVersion)
      set(SEARCH_REGEX "${LINE}([^/\r/\n]+)")
      string(REGEX REPLACE "${SEARCH_REGEX}" "${LINE} = ${GITCOMMIT}" 
             MODIFIED_FILE_CONTENT "${FILE_CONTENT}")
      file(WRITE "${INI_FILE}" "${MODIFIED_FILE_CONTENT}")
    endif()
  endif(GIT_FOUND)
endif()

if (${QT_HMI})
  set(main_qml "hmi/MainWindow.qml")
  set(plugins_dir "hmi/plugins")

  if (CMAKE_SYSTEM_NAME STREQUAL "QNX")
    set(start_command "./start-qml.sh")
    set(command_arguments "${main_qml} ${plugins_dir}")
  else ()
    execute_process(
      COMMAND ${CMAKE_SOURCE_DIR}/FindQt.sh -v ${qt_version} -b qmlscene
      OUTPUT_VARIABLE start_command
    )
    set(command_arguments "${main_qml} -I ${plugins_dir}")
  endif ()

  file(WRITE ${CMAKE_CURRENT_BINARY_DIR}/start_hmi.sh
    "#!/bin/sh\n${start_command} ${command_arguments}\n")
endif ()

# Install rules
install(TARGETS ${PROJECT} DESTINATION bin)
install(
<<<<<<< HEAD
  FILES build_config.txt log4cxx.properties audio.8bit.wav test.txt
    ${CMAKE_CURRENT_BINARY_DIR}/${INI_FILE_NAME}
=======
  FILES build_config.txt log4cxx.properties boostlogconfig.ini audio.8bit.wav test.txt
    ${CMAKE_CURRENT_BINARY_DIR}/smartDeviceLink.ini
>>>>>>> 86e032f7
    hmi_capabilities.json sdl_preloaded_pt.json sample_policy_manager.py
    ${CMAKE_SOURCE_DIR}/mycert.pem ${CMAKE_SOURCE_DIR}/mykey.pem
  DESTINATION bin
)

install(
    FILES sdl_preloaded_pt.json
    DESTINATION bin
)

if (${QT_HMI})
  if (CMAKE_SYSTEM_NAME STREQUAL "QNX")
    install(FILES start-qml.sh DESTINATION bin
      PERMISSIONS OWNER_READ OWNER_WRITE OWNER_EXECUTE GROUP_READ
        GROUP_EXECUTE WORLD_READ WORLD_EXECUTE)
  endif ()
  install(FILES ${CMAKE_CURRENT_BINARY_DIR}/start_hmi.sh DESTINATION bin
    PERMISSIONS OWNER_READ OWNER_WRITE OWNER_EXECUTE GROUP_READ
      GROUP_EXECUTE WORLD_READ WORLD_EXECUTE)
endif ()
if (CMAKE_SYSTEM_NAME STREQUAL "QNX")
  install(FILES init_policy.sh DESTINATION bin
    PERMISSIONS OWNER_READ OWNER_WRITE OWNER_EXECUTE GROUP_READ
      GROUP_EXECUTE WORLD_READ WORLD_EXECUTE)
endif ()

if (${EXTENDED_POLICY} STREQUAL "EXTERNAL_PROPRIETARY")
  install(FILES core_external_proprietary.sh DESTINATION bin
      PERMISSIONS OWNER_READ OWNER_WRITE OWNER_EXECUTE GROUP_READ
      GROUP_EXECUTE WORLD_READ WORLD_EXECUTE RENAME core.sh)
else()
  install(FILES core.sh DESTINATION bin
      PERMISSIONS OWNER_READ OWNER_WRITE OWNER_EXECUTE GROUP_READ
      GROUP_EXECUTE WORLD_READ WORLD_EXECUTE)
endif()

install(FILES start.sh daemon.sh DESTINATION bin
      PERMISSIONS OWNER_READ OWNER_WRITE OWNER_EXECUTE GROUP_READ
      GROUP_EXECUTE WORLD_READ WORLD_EXECUTE)

if(BUILD_TESTS)
  add_subdirectory(test)
endif()<|MERGE_RESOLUTION|>--- conflicted
+++ resolved
@@ -144,11 +144,7 @@
   endif()
 endif()
 
-<<<<<<< HEAD
-if(ENABLE_LOG AND NOT ANDROID)
-=======
-if(ENABLE_LOG AND ${LOGGER_NAME} STREQUAL "LOG4CXX")
->>>>>>> 86e032f7
+if(ENABLE_LOG AND ${LOGGER_NAME} STREQUAL "LOG4CXX" AND NOT ANDROID)
   list(APPEND LIBRARIES log4cxx -L${LOG4CXX_LIBS_DIRECTORY})
   list(APPEND LIBRARIES apr-1 -L${APR_LIBS_DIRECTORY})
   list(APPEND LIBRARIES aprutil-1 -L${APR_UTIL_LIBS_DIRECTORY})
@@ -248,13 +244,8 @@
 # Install rules
 install(TARGETS ${PROJECT} DESTINATION bin)
 install(
-<<<<<<< HEAD
-  FILES build_config.txt log4cxx.properties audio.8bit.wav test.txt
-    ${CMAKE_CURRENT_BINARY_DIR}/${INI_FILE_NAME}
-=======
   FILES build_config.txt log4cxx.properties boostlogconfig.ini audio.8bit.wav test.txt
-    ${CMAKE_CURRENT_BINARY_DIR}/smartDeviceLink.ini
->>>>>>> 86e032f7
+  ${CMAKE_CURRENT_BINARY_DIR}/${INI_FILE_NAME}
     hmi_capabilities.json sdl_preloaded_pt.json sample_policy_manager.py
     ${CMAKE_SOURCE_DIR}/mycert.pem ${CMAKE_SOURCE_DIR}/mykey.pem
   DESTINATION bin
