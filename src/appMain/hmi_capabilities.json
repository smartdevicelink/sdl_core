--- conflicted
+++ resolved
@@ -362,7 +362,6 @@
                   "hapticSpatialDataSupported": false,
                   "diagonalScreenSize": 3
                 },
-<<<<<<< HEAD
                 {
                   "preferredResolution":
                   {
@@ -411,21 +410,6 @@
                   "diagonalScreenSize": 4
                 }
               ]
-=======
-                "maxBitrate": 10000,
-                "supportedFormats": [{
-                    "protocol": "RAW",
-                    "codec": "H264"
-                }],
-                "hapticSpatialDataSupported": false,
-                "diagonalScreenSize": 8,
-                "pixelPerInch": 117,
-                "scale": 1
-            },
-            "driverDistractionCapability": {
-                "menuLength": 10,
-                "subMenuDepth": 3
->>>>>>> 1cd41269
             }
         }
     },
