--- conflicted
+++ resolved
@@ -41,16 +41,8 @@
 using threads::Thread;
 
 namespace main_namespace {
-<<<<<<< HEAD
-#ifdef ENABLE_LOG
-log4cxx::LoggerPtr LifeCycle::logger_ = log4cxx::LoggerPtr(
-    log4cxx::Logger::getLogger("appMain"));
-#endif  // ENABLE_LOG
-
-=======
->>>>>>> bc356f05
+
 namespace {
-
 GETLOGGER(logger_, "appMain")
 
 void NameMessageBrokerThread(const System::Thread& thread,
