--- conflicted
+++ resolved
@@ -59,11 +59,8 @@
   , hmi_handler_(NULL)
 #ifdef MEDIA_MANAGER
   , media_manager_(NULL)
-<<<<<<< HEAD
-=======
 #endif
   , policy_manager_(NULL)
->>>>>>> a7e93b55
 #ifdef QT_HMI
   , dbus_adapter_(NULL)
   , dbus_adapter_thread_(NULL) {
@@ -144,11 +141,7 @@
 }
 
 #ifdef WEB_HMI
-<<<<<<< HEAD
-bool LifeCycle::InitMessageBroker() {
-=======
 bool LifeCycle::InitMessageSystem() {
->>>>>>> a7e93b55
   message_broker_ =
     NsMessageBroker::CMessageBroker::getInstance();
   if (!message_broker_) {
@@ -234,11 +227,7 @@
  * Initialize DBus component
  * @return true if success otherwise false.
  */
-<<<<<<< HEAD
-bool LifeCycle::InitMessageBroker() {
-=======
 bool LifeCycle::InitMessageSystem() {
->>>>>>> a7e93b55
   log4cxx::LoggerPtr logger = log4cxx::LoggerPtr(
       log4cxx::Logger::getLogger("appMain"));
 
@@ -296,11 +285,7 @@
   LOG4CXX_INFO(logger_, "Destroying TM");
   delete instance()->transport_manager_;
 
-<<<<<<< HEAD
-  LOG4CXX_INFO(logger_, "Destroying HMI Message Handler and adapter.");
-=======
   LOG4CXX_INFO(logger_, "Destroying HMI Message Handler and MB adapter.");
->>>>>>> a7e93b55
 #ifdef QT_HMI
   instance()->hmi_handler_->RemoveHMIMessageAdapter(instance()->dbus_adapter_);
   instance()->dbus_adapter_thread_->Stop();
