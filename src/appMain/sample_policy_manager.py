--- conflicted
+++ resolved
@@ -165,15 +165,11 @@
             print('\033[31;1mMissing fileName parameter: %s\033[0m' % str(json_data))
             return
 
-<<<<<<< HEAD
-        self.write_message(self.handle_func(json_data, self.encryption, self.add_http_header, self.is_android))
-=======
         msg = {
             "requestType": json_data['requestType'],
-            "data": self.handle_func(json_data, self.encryption, self.add_http_header) 
+            "data": self.handle_func(json_data, self.encryption, self.add_http_header, self.is_android) 
         }
         self.write_message(msg)
->>>>>>> 86e032f7
 
     def on_close(self):
         print ("Connection Closed\n")
