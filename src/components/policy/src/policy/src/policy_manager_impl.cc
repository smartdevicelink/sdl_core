--- conflicted
+++ resolved
@@ -106,11 +106,6 @@
     // For PT Update received from SDL Server.
     if (value["data"].size() != 0) {
       Json::Value data = value["data"];
-<<<<<<< HEAD
-      // First Element in
-=======
-      //First Element in
->>>>>>> 2b17b554
       return new policy_table::Table(&data[0]);
     } else {
       return new policy_table::Table(&value);
@@ -146,20 +141,12 @@
   // the HMI after system request before calling OnReceivedPolicyUpdate
   // Parse message into table struct
   utils::SharedPtr<policy_table::Table> pt_update = Parse(pt_content);
-<<<<<<< HEAD
 #else
   // Message Received from server unecnrypted with PTU in first element
   // of 'data' array. No Parsing was done by HMI.
   utils::SharedPtr<policy_table::Table> pt_update = ParseArray(pt_content);
 #endif
-=======
-  #else
-  //Message Received from server unecnrypted with PTU in first element
-  //of 'data' array. No Parsing was done by HMI.
-  utils::SharedPtr<policy_table::Table> pt_update = ParseArray(pt_content);
-  #endif
->>>>>>> 2b17b554
-  if (!pt_update) {
+ if (!pt_update) {
     LOG4CXX_WARN(logger_, "Parsed table pointer is 0.");
     update_status_manager_.OnWrongUpdateReceived();
     return false;
@@ -280,10 +267,6 @@
 
   BinaryMessage update(message_string.begin(), message_string.end());
 
-<<<<<<< HEAD
-=======
-
->>>>>>> 2b17b554
   listener_->OnSnapshotCreated(update);
 
   // Need to reset update schedule since all currenly registered applications
