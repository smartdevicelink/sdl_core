<<<<<<< HEAD
﻿/*
=======
/*
>>>>>>> e2eb43b9
 Copyright (c) 2015, Ford Motor Company
 All rights reserved.

 Redistribution and use in source and binary forms, with or without
 modification, are permitted provided that the following conditions are met:

 Redistributions of source code must retain the above copyright notice, this
 list of conditions and the following disclaimer.

 Redistributions in binary form must reproduce the above copyright notice,
 this list of conditions and the following
 disclaimer in the documentation and/or other materials provided with the
 distribution.

 Neither the name of the Ford Motor Company nor the names of its contributors
 may be used to endorse or promote products derived from this software
 without specific prior written permission.

 THIS SOFTWARE IS PROVIDED BY THE COPYRIGHT HOLDERS AND CONTRIBUTORS "AS IS"
 AND ANY EXPRESS OR IMPLIED WARRANTIES, INCLUDING, BUT NOT LIMITED TO, THE
 IMPLIED WARRANTIES OF MERCHANTABILITY AND FITNESS FOR A PARTICULAR PURPOSE
 ARE DISCLAIMED. IN NO EVENT SHALL THE COPYRIGHT HOLDER OR CONTRIBUTORS BE
 LIABLE FOR ANY DIRECT, INDIRECT, INCIDENTAL, SPECIAL, EXEMPLARY, OR
 CONSEQUENTIAL DAMAGES (INCLUDING, BUT NOT LIMITED TO, PROCUREMENT OF
 SUBSTITUTE GOODS OR SERVICES; LOSS OF USE, DATA, OR PROFITS; OR BUSINESS
 INTERRUPTION) HOWEVER CAUSED AND ON ANY THEORY OF LIABILITY, WHETHER IN
 CONTRACT, STRICT LIABILITY, OR TORT (INCLUDING NEGLIGENCE OR OTHERWISE)
 ARISING IN ANY WAY OUT OF THE USE OF THIS SOFTWARE, EVEN IF ADVISED OF THE
 POSSIBILITY OF SUCH DAMAGE.
 */
#include <algorithm>
#include <utility>
#include "utils/logger.h"
#include "policy/sql_pt_ext_representation.h"
#include "policy/sql_wrapper.h"
#include "policy/sql_pt_queries.h"
#include "policy/sql_pt_ext_queries.h"
#include "policy/policy_helper.h"
#include "policy/cache_manager.h"

namespace policy {

CREATE_LOGGERPTR_GLOBAL(logger_, "SQLPTRepresentation")

bool SQLPTExtRepresentation::CanAppKeepContext(const std::string& app_id) {
  utils::dbms::SQLQuery query(db());
  if (query.Prepare(sql_pt_ext::kSelectKeepContext)) {
    query.Bind(0, app_id);
    if (query.Exec()) {
      return query.GetBoolean(0);
    }
  }
  return false;
}

bool SQLPTExtRepresentation::CanAppStealFocus(const std::string& app_id) {
  utils::dbms::SQLQuery query(db());
  if (query.Prepare(sql_pt_ext::kSelectStealFocus)) {
    query.Bind(0, app_id);
    if (query.Exec()) {
      return query.GetBoolean(0);
    }
  }
  return false;
}

bool SQLPTExtRepresentation::ResetUserConsent() {
  return ResetDeviceConsents() && ResetAppConsents();
}

bool SQLPTExtRepresentation::ResetDeviceConsents() {
  utils::dbms::SQLQuery query(db());
  if (!query.Prepare(sql_pt_ext::kResetDeviceConsents)) {
    LOG4CXX_WARN(logger_, "Incorrect delete statement from device_consents.");
    return false;
  }
  return query.Exec();
}

bool SQLPTExtRepresentation::ResetAppConsents() {
  return utils::dbms::SQLQuery(db()).Exec(sql_pt_ext::kResetAppConsents);
}

bool SQLPTExtRepresentation::GetUserPermissionsForDevice(
  const std::string& device_id, StringArray* consented_groups,
  StringArray* disallowed_groups) {
  LOG4CXX_AUTO_TRACE(logger_);
  utils::dbms::SQLQuery query(db());
  if (!query.Prepare(sql_pt_ext::kSelectDeviceConsentedGroup)) {
    LOG4CXX_WARN(logger_, "Incorrect select from device consented groups");
    return false;
  }
  query.Bind(0, device_id);
  while (query.Next()) {
    if (query.GetBoolean(2)) {
      if (!consented_groups) {
        continue;
      }
      consented_groups->push_back(query.GetString(1));
    } else {
      if (!disallowed_groups) {
        continue;
      }
      disallowed_groups->push_back(query.GetString(1));
    }
  }

  return true;
}

bool SQLPTExtRepresentation::GetPermissionsForApp(
  const std::string& device_id, const std::string& policy_app_id,
  FunctionalIdType* group_types) {
  LOG4CXX_AUTO_TRACE(logger_);
  if (!group_types) {
    LOG4CXX_WARN(logger_, "Input parameter for group types is null.");
    return false;
  }
  // Get all app groups for specified device and application
  FunctionalGroupIDs all_groups;
  if (!GetAllAppGroups(policy_app_id, all_groups)) {
    return false;
  }
  // Get preconsented group
  FunctionalGroupIDs preconsented_groups;
  if (!GetPreconsentedGroups(policy_app_id, preconsented_groups)) {
    return false;
  }
  // Get consented (allowed/disallowed) groups
  FunctionalGroupIDs allowed_groups;
  FunctionalGroupIDs disallowed_groups;
  if (!GetConsentedGroups(policy_app_id, device_id,
                          allowed_groups, disallowed_groups)) {
    return false;
  }
  // Get all default groups
  FunctionalGroupIDs default_groups;
  if (!GetAllAppGroups(kDefaultId, default_groups)) {
    return false;
  }

  // Get all pre_DataConsent groups
  FunctionalGroupIDs predataconsented_groups;
  if (!GetAllAppGroups(kPreDataConsentId, predataconsented_groups)) {
    return false;
  }

  // Get all device groups
  FunctionalGroupIDs device_groups;
  if (!GetAllAppGroups(kDeviceId, device_groups)) {
    return false;
  }

  (*group_types)[kTypeDefault] = default_groups;
  (*group_types)[kTypeAllowed] = allowed_groups;
  (*group_types)[kTypeDisallowed] = disallowed_groups;
  (*group_types)[kTypePreconsented] = preconsented_groups;
  (*group_types)[kTypeGeneral] = all_groups;
  (*group_types)[kTypePreDataConsented] = predataconsented_groups;
  (*group_types)[kTypeDevice] = device_groups;

  return true;
}

bool SQLPTExtRepresentation::GetDeviceGroupsFromPolicies(
  policy_table::Strings* groups, policy_table::Strings* preconsented_groups) {
  LOG4CXX_AUTO_TRACE(logger_);
  if (groups) {
    GatherAppGroup(kDeviceId, groups);
  }
  if (preconsented_groups) {
    GatherPreconsentedGroup(kDeviceId, preconsented_groups);
  }
  return true;
}

bool SQLPTExtRepresentation::SetDeviceData(const std::string& device_id,
    const std::string& hardware,
    const std::string& firmware,
    const std::string& os,
    const std::string& os_version,
    const std::string& carrier,
    const uint32_t number_of_ports,
    const std::string& connection_type) {
  LOG4CXX_AUTO_TRACE(logger_);
  utils::dbms::SQLQuery count_query(db());
  if (!count_query.Prepare(sql_pt_ext::kCountDevice)) {
    LOG4CXX_WARN(logger_, "Incorrect statement for count of device.");
    return false;
  }

  count_query.Bind(0, device_id);

  if (!count_query.Exec()) {
    LOG4CXX_WARN(logger_, "Incorrect count of device.");
    return false;
  }

  bool update = count_query.GetInteger(0);

  // Update old value
  if (update) {
    utils::dbms::SQLQuery update_query(db());
    if (!update_query.Prepare(sql_pt_ext::kUpdateDevice)) {
      LOG4CXX_WARN(logger_, "Incorrect statement for udpate device.");
      return false;
    }

    update_query.Bind(0, hardware);
    update_query.Bind(1, firmware);
    update_query.Bind(2, os);
    update_query.Bind(3, os_version);
    update_query.Bind(4, carrier);
    update_query.Bind(5, static_cast<int>(number_of_ports));
    update_query.Bind(6, device_id);
    update_query.Bind(7, connection_type);

    if (!update_query.Exec() || !update_query.Reset()) {
      LOG4CXX_WARN(logger_, "Incorrect update for device.");
      return false;
    }

    return true;
  }

  // Insert new data
  utils::dbms::SQLQuery insert_query(db());
  if (!insert_query.Prepare(sql_pt_ext::kInsertDevice)) {
    LOG4CXX_WARN(logger_, "Incorrect insert statement for device.");
    return false;
  }

  insert_query.Bind(0, device_id);
  insert_query.Bind(1, hardware);
  insert_query.Bind(2, firmware);
  insert_query.Bind(3, os);
  insert_query.Bind(4, os_version);
  insert_query.Bind(5, carrier);
  insert_query.Bind(6, static_cast<int>(number_of_ports));
  insert_query.Bind(7, connection_type);

  if (!insert_query.Exec() || !insert_query.Reset()) {
    LOG4CXX_WARN(logger_, "Incorrect insert to device.");
    return false;
  }

  SetPreloaded(false);

  return true;
}

bool SQLPTExtRepresentation::SetUserPermissionsForDevice(
  const std::string& device_id, const StringArray& consented_groups,
  const StringArray& disallowed_groups) {
  LOG4CXX_AUTO_TRACE(logger_);
  utils::dbms::SQLQuery count_query(db());
  if (!count_query.Prepare(sql_pt_ext::kCountDeviceConsentGroup)) {
    LOG4CXX_WARN(logger_, "Incorrect count of device consented groups");
    return false;
  }

  count_query.Bind(0, device_id);

  if (!count_query.Exec()) {
    LOG4CXX_WARN(logger_, "Failed count of device consented groups");
    return false;
  }

  bool update = count_query.GetInteger(0);

  // TODO(AOleynik): Split to several methods?
  utils::dbms::SQLQuery query(db());
  // Update old values
  if (update) {
    if (!query.Prepare(sql_pt_ext::kUpdateDeviceConsentedGroup)) {
      LOG4CXX_WARN(logger_, "Incorrect statement for updating consented groups on device");
      return false;
    }

    StringArray::const_iterator it_consented_groups = consented_groups.begin();
    StringArray::const_iterator it_consented_groups_end =
      consented_groups.end();
    for (; it_consented_groups != it_consented_groups_end;
         ++it_consented_groups) {
      query.Bind(0, true);
      query.Bind(1, std::string("GUI"));
      query.Bind(2, device_id);
      query.Bind(3, *it_consented_groups);
      // TODO(AOleynik): Get this info from external data
      if (!query.Exec() || !query.Reset()) {
        LOG4CXX_WARN(logger_, "Failed update of device allowed consented groups.");
        return false;
      }
    }

    StringArray::const_iterator it_disallowed_groups =
      disallowed_groups.begin();
    StringArray::const_iterator it_disallowed_groups_end =
      disallowed_groups.end();
    for (; it_disallowed_groups != it_disallowed_groups_end;
         ++it_disallowed_groups) {
      query.Bind(0, false);
      query.Bind(1);
      query.Bind(2, device_id);
      query.Bind(3, *it_disallowed_groups);
      if (!query.Exec() || !query.Reset()) {
        LOG4CXX_WARN(logger_, "Failed update of device disallowed consented groups.");
        return false;
      }
    }

    return true;
  }

  // Insert new values
  if (!query.Prepare(sql_pt_ext::kInsertDeviceConsentedGroup)) {
    LOG4CXX_WARN(logger_, "Incorrect statement of inserting to device consented groups");
    return false;
  }

  StringArray::const_iterator it_consented_groups = consented_groups.begin();
  StringArray::const_iterator it_consented_groups_end = consented_groups.end();
  for (; it_consented_groups != it_consented_groups_end;
       ++it_consented_groups) {
    query.Bind(0, device_id);
    query.Bind(1, *it_consented_groups);
    query.Bind(2, true);
    // TODO(AOleynik): Get this info from external data
    query.Bind(3, std::string("GUI"));
    if (!query.Exec() || !query.Reset()) {
      LOG4CXX_WARN(logger_, "Failed insert to device allowed consented groups.");
      return false;
    }
  }

  StringArray::const_iterator it_disallowed_groups = disallowed_groups.begin();
  StringArray::const_iterator it_disallowed_groups_end =
    disallowed_groups.end();
  for (; it_disallowed_groups != it_disallowed_groups_end;
       ++it_disallowed_groups) {
    query.Bind(0, device_id);
    query.Bind(1, *it_disallowed_groups);
    query.Bind(2, false);
    query.Bind(3);
    if (!query.Exec() || !query.Reset()) {
      LOG4CXX_WARN(logger_, "Failed insert to device disallowed consented groups.");
      return false;
    }
  }

  return true;
}

bool SQLPTExtRepresentation::ReactOnUserDevConsentForApp(
  const std::string& app_id,
  bool is_device_allowed) {
  bool result = true;
  if (is_device_allowed) {
    // If app has pre_DataConsented groups it should be 'promoted' to default
    // If app has only pre_DataConsented flag it should be only set to false and
    // all groups get restored automatically
    if (IsPredataPolicy(app_id)) {
      utils::dbms::SQLQuery query(db());
      if (!query.Prepare(sql_pt_ext::kHasAppPreloadedGroups)) {
        LOG4CXX_WARN(logger_, "Incorrect statement for has app preloaded groups");
        return false;
      }
      query.Bind(0, app_id);
      query.Bind(1, kPreDataConsentId);
      if (!query.Exec()) {
        LOG4CXX_WARN(logger_, "Incorrect select for app has predataconsted groups");
        return false;
      }
      if (query.GetInteger(0) > 0) {
        result = result && SetDefaultPolicy(app_id);
      } else {
        result = result && SetIsPredata(app_id, false);
      }
    }
  } else {
    // If app has default groups change them to pre_DataConsented
    // If app has 'normal' groups leave them as is and set
    // pre_DataConsented flag to true.
    if (IsDefaultPolicy(app_id)) {
      result = result && SetPredataPolicy(app_id);
    } else {
      result = result && SetIsPredata(app_id, true);
    }
  }
  return result;
}

bool SQLPTExtRepresentation::SetUserPermissionsForApp(
  const PermissionConsent& permissions) {
  LOG4CXX_AUTO_TRACE(logger_);
  // TODO(AOleynik): Handle situation, when no application was specified, i.e.
  // general permissions were set
  std::vector<FunctionalGroupPermission>::const_iterator it = permissions
      .group_permissions.begin();
  std::vector<FunctionalGroupPermission>::const_iterator it_end = permissions
      .group_permissions.end();

  utils::dbms::SQLQuery query(db());
  for (; it != it_end; ++it) {
    utils::dbms::SQLQuery counter(db());
    if (!counter.Prepare(sql_pt_ext::kCountAppConsents)) {
      LOG4CXX_WARN(logger_, "Incorrect statement for consent group count.");
      return false;
    }

    counter.Bind(0, permissions.device_id);
    counter.Bind(1, permissions.policy_app_id);
    counter.Bind(2, static_cast<int>((*it).group_id));
    if (!counter.Exec()) {
      LOG4CXX_WARN(logger_, "Incorrent count on consent groups.");
      return false;
    }

    bool update_required = counter.GetInteger(0);

    // Update already present consent record
    if (update_required) {
      if (!query.Prepare(sql_pt_ext::kUpdateGroupPermissions)) {
        LOG4CXX_WARN(logger_, "Incorrect statement for update consent groups.");
        return false;
      }

      // Skip consent saving, if user didn't choose any state
      if (policy::kGroupUndefined == (*it).state) {
        continue;
      }
      query.Bind(0, (*it).state == kGroupAllowed ? 1 : 0);
      query.Bind(1, permissions.consent_source);
      query.Bind(2, permissions.policy_app_id);
      query.Bind(3, static_cast<int>((*it).group_id));
      query.Bind(4, permissions.device_id);

      if (!query.Exec() || !query.Reset()) {
        LOG4CXX_WARN(logger_, "Incorrect update on user defined permissions "
                     "for app groups.");
        return false;
      }
      continue;
    }

    // Insert new consent record
    if (!query.Prepare(sql_pt_ext::kInsertConsentGroups)) {
      LOG4CXX_WARN(logger_,
                   "Incorrect statement for update app group permissions.");
      return false;
    }

    // Skip consent saving, if user didn't choose any state
    if (policy::kGroupUndefined == (*it).state) {
      continue;
    }
    query.Bind(0, permissions.device_id);
    query.Bind(1, permissions.policy_app_id);
    query.Bind(2, static_cast<int>((*it).group_id));
    query.Bind(3, (*it).state == kGroupAllowed ? 1 : 0);
    query.Bind(4, permissions.consent_source);

    if (!query.Exec() || !query.Reset()) {
      LOG4CXX_WARN(logger_, "Incorrect insert to user defined permissions "
                   "for app groups.");
      return false;
    }
    continue;
  }
  return true;
}

std::vector<UserFriendlyMessage> SQLPTExtRepresentation::GetUserFriendlyMsg(
    const std::vector<std::string>& msg_codes, const std::string& language) {
  utils::dbms::SQLQuery query(db());
  std::vector<UserFriendlyMessage> result;
  if (!query.Prepare(sql_pt_ext::kSelectFriendlyMsg)) {
    LOG4CXX_WARN(logger_, "Incorrect statement for select friendly messages.");
    return result;
  }

  const std::string fallback_language = "en-us";
  std::vector<std::string>::const_iterator it = msg_codes.begin();
  std::vector<std::string>::const_iterator it_end = msg_codes.end();
  for (; it != it_end; ++it) {
    std::string msg_language = language;
    // If message has no records with required language, fallback language
    // should be used instead.
    if (!IsMsgLanguagePresent((*it), language)) {
      msg_language = fallback_language;
    }
    query.Bind(0, *it);
    query.Bind(1, msg_language);

    if (!query.Exec() || !query.Reset()) {
      LOG4CXX_WARN(logger_, "Incorrect select from friendly messages.");
      return result;
    }

    UserFriendlyMessage msg;

    msg.message_code = *it;
    msg.tts = query.GetString(0);
    msg.label = query.GetString(1);
    msg.line1 = query.GetString(2);
    msg.line2 = query.GetString(3);
    msg.text_body = query.GetString(4);

    result.push_back(msg);

    if (!query.Reset()) {
      LOG4CXX_WARN(logger_, "Failed reset statement for selecting friendly "
                   "messages.");
      return result;
    }
  }

  return result;
}

bool SQLPTExtRepresentation::GatherConsumerFriendlyMessages(
    policy_table::ConsumerFriendlyMessages* messages) const {
  if (NULL == messages) {
    LOG4CXX_ERROR(logger_, "NULL pointer has been passed to fill");
    return false;
  }

  if (!SQLPTRepresentation::GatherConsumerFriendlyMessages(messages)) {
    return false;
  }

  utils::dbms::SQLQuery query(db());
  bool result = query.Prepare(sql_pt_ext::kCollectFriendlyMsg);

  if (result) {
    while (query.Next()) {

      UserFriendlyMessage msg;

      msg.tts = query.GetString(1);
      msg.label = query.GetString(2);
      msg.line1 = query.GetString(3);
      msg.line2 = query.GetString(4);
      msg.text_body = query.GetString(5);
      msg.message_code = query.GetString(7);

      std::string language = query.GetString(6);

      *(*messages->messages)[msg.message_code].languages[language].tts = msg.tts;
      *(*messages->messages)[msg.message_code].languages[language].label = msg.label;
      *(*messages->messages)[msg.message_code].languages[language].line1 = msg.line1;
      *(*messages->messages)[msg.message_code].languages[language].line2 = msg.line2;
      *(*messages->messages)[msg.message_code].languages[language].textBody = msg.text_body;
    }
  } else {
    LOG4CXX_WARN(logger_, "Incorrect statement for select friendly messages.");
  }
  return result;
}

bool SQLPTExtRepresentation::SetMetaInfo(const std::string& ccpu_version,
    const std::string& wers_country_code,
    const std::string& language) {
  LOG4CXX_AUTO_TRACE(logger_);
  utils::dbms::SQLQuery query(db());
  if (!query.Prepare(sql_pt_ext::kUpdateMetaParams)) {
    LOG4CXX_WARN(logger_, "Incorrect statement for insert to module meta.");
    return false;
  }

  query.Bind(0, ccpu_version);
  query.Bind(1, wers_country_code);
  query.Bind(2, language);

  if (!query.Exec() || !query.Reset()) {
    LOG4CXX_WARN(logger_, "Incorrect insert to module meta.");
    return false;
  }
  return true;
}

bool SQLPTExtRepresentation::IsMetaInfoPresent() {
  LOG4CXX_AUTO_TRACE(logger_);
  utils::dbms::SQLQuery query(db());
  if (!query.Prepare(sql_pt_ext::kSelectMetaParams)) {
    LOG4CXX_WARN(logger_, "Incorrect statement for selecting meta info.");
    return false;
  }

  if (!query.Exec()) {
    LOG4CXX_WARN(logger_, "Incorrect select from module meta.");
    return false;
  }

  return !query.IsNull(0) && !query.IsNull(1) && !query.IsNull(2);
}

bool SQLPTExtRepresentation::SetSystemLanguage(const std::string& language) {
  LOG4CXX_AUTO_TRACE(logger_);
  utils::dbms::SQLQuery query(db());
  if (!query.Prepare(sql_pt_ext::kUpdateMetaLanguage)) {
    LOG4CXX_WARN(logger_, "Incorrect statement for update meta language.");
    return false;
  }

  query.Bind(0, language);

  if (!query.Exec()) {
    LOG4CXX_WARN(logger_, "Incorrect update for meta language.");
    return false;
  }

  return true;
}

bool SQLPTExtRepresentation::SaveApplicationPoliciesSection(
    const policy_table::ApplicationPoliciesSection& policies) {
  LOG4CXX_INFO(logger_, "SaveApplicationPolicies ext");
  utils::dbms::SQLQuery query_delete(db());
  if (!query_delete.Exec(sql_pt::kDeleteAppGroup)) {
    LOG4CXX_WARN(logger_, "Incorrect delete from app_group.");
    return false;
  }

  utils::dbms::SQLQuery query_delete_preconsented(db());
  if (!query_delete_preconsented.Exec(sql_pt_ext::kDeletePreconsentedGroups)) {
    LOG4CXX_WARN(logger_, "Incorrect delete from preconsented_group.");
    return false;
  }

  if (!query_delete.Exec(sql_pt::kDeleteApplication)) {
    LOG4CXX_WARN(logger_, "Incorrect delete from application.");
    return false;
  }

  if (!query_delete.Exec(sql_pt::kDeleteRequestType)) {
    LOG4CXX_WARN(logger_, "Incorrect delete from request type.");
    return false;
  }

  // First, all predefined apps (e.g. default, pre_DataConsent) should be saved,
  // otherwise another app with the predefined permissions can get incorrect
  // permissions
  policy_table::ApplicationPolicies::const_iterator it_default =
      policies.apps.find(kDefaultId);
  if (policies.apps.end() != it_default) {
    if (!SaveSpecificAppPolicy(*it_default)) {
      return false;
    }
  }
  policy_table::ApplicationPolicies::const_iterator it_pre_data_consent =
      policies.apps.find(kPreDataConsentId);
  if (policies.apps.end() != it_pre_data_consent) {
    if (!SaveSpecificAppPolicy(*it_pre_data_consent)) {
      return false;
    }
  }

  if (!SaveDevicePolicy(policies.device)) {
    return false;
  }

  policy_table::ApplicationPolicies::const_iterator it;
  for (it = policies.apps.begin(); it != policies.apps.end(); ++it) {
    // Skip saving of predefined app, since they should be saved before
    if (IsPredefinedApp(*it)) {
      continue;
    }
    if (!SaveSpecificAppPolicy(*it)) {
      return false;
    }
  }

  return true;
}

bool SQLPTExtRepresentation::SaveSpecificAppPolicy(
    const policy_table::ApplicationPolicies::value_type& app) {
  if (app.second.is_string()) {
    if (kDefaultId.compare(app.second.get_string()) == 0) {
      if (!SetDefaultPolicy(app.first)) {
        return false;
      }
      if (!SaveRequestType(app.first, *app.second.RequestType)) {
        return false;
      }
    } else if (kPreDataConsentId.compare(app.second.get_string()) == 0) {
      if (!SetPredataPolicy(app.first)) {
        return false;
      }
      if (!SaveRequestType(app.first, *app.second.RequestType)) {
        return false;
      }
    }

    // Stop saving other params, since predefined permissions already set
    return true;
  }

  SetIsDefault(app.first, false);
  SetIsPredata(app.first, false);

  utils::dbms::SQLQuery app_query(db());
  if (!app_query.Prepare(sql_pt_ext::kInsertApplication)) {
    LOG4CXX_WARN(logger_, "Incorrect insert statement into application.");
    return false;
  }

  app_query.Bind(0, app.first);
  app_query.Bind(1, app.second.keep_context);
  app_query.Bind(2, app.second.steal_focus);
  app_query.Bind(
    3, std::string(policy_table::EnumToJsonString(app.second.default_hmi)));
  app_query.Bind(
    4, std::string(policy_table::EnumToJsonString(app.second.priority)));
  app_query.Bind(
    5, app.second.is_null());
  app_query.Bind(6, *app.second.memory_kb);
  app_query.Bind(7, static_cast<int64_t>(*app.second.heart_beat_timeout_ms));
  app.second.certificate.is_initialized() ?
  app_query.Bind(8, *app.second.certificate) : app_query.Bind(8, std::string());

  if (!app_query.Exec() || !app_query.Reset()) {
    LOG4CXX_WARN(logger_, "Incorrect insert into application.");
    return false;
  }

  if (!SaveAppGroup(app.first, app.second.groups)) {
    return false;
  }
  // TODO(IKozyrenko): Check logic if optional container is missing
  if (!SaveNickname(app.first, *app.second.nicknames)) {
    return false;
  }
  // TODO(IKozyrenko): Check logic if optional container is missing
  if (!SaveAppType(app.first, *app.second.AppHMIType)) {
    return false;
  }
  // TODO(IKozyrenko): Check logic if optional container is missing
  if (!SavePreconsentedGroup(app.first, *app.second.preconsented_groups)) {
    return false;
  }

  return true;
}

bool policy::SQLPTExtRepresentation::SaveDevicePolicy(
    const policy_table::DevicePolicy& device) {
  dbms::SQLQuery app_query(db());
  if (!app_query.Prepare(sql_pt_ext::kInsertApplication)) {
    LOG4CXX_WARN(logger_, "Incorrect insert statement into application (device).");
    return false;
  }
  app_query.Bind(0, kDeviceId);
  app_query.Bind(1, device.keep_context);
  app_query.Bind(2, device.steal_focus);
  app_query.Bind(
    3, std::string(policy_table::EnumToJsonString(device.default_hmi)));
  app_query.Bind(
    4, std::string(policy_table::EnumToJsonString(device.priority)));
  app_query.Bind(5, false);
  app_query.Bind(6, 0);
  app_query.Bind(7, 0);
  app_query.Bind(8, std::string());

  if (!app_query.Exec() || !app_query.Reset()) {
    LOG4CXX_WARN(logger_, "Incorrect insert into application.");
    return false;
  }

  if (!SaveAppGroup(kDeviceId, device.groups)) {
    return false;
  }
  if (!SavePreconsentedGroup(kDeviceId, *device.preconsented_groups)) {
    return false;
  }

  return true;
}

bool SQLPTExtRepresentation::GatherApplicationPoliciesSection(
    policy_table::ApplicationPoliciesSection* policies) const {
  LOG4CXX_INFO(logger_, "Gather applications policies");
  utils::dbms::SQLQuery query(db());
  if (!query.Prepare(sql_pt_ext::kSelectAppPolicies)) {
    LOG4CXX_WARN(logger_, "Incorrect select from app_policies");
    return false;
  }

  while (query.Next()) {
    rpc::Nullable<policy_table::ApplicationParams> params;
    const std::string& app_id = query.GetString(0);
    if (IsApplicationRevoked(app_id)) {
      params.set_to_null();
      (*policies).apps[app_id] = params;
      continue;
    }
    if (IsDefaultPolicy(app_id)) {
      (*policies).apps[app_id].set_to_string(kDefaultId);
    }
    if (IsPredataPolicy(app_id)) {
      (*policies).apps[app_id].set_to_string(kPreDataConsentId);
    }
    if (kDeviceId == app_id) {
      policy_table::DevicePolicy device_policy;
      policy_table::Priority priority;
      policy_table::EnumFromJsonString(query.GetString(1), &priority);
      device_policy.priority = priority;
      policy_table::HmiLevel hmi;
      policy_table::EnumFromJsonString(query.GetString(2), &hmi);
      device_policy.default_hmi = hmi;
      device_policy.keep_context = query.GetBoolean(3);
      device_policy.steal_focus = query.GetBoolean(4);
      if (!GatherAppGroup(app_id, &device_policy.groups)) {
        return false;
      }
      GatherPreconsentedGroup(app_id, &*device_policy.preconsented_groups);
      (*policies).device = device_policy;
      continue;
    }
    policy_table::Priority priority;
    policy_table::EnumFromJsonString(query.GetString(1), &priority);
    params.priority = priority;
    policy_table::HmiLevel hmi;
    policy_table::EnumFromJsonString(query.GetString(2), &hmi);
    params.default_hmi = hmi;
    params.keep_context = query.GetBoolean(3);
    params.steal_focus = query.GetBoolean(4);
    *params.memory_kb = query.GetInteger(5);
    *params.heart_beat_timeout_ms = query.GetUInteger(6);
    if (!query.IsNull(7)) {
      *params.certificate = query.GetString(7);
    }
    if (!GatherAppGroup(app_id, &params.groups)) {
      return false;
    }
    if (!GatherNickName(app_id, &*params.nicknames)) {
      return false;
    }
    if (!GatherAppType(app_id, &*params.AppHMIType)) {
      return false;
    }
    if (!GatherRequestType(app_id, &*params.RequestType)) {
      return false;
    }
    GatherPreconsentedGroup(app_id, &*params.preconsented_groups);
    (*policies).apps[app_id] = params;
  }
  return true;
}

void SQLPTExtRepresentation::GatherPreconsentedGroup(
  const std::string& app_id, policy_table::Strings* groups) const {
  utils::dbms::SQLQuery query(db());
  if (!query.Prepare(sql_pt_ext::kSelectPreconsentedGroups)) {
    LOG4CXX_WARN(logger_, "Incorrect select from preconsented group");
    return;
  }

  query.Bind(0, app_id);
  while (query.Next()) {
    groups->push_back(query.GetString(0));
  }
}

bool SQLPTExtRepresentation::GatherUsageAndErrorCounts(
  policy_table::UsageAndErrorCounts* counts) const {
  LOG4CXX_INFO(logger_, "Gather Usage and Error Counts.");
  utils::dbms::SQLQuery query(db());
  if (!query.Prepare(sql_pt_ext::kSelectUsageAndErrorCount) || !query.Exec()) {
    LOG4CXX_INFO(logger_, "Failed select from user_and_error_count");
    return false;
  }

  *counts->count_of_iap_buffer_full = query.GetInteger(0);
  *counts->count_sync_out_of_memory = query.GetInteger(1);
  *counts->count_of_sync_reboots = query.GetInteger(2);

  return GatherAppLevels(&*counts->app_level);
}

bool SQLPTExtRepresentation::GatherAppLevels(
  policy_table::AppLevels* apps) const {
  utils::dbms::SQLQuery query(db());
  if (!query.Prepare(sql_pt_ext::kSelectAppLevels)) {
    LOG4CXX_INFO(logger_, "Failed select from app_level. SQLError = "
                 << query.LastError().text());
    return false;
  }
  while (query.Next()) {
    policy_table::AppLevel level;
    // value of time fields database is seconds
    level.minutes_in_hmi_full = query.GetInteger(1);
    level.minutes_in_hmi_limited = query.GetInteger(2);
    level.minutes_in_hmi_background = query.GetInteger(3);
    level.minutes_in_hmi_none = query.GetInteger(4);
    level.count_of_user_selections = query.GetInteger(5);
    level.count_of_rejections_sync_out_of_memory = query.GetInteger(6);
    level.count_of_rejections_nickname_mismatch = query.GetInteger(7);
    level.count_of_rejections_duplicate_name = query.GetInteger(8);
    level.count_of_rejected_rpc_calls = query.GetInteger(9);
    level.count_of_rpcs_sent_in_hmi_none = query.GetInteger(10);
    level.count_of_removals_for_bad_behavior = query.GetInteger(11);
    level.count_of_run_attempts_while_revoked = query.GetInteger(12);
    level.app_registration_language_gui = query.GetString(13);
    level.app_registration_language_vui = query.GetString(14);
    level.count_of_tls_errors = query.GetInteger(15);
    (*apps)[query.GetString(0)] = level;
  }

  return true;
}

void SQLPTExtRepresentation::GatherDeviceData(
  policy_table::DeviceData* data) const {
  LOG4CXX_INFO(logger_, "Gather device data.");
  utils::dbms::SQLQuery query(db());
  if (!query.Prepare(sql_pt_ext::kSelectDeviceData)) {
    LOG4CXX_WARN(logger_, "Incorrect select statement for device data.");
    return;
  }
  data->mark_initialized();
  while (query.Next()) {
    policy_table::DeviceParams* specific_device = &(*data)[query.GetString(0)];
    *specific_device->hardware = query.GetString(1);
    *specific_device->firmware_rev = query.GetString(2);
    *specific_device->os = query.GetString(3);
    *specific_device->os_version = query.GetString(4);
    *specific_device->carrier = query.GetString(5);
    *specific_device->max_number_rfcom_ports = query.GetInteger(6);

    // TODO(IKozyrenko): Check logic if optional container is missing
    GatherConsentGroup(query.GetString(0),
                       &(*specific_device->user_consent_records));
  }
}

void SQLPTExtRepresentation::GatherConsentGroup(
  const std::string& device_id,
  policy_table::UserConsentRecords* records) const {
  LOG4CXX_INFO(logger_, "Gather consent records.");
  utils::dbms::SQLQuery query(db());
  // Fill data for device
  if (!query.Prepare(sql_pt_ext::kSelectDeviceConsentedGroup)) {
    LOG4CXX_WARN(logger_,
                 "Incorrect select statement for device consented groups.");
    return;
  }

  query.Bind(0, device_id);

  // Fill device_data -> user_consent_records -> "device"
  while (query.Next()) {
    policy_table::ConsentRecords* device_consent_records = &(*records)[kDeviceId];
    // TODO(IKozyrenko): Check logic if optional container is missing
    policy_table::ConsentGroups& consent_groups = *device_consent_records->consent_groups;
    consent_groups[query.GetString(1)] = query.GetBoolean(2);
    policy_table::Input input;
    policy_table::EnumFromJsonString(query.GetString(3), &input);
    *device_consent_records->input = input;
    *device_consent_records->time_stamp = query.GetString(4);
  }

  if (!query.Reset()) {
    return;
  }

  // Fill data for applications
  if (!query.Prepare(sql_pt_ext::kSelectConsentGroup)) {
    LOG4CXX_WARN(logger_,
                 "Incorrect select statement for app consented groups.");
    return;
  }

  query.Bind(0, device_id);

  // Fill device_data -> user_consent_records -> <app_id>
  while (query.Next()) {
    policy_table::ConsentRecords* app_consent_records = &(*records)[query
        .GetString(1)];
    // TODO(IKozyrenko): Check logic if optional container is missing
    policy_table::ConsentGroups& consent_groups = *app_consent_records->consent_groups;

    consent_groups[query.GetString(2)] = query.GetBoolean(3);
    policy_table::Input input;
    policy_table::EnumFromJsonString(query.GetString(4), &input);
    *app_consent_records->input = input;
    *app_consent_records->time_stamp = query.GetString(5);
  }
}

bool SQLPTExtRepresentation::SaveDeviceData(
const policy_table::DeviceData& devices) {
  LOG4CXX_AUTO_TRACE(logger_);
  utils::dbms::SQLQuery drop_device_query(db());
  const std::string drop_device = "DELETE FROM `device`";
  if (!drop_device_query.Exec(drop_device)) {
    LOG4CXX_WARN(logger_, "Could not clear device table.");
    return false;
  }

  utils::dbms::SQLQuery drop_device_consents_query(db());
  const std::string drop_device_consents = "DELETE FROM `device_consent_group`";
  if (!drop_device_consents_query.Exec(drop_device_consents)) {
    LOG4CXX_WARN(logger_, "Could not clear device consents.");
    return false;
  }

  utils::dbms::SQLQuery drop_user_consents_query(db());
  const std::string drop_user_consents = "DELETE FROM `consent_group`";
  if (!drop_user_consents_query.Exec(drop_user_consents)) {
    LOG4CXX_WARN(logger_, "Could not clear user consents.");
    return false;
  }

  utils::dbms::SQLQuery query(db());
  if (!query.Prepare(sql_pt_ext::kInsertDeviceData)) {
    LOG4CXX_WARN(logger_, "Incorrect insert statement for device data.");
    return false;
  }

  policy_table::DeviceData::const_iterator it = devices.begin();
  policy_table::DeviceData::const_iterator it_end = devices.end();
  for (; it != it_end; ++it) {
    query.Bind(0, it->first);
    query.Bind(1, *(it->second.hardware));
    query.Bind(2, *(it->second.firmware_rev));
    query.Bind(3, *(it->second.os));
    query.Bind(4, *(it->second.os_version));
    query.Bind(5, *(it->second.carrier));
    query.Bind(6, *(it->second.max_number_rfcom_ports));
    query.Bind(7, *(it->second.connection_type));

    if (!query.Exec() || !query.Reset()) {
      LOG4CXX_WARN(logger_, "Incorrect insert into device data.");
      return false;
    }

    // TODO(IKozyrenko): Check logic if optional container is missing
    if (!SaveConsentGroup(it->first, *it->second.user_consent_records)) {
      return false;
    }
  }

  return true;
}

bool SQLPTExtRepresentation::SaveConsentGroup(
  const std::string& device_id,
  const policy_table::UserConsentRecords& records) {
  LOG4CXX_AUTO_TRACE(logger_);
  utils::dbms::SQLQuery query(db());

  policy_table::UserConsentRecords::const_iterator it = records.begin();
  policy_table::UserConsentRecords::const_iterator it_end = records.end();
  for (; it != it_end; ++it) {
    // TODO(IKozyrenko): Check logic if optional container is missing
    policy_table::ConsentGroups::const_iterator it_groups = it->second
        .consent_groups->begin();
    policy_table::ConsentGroups::const_iterator it_groups_end = it->second
        .consent_groups->end();
    for (; it_groups != it_groups_end; ++it_groups) {
      if (kDeviceId == it->first) {
        if (!query.Prepare(sql_pt_ext::kInsertDeviceConsentedGroup)) {
          LOG4CXX_WARN(logger_,
                       "Incorrect insert statement for device consent group.");
          return false;
        }
        query.Bind(0, device_id);
        query.Bind(1, it_groups->first);
        query.Bind(2, it_groups->second);
        query.Bind(
          3,
          std::string(policy_table::EnumToJsonString(*(it->second.input))));
        query.Bind(4, std::string(*(it->second.time_stamp)));
        LOG4CXX_INFO(logger_, "Device:" <<
                     "time stamp " << std::string(*(it->second.time_stamp))
                     << " group " << it_groups->first
                     << " consent " << it_groups->second);
      } else {
        if (!query.Prepare(sql_pt_ext::kInsertConsentGroups)) {
          LOG4CXX_WARN(logger_,
                       "Incorrect insert statement for consent group.");
          return false;
        }
        query.Bind(0, device_id);
        query.Bind(1, it->first);
        query.Bind(2, it_groups->first);
        query.Bind(3, it_groups->second);
        query.Bind(
          4,
          std::string(policy_table::EnumToJsonString(*(it->second.input))));
        query.Bind(5, std::string(*(it->second.time_stamp)));
        LOG4CXX_INFO(logger_, "Device:" <<
                     "time stamp " << std::string(*(it->second.time_stamp))
                     << " group " << it_groups->first
                     << " consent " << it_groups->second);
      }

      if (!query.Exec() || !query.Reset()) {
        LOG4CXX_WARN(logger_, "Incorrect insert into consent group.");
        return false;
      }
    }
  }

  return true;
}

bool SQLPTExtRepresentation::SavePreconsentedGroup(
  const std::string& app_id, const policy_table::Strings& groups) {
  LOG4CXX_AUTO_TRACE(logger_);
  utils::dbms::SQLQuery query(db());
  if (!query.Prepare(sql_pt_ext::kInsertPreconsentedGroups)) {
    LOG4CXX_WARN(logger_,
                 "Incorrect insert statement for preconsented groups");
    return false;
  }

  policy_table::Strings::const_iterator it;
  for (it = groups.begin(); it != groups.end(); ++it) {
    query.Bind(0, app_id);
    query.Bind(1, *it);
    if (!query.Exec() || !query.Reset()) {
      LOG4CXX_WARN(logger_, "Incorrect insert into preconsented groups.");
      return false;
    }
  }

  return true;
}

void SQLPTExtRepresentation::GatherModuleMeta(
  policy_table::ModuleMeta* meta) const {
  LOG4CXX_INFO(logger_, "Gather Module Meta Info");
  utils::dbms::SQLQuery query(db());
  if (query.Prepare(sql_pt_ext::kSelectModuleMeta) && query.Next()) {
    *meta->ccpu_version = query.GetString(0);
    *meta->language = query.GetString(1);
    *meta->wers_country_code = query.GetString(2);
    *meta->pt_exchanged_at_odometer_x = query.GetInteger(3);
    *meta->pt_exchanged_x_days_after_epoch = query.GetInteger(4);
    *meta->ignition_cycles_since_last_exchange = query.GetInteger(5);
    *meta->vin = query.GetString(6);
  }
}

void SQLPTExtRepresentation::Increment(const std::string& type) const {
  utils::dbms::SQLQuery query(db());
  std::string update_counter = "UPDATE `usage_and_error_count` SET `" + type
                               + "` = `" + type + "` + 1";
  if (!query.Exec(update_counter)) {
    LOG4CXX_INFO(logger_, "Failed updating global counter");
  }
}

bool SQLPTExtRepresentation::IsExistAppLevel(const std::string& app_id) const {
  utils::dbms::SQLQuery query(db());
  if (!query.Prepare(sql_pt_ext::kCountAppLevel)) {
    LOG4CXX_INFO(logger_, "Incorrect statement of count app_level");
    return false;
  }
  query.Bind(0, app_id);
  if (!query.Exec()) {
    LOG4CXX_INFO(logger_, "Failed count app_level");
    return false;
  }
  return query.GetInteger(0) > 0;
}

bool SQLPTExtRepresentation::GetAllAppGroups(const std::string& policy_app_id,
    FunctionalGroupIDs& all_groups) {
  LOG4CXX_INFO(logger_, "GetAllAppGroups for '" << policy_app_id << "'");
  utils::dbms::SQLQuery query(db());
  if (!query.Prepare(sql_pt_ext::kSelectAppGroupsId)) {
    LOG4CXX_WARN(logger_, "Incorrect statement for select app groups id.");
    return false;
  }

  query.Bind(0, policy_app_id);

  while (query.Next()) {
    all_groups.push_back(query.GetInteger(0));
  }

  return true;
}

bool SQLPTExtRepresentation::GetConsentedGroups(
  const std::string& policy_app_id, const std::string& device_id,
  FunctionalGroupIDs& allowed_groups, FunctionalGroupIDs& disallowed_groups) {

  LOG4CXX_AUTO_TRACE(logger_);
  utils::dbms::SQLQuery query(db());
  if (!query.Prepare(sql_pt_ext::kSelectConsentedGroupsId)) {
    LOG4CXX_WARN(logger_, "Incorrect statement for select consent groups id.");
    return false;
  }

  query.Bind(0, policy_app_id);
  query.Bind(1, device_id);

  while (query.Next()) {
    if (query.GetBoolean(1)) {
      allowed_groups.push_back(query.GetInteger(0));
    } else {
      disallowed_groups.push_back(query.GetInteger(0));
    }
  }

  return true;
}

bool SQLPTExtRepresentation::GetPreconsentedGroups(
  const std::string& policy_app_id, FunctionalGroupIDs& preconsented_groups) {
  LOG4CXX_AUTO_TRACE(logger_);
  utils::dbms::SQLQuery query(db());
  if (!query.Prepare(sql_pt_ext::kSelectPreconsentedGroupsId)) {
    LOG4CXX_WARN(logger_,
                 "Incorrect statement for select preconsented groups id.");
    return false;
  }

  query.Bind(0, policy_app_id);

  while (query.Next()) {
    preconsented_groups.push_back(query.GetInteger(0));
  }

  return true;
}

bool SQLPTExtRepresentation::GetFunctionalGroupNames(
  FunctionalGroupNames& names) {
  LOG4CXX_AUTO_TRACE(logger_);
  utils::dbms::SQLQuery query(db());
  if (!query.Prepare(sql_pt_ext::kSelectFunctionalGroupNames)) {
    LOG4CXX_WARN(logger_,
                 "Incorrect statement for select functional groups names.");
    return false;
  }

  while (query.Next()) {
    // Some of functional grous doesn't have filled user_consent_prompt
    if (query.IsNull(1)) {
      names[query.GetInteger(0)] =
        std::make_pair<std::string, std::string>("", query.GetString(2));
    } else {
      names[query.GetInteger(0)] =
        std::make_pair<std::string, std::string>(query.GetString(1), query.GetString(2));
    }

  }

  return true;
}

void SQLPTExtRepresentation::FillFunctionalGroupPermissions(
  FunctionalGroupIDs& ids, FunctionalGroupNames& names, GroupConsent state,
  std::vector<FunctionalGroupPermission>& permissions) {
  FunctionalGroupIDs::const_iterator it = ids.begin();
  FunctionalGroupIDs::const_iterator it_end = ids.end();
  for (; it != it_end; ++it) {
    FunctionalGroupPermission current_group;
    current_group.group_id = *it;
    current_group.group_alias = names[*it].first;
    current_group.group_name = names[*it].second;
    current_group.state = state;
    permissions.push_back(current_group);
  }
}

void SQLPTExtRepresentation::Increment(const std::string& app_id,
                                       const std::string& type) const {
  utils::dbms::SQLQuery query(db());
  std::string sql_counter;
  if (IsExistAppLevel(app_id)) {
    // update
    sql_counter = "UPDATE `app_level` SET `" + type + "` = `" + type
                  + "` + 1 WHERE `application_id` = ?";
  } else {
    // insert
    sql_counter = "INSERT INTO `app_level` (`application_id`, `" + type + "`) "
                  "VALUES (?, 1)";
  }
  if (!query.Prepare(sql_counter)) {
    LOG4CXX_INFO(logger_, "Incorrect statement of update app counter");
    return;
  }
  query.Bind(0, app_id);
  if (!query.Exec()) {
    LOG4CXX_INFO(logger_, "Failed updating app counter");
  }
}

void SQLPTExtRepresentation::Set(const std::string& app_id,
                                 const std::string& type,
                                 const std::string& value) const {
  utils::dbms::SQLQuery query(db());
  std::string sql_info;
  if (IsExistAppLevel(app_id)) {
    // update
    sql_info = "UPDATE `app_level` SET `" + type + "` = ? "
               "WHERE `application_id` = ?";
  } else {
    // insert
    sql_info = "INSERT INTO `app_level` (`" + type + "`, `application_id`) "
               "VALUES (?, ?)";
  }
  if (!query.Prepare(sql_info)) {
    LOG4CXX_INFO(logger_, "Incorrect statement of update app info");
    return;
  }
  query.Bind(0, value);
  query.Bind(1, app_id);
  if (!query.Exec()) {
    LOG4CXX_INFO(logger_, "Failed updating app info");
  }
}

void SQLPTExtRepresentation::Add(const std::string& app_id,
                                 const std::string& type, int seconds) const {
  utils::dbms::SQLQuery query(db());
  std::string sql_stopwatch;
  if (IsExistAppLevel(app_id)) {
    // update
    sql_stopwatch = "UPDATE `app_level` SET `" + type + "` = `" + type
                    + "` + ? WHERE `application_id` = ?";
  } else {
    // insert
    sql_stopwatch = "INSERT INTO `app_level` (`" + type
                    + "`, `application_id`) "
                    "VALUES (?, ?)";
  }
  if (!query.Prepare(sql_stopwatch)) {
    LOG4CXX_INFO(logger_, "Incorrect statement of update app stopwatch");
    return;
  }
  query.Bind(0, seconds);
  query.Bind(1, app_id);
  if (!query.Exec()) {
    LOG4CXX_INFO(logger_, "Failed updating app stopwatch");
  }
}

bool SQLPTExtRepresentation::GetDefaultHMI(const std::string& policy_app_id,
    std::string* default_hmi) {
  LOG4CXX_AUTO_TRACE(logger_);
  utils::dbms::SQLQuery query(db());
  if (!query.Prepare(sql_pt_ext::kSelectDefaultHmi)) {
    LOG4CXX_INFO(logger_, "Incorrect statement for default hmi.");
    return false;
  }

  query.Bind(0, policy_app_id);

  if (!query.Exec()) {
    LOG4CXX_INFO(logger_, "Error during default hmi getting.");
    return false;
  }

  if (query.IsNull(0)) {
    default_hmi->clear();
    return true;
  }

  default_hmi->assign(query.GetString(0));

  return true;
}

bool SQLPTExtRepresentation::CountUnconsentedGroups(
  const std::string& policy_app_id,
  const std::string& device_id,
  int* result) const {
  LOG4CXX_AUTO_TRACE(logger_);
  utils::dbms::SQLQuery query(db());
  if (!query.Prepare(sql_pt_ext::kCountUnconsentedGroups)) {
    LOG4CXX_WARN(logger_, "Incorrect select for unconsented groups.");
    return false;
  }

  query.Bind(0, policy_app_id);
  query.Bind(1, device_id);
  query.Bind(2, kDefaultId);
  query.Bind(3, kPreDataConsentId);

  if (!query.Exec()) {
    LOG4CXX_INFO(logger_, "Error during executing unconsented groups.");
    return false;
  }
  *result = query.GetInteger(0);
  return true;
}

bool SQLPTExtRepresentation::IsMsgLanguagePresent(const std::string &message,
                                                  const std::string &language) {
  utils::dbms::SQLQuery query(db());
  if (!query.Prepare(sql_pt_ext::kHasMsgLanguageCode)) {
    LOG4CXX_WARN(logger_, "Incorrect statement for message language check.");
    return false;
  }

  query.Bind(0, message);
  query.Bind(1, language);

  if (!query.Exec()) {
    LOG4CXX_WARN(logger_, "Failed to check message language code.");
    return false;
  }

  return query.GetInteger(0) != 0;
}

bool SQLPTExtRepresentation::SaveMessageString(
  const std::string& type, const std::string& lang,
  const policy_table::MessageString& strings) {
  utils::dbms::SQLQuery query(db());
  if (!query.Prepare(sql_pt::kInsertMessageString)) {
    LOG4CXX_WARN(logger_, "Incorrect insert statement for message.");
    return false;
  }

  query.Bind(0, *strings.tts);
  query.Bind(1, *strings.label);
  query.Bind(2, *strings.line1);
  query.Bind(3, *strings.line2);
  query.Bind(4, lang);
  query.Bind(5, type);
  query.Bind(6, *strings.textBody);

  if (!query.Exec() || !query.Reset()) {
    LOG4CXX_WARN(logger_, "Incorrect insert into message.");
    return false;
  }

  return true;
}

bool SQLPTExtRepresentation::SaveUsageAndErrorCounts(
    const policy_table::UsageAndErrorCounts& counts) {
  return SaveAppCounters(*counts.app_level) && SaveGlobalCounters(counts);
}

bool SQLPTExtRepresentation::SaveModuleMeta(
    const policy_table::ModuleMeta& meta) {
  utils::dbms::SQLQuery query(db());

  if (!query.Prepare(sql_pt_ext::kSaveModuleMeta)) {
    LOG4CXX_WARN(logger_, "Incorrect insert statement for module_meta.");
    return false;
  }
  const int64_t odometer = *(meta.pt_exchanged_at_odometer_x);

  query.Bind(0, *(meta.ccpu_version));
  query.Bind(1, *(meta.language));
  query.Bind(2, *(meta.wers_country_code));
  query.Bind(3, odometer);
  query.Bind(4, *(meta.pt_exchanged_x_days_after_epoch));
  query.Bind(5, *(meta.ignition_cycles_since_last_exchange));
  query.Bind(6, *(meta.vin));

  if (!query.Exec()) {
    LOG4CXX_WARN(logger_, "Incorrect update for module_meta.");
    return false;
  }

  return true;
}

bool SQLPTExtRepresentation::SaveAppCounters(
    const rpc::policy_table_interface_base::AppLevels& app_levels) {
  utils::dbms::SQLQuery query(db());
  if (!query.Exec(sql_pt::kDeleteAppLevel)) {
    LOG4CXX_WARN(logger_, "Incorrect delete from app level.");
    return false;
  }
  if (!query.Prepare(sql_pt::kInsertAppLevel)) {
    LOG4CXX_WARN(logger_, "Incorrect insert statement for app level.");
    return false;
  }

  policy_table::AppLevels::const_iterator it;
  for (it = app_levels.begin(); it != app_levels.end(); ++it) {
    query.Bind(0, it->first);
    query.Bind(1, it->second.minutes_in_hmi_full);
    query.Bind(2, it->second.minutes_in_hmi_limited);
    query.Bind(3, it->second.minutes_in_hmi_background);
    query.Bind(4, it->second.minutes_in_hmi_none);
    query.Bind(5, it->second.count_of_user_selections);
    query.Bind(6, it->second.count_of_rejections_sync_out_of_memory);
    query.Bind(7, it->second.count_of_rejections_nickname_mismatch);
    query.Bind(8, it->second.count_of_rejections_duplicate_name);
    query.Bind(9, it->second.count_of_rejected_rpc_calls);
    query.Bind(10, it->second.count_of_rpcs_sent_in_hmi_none);
    query.Bind(11, it->second.count_of_removals_for_bad_behavior);
    query.Bind(12, it->second.count_of_run_attempts_while_revoked);
    query.Bind(13, it->second.app_registration_language_gui);
    query.Bind(14, it->second.app_registration_language_vui);
    query.Bind(15, it->second.count_of_tls_errors);

    if (!query.Exec() || !query.Reset()) {
      LOG4CXX_WARN(logger_, "Incorrect insert into app level.");
      return false;
    }
  }
  return true;
}

bool SQLPTExtRepresentation::SaveGlobalCounters(
    const rpc::policy_table_interface_base::UsageAndErrorCounts& counts) {
  utils::dbms::SQLQuery query(db());
  if (!query.Prepare(sql_pt_ext::kUpdateGlobalCounters)) {
    LOG4CXX_WARN(logger_, "Incorrect insert statement for global counters.");
    return false;
  }

  query.Bind(0, *counts.count_of_iap_buffer_full);
  query.Bind(1, *counts.count_sync_out_of_memory);
  query.Bind(2, *counts.count_of_sync_reboots);

  if (!query.Exec()) {
    LOG4CXX_WARN(logger_, "Incorrect insert into global counters.");
    return false;
  }

  return true;
}

bool SQLPTExtRepresentation::CleanupUnpairedDevices(
  const DeviceIds& device_ids) const {
  LOG4CXX_AUTO_TRACE(logger_);
  utils::dbms::SQLQuery delete_device_query(db());
  if (!delete_device_query.Prepare(sql_pt::kDeleteDevice)) {
    LOG4CXX_WARN(logger_, "Incorrect statement for device delete.");
    return true;
  }

  utils::dbms::SQLQuery delete_device_consent_query(db());
  if (!delete_device_consent_query.Prepare(sql_pt_ext::kDeleteDeviceConsent)) {
    LOG4CXX_WARN(logger_, "Incorrect statement for delete device consent.");
    return false;
  }

  utils::dbms::SQLQuery delete_app_consent_query(db());
  if (!delete_app_consent_query.Prepare(sql_pt_ext::kDeleteAppConsent)) {
    LOG4CXX_WARN(logger_, "Incorrect statement for delete app consent.");
    return false;
  }

  DeviceIds::const_iterator it = device_ids.begin();
  DeviceIds::const_iterator it_end = device_ids.end();
  for (; it != it_end; ++it) {
    delete_device_query.Bind(0, (*it));
    if (!delete_device_query.Exec() || !delete_device_query.Reset()) {
      LOG4CXX_WARN(logger_, "Failed to delete from device");
      return false;
    }

    delete_device_consent_query.Bind(0, (*it));
    if (!delete_device_consent_query.Exec() ||
        !delete_device_consent_query.Reset()) {
      LOG4CXX_WARN(logger_, "Failed to delete from device consent.");
      return false;
    }

    delete_app_consent_query.Bind(0, (*it));
    if (!delete_app_consent_query.Exec() || !delete_app_consent_query.Reset()) {
      LOG4CXX_WARN(logger_, "Failed to delete from app consent.");
      return false;
    }
  }
  return true;
}

bool SQLPTExtRepresentation::SetDefaultPolicy(const std::string& app_id) {
  utils::dbms::SQLQuery query(db());
  if (!query.Prepare(sql_pt::kDeleteAppGroupByApplicationId)) {
    LOG4CXX_ERROR(logger_, "Incorrect statement to delete from app_group.");
    return false;
  }
  query.Bind(0, app_id);
  if (!query.Exec()) {
    LOG4CXX_ERROR(logger_, "Failed deleting from app_group.");
    return false;
  }

  if (!query.Prepare(sql_pt_ext::kDeletePreconsentedGroupsByApplicationId)) {
    LOG4CXX_ERROR(logger_, "Incorrect statement to delete from app_group.");
    return false;
  }
  query.Bind(0, app_id);
  if (!query.Exec()) {
    LOG4CXX_ERROR(logger_, "Failed deleting from app_group.");
    return false;
  }

  if (!CopyApplication(kDefaultId, app_id)) {
    return false;
  }

  SetPreloaded(false);

  policy_table::Strings default_groups;
  policy_table::Strings default_preconsented_groups;
  GatherAppGroup(kDefaultId, &default_groups);
  GatherPreconsentedGroup(kDefaultId, &default_preconsented_groups);
  if (SaveAppGroup(app_id, default_groups) &&
      SavePreconsentedGroup(app_id, default_preconsented_groups)) {
    return SetIsDefault(app_id, true) && SetIsPredata(app_id, false);
  }

  return false;
}

bool SQLPTExtRepresentation::SetPredataPolicy(const std::string& app_id) {
  LOG4CXX_INFO(logger_, "SQLPTExtRepresentation::SetPredataPolicy for " << app_id);
  utils::dbms::SQLQuery query(db());
  if (!query.Prepare(sql_pt::kDeleteAppGroupByApplicationId)) {
    LOG4CXX_ERROR(logger_, "Incorrect statement to delete from app_group.");
    return false;
  }
  query.Bind(0, app_id);
  if (!query.Exec()) {
    LOG4CXX_ERROR(logger_, "Failed deleting from app_group.");
    return false;
  }

  if (!query.Prepare(sql_pt_ext::kDeletePreconsentedGroupsByApplicationId)) {
    LOG4CXX_ERROR(logger_, "Incorrect statement to delete from app_group.");
    return false;
  }
  query.Bind(0, app_id);
  if (!query.Exec()) {
    LOG4CXX_ERROR(logger_, "Failed deleting from app_group.");
    return false;
  }

  if (!CopyApplication(kPreDataConsentId, app_id)) {
    return false;
  }

  SetPreloaded(false);

  policy_table::Strings predataconsent_groups;
  policy_table::Strings predataconsent_preconsented_groups;
  GatherAppGroup(kPreDataConsentId, &predataconsent_groups);
  GatherPreconsentedGroup(kPreDataConsentId, &predataconsent_groups);
  if (SaveAppGroup(app_id, predataconsent_groups) &&
    SavePreconsentedGroup(app_id, predataconsent_groups)) {
    return SetIsDefault(app_id, false) && SetIsPredata(app_id, true);
  }
  return false;
}

bool SQLPTExtRepresentation::IsPredataPolicy(const std::string& app_id) const {
  utils::dbms::SQLQuery query(db());
  if (!query.Prepare(sql_pt_ext::kSelectApplicationIsPreData)) {
    LOG4CXX_WARN(logger_, "Incorrect select application is pre_dataConsented");
    return false;
  }

  query.Bind(0, app_id);
  if (!query.Exec()) {
    LOG4CXX_WARN(logger_, "Failed select application is pre_dataConsented");
    return false;
  }
  return query.IsNull(0) ? false : query.GetBoolean(0);
}

bool SQLPTExtRepresentation::SetIsPredata(const std::string& app_id,
    bool is_pre_data) {
  LOG4CXX_TRACE(logger_, "Set flag is_predata of application");
  utils::dbms::SQLQuery query(db());
  if (!query.Prepare(sql_pt_ext::kUpdateIsPredata)) {
    LOG4CXX_WARN(logger_, "Incorect statement for updating is_predata");
    return false;
  }

  query.Bind(0, is_pre_data);
  query.Bind(1, app_id);
  if (!query.Exec()) {
    LOG4CXX_WARN(logger_, "Failed update is_predata");
    return false;
  }
  return true;
}

bool SQLPTExtRepresentation::SetUnpairedDevice(const std::string& device_id,
                                               bool unpaired) const {
  LOG4CXX_TRACE(logger_, "Set unpaired device: " << device_id);
  utils::dbms::SQLQuery query(db());
  if (!query.Prepare(sql_pt_ext::kUpdateUnpairedDevice)) {
    LOG4CXX_WARN(logger_, "Incorect statement for updating unpaired device");
    return false;
  }

  query.Bind(0, unpaired);
  query.Bind(1, device_id);
  if (!query.Exec()) {
    LOG4CXX_WARN(logger_, "Failed update unpaired device");
    return false;
  }
  return true;
}

bool SQLPTExtRepresentation::UnpairedDevicesList(DeviceIds* device_ids) const {
  LOG4CXX_TRACE(logger_, "Get list of unpaired devices");
  utils::dbms::SQLQuery query(db());
  if (!query.Prepare(sql_pt_ext::kSelectUnpairedDevices)) {
    LOG4CXX_WARN(logger_, "Incorect statement for selecting unpaired devices");
    return false;
  }

  while (query.Next()) {
    device_ids->push_back(query.GetString(0));
  }
  return true;
}

bool SQLPTExtRepresentation::SetVINValue(const std::string& value){
  utils::dbms::SQLQuery query(db());
  if (!query.Prepare(sql_pt_ext::kUpdateModuleMetaVinParam)) {
    LOG4CXX_WARN(logger_, "Incorect statement for updating module_meta params");
    return false;
  }

  query.Bind(0, value);
  const bool result = query.Exec();

  if (!result) {
    LOG4CXX_WARN(logger_, "Failed update module_meta");
  }
  return result;
}

bool SQLPTExtRepresentation::RemoveAppConsentForGroup(
    const std::string& policy_app_id,
    const std::string& functional_group_name) const {
  utils::dbms::SQLQuery query_group_id(db());
  if (!query_group_id.Prepare(sql_pt_ext::kSelectGroupId)) {
    LOG4CXX_WARN(logger_, "Incorect statement for select group name.");
    return false;
  }

  query_group_id.Bind(0, functional_group_name);

  if (!query_group_id.Exec()) {
    LOG4CXX_WARN(logger_, "Failed to select group id.");
    return false;
  }

  const int id = query_group_id.GetInteger(0);

  utils::dbms::SQLQuery query(db());
  if (!query.Prepare(sql_pt_ext::kDeleteAppGroupConsent)) {
    LOG4CXX_WARN(logger_, "Incorect statement for remove app consent.");
    return false;
  }

  query.Bind(0, policy_app_id);
  query.Bind(1, id);

  if (!query.Exec()) {
    LOG4CXX_WARN(logger_, "Failed to remove app consent.");
    return false;
  }

  return true;
}

}  // namespace policy
<|MERGE_RESOLUTION|>--- conflicted
+++ resolved
@@ -1,8 +1,4 @@
-<<<<<<< HEAD
-﻿/*
-=======
 /*
->>>>>>> e2eb43b9
  Copyright (c) 2015, Ford Motor Company
  All rights reserved.
 
