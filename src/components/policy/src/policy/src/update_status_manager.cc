--- conflicted
+++ resolved
@@ -34,7 +34,7 @@
 #include "policy/policy_listener.h"
 #include "utils/logger.h"
 
-namespace policy {
+namespace  policy {
 
 CREATE_LOGGERPTR_GLOBAL(logger_, "Policy")
 
@@ -82,19 +82,19 @@
   set_exchange_in_progress(false);
   set_exchange_pending(false);
   DCHECK(update_status_thread_delegate_);
-  update_status_thread_delegate_->updateTimeOut(0);  // Stop Timer
+  update_status_thread_delegate_->updateTimeOut(0); // Stop Timer
 }
 
 void UpdateStatusManager::OnValidUpdateReceived() {
   LOGGER_AUTO_TRACE(logger_);
-  update_status_thread_delegate_->updateTimeOut(0);  // Stop Timer
+  update_status_thread_delegate_->updateTimeOut(0); // Stop Timer
   set_exchange_pending(false);
   set_exchange_in_progress(false);
 }
 
 void UpdateStatusManager::OnWrongUpdateReceived() {
   LOGGER_AUTO_TRACE(logger_);
-  update_status_thread_delegate_->updateTimeOut(0);  // Stop Timer
+  update_status_thread_delegate_->updateTimeOut(0); // Stop Timer
   set_update_required(true);
   set_exchange_in_progress(false);
   set_exchange_pending(false);
@@ -199,7 +199,7 @@
 void UpdateStatusManager::set_exchange_in_progress(bool value) {
   sync_primitives::AutoLock lock(exchange_in_progress_lock_);
   LOGGER_INFO(logger_,
-              "Exchange in progress value is:" << std::boolalpha << value);
+               "Exchange in progress value is:" << std::boolalpha << value);
   exchange_in_progress_ = value;
   CheckUpdateStatus();
 }
@@ -222,11 +222,7 @@
     UpdateStatusManager* update_status_manager)
     : timeout_(0)
     , stop_flag_(false)
-<<<<<<< HEAD
-    , state_lock_(true)
-=======
     , state_lock_(false)
->>>>>>> 64ac11d0
     , update_status_manager_(update_status_manager) {
   LOGGER_INFO(logger_, "Create UpdateThreadDelegate");
 }
@@ -242,8 +238,8 @@
     if (timeout_ > 0) {
       LOGGER_DEBUG(logger_, "Timeout is greater then 0");
       sync_primitives::ConditionalVariable::WaitStatus wait_status =
-          termination_condition_.WaitFor(auto_lock, timeout_);
-      if (sync_primitives::ConditionalVariable::kTimeout == wait_status) {
+              termination_condition_.WaitFor(auto_lock, timeout_);
+      if (sync_primitives::ConditionalVariable::kTimeout == wait_status ) {
         if (update_status_manager_) {
           sync_primitives::AutoUnlock auto_unlock(auto_lock);
           update_status_manager_->OnUpdateTimeoutOccurs();
@@ -271,4 +267,4 @@
   termination_condition_.NotifyOne();
 }
 
-}  // namespace policy+} // namespace policy