/*
 Copyright (c) 2016, Ford Motor Company
 All rights reserved.

 Redistribution and use in source and binary forms, with or without
 modification, are permitted provided that the following conditions are met:

 Redistributions of source code must retain the above copyright notice, this
 list of conditions and the following disclaimer.

 Redistributions in binary form must reproduce the above copyright notice,
 this list of conditions and the following
 disclaimer in the documentation and/or other materials provided with the
 distribution.

 Neither the name of the Ford Motor Company nor the names of its contributors
 may be used to endorse or promote products derived from this software
 without specific prior written permission.

 THIS SOFTWARE IS PROVIDED BY THE COPYRIGHT HOLDERS AND CONTRIBUTORS "AS IS"
 AND ANY EXPRESS OR IMPLIED WARRANTIES, INCLUDING, BUT NOT LIMITED TO, THE
 IMPLIED WARRANTIES OF MERCHANTABILITY AND FITNESS FOR A PARTICULAR PURPOSE
 ARE DISCLAIMED. IN NO EVENT SHALL THE COPYRIGHT HOLDER OR CONTRIBUTORS BE
 LIABLE FOR ANY DIRECT, INDIRECT, INCIDENTAL, SPECIAL, EXEMPLARY, OR
 CONSEQUENTIAL DAMAGES (INCLUDING, BUT NOT LIMITED TO, PROCUREMENT OF
 SUBSTITUTE GOODS OR SERVICES; LOSS OF USE, DATA, OR PROFITS; OR BUSINESS
 INTERRUPTION) HOWEVER CAUSED AND ON ANY THEORY OF LIABILITY, WHETHER IN
 CONTRACT, STRICT LIABILITY, OR TORT (INCLUDING NEGLIGENCE OR OTHERWISE)
 ARISING IN ANY WAY OUT OF THE USE OF THIS SOFTWARE, EVEN IF ADVISED OF THE
 POSSIBILITY OF SUCH DAMAGE.
 */

#ifndef SRC_COMPONENTS_POLICY_INCLUDE_POLICY_POLICY_MANAGER_IMPL_H_
#define SRC_COMPONENTS_POLICY_INCLUDE_POLICY_POLICY_MANAGER_IMPL_H_

#include <string>
#include <list>
#include <cstdint>

#include "utils/shared_ptr.h"
#include "utils/lock.h"
#include "policy/policy_manager.h"
#include "policy/policy_table.h"
#include "policy/cache_manager_interface.h"
#include "policy/update_status_manager.h"
<<<<<<< HEAD
#include "policy/policy_table/functions.h"
#include "policy/usage_statistics/statistics_manager.h"
#include "policy/policy_helper.h"
#include "utils/timer.h"
=======
#include "./functions.h"
#include "usage_statistics/statistics_manager.h"
#include "policy/policy_helper.h"
#include "utils/timer_thread.h"
>>>>>>> bcf8405b

namespace policy_table = rpc::policy_table_interface_base;

namespace policy {
struct CheckAppPolicy;

class PolicyManagerImpl : public PolicyManager {
<<<<<<< HEAD
 public:
  PolicyManagerImpl();
  virtual void set_listener(PolicyListener* listener);
  PolicyListener* listener() const {
    return listener_;
  }
  virtual bool InitPT(const std::string& file_name,
                      const PolicySettings* settings);
  virtual bool LoadPT(const std::string& file, const BinaryMessage& pt_content);
  virtual bool ResetPT(const std::string& file_name);

  virtual void GetServiceUrls(const std::string& service_type,
                              EndpointUrls& end_points);

  virtual std::string GetLockScreenIconUrl() const;
  virtual bool RequestPTUpdate();
  virtual void CheckPermissions(const PTString& app_id,
                                const PTString& hmi_level,
                                const PTString& rpc,
                                const RPCParams& rpc_params,
                                CheckPermissionResult& result);
=======
public:
  PolicyManagerImpl();
  virtual void set_listener(PolicyListener *listener);
  PolicyListener *listener() const { return listener_; }
  virtual bool InitPT(const std::string &file_name);
  virtual bool LoadPT(const std::string &file, const BinaryMessage &pt_content);
  virtual bool ResetPT(const std::string &file_name);

  virtual void GetServiceUrls(const std::string &service_type,
                              EndpointUrls &end_points);

  virtual std::string GetLockScreenIconUrl() const;
  virtual bool RequestPTUpdate();
  virtual void CheckPermissions(const PTString &app_id,
                                const PTString &hmi_level, const PTString &rpc,
                                const RPCParams &rpc_params,
                                CheckPermissionResult &result);
>>>>>>> bcf8405b
  virtual bool ResetUserConsent();
  virtual void KmsChanged(int kilometers);
  virtual void IncrementIgnitionCycles();
  virtual std::string ForcePTExchange();
  virtual std::string GetPolicyTableStatus() const;
  virtual void ResetRetrySequence();
  virtual uint32_t NextRetryTimeout();
  virtual int TimeoutExchange();
  virtual const std::vector<int> RetrySequenceDelaysSeconds();
  virtual void OnExceededTimeout();
  virtual void OnUpdateStarted();
<<<<<<< HEAD
  virtual void PTUpdatedAt(Counters counter, int value);
=======
  virtual void PTUpdatedAt(int kilometers, int days_after_epoch);
>>>>>>> bcf8405b

  /**
   * Refresh data about retry sequence from policy table
   */
  virtual void RefreshRetrySequence();
<<<<<<< HEAD
  virtual DeviceConsent GetUserConsentForDevice(
      const std::string& device_id) const OVERRIDE;
  virtual void GetUserConsentForApp(
      const std::string& device_id,
      const std::string& policy_app_id,
      std::vector<FunctionalGroupPermission>& permissions);
  virtual void SetUserConsentForDevice(const std::string& device_id,
                                       bool is_allowed);
  virtual bool ReactOnUserDevConsentForApp(const std::string app_id,
                                           bool is_device_allowed);
  virtual bool GetInitialAppData(const std::string& application_id,
                                 StringArray* nicknames = NULL,
                                 StringArray* app_hmi_types = NULL);

  virtual void AddDevice(const std::string& device_id,
                         const std::string& connection_type);

  virtual void SetDeviceInfo(const std::string& device_id,
                             const DeviceInfo& device_info);

  virtual void SetUserConsentForApp(const PermissionConsent& permissions);

  virtual bool GetDefaultHmi(const std::string& policy_app_id,
                             std::string* default_hmi) const;

  virtual bool GetPriority(const std::string& policy_app_id,
                           std::string* priority) const;

  virtual std::vector<UserFriendlyMessage> GetUserFriendlyMessages(
      const std::vector<std::string>& message_code,
      const std::string& language);

  virtual bool IsApplicationRevoked(const std::string& app_id) const;

  virtual void GetPermissionsForApp(
      const std::string& device_id,
      const std::string& policy_app_id,
      std::vector<FunctionalGroupPermission>& permissions);

  virtual std::string& GetCurrentDeviceId(
      const std::string& policy_app_id) const;

  virtual void SetSystemLanguage(const std::string& language);

  virtual void SetSystemInfo(const std::string& ccpu_version,
                             const std::string& wers_country_code,
                             const std::string& language);
  virtual void OnSystemReady();

  virtual uint32_t GetNotificationsNumber(
      const std::string& priority) const OVERRIDE;

  virtual void SetVINValue(const std::string& value);

  // Interface StatisticsManager (begin)
  virtual void Increment(usage_statistics::GlobalCounterId type);
  virtual void Increment(const std::string& app_id,
                         usage_statistics::AppCounterId type);
  virtual void Set(const std::string& app_id,
                   usage_statistics::AppInfoId type,
                   const std::string& value);
  virtual void Add(const std::string& app_id,
=======
  virtual DeviceConsent GetUserConsentForDevice(const std::string &device_id);
  virtual void
  GetUserConsentForApp(const std::string &device_id,
                       const std::string &policy_app_id,
                       std::vector<FunctionalGroupPermission> &permissions);
  virtual void SetUserConsentForDevice(const std::string &device_id,
                                       bool is_allowed);
  virtual bool ReactOnUserDevConsentForApp(const std::string app_id,
                                           bool is_device_allowed);
  virtual bool GetInitialAppData(const std::string &application_id,
                                 StringArray *nicknames = NULL,
                                 StringArray *app_hmi_types = NULL);

  virtual void SetDeviceInfo(const std::string &device_id,
                             const DeviceInfo &device_info);

  virtual void SetUserConsentForApp(const PermissionConsent &permissions);

  virtual bool GetDefaultHmi(const std::string &policy_app_id,
                             std::string *default_hmi);

  virtual bool GetPriority(const std::string &policy_app_id,
                           std::string *priority);

  virtual std::vector<UserFriendlyMessage>
  GetUserFriendlyMessages(const std::vector<std::string> &message_code,
                          const std::string &language);

  virtual bool IsApplicationRevoked(const std::string &app_id) const;

  virtual void
  GetPermissionsForApp(const std::string &device_id,
                       const std::string &policy_app_id,
                       std::vector<FunctionalGroupPermission> &permissions);

  virtual std::string &GetCurrentDeviceId(const std::string &policy_app_id);

  virtual void SetSystemLanguage(const std::string &language);

  virtual void SetSystemInfo(const std::string &ccpu_version,
                             const std::string &wers_country_code,
                             const std::string &language);
  virtual void OnSystemReady();

  virtual uint32_t GetNotificationsNumber(const std::string &priority);

  virtual void SetVINValue(const std::string &value);

  // Interface StatisticsManager (begin)
  virtual void Increment(usage_statistics::GlobalCounterId type);
  virtual void Increment(const std::string &app_id,
                         usage_statistics::AppCounterId type);
  virtual void Set(const std::string &app_id, usage_statistics::AppInfoId type,
                   const std::string &value);
  virtual void Add(const std::string &app_id,
>>>>>>> bcf8405b
                   usage_statistics::AppStopwatchId type,
                   int32_t timespan_seconds);
  // Interface StatisticsManager (end)

<<<<<<< HEAD
  AppPermissions GetAppPermissionsChanges(const std::string& policy_app_id);
  void RemovePendingPermissionChanges(const std::string& app_id);

  void SendNotificationOnPermissionsUpdated(const std::string& application_id);

  bool CleanupUnpairedDevices();

  bool CanAppKeepContext(const std::string& app_id) const;
  bool CanAppStealFocus(const std::string& app_id) const;
  void MarkUnpairedDevice(const std::string& device_id);

  void AddApplication(const std::string& application_id);

  virtual void RemoveAppConsentForGroup(const std::string& app_id,
                                        const std::string& group_name);

  virtual uint32_t HeartBeatTimeout(const std::string& app_id) const;

  virtual void SaveUpdateStatusRequired(bool is_update_needed);

  virtual bool IsPredataPolicy(const std::string& policy_app_id);
  void set_cache_manager(CacheManagerInterface* cache_manager);
=======
  AppPermissions GetAppPermissionsChanges(const std::string &policy_app_id);
  void RemovePendingPermissionChanges(const std::string &app_id);

  void SendNotificationOnPermissionsUpdated(const std::string &application_id);

  bool CleanupUnpairedDevices();

  bool CanAppKeepContext(const std::string &app_id);
  bool CanAppStealFocus(const std::string &app_id);
  void MarkUnpairedDevice(const std::string &device_id);

  void AddApplication(const std::string &application_id);

  virtual void RemoveAppConsentForGroup(const std::string &app_id,
                                        const std::string &group_name);

  virtual uint16_t HeartBeatTimeout(const std::string &app_id) const;

  virtual void SaveUpdateStatusRequired(bool is_update_needed);

  virtual bool IsPredataPolicy(const std::string &policy_app_id);
  void set_cache_manager(CacheManagerInterface *cache_manager);
>>>>>>> bcf8405b

  virtual void OnAppsSearchStarted();

  virtual void OnAppsSearchCompleted();

<<<<<<< HEAD
#ifdef BUILD_TESTS
  inline CacheManagerInterfaceSPtr GetCache() {
    return cache_;
  }
#endif  // BUILD_TESTS
  virtual const std::vector<std::string> GetAppRequestTypes(
      const std::string policy_app_id) const;

  virtual const VehicleInfo GetVehicleInfo() const;

  virtual void OnAppRegisteredOnMobile(
      const std::string& application_id) OVERRIDE;

  virtual std::string RetrieveCertificate() const OVERRIDE;

 protected:
#ifdef USE_HMI_PTU_DECRYPTION
  virtual utils::SharedPtr<policy_table::Table> Parse(
      const BinaryMessage& pt_content);
#else
  virtual utils::SharedPtr<policy_table::Table> ParseArray(
      const BinaryMessage& pt_content);
#endif

  const PolicySettings& get_settings() const OVERRIDE;

 private:
=======
  virtual void OnAppRegisteredOnMobile(const std::string &application_id);

  virtual const std::vector<std::string>
  GetAppRequestTypes(const std::string policy_app_id) const;

protected:
#ifdef USE_HMI_PTU_DECRYPTION
  virtual utils::SharedPtr<policy_table::Table>
  Parse(const BinaryMessage &pt_content);
#else
  virtual utils::SharedPtr<policy_table::Table>
  ParseArray(const BinaryMessage &pt_content);
#endif

private:
>>>>>>> bcf8405b
  void CheckTriggers();
  /*
   * @brief Checks policy table update along with current data for any changes
   * in assigned functional group list of application
   *
   * @param Policy table update struct
   */
<<<<<<< HEAD
  void CheckPermissionsChanges(
      const utils::SharedPtr<policy_table::Table> update,
      const utils::SharedPtr<policy_table::Table> snapshot);
=======
  void
  CheckPermissionsChanges(const utils::SharedPtr<policy_table::Table> update,
                          const utils::SharedPtr<policy_table::Table> snapshot);
>>>>>>> bcf8405b

  /**
   * @brief Fill structure to be sent with OnPermissionsChanged notification
   *
   * @param Policy table struct, which contains rpc functional groups data
   * @param List of rpc functional group names, which should be checked
   * @param group_permission User permissions for functional groups
   * @param Notification struct to be filled and sent
   */
  void PrepareNotificationData(
<<<<<<< HEAD
      const policy_table::FunctionalGroupings& groups,
      const policy_table::Strings& group_names,
      const std::vector<FunctionalGroupPermission>& group_permission,
      Permissions& notification_data);
=======
      const policy_table::FunctionalGroupings &groups,
      const policy_table::Strings &group_names,
      const std::vector<FunctionalGroupPermission> &group_permission,
      Permissions &notification_data);
>>>>>>> bcf8405b

  /**
   * @brief Validate PermissionConsent structure according to currently
   * assigned groups
   * @param permissions PermissionConsent structure that should be validated.
   * @return PermissonConsent struct, which contains no foreign groups
   */
<<<<<<< HEAD
  PermissionConsent EnsureCorrectPermissionConsent(
      const PermissionConsent& permissions_to_check);
=======
  PermissionConsent
  EnsureCorrectPermissionConsent(const PermissionConsent &permissions_to_check);
>>>>>>> bcf8405b

  /**
   * @brief Allows to process case when added application is not present in
   * policy db.
   * @param policy application id.
   * @param cuuren consent for application's device.
   */
<<<<<<< HEAD
  void AddNewApplication(const std::string& application_id,
=======
  void AddNewApplication(const std::string &application_id,
>>>>>>> bcf8405b
                         DeviceConsent device_consent);

  /**
   * @brief Allows to process case when added application is already
   * in policy db.
   * @param policy application id.
   * @param cuuren consent for application's device.
   */
<<<<<<< HEAD
  void PromoteExistedApplication(const std::string& application_id,
=======
  void PromoteExistedApplication(const std::string &application_id,
>>>>>>> bcf8405b
                                 DeviceConsent device_consent);

  /**
   * @brief Check if certain application already in policy db.
   * @param policy application id.
   * @return true if application presents false otherwise.
   */
<<<<<<< HEAD
  bool IsNewApplication(const std::string& application_id) const;
=======
  bool IsNewApplication(const std::string &application_id) const;
>>>>>>> bcf8405b

  /**
   * Checks existing and permissions of AppStorageFolder
   * @return true if AppStorageFolder exists and has permissions read/write
   */
  bool CheckAppStorageFolder() const;

  /**
   * @brief Checks whether need ask the permission of users
   * @return true if user consent is needed
   */
<<<<<<< HEAD
  virtual bool IsConsentNeeded(const std::string& app_id);
=======
  virtual bool IsConsentNeeded(const std::string &app_id);
>>>>>>> bcf8405b

  /**
   * @brief Changes isConsentNeeded for app pending permissions, in case
   * user set permissions before app activation.
   * @param Unique app id
   * @param Current permissions for app
   */
  void CheckPendingPermissionsChanges(
<<<<<<< HEAD
      const std::string& policy_app_id,
      const std::vector<FunctionalGroupPermission>& current_permissions);
=======
      const std::string &policy_app_id,
      const std::vector<FunctionalGroupPermission> &current_permissions);
>>>>>>> bcf8405b

  virtual void StartPTExchange();
  virtual bool ExceededDays();
  virtual bool ExceededIgnitionCycles();
  bool IsPTValid(utils::SharedPtr<policy_table::Table> policy_table,
                 policy_table::PolicyTableType type) const;

  void RetrySequence();

<<<<<<< HEAD
 private:
  PolicyListener* listener_;
=======
private:
  PolicyListener *listener_;
>>>>>>> bcf8405b

  UpdateStatusManager update_status_manager_;
  CacheManagerInterfaceSPtr cache_;
  sync_primitives::Lock apps_registration_lock_;
  sync_primitives::Lock app_permissions_diff_lock_;
  std::map<std::string, AppPermissions> app_permissions_diff_;

  /**
   * Timeout to wait response with UpdatePT
   */
  uint32_t retry_sequence_timeout_;

  /**
   * Seconds between retries to update PT
   */
  std::vector<int> retry_sequence_seconds_;

  /**
   * Current index trying of retry sequence
   */
  uint32_t retry_sequence_index_;

  /**
   * Lock for guarding retry sequence
   */
  sync_primitives::Lock retry_sequence_lock_;

  /**
<<<<<<< HEAD
    * Timer to retry UpdatePT
    */
  timer::Timer timer_retry_sequence_;
=======
   * Timer to retry UpdatePT
   */
  timer::TimerThread<PolicyManagerImpl> timer_retry_sequence_;

  /**
   * Lock for guarding recording statistics
   */
  sync_primitives::Lock statistics_lock_;
>>>>>>> bcf8405b

  /**
   * @brief Device id, which is used during PTU handling for specific
   * application
   */
<<<<<<< HEAD
  mutable std::string last_device_id_;

  bool ignition_check;

  const PolicySettings* settings_;
=======
  std::string last_device_id_;

  bool ignition_check;

>>>>>>> bcf8405b
  friend struct CheckAppPolicy;
};

} // namespace policy

#endif // SRC_COMPONENTS_POLICY_INCLUDE_POLICY_POLICY_MANAGER_IMPL_H_<|MERGE_RESOLUTION|>--- conflicted
+++ resolved
@@ -43,17 +43,10 @@
 #include "policy/policy_table.h"
 #include "policy/cache_manager_interface.h"
 #include "policy/update_status_manager.h"
-<<<<<<< HEAD
 #include "policy/policy_table/functions.h"
 #include "policy/usage_statistics/statistics_manager.h"
 #include "policy/policy_helper.h"
 #include "utils/timer.h"
-=======
-#include "./functions.h"
-#include "usage_statistics/statistics_manager.h"
-#include "policy/policy_helper.h"
-#include "utils/timer_thread.h"
->>>>>>> bcf8405b
 
 namespace policy_table = rpc::policy_table_interface_base;
 
@@ -61,7 +54,6 @@
 struct CheckAppPolicy;
 
 class PolicyManagerImpl : public PolicyManager {
-<<<<<<< HEAD
  public:
   PolicyManagerImpl();
   virtual void set_listener(PolicyListener* listener);
@@ -83,25 +75,6 @@
                                 const PTString& rpc,
                                 const RPCParams& rpc_params,
                                 CheckPermissionResult& result);
-=======
-public:
-  PolicyManagerImpl();
-  virtual void set_listener(PolicyListener *listener);
-  PolicyListener *listener() const { return listener_; }
-  virtual bool InitPT(const std::string &file_name);
-  virtual bool LoadPT(const std::string &file, const BinaryMessage &pt_content);
-  virtual bool ResetPT(const std::string &file_name);
-
-  virtual void GetServiceUrls(const std::string &service_type,
-                              EndpointUrls &end_points);
-
-  virtual std::string GetLockScreenIconUrl() const;
-  virtual bool RequestPTUpdate();
-  virtual void CheckPermissions(const PTString &app_id,
-                                const PTString &hmi_level, const PTString &rpc,
-                                const RPCParams &rpc_params,
-                                CheckPermissionResult &result);
->>>>>>> bcf8405b
   virtual bool ResetUserConsent();
   virtual void KmsChanged(int kilometers);
   virtual void IncrementIgnitionCycles();
@@ -113,17 +86,12 @@
   virtual const std::vector<int> RetrySequenceDelaysSeconds();
   virtual void OnExceededTimeout();
   virtual void OnUpdateStarted();
-<<<<<<< HEAD
   virtual void PTUpdatedAt(Counters counter, int value);
-=======
-  virtual void PTUpdatedAt(int kilometers, int days_after_epoch);
->>>>>>> bcf8405b
 
   /**
    * Refresh data about retry sequence from policy table
    */
   virtual void RefreshRetrySequence();
-<<<<<<< HEAD
   virtual DeviceConsent GetUserConsentForDevice(
       const std::string& device_id) const OVERRIDE;
   virtual void GetUserConsentForApp(
@@ -186,68 +154,10 @@
                    usage_statistics::AppInfoId type,
                    const std::string& value);
   virtual void Add(const std::string& app_id,
-=======
-  virtual DeviceConsent GetUserConsentForDevice(const std::string &device_id);
-  virtual void
-  GetUserConsentForApp(const std::string &device_id,
-                       const std::string &policy_app_id,
-                       std::vector<FunctionalGroupPermission> &permissions);
-  virtual void SetUserConsentForDevice(const std::string &device_id,
-                                       bool is_allowed);
-  virtual bool ReactOnUserDevConsentForApp(const std::string app_id,
-                                           bool is_device_allowed);
-  virtual bool GetInitialAppData(const std::string &application_id,
-                                 StringArray *nicknames = NULL,
-                                 StringArray *app_hmi_types = NULL);
-
-  virtual void SetDeviceInfo(const std::string &device_id,
-                             const DeviceInfo &device_info);
-
-  virtual void SetUserConsentForApp(const PermissionConsent &permissions);
-
-  virtual bool GetDefaultHmi(const std::string &policy_app_id,
-                             std::string *default_hmi);
-
-  virtual bool GetPriority(const std::string &policy_app_id,
-                           std::string *priority);
-
-  virtual std::vector<UserFriendlyMessage>
-  GetUserFriendlyMessages(const std::vector<std::string> &message_code,
-                          const std::string &language);
-
-  virtual bool IsApplicationRevoked(const std::string &app_id) const;
-
-  virtual void
-  GetPermissionsForApp(const std::string &device_id,
-                       const std::string &policy_app_id,
-                       std::vector<FunctionalGroupPermission> &permissions);
-
-  virtual std::string &GetCurrentDeviceId(const std::string &policy_app_id);
-
-  virtual void SetSystemLanguage(const std::string &language);
-
-  virtual void SetSystemInfo(const std::string &ccpu_version,
-                             const std::string &wers_country_code,
-                             const std::string &language);
-  virtual void OnSystemReady();
-
-  virtual uint32_t GetNotificationsNumber(const std::string &priority);
-
-  virtual void SetVINValue(const std::string &value);
-
-  // Interface StatisticsManager (begin)
-  virtual void Increment(usage_statistics::GlobalCounterId type);
-  virtual void Increment(const std::string &app_id,
-                         usage_statistics::AppCounterId type);
-  virtual void Set(const std::string &app_id, usage_statistics::AppInfoId type,
-                   const std::string &value);
-  virtual void Add(const std::string &app_id,
->>>>>>> bcf8405b
                    usage_statistics::AppStopwatchId type,
                    int32_t timespan_seconds);
   // Interface StatisticsManager (end)
 
-<<<<<<< HEAD
   AppPermissions GetAppPermissionsChanges(const std::string& policy_app_id);
   void RemovePendingPermissionChanges(const std::string& app_id);
 
@@ -270,36 +180,11 @@
 
   virtual bool IsPredataPolicy(const std::string& policy_app_id);
   void set_cache_manager(CacheManagerInterface* cache_manager);
-=======
-  AppPermissions GetAppPermissionsChanges(const std::string &policy_app_id);
-  void RemovePendingPermissionChanges(const std::string &app_id);
-
-  void SendNotificationOnPermissionsUpdated(const std::string &application_id);
-
-  bool CleanupUnpairedDevices();
-
-  bool CanAppKeepContext(const std::string &app_id);
-  bool CanAppStealFocus(const std::string &app_id);
-  void MarkUnpairedDevice(const std::string &device_id);
-
-  void AddApplication(const std::string &application_id);
-
-  virtual void RemoveAppConsentForGroup(const std::string &app_id,
-                                        const std::string &group_name);
-
-  virtual uint16_t HeartBeatTimeout(const std::string &app_id) const;
-
-  virtual void SaveUpdateStatusRequired(bool is_update_needed);
-
-  virtual bool IsPredataPolicy(const std::string &policy_app_id);
-  void set_cache_manager(CacheManagerInterface *cache_manager);
->>>>>>> bcf8405b
 
   virtual void OnAppsSearchStarted();
 
   virtual void OnAppsSearchCompleted();
 
-<<<<<<< HEAD
 #ifdef BUILD_TESTS
   inline CacheManagerInterfaceSPtr GetCache() {
     return cache_;
@@ -327,23 +212,6 @@
   const PolicySettings& get_settings() const OVERRIDE;
 
  private:
-=======
-  virtual void OnAppRegisteredOnMobile(const std::string &application_id);
-
-  virtual const std::vector<std::string>
-  GetAppRequestTypes(const std::string policy_app_id) const;
-
-protected:
-#ifdef USE_HMI_PTU_DECRYPTION
-  virtual utils::SharedPtr<policy_table::Table>
-  Parse(const BinaryMessage &pt_content);
-#else
-  virtual utils::SharedPtr<policy_table::Table>
-  ParseArray(const BinaryMessage &pt_content);
-#endif
-
-private:
->>>>>>> bcf8405b
   void CheckTriggers();
   /*
    * @brief Checks policy table update along with current data for any changes
@@ -351,15 +219,9 @@
    *
    * @param Policy table update struct
    */
-<<<<<<< HEAD
   void CheckPermissionsChanges(
       const utils::SharedPtr<policy_table::Table> update,
       const utils::SharedPtr<policy_table::Table> snapshot);
-=======
-  void
-  CheckPermissionsChanges(const utils::SharedPtr<policy_table::Table> update,
-                          const utils::SharedPtr<policy_table::Table> snapshot);
->>>>>>> bcf8405b
 
   /**
    * @brief Fill structure to be sent with OnPermissionsChanged notification
@@ -370,17 +232,10 @@
    * @param Notification struct to be filled and sent
    */
   void PrepareNotificationData(
-<<<<<<< HEAD
       const policy_table::FunctionalGroupings& groups,
       const policy_table::Strings& group_names,
       const std::vector<FunctionalGroupPermission>& group_permission,
       Permissions& notification_data);
-=======
-      const policy_table::FunctionalGroupings &groups,
-      const policy_table::Strings &group_names,
-      const std::vector<FunctionalGroupPermission> &group_permission,
-      Permissions &notification_data);
->>>>>>> bcf8405b
 
   /**
    * @brief Validate PermissionConsent structure according to currently
@@ -388,13 +243,8 @@
    * @param permissions PermissionConsent structure that should be validated.
    * @return PermissonConsent struct, which contains no foreign groups
    */
-<<<<<<< HEAD
   PermissionConsent EnsureCorrectPermissionConsent(
       const PermissionConsent& permissions_to_check);
-=======
-  PermissionConsent
-  EnsureCorrectPermissionConsent(const PermissionConsent &permissions_to_check);
->>>>>>> bcf8405b
 
   /**
    * @brief Allows to process case when added application is not present in
@@ -402,11 +252,7 @@
    * @param policy application id.
    * @param cuuren consent for application's device.
    */
-<<<<<<< HEAD
   void AddNewApplication(const std::string& application_id,
-=======
-  void AddNewApplication(const std::string &application_id,
->>>>>>> bcf8405b
                          DeviceConsent device_consent);
 
   /**
@@ -415,11 +261,7 @@
    * @param policy application id.
    * @param cuuren consent for application's device.
    */
-<<<<<<< HEAD
   void PromoteExistedApplication(const std::string& application_id,
-=======
-  void PromoteExistedApplication(const std::string &application_id,
->>>>>>> bcf8405b
                                  DeviceConsent device_consent);
 
   /**
@@ -427,11 +269,7 @@
    * @param policy application id.
    * @return true if application presents false otherwise.
    */
-<<<<<<< HEAD
   bool IsNewApplication(const std::string& application_id) const;
-=======
-  bool IsNewApplication(const std::string &application_id) const;
->>>>>>> bcf8405b
 
   /**
    * Checks existing and permissions of AppStorageFolder
@@ -443,11 +281,7 @@
    * @brief Checks whether need ask the permission of users
    * @return true if user consent is needed
    */
-<<<<<<< HEAD
   virtual bool IsConsentNeeded(const std::string& app_id);
-=======
-  virtual bool IsConsentNeeded(const std::string &app_id);
->>>>>>> bcf8405b
 
   /**
    * @brief Changes isConsentNeeded for app pending permissions, in case
@@ -456,13 +290,8 @@
    * @param Current permissions for app
    */
   void CheckPendingPermissionsChanges(
-<<<<<<< HEAD
       const std::string& policy_app_id,
       const std::vector<FunctionalGroupPermission>& current_permissions);
-=======
-      const std::string &policy_app_id,
-      const std::vector<FunctionalGroupPermission> &current_permissions);
->>>>>>> bcf8405b
 
   virtual void StartPTExchange();
   virtual bool ExceededDays();
@@ -472,13 +301,8 @@
 
   void RetrySequence();
 
-<<<<<<< HEAD
  private:
   PolicyListener* listener_;
-=======
-private:
-  PolicyListener *listener_;
->>>>>>> bcf8405b
 
   UpdateStatusManager update_status_manager_;
   CacheManagerInterfaceSPtr cache_;
@@ -507,37 +331,19 @@
   sync_primitives::Lock retry_sequence_lock_;
 
   /**
-<<<<<<< HEAD
     * Timer to retry UpdatePT
     */
   timer::Timer timer_retry_sequence_;
-=======
-   * Timer to retry UpdatePT
-   */
-  timer::TimerThread<PolicyManagerImpl> timer_retry_sequence_;
-
-  /**
-   * Lock for guarding recording statistics
-   */
-  sync_primitives::Lock statistics_lock_;
->>>>>>> bcf8405b
 
   /**
    * @brief Device id, which is used during PTU handling for specific
    * application
    */
-<<<<<<< HEAD
   mutable std::string last_device_id_;
 
   bool ignition_check;
 
   const PolicySettings* settings_;
-=======
-  std::string last_device_id_;
-
-  bool ignition_check;
-
->>>>>>> bcf8405b
   friend struct CheckAppPolicy;
 };
 
