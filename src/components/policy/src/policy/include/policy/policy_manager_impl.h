/*
 Copyright (c) 2016, Ford Motor Company
 All rights reserved.

 Redistribution and use in source and binary forms, with or without
 modification, are permitted provided that the following conditions are met:

 Redistributions of source code must retain the above copyright notice, this
 list of conditions and the following disclaimer.

 Redistributions in binary form must reproduce the above copyright notice,
 this list of conditions and the following
 disclaimer in the documentation and/or other materials provided with the
 distribution.

 Neither the name of the Ford Motor Company nor the names of its contributors
 may be used to endorse or promote products derived from this software
 without specific prior written permission.

 THIS SOFTWARE IS PROVIDED BY THE COPYRIGHT HOLDERS AND CONTRIBUTORS "AS IS"
 AND ANY EXPRESS OR IMPLIED WARRANTIES, INCLUDING, BUT NOT LIMITED TO, THE
 IMPLIED WARRANTIES OF MERCHANTABILITY AND FITNESS FOR A PARTICULAR PURPOSE
 ARE DISCLAIMED. IN NO EVENT SHALL THE COPYRIGHT HOLDER OR CONTRIBUTORS BE
 LIABLE FOR ANY DIRECT, INDIRECT, INCIDENTAL, SPECIAL, EXEMPLARY, OR
 CONSEQUENTIAL DAMAGES (INCLUDING, BUT NOT LIMITED TO, PROCUREMENT OF
 SUBSTITUTE GOODS OR SERVICES; LOSS OF USE, DATA, OR PROFITS; OR BUSINESS
 INTERRUPTION) HOWEVER CAUSED AND ON ANY THEORY OF LIABILITY, WHETHER IN
 CONTRACT, STRICT LIABILITY, OR TORT (INCLUDING NEGLIGENCE OR OTHERWISE)
 ARISING IN ANY WAY OUT OF THE USE OF THIS SOFTWARE, EVEN IF ADVISED OF THE
 POSSIBILITY OF SUCH DAMAGE.
 */

#ifndef SRC_COMPONENTS_POLICY_INCLUDE_POLICY_POLICY_MANAGER_IMPL_H_
#define SRC_COMPONENTS_POLICY_INCLUDE_POLICY_POLICY_MANAGER_IMPL_H_

#include <string>
#include <list>
#include <cstdint>

#include "utils/shared_ptr.h"
#include "utils/lock.h"
#include "policy/policy_manager.h"
#include "policy/policy_table.h"
#include "policy/cache_manager_interface.h"
#include "policy/update_status_manager.h"
#include "functions.h"
#include "policy/usage_statistics/statistics_manager.h"
#include "policy/policy_helper.h"
#include "utils/timer.h"

namespace policy_table = rpc::policy_table_interface_base;

namespace policy {
struct CheckAppPolicy;

class PolicyManagerImpl : public PolicyManager {
 public:
<<<<<<< HEAD
  PolicyManagerImpl();
=======
  PolicyManagerImpl(const std::string& app_storage_folder,
                    uint16_t attempts_to_open_policy_db,
                    uint16_t open_attempt_timeout_ms);
>>>>>>> 64ac11d0
  virtual void set_listener(PolicyListener* listener);
  PolicyListener* listener() const {
    return listener_;
  }
  virtual bool InitPT(const std::string& file_name,
                      const PolicySettings* settings);
  virtual bool LoadPT(const std::string& file, const BinaryMessage& pt_content);
  virtual bool ResetPT(const std::string& file_name);

  virtual void GetServiceUrls(const std::string& service_type,
                              EndpointUrls& end_points);

  virtual std::string GetLockScreenIconUrl() const;
  virtual bool RequestPTUpdate();
  virtual void CheckPermissions(const PTString& app_id,
                                const PTString& hmi_level,
                                const PTString& rpc,
                                const RPCParams& rpc_params,
                                CheckPermissionResult& result);
  virtual bool ResetUserConsent();
  virtual void KmsChanged(int kilometers);
  virtual void IncrementIgnitionCycles();
  virtual std::string ForcePTExchange();
  virtual std::string GetPolicyTableStatus() const;
  virtual void ResetRetrySequence();
  virtual uint32_t NextRetryTimeout();
  virtual int TimeoutExchange();
  virtual const std::vector<int> RetrySequenceDelaysSeconds();
  virtual void OnExceededTimeout();
  virtual void OnUpdateStarted();
  virtual void PTUpdatedAt(Counters counter, int value);

  /**
   * Refresh data about retry sequence from policy table
   */
  virtual void RefreshRetrySequence();
  virtual DeviceConsent GetUserConsentForDevice(
      const std::string& device_id) const OVERRIDE;
  virtual void GetUserConsentForApp(
      const std::string& device_id,
      const std::string& policy_app_id,
      std::vector<FunctionalGroupPermission>& permissions);
  virtual void SetUserConsentForDevice(const std::string& device_id,
                                       bool is_allowed);
  virtual bool ReactOnUserDevConsentForApp(const std::string app_id,
                                           bool is_device_allowed);
  virtual bool GetInitialAppData(const std::string& application_id,
                                 StringArray* nicknames = NULL,
                                 StringArray* app_hmi_types = NULL);

  virtual void AddDevice(const std::string& device_id,
                         const std::string& connection_type);

  virtual void SetDeviceInfo(const std::string& device_id,
                             const DeviceInfo& device_info);

  virtual void SetUserConsentForApp(const PermissionConsent& permissions);

  virtual bool GetDefaultHmi(const std::string& policy_app_id,
                             std::string* default_hmi) const;

  virtual bool GetPriority(const std::string& policy_app_id,
                           std::string* priority) const;

  virtual std::vector<UserFriendlyMessage> GetUserFriendlyMessages(
      const std::vector<std::string>& message_code,
      const std::string& language);

  virtual bool IsApplicationRevoked(const std::string& app_id) const;

  virtual void GetPermissionsForApp(
      const std::string& device_id,
      const std::string& policy_app_id,
      std::vector<FunctionalGroupPermission>& permissions);

  virtual std::string& GetCurrentDeviceId(
      const std::string& policy_app_id) const;

  virtual void SetSystemLanguage(const std::string& language);

  virtual void SetSystemInfo(const std::string& ccpu_version,
                             const std::string& wers_country_code,
                             const std::string& language);
  virtual void OnSystemReady();

  virtual uint32_t GetNotificationsNumber(
      const std::string& priority) const OVERRIDE;

  virtual void SetVINValue(const std::string& value);

  // Interface StatisticsManager (begin)
  virtual void Increment(usage_statistics::GlobalCounterId type);
  virtual void Increment(const std::string& app_id,
                         usage_statistics::AppCounterId type);
  virtual void Set(const std::string& app_id,
                   usage_statistics::AppInfoId type,
                   const std::string& value);
  virtual void Add(const std::string& app_id,
                   usage_statistics::AppStopwatchId type,
                   int32_t timespan_seconds);
  // Interface StatisticsManager (end)

  AppPermissions GetAppPermissionsChanges(const std::string& policy_app_id);
  void RemovePendingPermissionChanges(const std::string& app_id);

  void SendNotificationOnPermissionsUpdated(const std::string& application_id);

  bool CleanupUnpairedDevices();

  bool CanAppKeepContext(const std::string& app_id) const;
  bool CanAppStealFocus(const std::string& app_id) const;
  void MarkUnpairedDevice(const std::string& device_id);

  void AddApplication(const std::string& application_id);

  virtual void RemoveAppConsentForGroup(const std::string& app_id,
                                        const std::string& group_name);

  virtual uint32_t HeartBeatTimeout(const std::string& app_id) const;

  virtual void SaveUpdateStatusRequired(bool is_update_needed);

  virtual bool IsPredataPolicy(const std::string& policy_app_id);
  void set_cache_manager(CacheManagerInterface* cache_manager);

  virtual void OnAppsSearchStarted();

  virtual void OnAppsSearchCompleted();

#ifdef BUILD_TESTS
  inline CacheManagerInterfaceSPtr GetCache() {
    return cache_;
  }
#endif  // BUILD_TESTS
  virtual const std::vector<std::string> GetAppRequestTypes(
      const std::string policy_app_id) const;

  virtual const VehicleInfo GetVehicleInfo() const;
<<<<<<< HEAD

=======
>>>>>>> 64ac11d0
  virtual void OnAppRegisteredOnMobile(
      const std::string& application_id) OVERRIDE;

  virtual std::string RetrieveCertificate() const OVERRIDE;

 protected:
#ifdef USE_HMI_PTU_DECRYPTION
  virtual utils::SharedPtr<policy_table::Table> Parse(
      const BinaryMessage& pt_content);
#else
  virtual utils::SharedPtr<policy_table::Table> ParseArray(
      const BinaryMessage& pt_content);
#endif
<<<<<<< HEAD

=======
>>>>>>> 64ac11d0
  const PolicySettings& get_settings() const OVERRIDE;

 private:
  void CheckTriggers();
  /*
   * @brief Checks policy table update along with current data for any changes
   * in assigned functional group list of application
   *
   * @param Policy table update struct
   */
  void CheckPermissionsChanges(
      const utils::SharedPtr<policy_table::Table> update,
      const utils::SharedPtr<policy_table::Table> snapshot);

  /**
   * @brief Fill structure to be sent with OnPermissionsChanged notification
   *
   * @param Policy table struct, which contains rpc functional groups data
   * @param List of rpc functional group names, which should be checked
   * @param group_permission User permissions for functional groups
   * @param Notification struct to be filled and sent
   */
  void PrepareNotificationData(
      const policy_table::FunctionalGroupings& groups,
      const policy_table::Strings& group_names,
      const std::vector<FunctionalGroupPermission>& group_permission,
      Permissions& notification_data);

  /**
   * @brief Validate PermissionConsent structure according to currently
   * assigned groups
   * @param permissions PermissionConsent structure that should be validated.
   * @return PermissonConsent struct, which contains no foreign groups
   */
  PermissionConsent EnsureCorrectPermissionConsent(
      const PermissionConsent& permissions_to_check);

  /**
   * @brief Allows to process case when added application is not present in
   * policy db.
   * @param policy application id.
   * @param cuuren consent for application's device.
   */
  void AddNewApplication(const std::string& application_id,
                         DeviceConsent device_consent);

  /**
   * @brief Allows to process case when added application is already
   * in policy db.
   * @param policy application id.
   * @param cuuren consent for application's device.
   */
  void PromoteExistedApplication(const std::string& application_id,
                                 DeviceConsent device_consent);

  /**
   * @brief Check if certain application already in policy db.
   * @param policy application id.
   * @return true if application presents false otherwise.
   */
  bool IsNewApplication(const std::string& application_id) const;

  /**
   * Checks existing and permissions of AppStorageFolder
   * @return true if AppStorageFolder exists and has permissions read/write
   */
  bool CheckAppStorageFolder() const;

  /**
   * @brief Checks whether need ask the permission of users
   * @return true if user consent is needed
   */
  virtual bool IsConsentNeeded(const std::string& app_id);

  /**
   * @brief Changes isConsentNeeded for app pending permissions, in case
   * user set permissions before app activation.
   * @param Unique app id
   * @param Current permissions for app
   */
  void CheckPendingPermissionsChanges(
      const std::string& policy_app_id,
      const std::vector<FunctionalGroupPermission>& current_permissions);

  virtual void StartPTExchange();
  virtual bool ExceededDays();
  virtual bool ExceededIgnitionCycles();
  bool IsPTValid(utils::SharedPtr<policy_table::Table> policy_table,
                 policy_table::PolicyTableType type) const;
<<<<<<< HEAD

=======
>>>>>>> 64ac11d0
  void RetrySequence();

 private:
  PolicyListener* listener_;

  UpdateStatusManager update_status_manager_;
  CacheManagerInterfaceSPtr cache_;
  sync_primitives::Lock apps_registration_lock_;
  sync_primitives::Lock app_permissions_diff_lock_;
  std::map<std::string, AppPermissions> app_permissions_diff_;

  /**
   * Timeout to wait response with UpdatePT
   */
  uint32_t retry_sequence_timeout_;

  /**
   * Seconds between retries to update PT
   */
  std::vector<int> retry_sequence_seconds_;

  /**
   * Current index trying of retry sequence
   */
  uint32_t retry_sequence_index_;

  /**
   * Lock for guarding retry sequence
   */
  sync_primitives::Lock retry_sequence_lock_;

  /**
    * Timer to retry UpdatePT
<<<<<<< HEAD
    */
=======
   */
>>>>>>> 64ac11d0
  timer::Timer timer_retry_sequence_;

  /**
   * @brief Device id, which is used during PTU handling for specific
   * application
   */
  mutable std::string last_device_id_;

  bool ignition_check;

  const PolicySettings* settings_;
<<<<<<< HEAD
=======

>>>>>>> 64ac11d0
  friend struct CheckAppPolicy;
};

}  // namespace policy

#endif  // SRC_COMPONENTS_POLICY_INCLUDE_POLICY_POLICY_MANAGER_IMPL_H_<|MERGE_RESOLUTION|>--- conflicted
+++ resolved
@@ -54,85 +54,81 @@
 struct CheckAppPolicy;
 
 class PolicyManagerImpl : public PolicyManager {
- public:
-<<<<<<< HEAD
-  PolicyManagerImpl();
-=======
+  public:
   PolicyManagerImpl(const std::string& app_storage_folder,
                     uint16_t attempts_to_open_policy_db,
                     uint16_t open_attempt_timeout_ms);
->>>>>>> 64ac11d0
-  virtual void set_listener(PolicyListener* listener);
-  PolicyListener* listener() const {
-    return listener_;
-  }
+    virtual void set_listener(PolicyListener* listener);
+    PolicyListener* listener() const {
+      return listener_;
+    }
   virtual bool InitPT(const std::string& file_name,
                       const PolicySettings* settings);
-  virtual bool LoadPT(const std::string& file, const BinaryMessage& pt_content);
-  virtual bool ResetPT(const std::string& file_name);
-
-  virtual void GetServiceUrls(const std::string& service_type,
-                              EndpointUrls& end_points);
-
-  virtual std::string GetLockScreenIconUrl() const;
-  virtual bool RequestPTUpdate();
-  virtual void CheckPermissions(const PTString& app_id,
-                                const PTString& hmi_level,
-                                const PTString& rpc,
-                                const RPCParams& rpc_params,
-                                CheckPermissionResult& result);
-  virtual bool ResetUserConsent();
-  virtual void KmsChanged(int kilometers);
-  virtual void IncrementIgnitionCycles();
-  virtual std::string ForcePTExchange();
-  virtual std::string GetPolicyTableStatus() const;
-  virtual void ResetRetrySequence();
-  virtual uint32_t NextRetryTimeout();
-  virtual int TimeoutExchange();
-  virtual const std::vector<int> RetrySequenceDelaysSeconds();
-  virtual void OnExceededTimeout();
-  virtual void OnUpdateStarted();
-  virtual void PTUpdatedAt(Counters counter, int value);
-
-  /**
-   * Refresh data about retry sequence from policy table
-   */
-  virtual void RefreshRetrySequence();
+    virtual bool LoadPT(const std::string& file, const BinaryMessage& pt_content);
+    virtual bool ResetPT(const std::string& file_name);
+
+    virtual void GetServiceUrls(const std::string& service_type,
+                                EndpointUrls& end_points);
+
+    virtual std::string GetLockScreenIconUrl() const;
+    virtual bool RequestPTUpdate();
+    virtual void CheckPermissions(const PTString& app_id,
+        const PTString& hmi_level,
+        const PTString& rpc,
+        const RPCParams& rpc_params,
+        CheckPermissionResult& result);
+    virtual bool ResetUserConsent();
+    virtual void KmsChanged(int kilometers);
+    virtual void IncrementIgnitionCycles();
+    virtual std::string ForcePTExchange();
+    virtual std::string GetPolicyTableStatus() const;
+    virtual void ResetRetrySequence();
+    virtual uint32_t NextRetryTimeout();
+    virtual int TimeoutExchange();
+    virtual const std::vector<int> RetrySequenceDelaysSeconds();
+    virtual void OnExceededTimeout();
+    virtual void OnUpdateStarted();
+    virtual void PTUpdatedAt(Counters counter, int value);
+
+    /**
+     * Refresh data about retry sequence from policy table
+     */
+    virtual void RefreshRetrySequence();
   virtual DeviceConsent GetUserConsentForDevice(
       const std::string& device_id) const OVERRIDE;
-  virtual void GetUserConsentForApp(
+    virtual void GetUserConsentForApp(
       const std::string& device_id,
       const std::string& policy_app_id,
       std::vector<FunctionalGroupPermission>& permissions);
-  virtual void SetUserConsentForDevice(const std::string& device_id,
-                                       bool is_allowed);
-  virtual bool ReactOnUserDevConsentForApp(const std::string app_id,
-                                           bool is_device_allowed);
-  virtual bool GetInitialAppData(const std::string& application_id,
-                                 StringArray* nicknames = NULL,
-                                 StringArray* app_hmi_types = NULL);
-
-  virtual void AddDevice(const std::string& device_id,
-                         const std::string& connection_type);
-
-  virtual void SetDeviceInfo(const std::string& device_id,
-                             const DeviceInfo& device_info);
-
-  virtual void SetUserConsentForApp(const PermissionConsent& permissions);
-
-  virtual bool GetDefaultHmi(const std::string& policy_app_id,
-                             std::string* default_hmi) const;
-
-  virtual bool GetPriority(const std::string& policy_app_id,
-                           std::string* priority) const;
-
-  virtual std::vector<UserFriendlyMessage> GetUserFriendlyMessages(
+    virtual void SetUserConsentForDevice(const std::string& device_id,
+                                         bool is_allowed);
+    virtual bool ReactOnUserDevConsentForApp(const std::string app_id,
+        bool is_device_allowed);
+    virtual bool GetInitialAppData(const std::string& application_id,
+                                   StringArray* nicknames = NULL,
+                                   StringArray* app_hmi_types = NULL);
+
+    virtual void AddDevice(const std::string& device_id,
+                           const std::string& connection_type);
+
+    virtual void SetDeviceInfo(const std::string& device_id,
+                               const DeviceInfo& device_info);
+
+    virtual void SetUserConsentForApp(const PermissionConsent& permissions);
+
+    virtual bool GetDefaultHmi(const std::string& policy_app_id,
+                               std::string* default_hmi) const ;
+
+    virtual bool GetPriority(const std::string& policy_app_id,
+                             std::string* priority) const;
+
+    virtual std::vector<UserFriendlyMessage> GetUserFriendlyMessages(
       const std::vector<std::string>& message_code,
       const std::string& language);
 
-  virtual bool IsApplicationRevoked(const std::string& app_id) const;
-
-  virtual void GetPermissionsForApp(
+    virtual bool IsApplicationRevoked(const std::string& app_id) const;
+
+    virtual void GetPermissionsForApp(
       const std::string& device_id,
       const std::string& policy_app_id,
       std::vector<FunctionalGroupPermission>& permissions);
@@ -140,234 +136,217 @@
   virtual std::string& GetCurrentDeviceId(
       const std::string& policy_app_id) const;
 
-  virtual void SetSystemLanguage(const std::string& language);
-
-  virtual void SetSystemInfo(const std::string& ccpu_version,
-                             const std::string& wers_country_code,
-                             const std::string& language);
-  virtual void OnSystemReady();
+    virtual void SetSystemLanguage(const std::string& language);
+
+    virtual void SetSystemInfo(const std::string& ccpu_version,
+                               const std::string& wers_country_code,
+                               const std::string& language);
+    virtual void OnSystemReady();
 
   virtual uint32_t GetNotificationsNumber(
       const std::string& priority) const OVERRIDE;
 
-  virtual void SetVINValue(const std::string& value);
-
-  // Interface StatisticsManager (begin)
-  virtual void Increment(usage_statistics::GlobalCounterId type);
-  virtual void Increment(const std::string& app_id,
-                         usage_statistics::AppCounterId type);
+    virtual void SetVINValue(const std::string& value);
+
+    // Interface StatisticsManager (begin)
+    virtual void Increment(usage_statistics::GlobalCounterId type);
+    virtual void Increment(const std::string& app_id,
+                           usage_statistics::AppCounterId type);
   virtual void Set(const std::string& app_id,
                    usage_statistics::AppInfoId type,
-                   const std::string& value);
-  virtual void Add(const std::string& app_id,
-                   usage_statistics::AppStopwatchId type,
-                   int32_t timespan_seconds);
-  // Interface StatisticsManager (end)
-
-  AppPermissions GetAppPermissionsChanges(const std::string& policy_app_id);
-  void RemovePendingPermissionChanges(const std::string& app_id);
-
-  void SendNotificationOnPermissionsUpdated(const std::string& application_id);
-
-  bool CleanupUnpairedDevices();
-
-  bool CanAppKeepContext(const std::string& app_id) const;
-  bool CanAppStealFocus(const std::string& app_id) const;
-  void MarkUnpairedDevice(const std::string& device_id);
-
-  void AddApplication(const std::string& application_id);
-
-  virtual void RemoveAppConsentForGroup(const std::string& app_id,
-                                        const std::string& group_name);
-
-  virtual uint32_t HeartBeatTimeout(const std::string& app_id) const;
-
-  virtual void SaveUpdateStatusRequired(bool is_update_needed);
-
-  virtual bool IsPredataPolicy(const std::string& policy_app_id);
-  void set_cache_manager(CacheManagerInterface* cache_manager);
-
-  virtual void OnAppsSearchStarted();
-
-  virtual void OnAppsSearchCompleted();
+                     const std::string& value);
+    virtual void Add(const std::string& app_id,
+                     usage_statistics::AppStopwatchId type,
+                     int32_t timespan_seconds);
+    // Interface StatisticsManager (end)
+
+    AppPermissions GetAppPermissionsChanges(const std::string& policy_app_id);
+    void RemovePendingPermissionChanges(const std::string& app_id);
+
+    void SendNotificationOnPermissionsUpdated(const std::string& application_id);
+
+    bool CleanupUnpairedDevices();
+
+    bool CanAppKeepContext(const std::string& app_id) const;
+    bool CanAppStealFocus(const std::string& app_id) const;
+    void MarkUnpairedDevice(const std::string& device_id);
+
+    void AddApplication(const std::string& application_id);
+
+    virtual void RemoveAppConsentForGroup(const std::string& app_id,
+                                          const std::string& group_name);
+
+    virtual uint32_t HeartBeatTimeout(const std::string& app_id) const;
+
+    virtual void SaveUpdateStatusRequired(bool is_update_needed);
+
+    virtual bool IsPredataPolicy(const std::string& policy_app_id);
+    void set_cache_manager(CacheManagerInterface* cache_manager);
+
+    virtual void OnAppsSearchStarted();
+
+    virtual void OnAppsSearchCompleted();
 
 #ifdef BUILD_TESTS
   inline CacheManagerInterfaceSPtr GetCache() {
     return cache_;
   }
 #endif  // BUILD_TESTS
-  virtual const std::vector<std::string> GetAppRequestTypes(
+    virtual const std::vector<std::string> GetAppRequestTypes(
       const std::string policy_app_id) const;
 
-  virtual const VehicleInfo GetVehicleInfo() const;
-<<<<<<< HEAD
-
-=======
->>>>>>> 64ac11d0
+    virtual const VehicleInfo GetVehicleInfo() const;
+
   virtual void OnAppRegisteredOnMobile(
       const std::string& application_id) OVERRIDE;
 
-  virtual std::string RetrieveCertificate() const OVERRIDE;
-
- protected:
-#ifdef USE_HMI_PTU_DECRYPTION
-  virtual utils::SharedPtr<policy_table::Table> Parse(
-      const BinaryMessage& pt_content);
-#else
-  virtual utils::SharedPtr<policy_table::Table> ParseArray(
-      const BinaryMessage& pt_content);
-#endif
-<<<<<<< HEAD
-
-=======
->>>>>>> 64ac11d0
-  const PolicySettings& get_settings() const OVERRIDE;
-
- private:
-  void CheckTriggers();
-  /*
-   * @brief Checks policy table update along with current data for any changes
-   * in assigned functional group list of application
-   *
-   * @param Policy table update struct
-   */
-  void CheckPermissionsChanges(
+    virtual std::string RetrieveCertificate() const OVERRIDE;
+
+  protected:
+    #ifdef USE_HMI_PTU_DECRYPTION
+    virtual utils::SharedPtr<policy_table::Table> Parse(
+        const BinaryMessage& pt_content);
+    #else
+    virtual utils::SharedPtr<policy_table::Table> ParseArray(
+        const BinaryMessage& pt_content);
+    #endif
+
+    const PolicySettings& get_settings() const OVERRIDE;
+
+  private:
+    void CheckTriggers();
+    /*
+     * @brief Checks policy table update along with current data for any changes
+     * in assigned functional group list of application
+     *
+     * @param Policy table update struct
+     */
+    void CheckPermissionsChanges(
       const utils::SharedPtr<policy_table::Table> update,
       const utils::SharedPtr<policy_table::Table> snapshot);
 
-  /**
-   * @brief Fill structure to be sent with OnPermissionsChanged notification
-   *
-   * @param Policy table struct, which contains rpc functional groups data
-   * @param List of rpc functional group names, which should be checked
-   * @param group_permission User permissions for functional groups
-   * @param Notification struct to be filled and sent
-   */
-  void PrepareNotificationData(
+    /**
+     * @brief Fill structure to be sent with OnPermissionsChanged notification
+     *
+     * @param Policy table struct, which contains rpc functional groups data
+     * @param List of rpc functional group names, which should be checked
+     * @param group_permission User permissions for functional groups
+     * @param Notification struct to be filled and sent
+     */
+    void PrepareNotificationData(
       const policy_table::FunctionalGroupings& groups,
       const policy_table::Strings& group_names,
       const std::vector<FunctionalGroupPermission>& group_permission,
       Permissions& notification_data);
 
-  /**
-   * @brief Validate PermissionConsent structure according to currently
-   * assigned groups
-   * @param permissions PermissionConsent structure that should be validated.
-   * @return PermissonConsent struct, which contains no foreign groups
-   */
-  PermissionConsent EnsureCorrectPermissionConsent(
-      const PermissionConsent& permissions_to_check);
-
-  /**
-   * @brief Allows to process case when added application is not present in
-   * policy db.
-   * @param policy application id.
-   * @param cuuren consent for application's device.
-   */
-  void AddNewApplication(const std::string& application_id,
-                         DeviceConsent device_consent);
-
-  /**
-   * @brief Allows to process case when added application is already
-   * in policy db.
-   * @param policy application id.
-   * @param cuuren consent for application's device.
-   */
-  void PromoteExistedApplication(const std::string& application_id,
-                                 DeviceConsent device_consent);
-
-  /**
-   * @brief Check if certain application already in policy db.
-   * @param policy application id.
-   * @return true if application presents false otherwise.
-   */
-  bool IsNewApplication(const std::string& application_id) const;
-
-  /**
-   * Checks existing and permissions of AppStorageFolder
-   * @return true if AppStorageFolder exists and has permissions read/write
-   */
-  bool CheckAppStorageFolder() const;
-
-  /**
-   * @brief Checks whether need ask the permission of users
-   * @return true if user consent is needed
-   */
-  virtual bool IsConsentNeeded(const std::string& app_id);
-
-  /**
-   * @brief Changes isConsentNeeded for app pending permissions, in case
-   * user set permissions before app activation.
-   * @param Unique app id
-   * @param Current permissions for app
-   */
-  void CheckPendingPermissionsChanges(
-      const std::string& policy_app_id,
-      const std::vector<FunctionalGroupPermission>& current_permissions);
-
-  virtual void StartPTExchange();
-  virtual bool ExceededDays();
-  virtual bool ExceededIgnitionCycles();
-  bool IsPTValid(utils::SharedPtr<policy_table::Table> policy_table,
-                 policy_table::PolicyTableType type) const;
-<<<<<<< HEAD
-
-=======
->>>>>>> 64ac11d0
-  void RetrySequence();
-
- private:
-  PolicyListener* listener_;
-
-  UpdateStatusManager update_status_manager_;
-  CacheManagerInterfaceSPtr cache_;
-  sync_primitives::Lock apps_registration_lock_;
-  sync_primitives::Lock app_permissions_diff_lock_;
-  std::map<std::string, AppPermissions> app_permissions_diff_;
-
-  /**
-   * Timeout to wait response with UpdatePT
-   */
-  uint32_t retry_sequence_timeout_;
-
-  /**
-   * Seconds between retries to update PT
-   */
-  std::vector<int> retry_sequence_seconds_;
-
-  /**
-   * Current index trying of retry sequence
-   */
-  uint32_t retry_sequence_index_;
-
-  /**
-   * Lock for guarding retry sequence
-   */
-  sync_primitives::Lock retry_sequence_lock_;
-
-  /**
-    * Timer to retry UpdatePT
-<<<<<<< HEAD
-    */
-=======
-   */
->>>>>>> 64ac11d0
-  timer::Timer timer_retry_sequence_;
-
-  /**
-   * @brief Device id, which is used during PTU handling for specific
-   * application
-   */
-  mutable std::string last_device_id_;
-
-  bool ignition_check;
-
-  const PolicySettings* settings_;
-<<<<<<< HEAD
-=======
-
->>>>>>> 64ac11d0
-  friend struct CheckAppPolicy;
+    /**
+     * @brief Validate PermissionConsent structure according to currently
+     * assigned groups
+     * @param permissions PermissionConsent structure that should be validated.
+     * @return PermissonConsent struct, which contains no foreign groups
+     */
+    PermissionConsent EnsureCorrectPermissionConsent(
+        const PermissionConsent& permissions_to_check);
+
+    /**
+     * @brief Allows to process case when added application is not present in
+     * policy db.
+     * @param policy application id.
+     * @param cuuren consent for application's device.
+     */
+    void AddNewApplication(const std::string& application_id,
+                           DeviceConsent device_consent);
+
+    /**
+     * @brief Allows to process case when added application is already
+     * in policy db.
+     * @param policy application id.
+     * @param cuuren consent for application's device.
+     */
+    void PromoteExistedApplication(const std::string& application_id,
+                               DeviceConsent device_consent);
+
+    /**
+     * @brief Check if certain application already in policy db.
+     * @param policy application id.
+     * @return true if application presents false otherwise.
+     */
+    bool IsNewApplication(const std::string& application_id) const;
+
+    /**
+     * Checks existing and permissions of AppStorageFolder
+     * @return true if AppStorageFolder exists and has permissions read/write
+     */
+    bool CheckAppStorageFolder() const;
+
+    /**
+     * @brief Checks whether need ask the permission of users
+     * @return true if user consent is needed
+     */
+    virtual bool IsConsentNeeded(const std::string& app_id);
+
+    /**
+     * @brief Changes isConsentNeeded for app pending permissions, in case
+     * user set permissions before app activation.
+     * @param Unique app id
+     * @param Current permissions for app
+     */
+    void CheckPendingPermissionsChanges(
+                const std::string& policy_app_id,
+                const std::vector<FunctionalGroupPermission>& current_permissions);
+
+    virtual void StartPTExchange();
+    virtual bool ExceededDays();
+    virtual bool ExceededIgnitionCycles();
+    bool IsPTValid(utils::SharedPtr<policy_table::Table> policy_table,
+                   policy_table::PolicyTableType type) const;
+
+    void RetrySequence();
+
+private:
+    PolicyListener* listener_;
+
+    UpdateStatusManager update_status_manager_;
+    CacheManagerInterfaceSPtr cache_;
+    sync_primitives::Lock apps_registration_lock_;
+    sync_primitives::Lock app_permissions_diff_lock_;
+    std::map<std::string, AppPermissions> app_permissions_diff_;
+
+    /**
+     * Timeout to wait response with UpdatePT
+     */
+    uint32_t retry_sequence_timeout_;
+
+    /**
+     * Seconds between retries to update PT
+     */
+    std::vector<int> retry_sequence_seconds_;
+
+    /**
+     * Current index trying of retry sequence
+     */
+    uint32_t retry_sequence_index_;
+
+    /**
+     * Lock for guarding retry sequence
+     */
+    sync_primitives::Lock retry_sequence_lock_;
+
+    /**
+      * Timer to retry UpdatePT
+      */
+    timer::Timer timer_retry_sequence_;
+
+    /**
+     * @brief Device id, which is used during PTU handling for specific
+     * application
+     */
+    mutable std::string last_device_id_;
+
+    bool ignition_check;
+
+    const PolicySettings* settings_;
+    friend struct CheckAppPolicy;
 };
 
 }  // namespace policy
