/*
 Copyright (c) 2013, Ford Motor Company
 All rights reserved.

 Redistribution and use in source and binary forms, with or without
 modification, are permitted provided that the following conditions are met:

 Redistributions of source code must retain the above copyright notice, this
 list of conditions and the following disclaimer.

 Redistributions in binary form must reproduce the above copyright notice,
 this list of conditions and the following
 disclaimer in the documentation and/or other materials provided with the
 distribution.

 Neither the name of the Ford Motor Company nor the names of its contributors
 may be used to endorse or promote products derived from this software
 without specific prior written permission.

 THIS SOFTWARE IS PROVIDED BY THE COPYRIGHT HOLDERS AND CONTRIBUTORS "AS IS"
 AND ANY EXPRESS OR IMPLIED WARRANTIES, INCLUDING, BUT NOT LIMITED TO, THE
 IMPLIED WARRANTIES OF MERCHANTABILITY AND FITNESS FOR A PARTICULAR PURPOSE
 ARE DISCLAIMED. IN NO EVENT SHALL THE COPYRIGHT HOLDER OR CONTRIBUTORS BE
 LIABLE FOR ANY DIRECT, INDIRECT, INCIDENTAL, SPECIAL, EXEMPLARY, OR
 CONSEQUENTIAL DAMAGES (INCLUDING, BUT NOT LIMITED TO, PROCUREMENT OF
 SUBSTITUTE GOODS OR SERVICES; LOSS OF USE, DATA, OR PROFITS; OR BUSINESS
 INTERRUPTION) HOWEVER CAUSED AND ON ANY THEORY OF LIABILITY, WHETHER IN
 CONTRACT, STRICT LIABILITY, OR TORT (INCLUDING NEGLIGENCE OR OTHERWISE)
 ARISING IN ANY WAY OUT OF THE USE OF THIS SOFTWARE, EVEN IF ADVISED OF THE
 POSSIBILITY OF SUCH DAMAGE.
 */

#ifndef SRC_COMPONENTS_POLICY_INCLUDE_POLICY_POLICY_MANAGER_IMPL_H_
#define SRC_COMPONENTS_POLICY_INCLUDE_POLICY_POLICY_MANAGER_IMPL_H_

#include <list>
#include "utils/shared_ptr.h"
#include "utils/lock.h"
#include "policy/policy_manager.h"
#include "policy/policy_table.h"
#include "policy/cache_manager_interface.h"
#include "policy/update_status_manager.h"
#include "./functions.h"
#include "usage_statistics/statistics_manager.h"

namespace policy_table = rpc::policy_table_interface_base;

namespace policy {
class AccessRemote;
struct CheckAppPolicy;

class PolicyManagerImpl : public PolicyManager {
  public:
    PolicyManagerImpl();
    virtual void set_listener(PolicyListener* listener);
    PolicyListener* listener() const {
      return listener_;
    }
    virtual bool InitPT(const std::string& file_name);
    virtual bool LoadPT(const std::string& file, const BinaryMessage& pt_content);
    virtual bool ResetPT(const std::string& file_name);
    virtual void GetServiceUrls(const std::string& service_type,
                                EndpointUrls& end_points);
    virtual void RequestPTUpdate();
    virtual void CheckPermissions(const PTString& app_id,
        const PTString& hmi_level,
        const PTString& rpc,
        const RPCParams& rpc_params,
        CheckPermissionResult& result);
    virtual bool ResetUserConsent();
    virtual void KmsChanged(int kilometers);
    virtual void IncrementIgnitionCycles();
    virtual std::string ForcePTExchange();
    virtual std::string GetPolicyTableStatus() const;
    virtual void ResetRetrySequence();
    virtual int NextRetryTimeout();
    virtual int TimeoutExchange();
    virtual const std::vector<int> RetrySequenceDelaysSeconds();
    virtual void OnExceededTimeout();
    virtual void OnUpdateStarted();
    virtual void PTUpdatedAt(int kilometers, int days_after_epoch);

    /**
     * Refresh data about retry sequence from policy table
     */
    virtual void RefreshRetrySequence();
    virtual DeviceConsent GetUserConsentForDevice(const std::string& device_id);
    virtual void GetUserConsentForApp(
      const std::string& device_id, const std::string& policy_app_id,
      std::vector<FunctionalGroupPermission>& permissions);
    virtual void SetUserConsentForDevice(const std::string& device_id,
                                         bool is_allowed);
    virtual bool ReactOnUserDevConsentForApp(const std::string app_id,
        bool is_device_allowed);
    virtual bool GetInitialAppData(const std::string& application_id,
                                   StringArray* nicknames = NULL,
                                   StringArray* app_hmi_types = NULL);

    virtual void SetDeviceInfo(const std::string& device_id,
                               const DeviceInfo& device_info);

    virtual void SetUserConsentForApp(const PermissionConsent& permissions);

    virtual bool GetDefaultHmi(const std::string& policy_app_id,
                               std::string* default_hmi);

    virtual bool GetPriority(const std::string& policy_app_id,
                             std::string* priority);

    virtual std::vector<UserFriendlyMessage> GetUserFriendlyMessages(
      const std::vector<std::string>& message_code, const std::string& language);

    virtual bool IsApplicationRevoked(const std::string& app_id) const;

    virtual void GetPermissionsForApp(
      const std::string& device_id, const std::string& policy_app_id,
      std::vector<FunctionalGroupPermission>& permissions);

    virtual std::string& GetCurrentDeviceId(const std::string& policy_app_id);

    virtual void SetSystemLanguage(const std::string& language);

    virtual void SetSystemInfo(const std::string& ccpu_version,
                               const std::string& wers_country_code,
                               const std::string& language);
    virtual void OnSystemReady();

    virtual uint32_t GetNotificationsNumber(const std::string& priority);

    virtual void SetVINValue(const std::string& value);

    // Interface StatisticsManager (begin)
    virtual void Increment(usage_statistics::GlobalCounterId type);
    virtual void Increment(const std::string& app_id,
                           usage_statistics::AppCounterId type);
    virtual void Set(const std::string& app_id, usage_statistics::AppInfoId type,
                     const std::string& value);
    virtual void Add(const std::string& app_id,
                     usage_statistics::AppStopwatchId type,
                     int32_t timespan_seconds);
    // Interface StatisticsManager (end)

    AppPermissions GetAppPermissionsChanges(const std::string& policy_app_id);
    void RemovePendingPermissionChanges(const std::string& app_id);

    void SendNotificationOnPermissionsUpdated(const std::string& application_id);

    bool CleanupUnpairedDevices();

    bool CanAppKeepContext(const std::string& app_id);
    bool CanAppStealFocus(const std::string& app_id);
    void MarkUnpairedDevice(const std::string& device_id);

    void AddApplication(const std::string& application_id,
                        const std::vector<int>& hmi_types);

    virtual void RemoveAppConsentForGroup(const std::string& app_id,
                                          const std::string& group_name);

    virtual uint16_t HeartBeatTimeout(const std::string& app_id) const;

    virtual void SaveUpdateStatusRequired(bool is_update_needed);

    virtual bool IsPredataPolicy(const std::string& policy_app_id);
    void set_cache_manager(CacheManagerInterface* cache_manager);

    virtual void OnAppsSearchStarted();

    virtual void OnAppsSearchCompleted();

#ifdef SDL_REMOTE_CONTROL
    virtual TypeAccess CheckAccess(const PTString& app_id, const PTString& rpc,
                                   const RemoteControlParams& params,
                                   const SeatLocation& seat,
                                   const SeatLocation& zone);
    virtual void SetAccess(const PTString& app_id, const PTString& group_name,
                           const SeatLocation zone, bool allowed);
    virtual void ResetAccess(const PTString& rpc);
    virtual void ResetAccess(const PTString& group_name,
                             const SeatLocation zone);
<<<<<<< HEAD
    virtual void SetPrimaryDevice(const PTString& dev_id, const PTString& input);
=======
    virtual void SetPrimaryDevice(const PTString& dev_id);
    virtual PTString PrimaryDevice() const;
>>>>>>> 689e12da
    virtual void SetRemoteControl(bool enabled);
#endif  // SDL_REMOTE_CONTROL

  protected:
    virtual utils::SharedPtr<policy_table::Table> Parse(
        const BinaryMessage& pt_content);

  private:
    void CheckTriggers();
    /*
     * @brief Checks policy table update along with current data for any changes
     * in assigned functional group list of application
     *
     * @param Policy table update struct
     */
    void CheckPermissionsChanges(
      const utils::SharedPtr<policy_table::Table> update,
      const utils::SharedPtr<policy_table::Table> snapshot);

    /**
     * @brief Fill structure to be sent with OnPermissionsChanged notification
     *
     * @param Policy table struct, which contains rpc functional groups data
     * @param List of rpc functional group names, which should be checked
     * @param group_permission User permissions for functional groups
     * @param Notification struct to be filled and sent
     */
    void PrepareNotificationData(
      const policy_table::FunctionalGroupings& groups,
      const policy_table::Strings& group_names,
      const std::vector<FunctionalGroupPermission>& group_permission,
      Permissions& notification_data);

    /**
     * @brief Validate PermissionConsent structure according to currently
     * assigned groups
     * @param permissions PermissionConsent structure that should be validated.
     * @return PermissonConsent struct, which contains no foreign groups
     */
    PermissionConsent EnsureCorrectPermissionConsent(
        const PermissionConsent& permissions_to_check);

    /**
     * @brief Allows to process case when added application is not present in
     * policy db.
     * @param policy application id.
     * @param cuuren consent for application's device.
     */
    void AddNewApplication(const std::string& application_id,
                           DeviceConsent device_consent);

    /**
     * @brief Allows to process case when added application is already
     * in policy db.
     * @param policy application id.
     * @param cuuren consent for application's device.
     */
    void PromoteExistedApplication(const std::string& application_id,
                               DeviceConsent device_consent);

    /**
     * @brief Check if certain application already in policy db.
     * @param policy application id.
     * @return true if application presents false otherwise.
     */
    bool IsNewApplication(const std::string& application_id) const;

    /**
     * Checks existing and permissions of AppStorageFolder
     * @return true if AppStorageFolder exists and has permissions read/write
     */
    bool CheckAppStorageFolder() const;

    /**
     * @brief Checks whether need ask the permission of users
     * @return true if user consent is needed
     */
    virtual bool IsConsentNeeded(const std::string& app_id);

    /**
     * @brief Changes isConsentNeeded for app pending permissions, in case
     * user set permissions before app activation.
     * @param Unique app id
     * @param Current permissions for app
     */
    void CheckPendingPermissionsChanges(
                const std::string& policy_app_id,
                const std::vector<FunctionalGroupPermission>& current_permissions);

    virtual void StartPTExchange();
    virtual bool ExceededDays();
    virtual bool ExceededIgnitionCycles();
    bool IsPTValid(utils::SharedPtr<policy_table::Table> policy_table,
                   policy_table::PolicyTableType type) const;

private:
    PolicyListener* listener_;

    UpdateStatusManager update_status_manager_;
    CacheManagerInterfaceSPtr cache_;
#ifdef SDL_REMOTE_CONTROL
    utils::SharedPtr<AccessRemote> access_remote_;
#endif  // SDL_REMOTE_CONTROL
    sync_primitives::Lock apps_registration_lock_;
    sync_primitives::Lock app_permissions_diff_lock_;
    std::map<std::string, AppPermissions> app_permissions_diff_;

    /**
     * Timeout to wait response with UpdatePT
     */
    int retry_sequence_timeout_;

    /**
     * Seconds between retries to update PT
     */
    std::vector<int> retry_sequence_seconds_;

    /**
     * Current index trying of retry sequence
     */
    uint32_t retry_sequence_index_;

    /**
     * Lock for guarding retry sequence
     */
    sync_primitives::Lock retry_sequence_lock_;

    /**
     * Lock for guarding recording statistics
     */
    sync_primitives::Lock statistics_lock_;

    /**
     * @brief Device id, which is used during PTU handling for specific
     * application
     */
    std::string last_device_id_;

    bool ignition_check;

    friend struct CheckAppPolicy;
    friend class PolicyManagerImplTest;
};

}  // namespace policy

#endif  // SRC_COMPONENTS_POLICY_INCLUDE_POLICY_POLICY_MANAGER_IMPL_H_<|MERGE_RESOLUTION|>--- conflicted
+++ resolved
@@ -178,12 +178,8 @@
     virtual void ResetAccess(const PTString& rpc);
     virtual void ResetAccess(const PTString& group_name,
                              const SeatLocation zone);
-<<<<<<< HEAD
     virtual void SetPrimaryDevice(const PTString& dev_id, const PTString& input);
-=======
-    virtual void SetPrimaryDevice(const PTString& dev_id);
-    virtual PTString PrimaryDevice() const;
->>>>>>> 689e12da
+    virtual PTString PrimaryDevice() const;    
     virtual void SetRemoteControl(bool enabled);
 #endif  // SDL_REMOTE_CONTROL
 
