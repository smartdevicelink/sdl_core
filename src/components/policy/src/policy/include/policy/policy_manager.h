--- conflicted
+++ resolved
@@ -407,7 +407,15 @@
      */
     virtual void OnAppsSearchCompleted() = 0;
 
-<<<<<<< HEAD
+    /**
+     * @brief OnAppRegisteredOnMobile alows to handle event when application were
+     * succesfully registered on mobile device.
+     * It will send OnAppPermissionSend notification and will try to start PTU.
+     *
+     * @param application_id registered application.
+     */
+    virtual void OnAppRegisteredOnMobile(const std::string& application_id) = 0;
+
 #ifdef SDL_REMOTE_CONTROL
     /**
      * Checks access to equipment of vehicle for application by RPC
@@ -474,16 +482,6 @@
      */
     virtual void OnChangedRemoteControl(const std::string& application_id) = 0;
 #endif  // SDL_REMOTE_CONTROL
-=======
-    /**
-     * @brief OnAppRegisteredOnMobile alows to handle event when application were
-     * succesfully registered on mobile device.
-     * It will send OnAppPermissionSend notification and will try to start PTU.
-     *
-     * @param application_id registered application.
-     */
-    virtual void OnAppRegisteredOnMobile(const std::string& application_id) = 0;
->>>>>>> 61393c86
 
   protected:
     /**
