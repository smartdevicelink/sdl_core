/*
 * Copyright (c) 2014, Ford Motor Company
 * All rights reserved.
 *
 * Redistribution and use in source and binary forms, with or without
 * modification, are permitted provided that the following conditions are met:
 *
 * Redistributions of source code must retain the above copyright notice, this
 * list of conditions and the following disclaimer.
 *
 * Redistributions in binary form must reproduce the above copyright notice,
 * this list of conditions and the following
 * disclaimer in the documentation and/or other materials provided with the
 * distribution.
 *
 * Neither the name of the Ford Motor Company nor the names of its contributors
 * may be used to endorse or promote products derived from this software
 * without specific prior written permission.
 *
 * THIS SOFTWARE IS PROVIDED BY THE COPYRIGHT HOLDERS AND CONTRIBUTORS "AS IS"
 * AND ANY EXPRESS OR IMPLIED WARRANTIES, INCLUDING, BUT NOT LIMITED TO, THE
 * IMPLIED WARRANTIES OF MERCHANTABILITY AND FITNESS FOR A PARTICULAR PURPOSE
 * ARE DISCLAIMED. IN NO EVENT SHALL THE COPYRIGHT HOLDER OR CONTRIBUTORS BE
 * LIABLE FOR ANY DIRECT, INDIRECT, INCIDENTAL, SPECIAL, EXEMPLARY, OR
 * CONSEQUENTIAL DAMAGES (INCLUDING, BUT NOT LIMITED TO, PROCUREMENT OF
 * SUBSTITUTE GOODS OR SERVICES; LOSS OF USE, DATA, OR PROFITS; OR BUSINESS
 * INTERRUPTION) HOWEVER CAUSED AND ON ANY THEORY OF LIABILITY, WHETHER IN
 * CONTRACT, STRICT LIABILITY, OR TORT (INCLUDING NEGLIGENCE OR OTHERWISE)
 * ARISING IN ANY WAY OUT OF THE USE OF THIS SOFTWARE, EVEN IF ADVISED OF THE
 * POSSIBILITY OF SUCH DAMAGE.
 */

#ifndef SRC_COMPONENTS_POLICY_INCLUDE_CACHE_MANAGER_H_
#define SRC_COMPONENTS_POLICY_INCLUDE_CACHE_MANAGER_H_

#include <map>

#include "utils/shared_ptr.h"
#include "policy/pt_representation.h"
#include "policy/pt_ext_representation.h"
#include "policy/usage_statistics/statistics_manager.h"
#include "policy/cache_manager_interface.h"
#include "utils/threads/thread.h"
#include "utils/threads/thread_delegate.h"

#include "utils/lock.h"
#include "utils/conditional_variable.h"
#include "policy/policy_types.h"

namespace policy {
class PolicySettings;

class CacheManager : public CacheManagerInterface {
 public:
  CacheManager(const std::string& app_storage_folder,
               uint16_t attempts_to_open_policy_db,
               uint16_t open_attempt_timeout_ms);
  ~CacheManager();

  /**
   * @brief Check if specified RPC for specified application
   * has permission to be executed in specified HMI Level
   * and also its permitted params.
   * @param app_id Id of application provided during registration
   * @param hmi_level Current HMI Level of application
   * @param rpc Name of RPC
   * @return CheckPermissionResult containing flag if HMI Level is allowed
   * and list of allowed params.
   */
  virtual void CheckPermissions(const PTString& app_id,
                                const PTString& hmi_level,
                                const PTString& rpc,
                                CheckPermissionResult& result);

  /**
   * @brief Returns true if Policy Table was not updated yet
   * from preloaded pt file.
   */
  virtual bool IsPTPreloaded();

  /**
   * Gets number of ignition cycles before next update policy table
   * @return number of ignition cycles
   */
  virtual int IgnitionCyclesBeforeExchange();

  /**
   * Gets value in kilometers before next update policy table
   * @param current value in kilometers from the odometers
   * @return value in kilometers
   */
  virtual int KilometersBeforeExchange(int current);

  /**
   * @brief Sets counter value that passed for recieved successful PT UPdate
   */
  virtual bool SetCountersPassedForSuccessfulUpdate(Counters counter,
                                                    int value);

  /**
   * Gets value in days before next update policy table
   * @param current value in days after epoch
   * @return value in days
   */
  virtual int DaysBeforeExchange(int current);

  /**
   * @brief Increment number of ignition cycles since last exchange by 1
   */
  virtual void IncrementIgnitionCycles();

  /**
   * @brief Reset number of ignition cycles since last exchange to 0
   */
  virtual void ResetIgnitionCycles();

  /**
   * @brief Returns timeout to wait for a response of PT update
   * @return value in seconds
   */
  virtual int TimeoutResponse();

  /**
   * @brief Returns number of seconds between each try of sending PTS
   * @param seconds Return value: array of 5 elements
   * @return bool Success of operation
   */
  virtual bool SecondsBetweenRetries(std::vector<int>& seconds);

  /**
   * @brief Get information about vehicle
   */
  virtual const VehicleInfo GetVehicleInfo() const;

  /**
   * @brief Allows to update 'vin' field in module_meta table.
   *
   * @param new 'vin' value.
   *
   * @return true in case when data has been successfully updated,
   * false otherwise.
   */
  bool SetVINValue(const std::string& value);

  /**
   * @brief Get message text for displaying/pronouncing for user
   * dependent on language and context.
   * @param msg_codes Context of message (Driver distraction, Grant permission
   * etc)
   * @param language Language of the message
   * @return Array of appropriate messages parameters
   */
  std::vector<UserFriendlyMessage> GetUserFriendlyMsg(
      const std::vector<std::string>& msg_codes, const std::string& language);

  /**
   * @brief Get list of URLs related to particular service
   * @param service_type If URLs for specific service are preset,
   * return them otherwise default URLs.
   */
  virtual void GetServiceUrls(const std::string& service_type,
                              EndpointUrls& end_points);

  /**
   * @brief GetLockScreenIcon allows to obtain lock screen icon url;
   *
   * @return url which point to the resourse where lock screen icon could be
<<<<<<< HEAD
   *obtained.
=======
   * obtained.
>>>>>>> 64ac11d0
   */
  virtual std::string GetLockScreenIconUrl() const;

  /**
   * @brief Get allowed number of notifications
   * depending on application priority.
   * @param priority Priority of application
   */
  virtual rpc::policy_table_interface_base::NumberOfNotificationsType
  GetNotificationsNumber(const std::string& priority);

  /**
   * @brief Get priority for given application
   * @param policy_app_id Unique application id
   * @param priority Priority for application or empty, if value was not set
   * @return true, if succedeed, otherwise - false
   */
  virtual bool GetPriority(const std::string& policy_app_id,
                           std::string& priority) const OVERRIDE;

  /**
   * @brief Initialized Policy Table (load)
   * @return bool Success of operation
   */
  bool Init(const std::string& file_name, const PolicySettings* settings);

  /**
   * @brief Get snapshot of Policy Table
   * including app_policies, functional_groups,
   * device_info, statistics, excluding user messages
   * @return Generated structure for obtaining Json string.
   */
  virtual utils::SharedPtr<policy_table::Table> GenerateSnapshot();

  /**
   * Applies policy table to the current table
   * @param update_pt policy table
   * @return true if successfully
   */
  bool ApplyUpdate(const policy_table::Table& update_pt);

  /**
   * @brief Gets list of appHMIType associated with mobile appID
   * @param container of appHMIType
   */
  virtual void GetHMIAppTypeAfterUpdate(
      std::map<std::string, StringArray>& app_hmi_types);

  /**
   * Gets flag updateRequired
   * @return true if update is required
   */
  bool UpdateRequired() const;

  /**
   * @brief Saves flag updateRequired
   * @param status update status if true then update required.
   */
  void SaveUpdateRequired(bool status);

  /**
   * @brief GetInitialAppData Retrieves data from app_policies
   * about app on its registration
   * @param app_id id of registered app.
   * All outputs are filled in only if not null
   * @param nicknames Synonyms for application
   * @param app_hmi_types app_types Section on HMI where app can
   * appear (Navigation, Phone etc)
   * @return true in case initial application data was obtained successfuly.
   */
  bool GetInitialAppData(const std::string& app_id,
                         StringArray& nicknames,
                         StringArray& app_hmi_types);

  /**
   * Checks if the application is revoked
   * @param app_id application id
   * @return true if application is revoked
   */
  bool IsApplicationRevoked(const std::string& app_id) const;

  /**
   * @brief Get functional groupings from DB
   * @param groups Known functional groupings
   * @return true, if succeeded, otherwise - false
   */
  bool GetFunctionalGroupings(policy_table::FunctionalGroupings& groups);

  /**
   * Checks if the application is represented in policy table
   * @param app_id application id
   * @return true if application is represented in policy table
   */
  bool IsApplicationRepresented(const std::string& app_id) const;

  /**
   * Checks if the application has default policy
   * @param app_id application id
   * @return true if application has default policy
   */
  bool IsDefaultPolicy(const std::string& app_id);

  /**
   * @brief SetIsDefault Sets is_default flag for application
   * @param app_id app specific application
   * @return  true in case opperation was done successfully.
   */
  bool SetIsDefault(const std::string& app_id);

  /**
   * Checks if the application has pre_data policy
   * @param app_id application id
   * @return true if application has pre_data policy
   */
  bool IsPredataPolicy(const std::string& app_id);

  /**
   * Sets default policy for application
   * @param app_id application id
   * @return true if success
   */
  bool SetDefaultPolicy(const std::string& app_id);

  /**
   * @brief Is application allowed to send notifications while in
   * Backgound or limited mode.
   * @param app_id Application id
   * @return bool Allowed/disallowed.
   */
  bool CanAppKeepContext(const std::string& app_id) const OVERRIDE;

  /**
   * @brief Is application allowed to move foreground at will?
   * @param app_id Application id
   * @return bool Allowed/disallowed.
   */
  bool CanAppStealFocus(const std::string& app_id) const;

  /**
   * @brief Gets default_hmi for given application
   * @param policy_app_id Unique application id
   * @param default_hmi Default HMI level for application or empty, if value was
   * not set
   * @return true, if succedeed, otherwise - false
   */
  bool GetDefaultHMI(const std::string& app_id, std::string& default_hmi) const;

  /**
   * @brief Reset user consent for device data and applications permissions
   * @return
   */
  bool ResetUserConsent();

  /**
   * @brief Get user permissions for device data usage
   * @param device_id Generated or obtained id of device
   * @param consented_groups Groups consented by user
   * @param disallowed_groups Groups not consented by user
   * @return true, if query was successfull, otherwise - false
   */
  bool GetUserPermissionsForDevice(const std::string& device_id,
                                   StringArray& consented_groups,
                                   StringArray& disallowed_groups) const;

  /**
   * @brief Gets list of groups permissions from policy table
   * @param device_id Unique device id, which hosts specific application
   * @param policy_app_id Unique application id
   * @param group_types Group list sorted by permission status
   * @return true, if query was successfull, otherwise - false
   */
  bool GetPermissionsForApp(const std::string& device_id,
                            const std::string& app_id,
                            FunctionalIdType& group_types);

  /**
   * @brief Get device groups and preconsented groups from policies section
   * @param groups List of groups to be consented for device usage
   * @param preconsented_groups List of preconsented groups for device usage
   * @return true, if query was successful, otherwise - false
   */
  bool GetDeviceGroupsFromPolicies(
      rpc::policy_table_interface_base::Strings& groups,
      rpc::policy_table_interface_base::Strings& preconsented_groups) const;

  /**
   * @brief Add's information about mobile device in Policy Table.
   * @param device_id Generated or obtained id of device
   * @param connection_type device connection type
   * @return bool Success of operation
   */
  bool AddDevice(const std::string& device_id,
                 const std::string& connection_type);

  /**
   * @brief Record information about mobile device in Policy Table.
   * @param device_id Generated or obtained id of device
   * @return bool Success of operation
   */
  bool SetDeviceData(const std::string& device_id,
                     const std::string& hardware = "",
                     const std::string& firmware = "",
                     const std::string& os = "",
                     const std::string& os_version = "",
                     const std::string& carrier = "",
                     const uint32_t number_of_ports = 0,
                     const std::string& connection_type = "");

  /**
   * @brief Sets user consent for particular mobile device,
   * i.e. to use device for exchanging of Policy Table.
   * @return bool Success of operation
   */
  bool SetUserPermissionsForDevice(
      const std::string& device_id,
      const StringArray& consented_groups = StringArray(),
      const StringArray& disallowed_groups = StringArray());

  /**
   * @brief Update Application Policies as reaction
   * on User allowing/disallowing device this app is running on.
   */
  bool ReactOnUserDevConsentForApp(const std::string& app_id,
                                   bool is_device_allowed);

  /**
   * @brief Set user consent on functional groups
   * @param permissions User consent on functional group
   * @return true, if operation succedeed, otherwise - false
   */
  bool SetUserPermissionsForApp(const PermissionConsent& permissions);

  /**
   * @brief Records information about head unit system to PT
   * @return bool Success of operation
   */
  bool SetMetaInfo(const std::string& ccpu_version,
                   const std::string& wers_country_code,
                   const std::string& language);

  /**
   * @brief Checks, if specific head unit is present in PT
   * @return boot Suceess, if present, otherwise - false
   */
  bool IsMetaInfoPresent() const;

  /**
   * @brief Set current system language
   * @param language System language
   * @return true, if succedeed, otherwise - false
   */
  bool SetSystemLanguage(const std::string& language);

  /**
   * Increments global counter
   * @param type type of counter
   */
  void Increment(usage_statistics::GlobalCounterId type);

  /**
   * Increments counter of application
   * @param app_id id application
   * @param type type of counter
   */
  void Increment(const std::string& app_id,
                 usage_statistics::AppCounterId type);

  /**
   * Sets value of application information
   * @param app_id id application
   * @param type type of information
   * @param value value of information
   */
  void Set(const std::string& app_id,
           usage_statistics::AppInfoId type,
           const std::string& value);

  /**
   * Adds value to stopwatch of application
   * @param app_id id application
   * @param type type of stopwatch
   * @param seconds value for adding in seconds
   */
  void Add(const std::string& app_id,
           usage_statistics::AppStopwatchId type,
           int seconds);

  /**
   * @brief CountUnconsentedGroups allows to obtain the count of unconsented
   * groups for specific application.
   * @param policy_app_id application id.
   * @param device_id device id.
   * @return the count of unconsented groups
   */
  int CountUnconsentedGroups(const std::string& policy_app_id,
                             const std::string& device_id);

  /**
   * @brief Gets functional group names and user_consent_prompts, if any
   * @param Array to be filled with group ids, names and functional prompts
   * @return true, if succeeded, otherwise - false
   */
  bool GetFunctionalGroupNames(FunctionalGroupNames& names);

  /**
   * @brief GetAllAppGroups allows to obtain all groups for certain application.
   * @param app_id specific application id.
   * @param all_group_ids parameter to fill.
   */
  void GetAllAppGroups(const std::string& app_id,
                       FunctionalGroupIDs& all_group_ids);
  /**
   * @brief GetPreConsentedGroups allows to obtain all pre-consented groups for
   * specific application.
   * @param app_id specific application id.
   * @param preconsented_groups parameter to fill.
   */
  void GetPreConsentedGroups(const std::string& app_id,
                             FunctionalGroupIDs& preconsented_groups);
  /**
   * @brief GetConsentedGroups allows to obtain list of allowed and disallowed
   * groups for specific application on certain device.
   * @param device_id certain device
   * @param app_id application id.
   * @param allowed_groups list of allowed groups
   * @param disallowed_groups list of disallowed groups
   */
  void GetConsentedGroups(const std::string& device_id,
                          const std::string& app_id,
                          FunctionalGroupIDs& allowed_groups,
                          FunctionalGroupIDs& disallowed_groups);

  /**
   * @brief GetUnconsentedGroups allows to obtain list of allowed and disallowed
   * groups for specific application on certain device.
   * @param device_id certain device
   * @param policy_app_id application id.
   * @param unconsented_groups list of unconsented groups.
   */
  void GetUnconsentedGroups(const std::string& device_id,
                            const std::string& policy_app_id,
                            FunctionalGroupIDs& unconsented_groups);

  void RemoveAppConsentForGroup(const std::string& app_id,
                                const std::string& group_name);

  /**
   * @brief Set app policy to pre_DataConsented policy
   * @param app_id Policy ID of application to be changed
   * @return true, if succeeded, otherwise - false
   */
  bool SetPredataPolicy(const std::string& app_id);

  /**
   * @brief Removes unpaired devices
   * @return true if success
   */
  bool CleanupUnpairedDevices();

  /**
   * Sets flag of unpaired device
   * @param device_id Unique device id
   * @param unpaired True, if should be marked as unpaired, otherwise - false
   * @return true if success
   */
  bool SetUnpairedDevice(const std::string& device_id, bool unpaired = true);

  /**
   * Resets Policy Table
   * @param file_name Path to preloaded PT file
   * @return true if successfully
   */
  bool ResetPT(const std::string& file_name);

  /**
   * @brief LoadFromBackup allows to load policy into the cache from backup.
   * @return true in case operation was successful.
   */
  bool LoadFromBackup();

  /**
   * @brief LoadFromFile allows to load policy cache from preloaded table.
   * @param file_name preloaded
   * @return
   */
  bool LoadFromFile(const std::string& file_name, policy_table::Table& table);

  /**
   * @brief Backup allows to save cache onto hard drive.
   */
  void Backup();

  /**
   * Returns heart beat timeout
   * @param app_id application id
   * @return if timeout was set then value in milliseconds greater zero
   * otherwise heart beat for specific application isn't set
   */
  uint32_t HeartBeatTimeout(const std::string& app_id) const;

  /**
   * @brief Allows to generate hash from the specified string.
   * The djb2 algorithm uses for hash generation.
   * @param str_to_hash - the string from which hash should be generated.
   * @return integer hash for the specified string.
   */
  static int32_t GenerateHash(const std::string& str_to_hash);

  /**
   * @brief Gets request types for application
   * @param policy_app_id Unique application id
   * @param request_types Request types of application
   */
  void GetAppRequestTypes(const std::string& policy_app_id,
                          std::vector<std::string>& request_types) const;

  /**
   * @brief GetCertificate allows to obtain certificate in order to
   * make secure connection
   *
   * @return The certificate in PKCS#7.
   */
  virtual std::string GetCertificate() const OVERRIDE;

  /**
   * @brief MergePreloadPT allows to load policy table from certain JSON file,
   * and then decide if merge is needed. The merge is needed in case when
<<<<<<< HEAD
   *preload
=======
   * preload
>>>>>>> 64ac11d0
   * JSON date is different than current database.
   *
   * @param file_name the preloaded policy table JSON file.
   */
  void MergePreloadPT(const std::string& file_name);

  /**
   * @brief MergeMC allows to merge ModuleConfig section by definite rules.
   *
   * The rules are:
   * 1. Add new fields (known to PoliciesManager) & sub-sections if such are
   * present in the updated Preloaded PT
   * 2. "vehicle_make", “model”, “year” – leave the fields & values as they were
   * in the database
   * 3. For all other fields – overwrite the values with the new ones from
<<<<<<< HEAD
   *preloaded PT.
=======
   * preloaded PT.
>>>>>>> 64ac11d0
   *
   * @param new_pt the policy table loaded from updated preload JSON file.
   *
   * @param pt the exists database.
   */
  void MergeMC(const policy_table::PolicyTable& new_pt,
               policy_table::PolicyTable& pt);

  /**
   * @brief MergeFG allows to merge FunctionalGroupings sections by definite
<<<<<<< HEAD
   *rules.
=======
   * rules.
>>>>>>> 64ac11d0
   *
   * The rules are:
   * 1. If functional_group_name exists in both database (LocalPT) and updated
   * PreloadedPT -> PoliciesManager must overwrite it (that is, replace such
   * functional_group_name in the database by the one from Pre-PT).
   * 2. If functional_group_name exists in updated PreloadedPT and does not
   * exist in database (LocalPT), PoliciesManager must add such group to the
<<<<<<< HEAD
   *database.
=======
   * database.
>>>>>>> 64ac11d0
   * 3. If functional_group_name does not exist in updated PreloadedPT and
   * exists in the database (LocalPT), PoliciesManager must leave such group in
   * the database without changes.
   *
   * @param new_pt the policy table loaded from updated preload JSON file.
   *
   * @param pt the exists database.
   */
  void MergeFG(const policy_table::PolicyTable& new_pt,
               policy_table::PolicyTable& pt);

  /**
   * @brief MergeAP Allows to merge ApplicationPolicies section by definite
<<<<<<< HEAD
   *relues.
   * The rules are:
   * 1. Leave “<appID>” sub-sections as they were in the database (fields &
   *their values).
=======
   * relues.
   * The rules are:
   * 1. Leave “<appID>” sub-sections as they were in the database (fields &
   * their values).
>>>>>>> 64ac11d0
   * 2. Over-write "default", "device", "pre_DataConsent" subsections.
   *
   * @param new_pt the policy table loaded from updated preload JSON file.
   *
   * @param pt the exists database.
   */
  void MergeAP(const policy_table::PolicyTable& new_pt,
               policy_table::PolicyTable& pt);

  /**
   * @brief MergeCFM allows to merge ConsumerFriendlyMessages section by
<<<<<<< HEAD
   *definite rules.
=======
   * definite rules.
>>>>>>> 64ac11d0
   *
   * The rules are:
   * 1. If friendly_message_name exists in both database (LocalPT) and updated
   * Preloaded PT -> PoliciesManager must overwrite it.
   * 2. If friendly_message_name exists in updated Preloaded PT and does not
   * exist in database (LocalPT), PoliciesManager must add such
   * friendly_message_name to the database (LocalPT).
   * 3. If friendly_message_name does not exist in updated Preloaded PT and
   * exists in the database (LocalPT), PoliciesManager must leave such
   * friendly_message_name in the database without changes.
   *
   * @param new_pt the policy table loaded from updated preload JSON file.
   *
   * @param pt the exists database
   */
  void MergeCFM(const policy_table::PolicyTable& new_pt,
                policy_table::PolicyTable& pt);
<<<<<<< HEAD

=======
>>>>>>> 64ac11d0
  const PolicySettings& get_settings() const;

#ifdef BUILD_TESTS
  utils::SharedPtr<policy_table::Table> GetPT() const {
    return pt_;
  }
#endif

 private:
  std::string currentDateTime();
  struct AppHMITypeToString {
    std::string operator()(rpc::Enum<policy_table::AppHMIType> value) {
      return std::string(policy_table::EnumToJsonString(value));
    }
  };

  void GetGroupNameByHashID(const int32_t group_id, std::string& group_name);
  void FillDeviceSpecificData();
  bool AppExists(const std::string& app_id) const;
  long ConvertSecondsToMinute(int seconds);

  /**
   * @brief Checks snapshot initialization and initializes to default values, if
   * necessary
   */
  void CheckSnapshotInitialization();

  void PersistData();

  void ResetCalculatedPermissions();

  void AddCalculatedPermissions(const std::string& device_id,
                                const std::string& policy_app_id,
                                const policy::Permissions& permissions);

  bool IsPermissionsCalculated(const std::string& device_id,
                               const std::string& policy_app_id,
                               policy::Permissions& permission);

 private:
  /**
   * @brief Checks, if input string is known service represented by number, than
   * converts input string to service number
   * @param input Input string
   * @param output Output service
   * @return true, if successfully converted, otherwise - false
   */
  bool IsNumberService(const std::string& input, std::string& output) const;

 private:
  utils::SharedPtr<policy_table::Table> pt_;
  utils::SharedPtr<policy_table::Table> snapshot_;
  utils::SharedPtr<PTRepresentation> backup_;
  bool update_required;
  typedef std::set<std::string> UnpairedDevices;
  UnpairedDevices is_unpaired_;

  sync_primitives::Lock cache_lock_;
  sync_primitives::Lock unpaired_lock_;

  typedef std::map<std::string, Permissions> AppCalculatedPermissions;
  typedef std::map<std::string, AppCalculatedPermissions> CalculatedPermissions;
  CalculatedPermissions calculated_permissions_;
  sync_primitives::Lock calculated_permissions_lock_;

  class BackgroundBackuper : public threads::ThreadDelegate {
    friend class CacheManager;

   public:
    BackgroundBackuper(CacheManager* cache_manager);
    ~BackgroundBackuper();
    virtual void threadMain();
    virtual void exitThreadMain();
    void DoBackup();

   private:
    void InternalBackup();
    CacheManager* cache_manager_;
    sync_primitives::ConditionalVariable backup_notifier_;
    volatile bool stop_flag_;
    volatile bool new_data_available_;

    sync_primitives::Lock need_backup_lock_;
    DISALLOW_COPY_AND_ASSIGN(BackgroundBackuper);
  };
  threads::Thread* backup_thread_;
  sync_primitives::Lock backuper_locker_;
  BackgroundBackuper* backuper_;
  const PolicySettings* settings_;
};
}  // namespace policy
#endif  // SRC_COMPONENTS_POLICY_INCLUDE_CACHE_MANAGER_H_<|MERGE_RESOLUTION|>--- conflicted
+++ resolved
@@ -125,7 +125,7 @@
    * @param seconds Return value: array of 5 elements
    * @return bool Success of operation
    */
-  virtual bool SecondsBetweenRetries(std::vector<int>& seconds);
+  virtual bool SecondsBetweenRetries(std::vector<int> &seconds);
 
   /**
    * @brief Get information about vehicle
@@ -151,7 +151,7 @@
    * @return Array of appropriate messages parameters
    */
   std::vector<UserFriendlyMessage> GetUserFriendlyMsg(
-      const std::vector<std::string>& msg_codes, const std::string& language);
+    const std::vector<std::string>& msg_codes, const std::string& language);
 
   /**
    * @brief Get list of URLs related to particular service
@@ -165,11 +165,7 @@
    * @brief GetLockScreenIcon allows to obtain lock screen icon url;
    *
    * @return url which point to the resourse where lock screen icon could be
-<<<<<<< HEAD
-   *obtained.
-=======
    * obtained.
->>>>>>> 64ac11d0
    */
   virtual std::string GetLockScreenIconUrl() const;
 
@@ -194,7 +190,7 @@
    * @brief Initialized Policy Table (load)
    * @return bool Success of operation
    */
-  bool Init(const std::string& file_name, const PolicySettings* settings);
+  bool Init(const std::string& file_name, const PolicySettings *settings);
 
   /**
    * @brief Get snapshot of Policy Table
@@ -331,7 +327,7 @@
    * @return true, if query was successfull, otherwise - false
    */
   bool GetUserPermissionsForDevice(const std::string& device_id,
-                                   StringArray& consented_groups,
+                                   StringArray &consented_groups,
                                    StringArray& disallowed_groups) const;
 
   /**
@@ -343,7 +339,7 @@
    */
   bool GetPermissionsForApp(const std::string& device_id,
                             const std::string& app_id,
-                            FunctionalIdType& group_types);
+                            FunctionalIdType &group_types);
 
   /**
    * @brief Get device groups and preconsented groups from policies section
@@ -352,7 +348,7 @@
    * @return true, if query was successful, otherwise - false
    */
   bool GetDeviceGroupsFromPolicies(
-      rpc::policy_table_interface_base::Strings& groups,
+      rpc::policy_table_interface_base::Strings &groups,
       rpc::policy_table_interface_base::Strings& preconsented_groups) const;
 
   /**
@@ -465,7 +461,7 @@
    * @return the count of unconsented groups
    */
   int CountUnconsentedGroups(const std::string& policy_app_id,
-                             const std::string& device_id);
+                              const std::string& device_id);
 
   /**
    * @brief Gets functional group names and user_consent_prompts, if any
@@ -487,7 +483,7 @@
    * @param app_id specific application id.
    * @param preconsented_groups parameter to fill.
    */
-  void GetPreConsentedGroups(const std::string& app_id,
+  void GetPreConsentedGroups(const std::string &app_id,
                              FunctionalGroupIDs& preconsented_groups);
   /**
    * @brief GetConsentedGroups allows to obtain list of allowed and disallowed
@@ -497,8 +493,8 @@
    * @param allowed_groups list of allowed groups
    * @param disallowed_groups list of disallowed groups
    */
-  void GetConsentedGroups(const std::string& device_id,
-                          const std::string& app_id,
+  void GetConsentedGroups(const std::string &device_id,
+                          const std::string &app_id,
                           FunctionalGroupIDs& allowed_groups,
                           FunctionalGroupIDs& disallowed_groups);
 
@@ -562,6 +558,7 @@
    */
   void Backup();
 
+
   /**
    * Returns heart beat timeout
    * @param app_id application id
@@ -597,11 +594,7 @@
   /**
    * @brief MergePreloadPT allows to load policy table from certain JSON file,
    * and then decide if merge is needed. The merge is needed in case when
-<<<<<<< HEAD
-   *preload
-=======
    * preload
->>>>>>> 64ac11d0
    * JSON date is different than current database.
    *
    * @param file_name the preloaded policy table JSON file.
@@ -617,11 +610,7 @@
    * 2. "vehicle_make", “model”, “year” – leave the fields & values as they were
    * in the database
    * 3. For all other fields – overwrite the values with the new ones from
-<<<<<<< HEAD
-   *preloaded PT.
-=======
    * preloaded PT.
->>>>>>> 64ac11d0
    *
    * @param new_pt the policy table loaded from updated preload JSON file.
    *
@@ -632,11 +621,7 @@
 
   /**
    * @brief MergeFG allows to merge FunctionalGroupings sections by definite
-<<<<<<< HEAD
-   *rules.
-=======
    * rules.
->>>>>>> 64ac11d0
    *
    * The rules are:
    * 1. If functional_group_name exists in both database (LocalPT) and updated
@@ -644,11 +629,7 @@
    * functional_group_name in the database by the one from Pre-PT).
    * 2. If functional_group_name exists in updated PreloadedPT and does not
    * exist in database (LocalPT), PoliciesManager must add such group to the
-<<<<<<< HEAD
-   *database.
-=======
    * database.
->>>>>>> 64ac11d0
    * 3. If functional_group_name does not exist in updated PreloadedPT and
    * exists in the database (LocalPT), PoliciesManager must leave such group in
    * the database without changes.
@@ -662,17 +643,10 @@
 
   /**
    * @brief MergeAP Allows to merge ApplicationPolicies section by definite
-<<<<<<< HEAD
-   *relues.
-   * The rules are:
-   * 1. Leave “<appID>” sub-sections as they were in the database (fields &
-   *their values).
-=======
    * relues.
    * The rules are:
    * 1. Leave “<appID>” sub-sections as they were in the database (fields &
    * their values).
->>>>>>> 64ac11d0
    * 2. Over-write "default", "device", "pre_DataConsent" subsections.
    *
    * @param new_pt the policy table loaded from updated preload JSON file.
@@ -684,11 +658,7 @@
 
   /**
    * @brief MergeCFM allows to merge ConsumerFriendlyMessages section by
-<<<<<<< HEAD
-   *definite rules.
-=======
    * definite rules.
->>>>>>> 64ac11d0
    *
    * The rules are:
    * 1. If friendly_message_name exists in both database (LocalPT) and updated
@@ -706,24 +676,21 @@
    */
   void MergeCFM(const policy_table::PolicyTable& new_pt,
                 policy_table::PolicyTable& pt);
-<<<<<<< HEAD
-
-=======
->>>>>>> 64ac11d0
-  const PolicySettings& get_settings() const;
+
+   const PolicySettings& get_settings() const;
 
 #ifdef BUILD_TESTS
-  utils::SharedPtr<policy_table::Table> GetPT() const {
-    return pt_;
-  }
+ utils::SharedPtr<policy_table::Table> GetPT() const {
+     return pt_;
+ }
 #endif
 
- private:
+private:
   std::string currentDateTime();
   struct AppHMITypeToString {
-    std::string operator()(rpc::Enum<policy_table::AppHMIType> value) {
+      std::string operator()(rpc::Enum<policy_table::AppHMIType> value) {
       return std::string(policy_table::EnumToJsonString(value));
-    }
+      }
   };
 
   void GetGroupNameByHashID(const int32_t group_id, std::string& group_name);
@@ -742,14 +709,13 @@
   void ResetCalculatedPermissions();
 
   void AddCalculatedPermissions(const std::string& device_id,
-                                const std::string& policy_app_id,
-                                const policy::Permissions& permissions);
+      const std::string& policy_app_id,
+      const policy::Permissions& permissions);
 
   bool IsPermissionsCalculated(const std::string& device_id,
                                const std::string& policy_app_id,
                                policy::Permissions& permission);
-
- private:
+private:
   /**
    * @brief Checks, if input string is known service represented by number, than
    * converts input string to service number
@@ -759,7 +725,7 @@
    */
   bool IsNumberService(const std::string& input, std::string& output) const;
 
- private:
+private:
   utils::SharedPtr<policy_table::Table> pt_;
   utils::SharedPtr<policy_table::Table> snapshot_;
   utils::SharedPtr<PTRepresentation> backup_;
@@ -775,25 +741,23 @@
   CalculatedPermissions calculated_permissions_;
   sync_primitives::Lock calculated_permissions_lock_;
 
-  class BackgroundBackuper : public threads::ThreadDelegate {
-    friend class CacheManager;
-
-   public:
-    BackgroundBackuper(CacheManager* cache_manager);
-    ~BackgroundBackuper();
-    virtual void threadMain();
-    virtual void exitThreadMain();
-    void DoBackup();
-
-   private:
-    void InternalBackup();
-    CacheManager* cache_manager_;
-    sync_primitives::ConditionalVariable backup_notifier_;
-    volatile bool stop_flag_;
-    volatile bool new_data_available_;
-
-    sync_primitives::Lock need_backup_lock_;
-    DISALLOW_COPY_AND_ASSIGN(BackgroundBackuper);
+  class BackgroundBackuper: public threads::ThreadDelegate {
+      friend class CacheManager;
+    public:
+      BackgroundBackuper(CacheManager* cache_manager);
+      ~BackgroundBackuper();
+      virtual void threadMain();
+      virtual void exitThreadMain();
+      void DoBackup();
+    private:
+      void InternalBackup();
+      CacheManager* cache_manager_;
+      sync_primitives::ConditionalVariable backup_notifier_;
+      volatile bool stop_flag_;
+      volatile bool new_data_available_;
+
+      sync_primitives::Lock need_backup_lock_;
+      DISALLOW_COPY_AND_ASSIGN(BackgroundBackuper);
   };
   threads::Thread* backup_thread_;
   sync_primitives::Lock backuper_locker_;
@@ -801,4 +765,4 @@
   const PolicySettings* settings_;
 };
 }  // namespace policy
-#endif  // SRC_COMPONENTS_POLICY_INCLUDE_CACHE_MANAGER_H_+#endif // SRC_COMPONENTS_POLICY_INCLUDE_CACHE_MANAGER_H_