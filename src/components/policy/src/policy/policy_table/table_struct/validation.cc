#include <algorithm>
#include <cctype>
#include <cstdlib>
#include "./types.h"
#include "utils/macro.h"

namespace rpc {
namespace policy_table_interface_base {
bool ApplicationParams::Validate() const {
  return ValidateModuleTypes();
}
bool ApplicationParams::ValidateModuleTypes() const {
  // moduleType is optional so see Optional<T>::is_valid()
  bool is_initialized = moduleType->is_initialized();
  if (!is_initialized) {
    // valid if not initialized
    return true;
  }
  bool is_valid = moduleType->is_valid();
  if (is_valid) {
    return true;
  }

  struct IsInvalid {
    bool operator()(Enum<ModuleType> item) const {
      return !item.is_valid();
    }
  };
  // cut invalid items
  moduleType->erase(std::remove_if(moduleType->begin(), moduleType->end(),
                                   IsInvalid()),
              moduleType->end());
  bool empty = moduleType->empty();
  if (empty) {
    // set non initialized value
    ModuleTypes non_initialized;
    moduleType = Optional<ModuleTypes>(non_initialized);
  }
  return true;
}

bool RpcParameters::Validate() const {
  return true;
}
bool Rpcs::Validate() const {
  return true;
}

bool ModuleConfig::Validate() const {

  if (PT_PRELOADED == GetPolicyTableType()) {

    if (vehicle_make.is_initialized()) {
      return false;
    }
    if (vehicle_year.is_initialized()) {
      return false;
    }
    if (vehicle_model.is_initialized()) {
      return false;
    }
  }
  return true;
}

bool MessageString::Validate() const {
  return true;
}

bool MessageLanguages::Validate() const {
  if (PT_SNAPSHOT == GetPolicyTableType()) {
    return false;
  }
  return true;
}

bool ConsumerFriendlyMessages::Validate() const {
  if (PT_SNAPSHOT == GetPolicyTableType()) {
    return false;
  }
  return true;
}

bool ModuleMeta::Validate() const {
  return true;
}

bool AppLevel::Validate() const {
  if (PT_PRELOADED == GetPolicyTableType() ||
      PT_UPDATE == GetPolicyTableType()) {
    return false;
  }
  return true;
}

bool UsageAndErrorCounts::Validate() const {
  if (PT_PRELOADED == GetPolicyTableType() ||
      PT_UPDATE == GetPolicyTableType()) {
   return false;
  }
  return true;
}

bool DeviceParams::Validate() const {
  return true;
}
bool PolicyTable::Validate() const {
  for (ApplicationPolicies::const_iterator it = app_policies.begin();
       app_policies.end() != it; ++it) {
    if (kDeviceApp == it->first) {
      if (it->second.nicknames.is_initialized()) {
        initialization_state__ = kUninitialized;
        return false;
      }
      continue;
    }
  }
  if (PT_PRELOADED == GetPolicyTableType() ||
      PT_UPDATE == GetPolicyTableType()) {
    if (device_data.is_initialized()) {
      return false;
    }
  }
  return true;
}
bool Table::Validate() const {
  return true;
}

bool InteriorZone::ValidateParameters(ModuleType module,
                                      const Strings& parameters) const {
  const std::string *begin = 0;
  const std::string *end = 0;
  switch (module) {
    case MT_RADIO:
      begin = kRadioParameters;
      end = kRadioParameters + length_radio;
      break;
    case MT_CLIMATE:
      begin = kClimateParameters;
      end = kClimateParameters + length_climate;
      break;
  }
  DCHECK(begin);
  DCHECK(end);
  for (Strings::const_iterator i = parameters.begin();
      i != parameters.end(); ++i) {
    std::string name = *i;
    bool found = std::find(begin, end, name) != end;
    if (!found) {
      return false;
    }
  }
  return true;
}

bool InteriorZone::ValidateRemoteRpcs(ModuleType module,
                                      const RemoteRpcs& rpcs) const {
  for (RemoteRpcs::const_iterator i = rpcs.begin();
      i != rpcs.end(); ++i) {
    const std::string& name = i->first;
    const Strings& parameters = i->second;
    const std::string *begin = kRemoteRpcs;
    const std::string *end = kRemoteRpcs + length;
    bool found = std::find(begin, end, name) != end;
    if (!found || !ValidateParameters(module, parameters)) {
      return false;
    }
  }
  return true;
}

bool InteriorZone::ValidateAllow(const AccessModules& modules) const {
  for (AccessModules::const_iterator i = modules.begin();
      i != modules.end(); ++i) {
    const std::string& name = i->first;
    const RemoteRpcs& rpcs = i->second;
    ModuleType module;
    if (!EnumFromJsonString(name, &module)
        || !ValidateRemoteRpcs(module, rpcs)) {
      return false;
    }
  }
  return true;
}

bool InteriorZone::Validate() const {
  return ValidateAllow(auto_allow) && ValidateAllow(driver_allow);
}

namespace {
struct IsDeniedChar {
  bool operator() (wchar_t c) {
<<<<<<< HEAD
    return c != '_' && !std::isalnum(c);
=======
    return c != '_' && !std::isalnum(c, std::locale(""));
>>>>>>> fbeb6e49
  }
};
}  // namespace

bool Equipment::ValidateNameZone(const std::string& name) const {
  std::vector<wchar_t> wchars(name.length() + 1, L'\0');
  std::string current_locale = setlocale(LC_ALL, NULL);
  setlocale(LC_ALL, "");
  int n = mbstowcs(&(wchars.front()), name.c_str(), name.length());
  setlocale(LC_ALL, current_locale.c_str());
  if (n != -1) {
    std::vector<wchar_t>::iterator real_end = wchars.begin() + n;
    return std::find_if(wchars.begin(), real_end, IsDeniedChar()) == real_end;
  }
  return false;
}

bool Equipment::Validate() const {
  for (Zones::const_iterator i = zones.begin(); i != zones.end(); ++i) {
    if (!ValidateNameZone(i->first)) {
      return false;
    }
  }
  return true;
}
}  // namespace policy_table_interface_base
}  // namespace rpc
<|MERGE_RESOLUTION|>--- conflicted
+++ resolved
@@ -191,11 +191,7 @@
 namespace {
 struct IsDeniedChar {
   bool operator() (wchar_t c) {
-<<<<<<< HEAD
-    return c != '_' && !std::isalnum(c);
-=======
     return c != '_' && !std::isalnum(c, std::locale(""));
->>>>>>> fbeb6e49
   }
 };
 }  // namespace
