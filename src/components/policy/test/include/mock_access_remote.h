/*
 * Copyright (c) 2015, Ford Motor Company
 * All rights reserved.
 *
 * Redistribution and use in source and binary forms, with or without
 * modification, are permitted provided that the following conditions are met:
 *
 * Redistributions of source code must retain the above copyright notice, this
 * list of conditions and the following disclaimer.
 *
 * Redistributions in binary form must reproduce the above copyright notice,
 * this list of conditions and the following
 * disclaimer in the documentation and/or other materials provided with the
 * distribution.
 *
 * Neither the name of the Ford Motor Company nor the names of its contributors
 * may be used to endorse or promote products derived from this software
 * without specific prior written permission.
 *
 * THIS SOFTWARE IS PROVIDED BY THE COPYRIGHT HOLDERS AND CONTRIBUTORS "AS IS"
 * AND ANY EXPRESS OR IMPLIED WARRANTIES, INCLUDING, BUT NOT LIMITED TO, THE
 * IMPLIED WARRANTIES OF MERCHANTABILITY AND FITNESS FOR A PARTICULAR PURPOSE
 * ARE DISCLAIMED. IN NO EVENT SHALL THE COPYRIGHT HOLDER OR CONTRIBUTORS BE
 * LIABLE FOR ANY DIRECT, INDIRECT, INCIDENTAL, SPECIAL, EXEMPLARY, OR
 * CONSEQUENTIAL DAMAGES (INCLUDING, BUT NOT LIMITED TO, PROCUREMENT OF
 * SUBSTITUTE GOODS OR SERVICES; LOSS OF USE, DATA, OR PROFITS; OR BUSINESS
 * INTERRUPTION) HOWEVER CAUSED AND ON ANY THEORY OF LIABILITY, WHETHER IN
 * CONTRACT, STRICT LIABILITY, OR TORT (INCLUDING NEGLIGENCE OR OTHERWISE)
 * ARISING IN ANY WAY OUT OF THE USE OF THIS SOFTWARE, EVEN IF ADVISED OF THE
 * POSSIBILITY OF SUCH DAMAGE.
 */
#ifndef SRC_COMPONENTS_POLICY_TEST_INCLUDE_MOCK_ACCESS_REMOTE_H_
#define SRC_COMPONENTS_POLICY_TEST_INCLUDE_MOCK_ACCESS_REMOTE_H_

#include "gmock/gmock.h"
#include "policy/access_remote.h"

namespace policy {

class MockSubject : public Subject {
 public:
};

class MockObject : public Object {
 public:
};

class MockAccessRemote : public AccessRemote {
 public:
  MOCK_METHOD0(Init,
      void());
  MOCK_METHOD0(Enable,
      void());
  MOCK_METHOD0(Disable,
      void());
  MOCK_CONST_METHOD0(IsEnabled,
      bool());
  MOCK_CONST_METHOD1(IsPrimaryDevice,
      bool(const PTString& dev_id));
<<<<<<< HEAD
  MOCK_METHOD2(SetPrimaryDevice,
      void(const PTString& dev_id, const PTString& input));
=======
  MOCK_METHOD1(SetPrimaryDevice,
      void(const PTString& dev_id));
  MOCK_CONST_METHOD0(PrimaryDevice, PTString());
>>>>>>> 689e12da
  MOCK_CONST_METHOD2(IsPassengerZone,
      bool(const SeatLocation& seat, const SeatLocation& zone));
  MOCK_METHOD2(Allow,
      void(const Subject& who, const Object& what));
  MOCK_METHOD2(Deny,
      void(const Subject& who, const Object& what));
  MOCK_METHOD1(Reset,
      void(const Subject& who));
  MOCK_METHOD1(Reset,
      void(const Object& what));
  MOCK_CONST_METHOD2(Check,
      TypeAccess(const Subject& who, const Object& what));
  MOCK_CONST_METHOD3(FindGroup,
      PTString(const Subject& who, const PTString& rpc, const RemoteControlParams& params));
  MOCK_METHOD2(SetDefaultHmiTypes,
      void(const std::string& app_id, const std::vector<int>& hmi_types));
  MOCK_METHOD2(GetGroups,
      const policy_table::Strings&(const PTString& device_id, const PTString& app_id));
  MOCK_METHOD3(GetPermissionsForApp,
      bool (const std::string& device_id, const std::string& app_id, policy::FunctionalIdType& group_types));
};

}  // namespace policy

#endif  // SRC_COMPONENTS_POLICY_TEST_INCLUDE_MOCK_ACCESS_REMOTE_H_<|MERGE_RESOLUTION|>--- conflicted
+++ resolved
@@ -57,14 +57,9 @@
       bool());
   MOCK_CONST_METHOD1(IsPrimaryDevice,
       bool(const PTString& dev_id));
-<<<<<<< HEAD
   MOCK_METHOD2(SetPrimaryDevice,
       void(const PTString& dev_id, const PTString& input));
-=======
-  MOCK_METHOD1(SetPrimaryDevice,
-      void(const PTString& dev_id));
   MOCK_CONST_METHOD0(PrimaryDevice, PTString());
->>>>>>> 689e12da
   MOCK_CONST_METHOD2(IsPassengerZone,
       bool(const SeatLocation& seat, const SeatLocation& zone));
   MOCK_METHOD2(Allow,
