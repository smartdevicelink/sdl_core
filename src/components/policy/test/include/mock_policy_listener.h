/* Copyright (c) 2016, Ford Motor Company
 * All rights reserved.
 *
 * Redistribution and use in source and binary forms, with or without
 * modification, are permitted provided that the following conditions are met:
 *
 * Redistributions of source code must retain the above copyright notice, this
 * list of conditions and the following disclaimer.
 *
 * Redistributions in binary form must reproduce the above copyright notice,
 * this list of conditions and the following
 * disclaimer in the documentation and/or other materials provided with the
 * distribution.
 *
 * Neither the name of the Ford Motor Company nor the names of its contributors
 * may be used to endorse or promote products derived from this software
 * without specific prior written permission.
 *
 * THIS SOFTWARE IS PROVIDED BY THE COPYRIGHT HOLDERS AND CONTRIBUTORS "AS IS"
 * AND ANY EXPRESS OR IMPLIED WARRANTIES, INCLUDING, BUT NOT LIMITED TO, THE
 * IMPLIED WARRANTIES OF MERCHANTABILITY AND FITNESS FOR A PARTICULAR PURPOSE
 * ARE DISCLAIMED. IN NO EVENT SHALL THE COPYRIGHT HOLDER OR CONTRIBUTORS BE
 * LIABLE FOR ANY DIRECT, INDIRECT, INCIDENTAL, SPECIAL, EXEMPLARY, OR
 * CONSEQUENTIAL DAMAGES (INCLUDING, BUT NOT LIMITED TO, PROCUREMENT OF
 * SUBSTITUTE GOODS OR SERVICES; LOSS OF USE, DATA, OR PROFITS; OR BUSINESS
 * INTERRUPTION) HOWEVER CAUSED AND ON ANY THEORY OF LIABILITY, WHETHER IN
 * CONTRACT, STRICT LIABILITY, OR TORT (INCLUDING NEGLIGENCE OR OTHERWISE)
 * ARISING IN ANY WAY OUT OF THE USE OF THIS SOFTWARE, EVEN IF ADVISED OF THE
 * POSSIBILITY OF SUCH DAMAGE.
 */

#ifndef SRC_COMPONENTS_POLICY_TEST_POLICY_INCLUDE_MOCK_POLICY_LISTENER_H_
#define SRC_COMPONENTS_POLICY_TEST_POLICY_INCLUDE_MOCK_POLICY_LISTENER_H_

#include <string>

#include "gmock/gmock.h"

#include "policy/policy_listener.h"
#include "rpc_base/rpc_base.h"
#include "policy/policy_table/types.h"
#include "utils/custom_string.h"

namespace policy_table = ::rpc::policy_table_interface_base;

namespace policy {

namespace custom_str = utils::custom_string;

class MockPolicyListener : public PolicyListener {
 public:
  MOCK_METHOD4(OnPermissionsUpdated,
               void(const std::string& device_id,
                    const std::string& policy_app_id,
                    const Permissions& permissions,
                    const policy::HMILevel& default_hmi));
  MOCK_METHOD3(OnPermissionsUpdated,
               void(const std::string& device_id,
                    const std::string& policy_app_id,
                    const Permissions& permissions));
  MOCK_METHOD1(OnPendingPermissionChange,
               void(const std::string& policy_app_id));
  MOCK_METHOD1(OnUpdateStatusChanged, void(const std::string& status));
  MOCK_METHOD1(OnCurrentDeviceIdUpdateRequired,
               std::string(const std::string& policy_app_id));
  MOCK_METHOD0(OnSystemInfoUpdateRequired, void());
  MOCK_METHOD1(GetAppName,
               custom_str::CustomString(const std::string& policy_app_id));
  MOCK_METHOD0(OnUserRequestedUpdateCheckRequired, void());
  MOCK_METHOD2(OnDeviceConsentChanged,
<<<<<<< HEAD
               void(const std::string& device_id, bool is_allowed));
  MOCK_METHOD1(OnUpdateHMIAppType, void(std::map<std::string, StringArray>));
  MOCK_METHOD1(GetAvailableApps, void(std::queue<std::string>&));
  MOCK_METHOD1(OnSnapshotCreated, void(const BinaryMessage& pt_string));
  MOCK_METHOD0(CanUpdate, bool());
  MOCK_METHOD1(OnCertificateUpdated, void(const std::string&));
  MOCK_CONST_METHOD2(SendOnAppPermissionsChanged,
                     void(const AppPermissions&, const std::string&));
=======
               void(const std::string& device_id,
                    bool is_allowed));
  MOCK_METHOD1(OnUpdateHMIAppType,
               void(std::map<std::string, StringArray>));
  MOCK_METHOD1(GetAvailableApps,
               void(std::queue<std::string>&));
  MOCK_METHOD3(OnSnapshotCreated,
               void(const BinaryMessage& pt_string,
                    const std::vector<int>& retry_seconds,
                    int timeout_exceed));
  MOCK_METHOD0(CanUpdate,
               bool());
  MOCK_METHOD1(OnCertificateUpdated, void (const std::string&));
  MOCK_METHOD3(OnUpdateHMILevel, void(const std::string& device_id,
                                      const std::string& policy_app_id,
                                      const std::string& hmi_level));
  MOCK_METHOD3(OnUpdateHMIStatus, void(const std::string& device_id,
                                       const std::string& policy_app_id,
                                       const std::string& hmi_level));
  MOCK_METHOD4(OnUpdateHMIStatus, void(const std::string& device_id,
                                       const std::string& policy_app_id,
                                       const std::string& hmi_level,
                                       const std::string& device_rank));
  MOCK_METHOD1(OnRemoteAllowedChanged, void(bool new_consent));
  MOCK_METHOD2(OnRemoteAppPermissionsChanged, void(
      const std::string& device_id,
      const std::string& application_id));
  MOCK_METHOD1(GetDevicesIds, std::vector<std::string>(
      const std::string policy_app_id));
>>>>>>> d228ddc1
};

}  // namespace policy

#endif  // SRC_COMPONENTS_POLICY_TEST_POLICY_INCLUDE_MOCK_POLICY_LISTENER_H_<|MERGE_RESOLUTION|>--- conflicted
+++ resolved
@@ -68,7 +68,6 @@
                custom_str::CustomString(const std::string& policy_app_id));
   MOCK_METHOD0(OnUserRequestedUpdateCheckRequired, void());
   MOCK_METHOD2(OnDeviceConsentChanged,
-<<<<<<< HEAD
                void(const std::string& device_id, bool is_allowed));
   MOCK_METHOD1(OnUpdateHMIAppType, void(std::map<std::string, StringArray>));
   MOCK_METHOD1(GetAvailableApps, void(std::queue<std::string>&));
@@ -77,37 +76,6 @@
   MOCK_METHOD1(OnCertificateUpdated, void(const std::string&));
   MOCK_CONST_METHOD2(SendOnAppPermissionsChanged,
                      void(const AppPermissions&, const std::string&));
-=======
-               void(const std::string& device_id,
-                    bool is_allowed));
-  MOCK_METHOD1(OnUpdateHMIAppType,
-               void(std::map<std::string, StringArray>));
-  MOCK_METHOD1(GetAvailableApps,
-               void(std::queue<std::string>&));
-  MOCK_METHOD3(OnSnapshotCreated,
-               void(const BinaryMessage& pt_string,
-                    const std::vector<int>& retry_seconds,
-                    int timeout_exceed));
-  MOCK_METHOD0(CanUpdate,
-               bool());
-  MOCK_METHOD1(OnCertificateUpdated, void (const std::string&));
-  MOCK_METHOD3(OnUpdateHMILevel, void(const std::string& device_id,
-                                      const std::string& policy_app_id,
-                                      const std::string& hmi_level));
-  MOCK_METHOD3(OnUpdateHMIStatus, void(const std::string& device_id,
-                                       const std::string& policy_app_id,
-                                       const std::string& hmi_level));
-  MOCK_METHOD4(OnUpdateHMIStatus, void(const std::string& device_id,
-                                       const std::string& policy_app_id,
-                                       const std::string& hmi_level,
-                                       const std::string& device_rank));
-  MOCK_METHOD1(OnRemoteAllowedChanged, void(bool new_consent));
-  MOCK_METHOD2(OnRemoteAppPermissionsChanged, void(
-      const std::string& device_id,
-      const std::string& application_id));
-  MOCK_METHOD1(GetDevicesIds, std::vector<std::string>(
-      const std::string policy_app_id));
->>>>>>> d228ddc1
 };
 
 }  // namespace policy
