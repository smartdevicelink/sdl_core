--- conflicted
+++ resolved
@@ -1230,31 +1230,6 @@
   return merged;
 }
 
-<<<<<<< HEAD
-=======
-FunctionalGroupIDs FindSame(const FunctionalGroupIDs& first,
-                            const FunctionalGroupIDs& second) {
-  SDL_LOG_INFO("Find same groups");
-  FunctionalGroupIDs first_copy(first);
-  FunctionalGroupIDs second_copy(second);
-
-  std::sort(first_copy.begin(), first_copy.end());
-  std::sort(second_copy.begin(), second_copy.end());
-
-  FunctionalGroupIDs same;
-  std::set_intersection(first_copy.begin(),
-                        first_copy.end(),
-                        second_copy.begin(),
-                        second_copy.end(),
-                        std::back_inserter(same));
-
-  same.resize(
-      std::distance(same.begin(), std::unique(same.begin(), same.end())));
-
-  return same;
-}
-
->>>>>>> 10f19d1b
 bool UnwrapAppPolicies(policy_table::ApplicationPolicies& app_policies) {
   policy_table::ApplicationPolicies::iterator it_default =
       app_policies.find(kDefaultId);
