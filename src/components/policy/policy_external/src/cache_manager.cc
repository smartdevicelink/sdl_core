--- conflicted
+++ resolved
@@ -2346,7 +2346,6 @@
   return ex_backup_->GetExternalConsentStatus();
 }
 
-<<<<<<< HEAD
 GroupsByExternalConsentStatus CacheManager::GetGroupsWithSameEntities(
     const ExternalConsentStatus& status) {
   LOG4CXX_AUTO_TRACE(logger_);
@@ -2398,10 +2397,7 @@
   Backup();
 }
 
-void CacheManager::MergePreloadPT(const std::string& file_name) {
-=======
 bool CacheManager::MergePreloadPT(const std::string& file_name) {
->>>>>>> 19b51ba4
   LOG4CXX_AUTO_TRACE(logger_);
   policy_table::Table table;
   if (!LoadFromFile(file_name, table)) {
