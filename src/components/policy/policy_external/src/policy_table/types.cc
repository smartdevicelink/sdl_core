#include <algorithm>
#include "policy/policy_table/types.h"
#include "rpc_base/rpc_base_json_inl.h"

namespace rpc {
namespace policy_table_interface_base {

std::string PolicyTableTypeToString(const PolicyTableType pt_type) {
  switch (pt_type) {
    case PT_PRELOADED: {
      return "PT_PRELOADED";
    }
    case PT_UPDATE: {
      return "PT_UPDATE";
    }
    case PT_SNAPSHOT: {
      return "PT_SNAPSHOT";
    }
    default: { return "INVALID_PT_TYPE"; }
  }
}

// PolicyBase methods
PolicyBase::PolicyBase() : CompositeType(kUninitialized) {}

PolicyBase::PolicyBase(const Strings& groups,
                       Priority priority,
                       HmiLevel default_hmi,
                       bool keep_context,
                       bool steal_focus)
    : CompositeType(kUninitialized)
    , groups(groups)
    , priority(priority)
    , default_hmi(default_hmi)
    , keep_context(keep_context)
    , steal_focus(steal_focus) {}

PolicyBase::~PolicyBase() {}

PolicyBase::PolicyBase(const Json::Value* value__)
    : CompositeType(InitHelper(value__, &Json::Value::isObject))
    , groups(impl::ValueMember(value__, "groups"))
    , preconsented_groups(impl::ValueMember(value__, "preconsented_groups"))
    , priority(impl::ValueMember(value__, "priority"))
    , default_hmi(impl::ValueMember(value__, "default_hmi"))
    , keep_context(impl::ValueMember(value__, "keep_context"))
    , steal_focus(impl::ValueMember(value__, "steal_focus")) {}

Json::Value PolicyBase::ToJsonValue() const {
  Json::Value result__(Json::objectValue);
  impl::WriteJsonField("groups", groups, &result__);
  impl::WriteJsonField("preconsented_groups", preconsented_groups, &result__);
  impl::WriteJsonField("priority", priority, &result__);
  impl::WriteJsonField("default_hmi", default_hmi, &result__);
  impl::WriteJsonField("keep_context", keep_context, &result__);
  impl::WriteJsonField("steal_focus", steal_focus, &result__);
  return result__;
}

bool PolicyBase::is_valid() const {
  if (!groups.is_valid()) {
    return false;
  }
  if (!preconsented_groups.is_valid()) {
    return false;
  }
  if (!priority.is_valid()) {
    return false;
  }
  if (!default_hmi.is_valid()) {
    return false;
  }
  if (!keep_context.is_valid()) {
    return false;
  }
  if (!steal_focus.is_valid()) {
    return false;
  }
  return Validate();
}

bool PolicyBase::is_initialized() const {
  return (initialization_state__ != kUninitialized) || (!struct_empty());
}

bool PolicyBase::struct_empty() const {
  if (groups.is_initialized()) {
    return false;
  }
  if (preconsented_groups.is_initialized()) {
    return false;
  }
  if (priority.is_initialized()) {
    return false;
  }
  if (default_hmi.is_initialized()) {
    return false;
  }
  if (keep_context.is_initialized()) {
    return false;
  }
  if (steal_focus.is_initialized()) {
    return false;
  }
  return true;
}

void PolicyBase::ReportErrors(rpc::ValidationReport* report__) const {
  if (struct_empty()) {
    rpc::CompositeType::ReportErrors(report__);
  }
  if (!groups.is_valid()) {
    groups.ReportErrors(&report__->ReportSubobject("groups"));
  }
  if (!preconsented_groups.is_valid()) {
    preconsented_groups.ReportErrors(
        &report__->ReportSubobject("preconsented_groups"));
  }
  if (!priority.is_valid()) {
    priority.ReportErrors(&report__->ReportSubobject("priority"));
  }
  if (!default_hmi.is_valid()) {
    default_hmi.ReportErrors(&report__->ReportSubobject("default_hmi"));
  }
  if (!keep_context.is_valid()) {
    keep_context.ReportErrors(&report__->ReportSubobject("keep_context"));
  }
  if (!steal_focus.is_valid()) {
    steal_focus.ReportErrors(&report__->ReportSubobject("steal_focus"));
  }
}

void PolicyBase::SetPolicyTableType(PolicyTableType pt_type) {
  CompositeType::SetPolicyTableType(pt_type);
  groups.SetPolicyTableType(pt_type);
  priority.SetPolicyTableType(pt_type);
}

// DevicePolicy methods
DevicePolicy::DevicePolicy() : PolicyBase() {}

DevicePolicy::DevicePolicy(const Strings& groups,
                           Priority priority,
                           HmiLevel default_hmi,
                           bool keep_context,
                           bool steal_focus)
    : PolicyBase(groups, priority, default_hmi, keep_context, steal_focus) {}

DevicePolicy::~DevicePolicy() {}

DevicePolicy::DevicePolicy(const Json::Value* value__) : PolicyBase(value__) {}

// AppPoliciesSection methods
ApplicationPoliciesSection::ApplicationPoliciesSection()
    : CompositeType(kUninitialized) {}

ApplicationPoliciesSection::ApplicationPoliciesSection(
    const ApplicationPolicies& apps, const DevicePolicy& device)
    : CompositeType(kUninitialized), apps(apps), device(device) {}

ApplicationPoliciesSection::~ApplicationPoliciesSection() {}

ApplicationPoliciesSection::ApplicationPoliciesSection(
    const Json::Value* value__)
    : CompositeType(InitHelper(value__, &Json::Value::isObject))
    , apps(value__)
    , device(impl::ValueMember(value__, "device")) {
  // Since "device" is moved to separate struct, we have to delete it from
  // parsed apps to avoid validation issues due to possible wrong params in
  // device section
  apps.erase("device");
}

Json::Value ApplicationPoliciesSection::ToJsonValue() const {
  Json::Value result__(Json::objectValue);
  result__ = apps.ToJsonValue();
  impl::WriteJsonField("device", device, &result__);
  return result__;
}

bool ApplicationPoliciesSection::is_valid() const {
  if (!device.is_valid()) {
    return false;
  }
  if (!apps.is_valid()) {
    return false;
  }
  return Validate();
}

bool ApplicationPoliciesSection::is_initialized() const {
  return (initialization_state__ != kUninitialized) || (!struct_empty());
}

bool ApplicationPoliciesSection::struct_empty() const {
  if (device.is_initialized()) {
    return false;
  }
  if (apps.is_initialized()) {
    return false;
  }
  return true;
}

void ApplicationPoliciesSection::ReportErrors(
    rpc::ValidationReport* report__) const {
  if (struct_empty()) {
    rpc::CompositeType::ReportErrors(report__);
  }
  if (!device.is_valid()) {
    device.ReportErrors(&report__->ReportSubobject("device"));
  }
  if (!apps.is_valid()) {
    apps.ReportErrors(&report__->ReportSubobject("apps"));
  }
}

void ApplicationPoliciesSection::SetPolicyTableType(PolicyTableType pt_type) {
  CompositeType::SetPolicyTableType(pt_type);
  device.SetPolicyTableType(pt_type);
  apps.SetPolicyTableType(pt_type);
}

// Handled RPC Methods
AppServiceHandledRpc::AppServiceHandledRpc() : CompositeType(kUninitialized) {}

AppServiceHandledRpc::~AppServiceHandledRpc() {}

AppServiceHandledRpc::AppServiceHandledRpc(const Json::Value* value__)
    : CompositeType(InitHelper(value__, &Json::Value::isObject))
    , function_id(impl::ValueMember(value__, "function_id")) {}

Json::Value AppServiceHandledRpc::ToJsonValue() const {
  Json::Value result__(Json::objectValue);
  impl::WriteJsonField("function_id", function_id, &result__);
  return result__;
}

bool AppServiceHandledRpc::is_valid() const {
  if (!function_id.is_valid()) {
    return false;
  }
  return Validate();
}

bool AppServiceHandledRpc::is_initialized() const {
  return (initialization_state__ != kUninitialized) || (!struct_empty());
}

bool AppServiceHandledRpc::struct_empty() const {
  if (function_id.is_initialized()) {
    return false;
  }
  return true;
}

void AppServiceHandledRpc::SetPolicyTableType(PolicyTableType pt_type) {
  function_id.SetPolicyTableType(pt_type);
}

void AppServiceHandledRpc::ReportErrors(rpc::ValidationReport* report__) const {
  if (struct_empty()) {
    rpc::CompositeType::ReportErrors(report__);
  }
  if (!function_id.is_valid()) {
    function_id.ReportErrors(&report__->ReportSubobject("function_id"));
  }
}

// AppServiceInfo methods
AppServiceInfo::AppServiceInfo() : CompositeType(kUninitialized) {}

AppServiceInfo::~AppServiceInfo() {}

AppServiceInfo::AppServiceInfo(const Json::Value* value__)
    : CompositeType(InitHelper(value__, &Json::Value::isObject))
    , service_names(impl::ValueMember(value__, "service_names"))
    , handled_rpcs(impl::ValueMember(value__, "handled_rpcs")) {}

Json::Value AppServiceInfo::ToJsonValue() const {
  Json::Value result__(Json::objectValue);
  impl::WriteJsonField("service_names", service_names, &result__);
  impl::WriteJsonField("parameters", handled_rpcs, &result__);
  return result__;
}

bool AppServiceInfo::is_valid() const {
  if (!service_names.is_valid()) {
    return false;
  }
  if (!handled_rpcs.is_valid()) {
    return false;
  }
  return Validate();
}

bool AppServiceInfo::is_initialized() const {
  return (initialization_state__ != kUninitialized) || (!struct_empty());
}

bool AppServiceInfo::struct_empty() const {
  if (service_names.is_initialized()) {
    return false;
  }
  if (handled_rpcs.is_initialized()) {
    return false;
  }
  return true;
}

void AppServiceInfo::SetPolicyTableType(PolicyTableType pt_type) {
  service_names.SetPolicyTableType(pt_type);
  handled_rpcs.SetPolicyTableType(pt_type);
}

void AppServiceInfo::ReportErrors(rpc::ValidationReport* report__) const {
  if (struct_empty()) {
    rpc::CompositeType::ReportErrors(report__);
  }
  if (!service_names.is_valid()) {
    service_names.ReportErrors(&report__->ReportSubobject("service_names"));
  }
  if (!handled_rpcs.is_valid()) {
    handled_rpcs.ReportErrors(&report__->ReportSubobject("handled_rpcs"));
  }
}

// ApplicationParams methods
ApplicationParams::ApplicationParams() : PolicyBase() {}

ApplicationParams::ApplicationParams(const Strings& groups,
                                     Priority priority,
                                     HmiLevel default_hmi,
                                     bool keep_context,
                                     bool steal_focus)
    : PolicyBase(groups, priority, default_hmi, keep_context, steal_focus) {}

ApplicationParams::~ApplicationParams() {}

ApplicationParams::ApplicationParams(const Json::Value* value__)
    : PolicyBase(value__)
    , nicknames(impl::ValueMember(value__, "nicknames"))
    , AppHMIType(impl::ValueMember(value__, "AppHMIType"))
    , RequestType(impl::ValueMember(value__, "RequestType"))
    , RequestSubType(impl::ValueMember(value__, "RequestSubType"))
    , memory_kb(impl::ValueMember(value__, "memory_kb"), 0)
    , heart_beat_timeout_ms(impl::ValueMember(value__, "heart_beat_timeout_ms"))
    , moduleType(impl::ValueMember(value__, "moduleType"))
    , certificate(impl::ValueMember(value__, "certificate"))
    , hybrid_app_preference(impl::ValueMember(value__, "hybrid_app_preference"))
    , endpoint(impl::ValueMember(value__, "endpoint"))
    , enabled(impl::ValueMember(value__, "enabled"))
    , auth_token(impl::ValueMember(value__, "auth_token"))
    , cloud_transport_type(impl::ValueMember(value__, "cloud_transport_type"))
<<<<<<< HEAD
    , app_service_parameters(impl::ValueMember(value__, "app_services")) {}
=======
    , icon_url(impl::ValueMember(value__, "icon_url")) {}
>>>>>>> 3da1fc5c

Json::Value ApplicationParams::ToJsonValue() const {
  Json::Value result__(PolicyBase::ToJsonValue());
  impl::WriteJsonField("nicknames", nicknames, &result__);
  impl::WriteJsonField("AppHMIType", AppHMIType, &result__);
  impl::WriteJsonField("RequestType", RequestType, &result__);
  impl::WriteJsonField("RequestSubType", RequestSubType, &result__);
  impl::WriteJsonField("memory_kb", memory_kb, &result__);
  impl::WriteJsonField(
      "heart_beat_timeout_ms", heart_beat_timeout_ms, &result__);
  impl::WriteJsonField("moduleType", moduleType, &result__);
  impl::WriteJsonField("certificate", certificate, &result__);
  impl::WriteJsonField(
      "hybrid_app_preference", hybrid_app_preference, &result__);
  impl::WriteJsonField("endpoint", endpoint, &result__);
  impl::WriteJsonField("enabled", enabled, &result__);
  impl::WriteJsonField("auth_token", auth_token, &result__);
  impl::WriteJsonField("cloud_transport_type", cloud_transport_type, &result__);
<<<<<<< HEAD
  impl::WriteJsonField("app_services", app_service_parameters, &result__);
=======
  impl::WriteJsonField("icon_url", auth_token, &result__);
>>>>>>> 3da1fc5c
  return result__;
}

bool ApplicationParams::is_valid() const {
  // RequestType is not validated since there is high-level validation logic,
  // which takes into account information not available here.
  if (!PolicyBase::is_valid()) {
    return false;
  }
  if (!nicknames.is_valid()) {
    return false;
  }
  if (!AppHMIType.is_valid()) {
    return false;
  }
  if (!memory_kb.is_valid()) {
    return false;
  }
  if (!heart_beat_timeout_ms.is_valid()) {
    return false;
  }
  if (!moduleType.is_valid()) {
    return false;
  }
  if (!certificate.is_valid()) {
    return false;
  }
  if (!endpoint.is_valid()) {
    return false;
  }
  if (!enabled.is_valid()) {
    return false;
  }
  if (!auth_token.is_valid()) {
    return false;
  }
  if (!cloud_transport_type.is_valid()) {
    return false;
  }
  if (!hybrid_app_preference.is_valid()) {
    return false;
  }
<<<<<<< HEAD
  if (!app_service_parameters.is_valid()) {
=======
  if (!icon_url.is_valid()) {
>>>>>>> 3da1fc5c
    return false;
  }
  return Validate();
}

bool ApplicationParams::is_initialized() const {
  return (initialization_state__ != kUninitialized) || (!struct_empty());
}

bool ApplicationParams::struct_empty() const {
  if (!PolicyBase::is_initialized()) {
    return false;
  }
  if (nicknames.is_initialized()) {
    return false;
  }
  if (AppHMIType.is_initialized()) {
    return false;
  }
  if (RequestType.is_initialized()) {
    return false;
  }
  if (RequestSubType.is_initialized()) {
    return false;
  }
  if (memory_kb.is_initialized()) {
    return false;
  }
  if (heart_beat_timeout_ms.is_initialized()) {
    return false;
  }
  if (moduleType.is_initialized()) {
    return false;
  }
  if (certificate.is_initialized()) {
    return false;
  }
  if (endpoint.is_initialized()) {
    return false;
  }
  if (enabled.is_initialized()) {
    return false;
  }
  if (auth_token.is_initialized()) {
    return false;
  }
  if (cloud_transport_type.is_initialized()) {
    return false;
  }
  if (hybrid_app_preference.is_initialized()) {
    return false;
  }
<<<<<<< HEAD
  if (app_service_parameters.is_initialized()) {
=======
  if (icon_url.is_initialized()) {
>>>>>>> 3da1fc5c
    return false;
  }
  return true;
}

void ApplicationParams::ReportErrors(rpc::ValidationReport* report__) const {
  if (struct_empty()) {
    rpc::CompositeType::ReportErrors(report__);
  }
  if (!groups.is_valid()) {
    groups.ReportErrors(&report__->ReportSubobject("groups"));
  }
  if (!nicknames.is_valid()) {
    nicknames.ReportErrors(&report__->ReportSubobject("nicknames"));
  }
  if (!preconsented_groups.is_valid()) {
    preconsented_groups.ReportErrors(
        &report__->ReportSubobject("preconsented_groups"));
  }
  if (!AppHMIType.is_valid()) {
    AppHMIType.ReportErrors(&report__->ReportSubobject("AppHMIType"));
  }
  if (!RequestType.is_valid()) {
    RequestType.ReportErrors(&report__->ReportSubobject("RequestType"));
  }
  if (!RequestSubType.is_valid()) {
    RequestSubType.ReportErrors(&report__->ReportSubobject("RequestSubType"));
  }
  if (!priority.is_valid()) {
    priority.ReportErrors(&report__->ReportSubobject("priority"));
  }
  if (!default_hmi.is_valid()) {
    default_hmi.ReportErrors(&report__->ReportSubobject("default_hmi"));
  }
  if (!keep_context.is_valid()) {
    keep_context.ReportErrors(&report__->ReportSubobject("keep_context"));
  }
  if (!steal_focus.is_valid()) {
    steal_focus.ReportErrors(&report__->ReportSubobject("steal_focus"));
  }
  if (!memory_kb.is_valid()) {
    memory_kb.ReportErrors(&report__->ReportSubobject("memory_kb"));
  }
  if (!heart_beat_timeout_ms.is_valid()) {
    heart_beat_timeout_ms.ReportErrors(
        &report__->ReportSubobject("heart_beat_timeout_ms"));
  }
  if (!moduleType.is_valid()) {
    moduleType.ReportErrors(&report__->ReportSubobject("moduleType"));
  }
  if (!certificate.is_valid()) {
    certificate.ReportErrors(&report__->ReportSubobject("certificate"));
  }
  if (!endpoint.is_valid()) {
    moduleType.ReportErrors(&report__->ReportSubobject("endpoint"));
  }
  if (!enabled.is_valid()) {
    moduleType.ReportErrors(&report__->ReportSubobject("enabled"));
  }
  if (!auth_token.is_valid()) {
    moduleType.ReportErrors(&report__->ReportSubobject("auth_token"));
  }
  if (!cloud_transport_type.is_valid()) {
    moduleType.ReportErrors(&report__->ReportSubobject("cloud_transport_type"));
  }
  if (!hybrid_app_preference.is_valid()) {
    moduleType.ReportErrors(
        &report__->ReportSubobject("hybrid_app_preference"));
  }
<<<<<<< HEAD
  if (!app_service_parameters.is_valid()) {
    app_service_parameters.ReportErrors(
        &report__->ReportSubobject("app_services"));
=======
  if (!icon_url.is_valid()) {
    moduleType.ReportErrors(&report__->ReportSubobject("icon_url"));
>>>>>>> 3da1fc5c
  }
}

void ApplicationParams::SetPolicyTableType(PolicyTableType pt_type) {
  PolicyBase::SetPolicyTableType(pt_type);
  AppHMIType.SetPolicyTableType(pt_type);
  RequestType.SetPolicyTableType(pt_type);
  RequestSubType.SetPolicyTableType(pt_type);
  memory_kb.SetPolicyTableType(pt_type);
  heart_beat_timeout_ms.SetPolicyTableType(pt_type);
  moduleType.SetPolicyTableType(pt_type);
  certificate.SetPolicyTableType(pt_type);
  endpoint.SetPolicyTableType(pt_type);
  enabled.SetPolicyTableType(pt_type);
  cloud_transport_type.SetPolicyTableType(pt_type);
  hybrid_app_preference.SetPolicyTableType(pt_type);
<<<<<<< HEAD
  app_service_parameters.SetPolicyTableType(pt_type);
=======
  icon_url.SetPolicyTableType(pt_type);
>>>>>>> 3da1fc5c
}

// RpcParameters methods
RpcParameters::RpcParameters() : CompositeType(kUninitialized) {}

RpcParameters::RpcParameters(const HmiLevels& hmi_levels)
    : CompositeType(kUninitialized), hmi_levels(hmi_levels) {}

RpcParameters::~RpcParameters() {}

RpcParameters::RpcParameters(const Json::Value* value__)
    : CompositeType(InitHelper(value__, &Json::Value::isObject))
    , hmi_levels(impl::ValueMember(value__, "hmi_levels"))
    , parameters(impl::ValueMember(value__, "parameters")) {}

Json::Value RpcParameters::ToJsonValue() const {
  Json::Value result__(Json::objectValue);
  impl::WriteJsonField("hmi_levels", hmi_levels, &result__);
  impl::WriteJsonField("parameters", parameters, &result__);
  return result__;
}

bool RpcParameters::is_valid() const {
  if (!hmi_levels.is_valid()) {
    return false;
  }
  if (!parameters.is_valid()) {
    return false;
  }
  return Validate();
}

bool RpcParameters::is_initialized() const {
  return (initialization_state__ != kUninitialized) || (!struct_empty());
}

bool RpcParameters::struct_empty() const {
  if (hmi_levels.is_initialized()) {
    return false;
  }
  if (parameters.is_initialized()) {
    return false;
  }
  return true;
}

void RpcParameters::ReportErrors(rpc::ValidationReport* report__) const {
  if (struct_empty()) {
    rpc::CompositeType::ReportErrors(report__);
  }
  if (!hmi_levels.is_valid()) {
    hmi_levels.ReportErrors(&report__->ReportSubobject("hmi_levels"));
  }
  if (!parameters.is_valid()) {
    parameters.ReportErrors(&report__->ReportSubobject("parameters"));
  }
}

void RpcParameters::SetPolicyTableType(PolicyTableType pt_type) {
  CompositeType::SetPolicyTableType(pt_type);
  hmi_levels.SetPolicyTableType(pt_type);
  parameters.SetPolicyTableType(pt_type);
}

// Rpcs methods
Rpcs::Rpcs() : CompositeType(kUninitialized) {}

Rpcs::Rpcs(const Rpc& rpcs) : CompositeType(kUninitialized), rpcs(rpcs) {}

Rpcs::~Rpcs() {}

Rpcs::Rpcs(const Json::Value* value__)
    : CompositeType(InitHelper(value__, &Json::Value::isObject))
    , user_consent_prompt(impl::ValueMember(value__, "user_consent_prompt"))
    , rpcs(impl::ValueMember(value__, "rpcs"))
    , disallowed_by_external_consent_entities_on(impl::ValueMember(
          value__, "disallowed_by_external_consent_entities_on"))
    , disallowed_by_external_consent_entities_off(impl::ValueMember(
          value__, "disallowed_by_external_consent_entities_off")) {}

Json::Value Rpcs::ToJsonValue() const {
  Json::Value result__(Json::objectValue);
  impl::WriteJsonField("user_consent_prompt", user_consent_prompt, &result__);
  impl::WriteJsonField("rpcs", rpcs, &result__);
  impl::WriteJsonField("disallowed_by_external_consent_entities_on",
                       disallowed_by_external_consent_entities_on,
                       &result__);
  impl::WriteJsonField("disallowed_by_external_consent_entities_off",
                       disallowed_by_external_consent_entities_off,
                       &result__);
  return result__;
}

bool Rpcs::is_valid() const {
  if (!user_consent_prompt.is_valid()) {
    return false;
  }
  if (!rpcs.is_valid()) {
    return false;
  }
  if (!disallowed_by_external_consent_entities_on.is_valid()) {
    return false;
  }
  if (!disallowed_by_external_consent_entities_off.is_valid()) {
    return false;
  }
  return Validate();
}

bool Rpcs::is_initialized() const {
  return (initialization_state__ != kUninitialized) || (!struct_empty());
}

bool Rpcs::struct_empty() const {
  if (user_consent_prompt.is_initialized()) {
    return false;
  }
  if (rpcs.is_initialized()) {
    return false;
  }
  if (disallowed_by_external_consent_entities_on.is_initialized()) {
    return false;
  }
  if (disallowed_by_external_consent_entities_off.is_initialized()) {
    return false;
  }
  return true;
}

void Rpcs::ReportErrors(rpc::ValidationReport* report__) const {
  if (struct_empty()) {
    rpc::CompositeType::ReportErrors(report__);
  }
  if (!user_consent_prompt.is_valid()) {
    user_consent_prompt.ReportErrors(
        &report__->ReportSubobject("user_consent_prompt"));
  }
  if (!rpcs.is_valid()) {
    rpcs.ReportErrors(&report__->ReportSubobject("rpcs"));
  }
  if (!disallowed_by_external_consent_entities_on.is_valid()) {
    disallowed_by_external_consent_entities_on.ReportErrors(
        &report__->ReportSubobject(
            "disallowed_by_external_consent_entities_on"));
  }
  if (!disallowed_by_external_consent_entities_off.is_valid()) {
    disallowed_by_external_consent_entities_off.ReportErrors(
        &report__->ReportSubobject(
            "disallowed_by_external_consent_entities_off"));
  }
}

void Rpcs::SetPolicyTableType(PolicyTableType pt_type) {
  CompositeType::SetPolicyTableType(pt_type);
  user_consent_prompt.SetPolicyTableType(pt_type);
  rpcs.SetPolicyTableType(pt_type);
  disallowed_by_external_consent_entities_off.SetPolicyTableType(pt_type);
  disallowed_by_external_consent_entities_on.SetPolicyTableType(pt_type);
}

// ModuleConfig methods
ModuleConfig::ModuleConfig() : CompositeType(kUninitialized) {}

ModuleConfig::ModuleConfig(
    uint8_t exchange_after_x_ignition_cycles,
    int64_t exchange_after_x_kilometers,
    uint8_t exchange_after_x_days,
    uint16_t timeout_after_x_seconds,
    const SecondsBetweenRetries& seconds_between_retries,
    const ServiceEndpoints& endpoints,
    const NumberOfNotificationsPerMinute& notifications_per_minute_by_priority)
    : CompositeType(kUninitialized)
    , exchange_after_x_ignition_cycles(exchange_after_x_ignition_cycles)
    , exchange_after_x_kilometers(exchange_after_x_kilometers)
    , exchange_after_x_days(exchange_after_x_days)
    , timeout_after_x_seconds(timeout_after_x_seconds)
    , seconds_between_retries(seconds_between_retries)
    , endpoints(endpoints)
    , notifications_per_minute_by_priority(
          notifications_per_minute_by_priority) {}

ModuleConfig::~ModuleConfig() {}

ModuleConfig::ModuleConfig(const Json::Value* value__)
    : CompositeType(InitHelper(value__, &Json::Value::isObject))
    , exchange_after_x_ignition_cycles(
          impl::ValueMember(value__, "exchange_after_x_ignition_cycles"))
    , exchange_after_x_kilometers(
          impl::ValueMember(value__, "exchange_after_x_kilometers"))
    , exchange_after_x_days(impl::ValueMember(value__, "exchange_after_x_days"))
    , timeout_after_x_seconds(
          impl::ValueMember(value__, "timeout_after_x_seconds"))
    , seconds_between_retries(
          impl::ValueMember(value__, "seconds_between_retries"))
    , endpoints(impl::ValueMember(value__, "endpoints"))
    , notifications_per_minute_by_priority(
          impl::ValueMember(value__, "notifications_per_minute_by_priority"))
    , vehicle_make(impl::ValueMember(value__, "vehicle_make"))
    , vehicle_model(impl::ValueMember(value__, "vehicle_model"))
    , vehicle_year(impl::ValueMember(value__, "vehicle_year"))
    , preloaded_date(impl::ValueMember(value__, "preloaded_date"))
    , certificate(impl::ValueMember(value__, "certificate"))
    , preloaded_pt(impl::ValueMember(value__, "preloaded_pt"))
    , full_app_id_supported(
          impl::ValueMember(value__, "full_app_id_supported")) {}

void ModuleConfig::SafeCopyFrom(const ModuleConfig& from) {
  exchange_after_x_days = from.exchange_after_x_days;
  exchange_after_x_kilometers = from.exchange_after_x_kilometers;
  exchange_after_x_days = from.exchange_after_x_days;
  exchange_after_x_ignition_cycles = from.exchange_after_x_ignition_cycles;
  timeout_after_x_seconds = from.timeout_after_x_seconds;
  seconds_between_retries = from.seconds_between_retries;
  endpoints = from.endpoints;
  notifications_per_minute_by_priority =
      from.notifications_per_minute_by_priority;

  certificate.assign_if_valid(from.certificate);
  vehicle_make.assign_if_valid(from.vehicle_make);
  vehicle_model.assign_if_valid(from.vehicle_model);
  vehicle_year.assign_if_valid(from.vehicle_year);
}

Json::Value ModuleConfig::ToJsonValue() const {
  Json::Value result__(Json::objectValue);
  impl::WriteJsonField("certificate", certificate, &result__);
  impl::WriteJsonField("preloaded_pt", preloaded_pt, &result__);
  impl::WriteJsonField(
      "full_app_id_supported", full_app_id_supported, &result__);
  impl::WriteJsonField("exchange_after_x_ignition_cycles",
                       exchange_after_x_ignition_cycles,
                       &result__);
  impl::WriteJsonField(
      "exchange_after_x_kilometers", exchange_after_x_kilometers, &result__);
  impl::WriteJsonField(
      "exchange_after_x_days", exchange_after_x_days, &result__);
  impl::WriteJsonField(
      "timeout_after_x_seconds", timeout_after_x_seconds, &result__);
  impl::WriteJsonField(
      "seconds_between_retries", seconds_between_retries, &result__);
  impl::WriteJsonField("endpoints", endpoints, &result__);
  impl::WriteJsonField("notifications_per_minute_by_priority",
                       notifications_per_minute_by_priority,
                       &result__);
  impl::WriteJsonField("vehicle_make", vehicle_make, &result__);
  impl::WriteJsonField("vehicle_model", vehicle_model, &result__);
  impl::WriteJsonField("vehicle_year", vehicle_year, &result__);
  impl::WriteJsonField("certificate", certificate, &result__);
  impl::WriteJsonField("preloaded_date", preloaded_date, &result__);
  return result__;
}

bool ModuleConfig::is_valid() const {
  if (!certificate.is_valid()) {
    return false;
  }
  if (!preloaded_pt.is_valid()) {
    return false;
  }
  if (!full_app_id_supported.is_valid()) {
    return false;
  }
  if (!exchange_after_x_ignition_cycles.is_valid()) {
    return false;
  }
  if (!exchange_after_x_kilometers.is_valid()) {
    return false;
  }
  if (!exchange_after_x_days.is_valid()) {
    return false;
  }
  if (!timeout_after_x_seconds.is_valid()) {
    return false;
  }
  if (!seconds_between_retries.is_valid()) {
    return false;
  }
  if (!endpoints.is_valid()) {
    return false;
  }
  if (!notifications_per_minute_by_priority.is_valid()) {
    return false;
  }
  if (!vehicle_make.is_valid()) {
    return false;
  }
  if (!vehicle_model.is_valid()) {
    return false;
  }
  if (!vehicle_year.is_valid()) {
    return false;
  }
  if (!certificate.is_valid()) {
    return false;
  }
  if (!preloaded_date.is_valid()) {
    return false;
  }
  return Validate();
}

bool ModuleConfig::is_initialized() const {
  return (initialization_state__ != kUninitialized) || (!struct_empty());
}

bool ModuleConfig::struct_empty() const {
  if (certificate.is_initialized()) {
    return false;
  }
  if (preloaded_pt.is_initialized()) {
    return false;
  }
  if (full_app_id_supported.is_initialized()) {
    return false;
  }

  if (exchange_after_x_ignition_cycles.is_initialized()) {
    return false;
  }
  if (exchange_after_x_kilometers.is_initialized()) {
    return false;
  }

  if (exchange_after_x_days.is_initialized()) {
    return false;
  }
  if (timeout_after_x_seconds.is_initialized()) {
    return false;
  }

  if (seconds_between_retries.is_initialized()) {
    return false;
  }
  if (endpoints.is_initialized()) {
    return false;
  }

  if (notifications_per_minute_by_priority.is_initialized()) {
    return false;
  }
  if (vehicle_make.is_initialized()) {
    return false;
  }

  if (vehicle_model.is_initialized()) {
    return false;
  }
  if (vehicle_year.is_initialized()) {
    return false;
  }
  return true;
}

void ModuleConfig::ReportErrors(rpc::ValidationReport* report__) const {
  if (struct_empty()) {
    rpc::CompositeType::ReportErrors(report__);
  }
  if (!certificate.is_valid()) {
    certificate.ReportErrors(&report__->ReportSubobject("certificate"));
  }
  if (!preloaded_pt.is_valid()) {
    preloaded_pt.ReportErrors(&report__->ReportSubobject("preloaded_pt"));
  }
  if (!full_app_id_supported.is_valid()) {
    full_app_id_supported.ReportErrors(
        &report__->ReportSubobject("full_app_id_supported"));
  }
  if (!exchange_after_x_ignition_cycles.is_valid()) {
    exchange_after_x_ignition_cycles.ReportErrors(
        &report__->ReportSubobject("exchange_after_x_ignition_cycles"));
  }
  if (!exchange_after_x_kilometers.is_valid()) {
    exchange_after_x_kilometers.ReportErrors(
        &report__->ReportSubobject("exchange_after_x_kilometers"));
  }
  if (!exchange_after_x_days.is_valid()) {
    exchange_after_x_days.ReportErrors(
        &report__->ReportSubobject("exchange_after_x_days"));
  }
  if (!timeout_after_x_seconds.is_valid()) {
    timeout_after_x_seconds.ReportErrors(
        &report__->ReportSubobject("timeout_after_x_seconds"));
  }
  if (!seconds_between_retries.is_valid()) {
    seconds_between_retries.ReportErrors(
        &report__->ReportSubobject("seconds_between_retries"));
  }
  if (!endpoints.is_valid()) {
    endpoints.ReportErrors(&report__->ReportSubobject("endpoints"));
  }
  if (!notifications_per_minute_by_priority.is_valid()) {
    notifications_per_minute_by_priority.ReportErrors(
        &report__->ReportSubobject("notifications_per_minute_by_priority"));
  }
  if (!vehicle_make.is_valid()) {
    vehicle_make.ReportErrors(&report__->ReportSubobject("vehicle_make"));
  }
  if (!vehicle_model.is_valid()) {
    vehicle_model.ReportErrors(&report__->ReportSubobject("vehicle_model"));
  }
  if (!vehicle_year.is_valid()) {
    vehicle_year.ReportErrors(&report__->ReportSubobject("vehicle_year"));
  }
  const std::string validation_info =
      omitted_validation_info + PolicyTableTypeToString(GetPolicyTableType());

  rpc::ValidationReport* omitted_field_report = NULL;
  switch (GetPolicyTableType()) {
    case PT_PRELOADED: {
      if (vehicle_make.is_initialized()) {
        omitted_field_report = &report__->ReportSubobject("vehicle_make");
        omitted_field_report->set_validation_info(validation_info);
      }
      if (vehicle_year.is_initialized()) {
        omitted_field_report = &report__->ReportSubobject("vehicle_year");
        omitted_field_report->set_validation_info(validation_info);
      }
      if (vehicle_model.is_initialized()) {
        omitted_field_report = &report__->ReportSubobject("vehicle_model");
        omitted_field_report->set_validation_info(validation_info);
      }
      break;
    }
    case PT_UPDATE: {
      if (preloaded_pt.is_initialized()) {
        omitted_field_report = &report__->ReportSubobject("preloaded_pt");
        omitted_field_report->set_validation_info(validation_info);
      }
      if (preloaded_date.is_initialized()) {
        rpc::ValidationReport& preloaded_pt_omitted_field_report =
            report__->ReportSubobject("preloaded_date");
        preloaded_pt_omitted_field_report.set_validation_info(validation_info);
      }
      break;
    }
    default:
      break;
  }
}

void ModuleConfig::SetPolicyTableType(PolicyTableType pt_type) {
  CompositeType::SetPolicyTableType(pt_type);
  certificate.SetPolicyTableType(pt_type);
  preloaded_pt.SetPolicyTableType(pt_type);
  full_app_id_supported.SetPolicyTableType(pt_type);
  exchange_after_x_ignition_cycles.SetPolicyTableType(pt_type);
  exchange_after_x_kilometers.SetPolicyTableType(pt_type);
  exchange_after_x_days.SetPolicyTableType(pt_type);
  timeout_after_x_seconds.SetPolicyTableType(pt_type);
  seconds_between_retries.SetPolicyTableType(pt_type);
  endpoints.SetPolicyTableType(pt_type);
  notifications_per_minute_by_priority.SetPolicyTableType(pt_type);
  vehicle_make.SetPolicyTableType(pt_type);
  vehicle_model.SetPolicyTableType(pt_type);
  vehicle_year.SetPolicyTableType(pt_type);
}

// MessageString methods
MessageString::MessageString() : CompositeType(kUninitialized) {}

MessageString::~MessageString() {}

MessageString::MessageString(const Json::Value* value__)
    : CompositeType(InitHelper(value__, &Json::Value::isObject))
    , line1(impl::ValueMember(value__, "line1"))
    , line2(impl::ValueMember(value__, "line2"))
    , tts(impl::ValueMember(value__, "tts"))
    , label(impl::ValueMember(value__, "label"))
    , textBody(impl::ValueMember(value__, "textBody")) {}

Json::Value MessageString::ToJsonValue() const {
  Json::Value result__(Json::objectValue);
  impl::WriteJsonField("line1", line1, &result__);
  impl::WriteJsonField("line2", line2, &result__);
  impl::WriteJsonField("tts", tts, &result__);
  impl::WriteJsonField("label", label, &result__);
  impl::WriteJsonField("textBody", textBody, &result__);
  return result__;
}

bool MessageString::is_valid() const {
  if (struct_empty()) {
    return initialization_state__ == kInitialized && Validate();
  }
  if (!line1.is_valid()) {
    return false;
  }
  if (!line2.is_valid()) {
    return false;
  }
  if (!tts.is_valid()) {
    return false;
  }
  if (!label.is_valid()) {
    return false;
  }
  if (!textBody.is_valid()) {
    return false;
  }
  return Validate();
}

bool MessageString::is_initialized() const {
  return (initialization_state__ != kUninitialized) || (!struct_empty());
}

bool MessageString::struct_empty() const {
  if (line1.is_initialized()) {
    return false;
  }
  if (line2.is_initialized()) {
    return false;
  }

  if (tts.is_initialized()) {
    return false;
  }
  if (label.is_initialized()) {
    return false;
  }

  if (textBody.is_initialized()) {
    return false;
  }
  return true;
}

void MessageString::ReportErrors(rpc::ValidationReport* report__) const {
  if (struct_empty()) {
    rpc::CompositeType::ReportErrors(report__);
  }
  if (!line1.is_valid()) {
    line1.ReportErrors(&report__->ReportSubobject("line1"));
  }
  if (!line2.is_valid()) {
    line2.ReportErrors(&report__->ReportSubobject("line2"));
  }
  if (!tts.is_valid()) {
    tts.ReportErrors(&report__->ReportSubobject("tts"));
  }
  if (!label.is_valid()) {
    label.ReportErrors(&report__->ReportSubobject("label"));
  }
  if (!textBody.is_valid()) {
    textBody.ReportErrors(&report__->ReportSubobject("textBody"));
  }
}

void MessageString::SetPolicyTableType(PolicyTableType pt_type) {
  CompositeType::SetPolicyTableType(pt_type);
  line1.SetPolicyTableType(pt_type);
  line2.SetPolicyTableType(pt_type);
  tts.SetPolicyTableType(pt_type);
  label.SetPolicyTableType(pt_type);
  textBody.SetPolicyTableType(pt_type);
}

// MessageLanguages methods
const std::string MessageLanguages::default_language_("en-us");

MessageLanguages::MessageLanguages() : CompositeType(kUninitialized) {}

MessageLanguages::MessageLanguages(const Languages& languages)
    : CompositeType(kUninitialized), languages(languages) {}

MessageLanguages::~MessageLanguages() {}

MessageLanguages::MessageLanguages(const Json::Value* value__)
    : CompositeType(InitHelper(value__, &Json::Value::isObject))
    , languages(impl::ValueMember(value__, "languages")) {}

Json::Value MessageLanguages::ToJsonValue() const {
  Json::Value result__(Json::objectValue);
  impl::WriteJsonField("languages", languages, &result__);
  return result__;
}

bool MessageLanguages::is_valid() const {
  if (!languages.is_valid()) {
    return false;
  }
  // Each RPC must have message in english
  if (languages.end() == languages.find(default_language_)) {
    return false;
  }
  return Validate();
}

bool MessageLanguages::is_initialized() const {
  return (initialization_state__ != kUninitialized) || (!struct_empty());
}

bool MessageLanguages::struct_empty() const {
  if (languages.is_initialized()) {
    return false;
  }
  return true;
}

void MessageLanguages::ReportErrors(rpc::ValidationReport* report__) const {
  if (struct_empty()) {
    rpc::CompositeType::ReportErrors(report__);
  }
  if (PT_SNAPSHOT == GetPolicyTableType()) {
    if (languages.is_initialized()) {
      std::string validation_info =
          omitted_validation_info +
          PolicyTableTypeToString(GetPolicyTableType());
      report__->ReportSubobject("languages")
          .set_validation_info(validation_info);
    }
  }
  if (!languages.is_valid()) {
    languages.ReportErrors(&report__->ReportSubobject("languages"));
  }
  if (languages.end() == languages.find(default_language_)) {
    report__->set_validation_info(
        "this message does not support the default language '" +
        default_language_ + "'");
  }
}

void MessageLanguages::SetPolicyTableType(PolicyTableType pt_type) {
  CompositeType::SetPolicyTableType(pt_type);
  languages.SetPolicyTableType(pt_type);
}

// ConsumerFriendlyMessages methods
ConsumerFriendlyMessages::ConsumerFriendlyMessages()
    : CompositeType(kUninitialized) {}

ConsumerFriendlyMessages::ConsumerFriendlyMessages(const std::string& version)
    : CompositeType(kUninitialized), version(version) {}

ConsumerFriendlyMessages::~ConsumerFriendlyMessages() {}

ConsumerFriendlyMessages::ConsumerFriendlyMessages(const Json::Value* value__)
    : CompositeType(InitHelper(value__, &Json::Value::isObject))
    , version(impl::ValueMember(value__, "version"))
    , messages(impl::ValueMember(value__, "messages")) {}

Json::Value ConsumerFriendlyMessages::ToJsonValue() const {
  Json::Value result__(Json::objectValue);
  impl::WriteJsonField("version", version, &result__);
  // According to requirements, it is not necessary to provide this to PTS
  // impl::WriteJsonField("messages", messages, &result__);
  return result__;
}

bool ConsumerFriendlyMessages::is_valid() const {
  if (!version.is_valid()) {
    return false;
  }
  if (!messages.is_valid()) {
    return false;
  }
  return Validate();
}

bool ConsumerFriendlyMessages::is_initialized() const {
  return (initialization_state__ != kUninitialized) || (!struct_empty());
}

bool ConsumerFriendlyMessages::struct_empty() const {
  if (version.is_initialized()) {
    return false;
  }
  if (messages.is_initialized()) {
    return false;
  }

  return true;
}

void ConsumerFriendlyMessages::ReportErrors(
    rpc::ValidationReport* report__) const {
  if (struct_empty()) {
    rpc::CompositeType::ReportErrors(report__);
  }
  if (!version.is_valid()) {
    version.ReportErrors(&report__->ReportSubobject("version"));
  }
  if (PT_SNAPSHOT == GetPolicyTableType()) {
    if (messages.is_initialized()) {
      std::string validation_info =
          omitted_validation_info +
          PolicyTableTypeToString(GetPolicyTableType());
      report__->ReportSubobject("messages")
          .set_validation_info(validation_info);
    }
  }
  if (!messages.is_valid()) {
    messages.ReportErrors(&report__->ReportSubobject("messages"));
  }
}

void ConsumerFriendlyMessages::SetPolicyTableType(PolicyTableType pt_type) {
  CompositeType::SetPolicyTableType(pt_type);
  version.SetPolicyTableType(pt_type);
  messages.SetPolicyTableType(pt_type);
}

// ModuleMeta methods
ModuleMeta::ModuleMeta() : CompositeType(kUninitialized) {}

ModuleMeta::~ModuleMeta() {}

ModuleMeta::ModuleMeta(const Json::Value* value__)
    : CompositeType(InitHelper(value__, &Json::Value::isObject))
    , ccpu_version(impl::ValueMember(value__, "ccpu_version"))
    , language(impl::ValueMember(value__, "language"))
    , wers_country_code(impl::ValueMember(value__, "wers_country_code"))
    , pt_exchanged_at_odometer_x(
          impl::ValueMember(value__, "pt_exchanged_at_odometer_x"))
    , pt_exchanged_x_days_after_epoch(
          impl::ValueMember(value__, "pt_exchanged_x_days_after_epoch"))
    , ignition_cycles_since_last_exchange(
          impl::ValueMember(value__, "ignition_cycles_since_last_exchange"))
    , vin(impl::ValueMember(value__, "vin")) {}

Json::Value ModuleMeta::ToJsonValue() const {
  Json::Value result__(Json::objectValue);
  impl::WriteJsonField("ccpu_version", ccpu_version, &result__);
  impl::WriteJsonField("language", language, &result__);
  impl::WriteJsonField("wers_country_code", wers_country_code, &result__);
  impl::WriteJsonField(
      "pt_exchanged_at_odometer_x", pt_exchanged_at_odometer_x, &result__);
  impl::WriteJsonField("pt_exchanged_x_days_after_epoch",
                       pt_exchanged_x_days_after_epoch,
                       &result__);
  impl::WriteJsonField("ignition_cycles_since_last_exchange",
                       ignition_cycles_since_last_exchange,
                       &result__);
  impl::WriteJsonField("vin", vin, &result__);
  return result__;
}

bool ModuleMeta::is_valid() const {
  if (struct_empty()) {
    return initialization_state__ == kInitialized && Validate();
  }
  if (!ccpu_version.is_valid()) {
    return false;
  }
  if (!language.is_valid()) {
    return false;
  }
  if (!wers_country_code.is_valid()) {
    return false;
  }
  if (!pt_exchanged_at_odometer_x.is_valid()) {
    return false;
  }
  if (!pt_exchanged_x_days_after_epoch.is_valid()) {
    return false;
  }
  if (!ignition_cycles_since_last_exchange.is_valid()) {
    return false;
  }
  if (!vin.is_valid()) {
    return false;
  }
  return Validate();
}

bool ModuleMeta::is_initialized() const {
  return (initialization_state__ != kUninitialized) || (!struct_empty());
}

bool ModuleMeta::struct_empty() const {
  if (ccpu_version.is_initialized()) {
    return false;
  }
  if (language.is_initialized()) {
    return false;
  }

  if (wers_country_code.is_initialized()) {
    return false;
  }
  if (pt_exchanged_at_odometer_x.is_initialized()) {
    return false;
  }

  if (pt_exchanged_x_days_after_epoch.is_initialized()) {
    return false;
  }
  if (ignition_cycles_since_last_exchange.is_initialized()) {
    return false;
  }

  if (vin.is_initialized()) {
    return false;
  }
  return true;
}

void ModuleMeta::ReportErrors(rpc::ValidationReport* report__) const {
  if (struct_empty()) {
    rpc::CompositeType::ReportErrors(report__);
  }
  if (!ccpu_version.is_valid()) {
    ccpu_version.ReportErrors(&report__->ReportSubobject("ccpu_version"));
  }
  if (!language.is_valid()) {
    language.ReportErrors(&report__->ReportSubobject("language"));
  }
  if (!wers_country_code.is_valid()) {
    wers_country_code.ReportErrors(
        &report__->ReportSubobject("wers_country_code"));
  }
  if (!pt_exchanged_at_odometer_x.is_valid()) {
    pt_exchanged_at_odometer_x.ReportErrors(
        &report__->ReportSubobject("pt_exchanged_at_odometer_x"));
  }
  if (!pt_exchanged_x_days_after_epoch.is_valid()) {
    pt_exchanged_x_days_after_epoch.ReportErrors(
        &report__->ReportSubobject("pt_exchanged_x_days_after_epoch"));
  }
  if (!ignition_cycles_since_last_exchange.is_valid()) {
    ignition_cycles_since_last_exchange.ReportErrors(
        &report__->ReportSubobject("ignition_cycles_since_last_exchange"));
  }
  if (!vin.is_valid()) {
    vin.ReportErrors(&report__->ReportSubobject("vin"));
  }
  if (GetPolicyTableType() == PT_UPDATE ||
      GetPolicyTableType() == PT_PRELOADED) {
    std::string validation_info =
        omitted_validation_info + PolicyTableTypeToString(GetPolicyTableType());
    report__->set_validation_info(validation_info.c_str());
  }
}

void ModuleMeta::SetPolicyTableType(PolicyTableType pt_type) {
  CompositeType::SetPolicyTableType(pt_type);
  ccpu_version.SetPolicyTableType(pt_type);
  language.SetPolicyTableType(pt_type);
  wers_country_code.SetPolicyTableType(pt_type);
  pt_exchanged_at_odometer_x.SetPolicyTableType(pt_type);
  pt_exchanged_x_days_after_epoch.SetPolicyTableType(pt_type);
  ignition_cycles_since_last_exchange.SetPolicyTableType(pt_type);
  vin.SetPolicyTableType(pt_type);
}

// AppLevel methods
AppLevel::AppLevel() : CompositeType(kUninitialized) {}

AppLevel::AppLevel(uint16_t minutes_in_hmi_full,
                   const std::string& app_registration_language_gui,
                   const std::string& app_registration_language_vui,
                   uint16_t minutes_in_hmi_limited,
                   uint16_t minutes_in_hmi_background,
                   uint16_t minutes_in_hmi_none,
                   uint16_t count_of_user_selections,
                   uint16_t count_of_rejections_sync_out_of_memory,
                   uint16_t count_of_rejections_nickname_mismatch,
                   uint16_t count_of_rejections_duplicate_name,
                   uint16_t count_of_rejected_rpc_calls,
                   uint16_t count_of_rpcs_sent_in_hmi_none,
                   uint16_t count_of_removals_for_bad_behavior,
                   uint16_t count_of_tls_errors,
                   uint16_t count_of_run_attempts_while_revoked)
    : CompositeType(kUninitialized)
    , minutes_in_hmi_full(minutes_in_hmi_full)
    , app_registration_language_gui(app_registration_language_gui)
    , app_registration_language_vui(app_registration_language_vui)
    , minutes_in_hmi_limited(minutes_in_hmi_limited)
    , minutes_in_hmi_background(minutes_in_hmi_background)
    , minutes_in_hmi_none(minutes_in_hmi_none)
    , count_of_user_selections(count_of_user_selections)
    , count_of_rejections_sync_out_of_memory(
          count_of_rejections_sync_out_of_memory)
    , count_of_rejections_nickname_mismatch(
          count_of_rejections_nickname_mismatch)
    , count_of_rejections_duplicate_name(count_of_rejections_duplicate_name)
    , count_of_rejected_rpc_calls(count_of_rejected_rpc_calls)
    , count_of_rpcs_sent_in_hmi_none(count_of_rpcs_sent_in_hmi_none)
    , count_of_removals_for_bad_behavior(count_of_removals_for_bad_behavior)
    , count_of_tls_errors(count_of_tls_errors)
    , count_of_run_attempts_while_revoked(count_of_run_attempts_while_revoked) {
}

AppLevel::~AppLevel() {}

AppLevel::AppLevel(const Json::Value* value__)
    : CompositeType(InitHelper(value__, &Json::Value::isObject))
    , minutes_in_hmi_full(impl::ValueMember(value__, "minutes_in_hmi_full"))
    , app_registration_language_gui(
          impl::ValueMember(value__, "app_registration_language_gui"))
    , app_registration_language_vui(
          impl::ValueMember(value__, "app_registration_language_vui"))
    , minutes_in_hmi_limited(
          impl::ValueMember(value__, "minutes_in_hmi_limited"))
    , minutes_in_hmi_background(
          impl::ValueMember(value__, "minutes_in_hmi_background"))
    , minutes_in_hmi_none(impl::ValueMember(value__, "minutes_in_hmi_none"))
    , count_of_user_selections(
          impl::ValueMember(value__, "count_of_user_selections"))
    , count_of_rejections_sync_out_of_memory(
          impl::ValueMember(value__, "count_of_rejections_sync_out_of_memory"))
    , count_of_rejections_nickname_mismatch(
          impl::ValueMember(value__, "count_of_rejections_nickname_mismatch"))
    , count_of_rejections_duplicate_name(
          impl::ValueMember(value__, "count_of_rejections_duplicate_name"))
    , count_of_rejected_rpc_calls(
          impl::ValueMember(value__, "count_of_rejected_rpc_calls"))
    , count_of_rpcs_sent_in_hmi_none(
          impl::ValueMember(value__, "count_of_rpcs_sent_in_hmi_none"))
    , count_of_removals_for_bad_behavior(
          impl::ValueMember(value__, "count_of_removals_for_bad_behavior"))
    , count_of_tls_errors(impl::ValueMember(value__, "count_of_tls_errors"))
    , count_of_run_attempts_while_revoked(
          impl::ValueMember(value__, "count_of_run_attempts_while_revoked")) {}

Json::Value AppLevel::ToJsonValue() const {
  Json::Value result__(Json::objectValue);
  impl::WriteJsonField("minutes_in_hmi_full", minutes_in_hmi_full, &result__);
  impl::WriteJsonField("app_registration_language_gui",
                       app_registration_language_gui,
                       &result__);
  impl::WriteJsonField("app_registration_language_vui",
                       app_registration_language_vui,
                       &result__);
  impl::WriteJsonField(
      "minutes_in_hmi_limited", minutes_in_hmi_limited, &result__);
  impl::WriteJsonField(
      "minutes_in_hmi_background", minutes_in_hmi_background, &result__);
  impl::WriteJsonField("minutes_in_hmi_none", minutes_in_hmi_none, &result__);
  impl::WriteJsonField(
      "count_of_user_selections", count_of_user_selections, &result__);
  impl::WriteJsonField("count_of_rejections_sync_out_of_memory",
                       count_of_rejections_sync_out_of_memory,
                       &result__);
  impl::WriteJsonField("count_of_rejections_nickname_mismatch",
                       count_of_rejections_nickname_mismatch,
                       &result__);
  impl::WriteJsonField("count_of_rejections_duplicate_name",
                       count_of_rejections_duplicate_name,
                       &result__);
  impl::WriteJsonField(
      "count_of_rejected_rpc_calls", count_of_rejected_rpc_calls, &result__);
  impl::WriteJsonField("count_of_rpcs_sent_in_hmi_none",
                       count_of_rpcs_sent_in_hmi_none,
                       &result__);
  impl::WriteJsonField("count_of_removals_for_bad_behavior",
                       count_of_removals_for_bad_behavior,
                       &result__);
  impl::WriteJsonField("count_of_TLS_errors", count_of_tls_errors, &result__);
  impl::WriteJsonField("count_of_run_attempts_while_revoked",
                       count_of_run_attempts_while_revoked,
                       &result__);
  return result__;
}

bool AppLevel::is_valid() const {
  if (!minutes_in_hmi_full.is_valid()) {
    return false;
  }
  if (!app_registration_language_gui.is_valid()) {
    return false;
  }
  if (!app_registration_language_vui.is_valid()) {
    return false;
  }
  if (!minutes_in_hmi_limited.is_valid()) {
    return false;
  }
  if (!minutes_in_hmi_background.is_valid()) {
    return false;
  }
  if (!minutes_in_hmi_none.is_valid()) {
    return false;
  }
  if (!count_of_user_selections.is_valid()) {
    return false;
  }
  if (!count_of_rejections_sync_out_of_memory.is_valid()) {
    return false;
  }
  if (!count_of_rejections_nickname_mismatch.is_valid()) {
    return false;
  }
  if (!count_of_rejections_duplicate_name.is_valid()) {
    return false;
  }
  if (!count_of_rejected_rpc_calls.is_valid()) {
    return false;
  }
  if (!count_of_rpcs_sent_in_hmi_none.is_valid()) {
    return false;
  }
  if (!count_of_removals_for_bad_behavior.is_valid()) {
    return false;
  }
  if (!count_of_tls_errors.is_valid()) {
    return false;
  }
  if (!count_of_run_attempts_while_revoked.is_valid()) {
    return false;
  }
  return Validate();
}

bool AppLevel::is_initialized() const {
  return (initialization_state__ != kUninitialized) || (!struct_empty());
}

bool AppLevel::struct_empty() const {
  if (minutes_in_hmi_full.is_initialized()) {
    return false;
  }
  if (app_registration_language_gui.is_initialized()) {
    return false;
  }

  if (app_registration_language_vui.is_initialized()) {
    return false;
  }

  if (minutes_in_hmi_limited.is_initialized()) {
    return false;
  }
  if (minutes_in_hmi_background.is_initialized()) {
    return false;
  }

  if (minutes_in_hmi_none.is_initialized()) {
    return false;
  }
  if (count_of_user_selections.is_initialized()) {
    return false;
  }

  if (count_of_rejections_sync_out_of_memory.is_initialized()) {
    return false;
  }
  if (count_of_rejections_nickname_mismatch.is_initialized()) {
    return false;
  }

  if (count_of_rejections_duplicate_name.is_initialized()) {
    return false;
  }
  if (count_of_rejected_rpc_calls.is_initialized()) {
    return false;
  }

  if (count_of_rpcs_sent_in_hmi_none.is_initialized()) {
    return false;
  }
  if (count_of_removals_for_bad_behavior.is_initialized()) {
    return false;
  }
  if (count_of_tls_errors.is_initialized()) {
    return false;
  }
  if (count_of_run_attempts_while_revoked.is_initialized()) {
    return false;
  }
  return true;
}

void AppLevel::ReportErrors(rpc::ValidationReport* report__) const {
  if (struct_empty()) {
    rpc::CompositeType::ReportErrors(report__);
  }
  if (!minutes_in_hmi_full.is_valid()) {
    minutes_in_hmi_full.ReportErrors(
        &report__->ReportSubobject("minutes_in_hmi_full"));
  }
  if (!app_registration_language_gui.is_valid()) {
    app_registration_language_gui.ReportErrors(
        &report__->ReportSubobject("app_registration_language_gui"));
  }
  if (!app_registration_language_vui.is_valid()) {
    app_registration_language_vui.ReportErrors(
        &report__->ReportSubobject("app_registration_language_vui"));
  }
  if (!minutes_in_hmi_limited.is_valid()) {
    minutes_in_hmi_limited.ReportErrors(
        &report__->ReportSubobject("minutes_in_hmi_limited"));
  }
  if (!minutes_in_hmi_background.is_valid()) {
    minutes_in_hmi_background.ReportErrors(
        &report__->ReportSubobject("minutes_in_hmi_background"));
  }
  if (!minutes_in_hmi_none.is_valid()) {
    minutes_in_hmi_none.ReportErrors(
        &report__->ReportSubobject("minutes_in_hmi_none"));
  }
  if (!count_of_user_selections.is_valid()) {
    count_of_user_selections.ReportErrors(
        &report__->ReportSubobject("count_of_user_selections"));
  }
  if (!count_of_rejections_sync_out_of_memory.is_valid()) {
    count_of_rejections_sync_out_of_memory.ReportErrors(
        &report__->ReportSubobject("count_of_rejections_sync_out_of_memory"));
  }
  if (!count_of_rejections_nickname_mismatch.is_valid()) {
    count_of_rejections_nickname_mismatch.ReportErrors(
        &report__->ReportSubobject("count_of_rejections_nickname_mismatch"));
  }
  if (!count_of_rejections_duplicate_name.is_valid()) {
    count_of_rejections_duplicate_name.ReportErrors(
        &report__->ReportSubobject("count_of_rejections_duplicate_name"));
  }
  if (!count_of_rejected_rpc_calls.is_valid()) {
    count_of_rejected_rpc_calls.ReportErrors(
        &report__->ReportSubobject("count_of_rejected_rpc_calls"));
  }
  if (!count_of_rpcs_sent_in_hmi_none.is_valid()) {
    count_of_rpcs_sent_in_hmi_none.ReportErrors(
        &report__->ReportSubobject("count_of_rpcs_sent_in_hmi_none"));
  }
  if (!count_of_removals_for_bad_behavior.is_valid()) {
    count_of_removals_for_bad_behavior.ReportErrors(
        &report__->ReportSubobject("count_of_removals_for_bad_behavior"));
  }
  if (!count_of_run_attempts_while_revoked.is_valid()) {
    count_of_run_attempts_while_revoked.ReportErrors(
        &report__->ReportSubobject("count_of_run_attempts_while_revoked"));
  }
  if (PT_PRELOADED == GetPolicyTableType() ||
      PT_UPDATE == GetPolicyTableType()) {
    std::string validation_info =
        omitted_validation_info + PolicyTableTypeToString(GetPolicyTableType());
    report__->set_validation_info(validation_info);
  }
}

void AppLevel::SetPolicyTableType(PolicyTableType pt_type) {
  CompositeType::SetPolicyTableType(pt_type);
  app_registration_language_gui.SetPolicyTableType(pt_type);
  app_registration_language_vui.SetPolicyTableType(pt_type);
  minutes_in_hmi_limited.SetPolicyTableType(pt_type);
  minutes_in_hmi_full.SetPolicyTableType(pt_type);
  minutes_in_hmi_background.SetPolicyTableType(pt_type);
  minutes_in_hmi_none.SetPolicyTableType(pt_type);
  count_of_user_selections.SetPolicyTableType(pt_type);
  count_of_rejections_sync_out_of_memory.SetPolicyTableType(pt_type);
  count_of_rejections_nickname_mismatch.SetPolicyTableType(pt_type);
  count_of_rejections_duplicate_name.SetPolicyTableType(pt_type);
  count_of_rejected_rpc_calls.SetPolicyTableType(pt_type);
  count_of_rpcs_sent_in_hmi_none.SetPolicyTableType(pt_type);
  count_of_removals_for_bad_behavior.SetPolicyTableType(pt_type);
  count_of_run_attempts_while_revoked.SetPolicyTableType(pt_type);
}

// UsageAndErrorCounts methods
UsageAndErrorCounts::UsageAndErrorCounts() : CompositeType(kUninitialized) {}

UsageAndErrorCounts::~UsageAndErrorCounts() {}

UsageAndErrorCounts::UsageAndErrorCounts(const Json::Value* value__)
    : CompositeType(InitHelper(value__, &Json::Value::isObject))
    , count_of_iap_buffer_full(
          impl::ValueMember(value__, "count_of_iap_buffer_full"))
    , count_sync_out_of_memory(
          impl::ValueMember(value__, "count_sync_out_of_memory"))
    , count_of_sync_reboots(impl::ValueMember(value__, "count_of_sync_reboots"))
    , app_level(impl::ValueMember(value__, "app_level")) {}

Json::Value UsageAndErrorCounts::ToJsonValue() const {
  Json::Value result__(Json::objectValue);
  impl::WriteJsonField(
      "count_of_iap_buffer_full", count_of_iap_buffer_full, &result__);
  impl::WriteJsonField(
      "count_sync_out_of_memory", count_sync_out_of_memory, &result__);
  impl::WriteJsonField(
      "count_of_sync_reboots", count_of_sync_reboots, &result__);
  impl::WriteJsonField("app_level", app_level, &result__);
  return result__;
}

bool UsageAndErrorCounts::is_valid() const {
  if (struct_empty()) {
    return initialization_state__ == kInitialized && Validate();
  }
  if (!count_of_iap_buffer_full.is_valid()) {
    return false;
  }
  if (!count_sync_out_of_memory.is_valid()) {
    return false;
  }
  if (!count_of_sync_reboots.is_valid()) {
    return false;
  }
  if (!app_level.is_valid()) {
    return false;
  }
  return Validate();
}

bool UsageAndErrorCounts::is_initialized() const {
  return (initialization_state__ != kUninitialized) || (!struct_empty());
}

bool UsageAndErrorCounts::struct_empty() const {
  if (count_of_iap_buffer_full.is_initialized()) {
    return false;
  }
  if (count_sync_out_of_memory.is_initialized()) {
    return false;
  }

  if (count_of_sync_reboots.is_initialized()) {
    return false;
  }
  if (app_level.is_initialized()) {
    return false;
  }

  return true;
}

void UsageAndErrorCounts::ReportErrors(rpc::ValidationReport* report__) const {
  if (struct_empty()) {
    rpc::CompositeType::ReportErrors(report__);
  }
  if (PT_PRELOADED == GetPolicyTableType() ||
      PT_UPDATE == GetPolicyTableType()) {
    std::string validation_info =
        omitted_validation_info + PolicyTableTypeToString(GetPolicyTableType());
    report__->set_validation_info(validation_info);
  }
  if (!count_of_iap_buffer_full.is_valid()) {
    count_of_iap_buffer_full.ReportErrors(
        &report__->ReportSubobject("count_of_iap_buffer_full"));
  }
  if (!count_sync_out_of_memory.is_valid()) {
    count_sync_out_of_memory.ReportErrors(
        &report__->ReportSubobject("count_sync_out_of_memory"));
  }
  if (!count_of_sync_reboots.is_valid()) {
    count_of_sync_reboots.ReportErrors(
        &report__->ReportSubobject("count_of_sync_reboots"));
  }
  if (!app_level.is_valid()) {
    app_level.ReportErrors(&report__->ReportSubobject("app_level"));
  }
}

void UsageAndErrorCounts::SetPolicyTableType(PolicyTableType pt_type) {
  CompositeType::SetPolicyTableType(pt_type);
  count_of_iap_buffer_full.SetPolicyTableType(pt_type);
  count_sync_out_of_memory.SetPolicyTableType(pt_type);
  count_of_sync_reboots.SetPolicyTableType(pt_type);
  app_level.SetPolicyTableType(pt_type);
}

// ConsentRecords methods
ConsentRecords::ConsentRecords()
    : CompositeType(kUninitialized)
    , consent_last_updated(0)
    , ext_consent_last_updated(0) {}

ConsentRecords::~ConsentRecords() {}

ConsentRecords::ConsentRecords(const Json::Value* value__)
    : CompositeType(InitHelper(value__, &Json::Value::isObject))
    , consent_groups(impl::ValueMember(value__, "consent_groups"))
    , external_consent_status_groups(
          impl::ValueMember(value__, "external_consent_status_groups"))
    , input(impl::ValueMember(value__, "input"))
    , time_stamp(impl::ValueMember(value__, "time_stamp"))
    , consent_last_updated(0)
    , ext_consent_last_updated(0) {}

Json::Value ConsentRecords::ToJsonValue() const {
  Json::Value result__(Json::objectValue);
  impl::WriteJsonField("consent_groups", consent_groups, &result__);
  impl::WriteJsonField("external_consent_status_groups",
                       external_consent_status_groups,
                       &result__);
  impl::WriteJsonField("input", input, &result__);
  impl::WriteJsonField("time_stamp", time_stamp, &result__);
  return result__;
}

bool ConsentRecords::is_valid() const {
  if (struct_empty()) {
    return initialization_state__ == kUninitialized && Validate();
  }
  if (!consent_groups.is_valid()) {
    return false;
  }
  if (!external_consent_status_groups.is_valid()) {
    return false;
  }
  if (!input.is_valid()) {
    return false;
  }
  if (!time_stamp.is_valid()) {
    return false;
  }
  return Validate();
}

bool ConsentRecords::is_initialized() const {
  return (initialization_state__ != kUninitialized) || (!struct_empty());
}

bool ConsentRecords::struct_empty() const {
  if (consent_groups.is_initialized()) {
    return false;
  }

  if (external_consent_status_groups.is_initialized()) {
    return false;
  }
  if (input.is_initialized()) {
    return false;
  }

  if (time_stamp.is_initialized()) {
    return false;
  }

  return true;
}

void ConsentRecords::ReportErrors(rpc::ValidationReport* report__) const {
  if (struct_empty()) {
    rpc::CompositeType::ReportErrors(report__);
  }
  if (!consent_groups.is_valid()) {
    consent_groups.ReportErrors(&report__->ReportSubobject("consent_groups"));
  }
  if (!external_consent_status_groups.is_valid()) {
    external_consent_status_groups.ReportErrors(
        &report__->ReportSubobject("external_consent_status_groups"));
  }
  if (!input.is_valid()) {
    input.ReportErrors(&report__->ReportSubobject("input"));
  }
  if (!time_stamp.is_valid()) {
    time_stamp.ReportErrors(&report__->ReportSubobject("time_stamp"));
  }
}

void ConsentRecords::SetPolicyTableType(PolicyTableType pt_type) {
  CompositeType::SetPolicyTableType(pt_type);
  consent_groups.SetPolicyTableType(pt_type);
  external_consent_status_groups.SetPolicyTableType(pt_type);
  input.SetPolicyTableType(pt_type);
  time_stamp.SetPolicyTableType(pt_type);
}

// DeviceParams methods
DeviceParams::DeviceParams() : CompositeType(kUninitialized) {}

DeviceParams::~DeviceParams() {}

DeviceParams::DeviceParams(const Json::Value* value__)
    : CompositeType(InitHelper(value__, &Json::Value::isObject))
    , hardware(impl::ValueMember(value__, "hardware"))
    , firmware_rev(impl::ValueMember(value__, "firmware_rev"))
    , os(impl::ValueMember(value__, "os"))
    , os_version(impl::ValueMember(value__, "os_version"))
    , carrier(impl::ValueMember(value__, "carrier"))
    , user_consent_records(impl::ValueMember(value__, "user_consent_records"))
    , max_number_rfcom_ports(
          impl::ValueMember(value__, "max_number_rfcom_ports"))
    , connection_type(impl::ValueMember(value__, "connection_type")) {}

Json::Value DeviceParams::ToJsonValue() const {
  Json::Value result__(Json::objectValue);
  impl::WriteJsonField("hardware", hardware, &result__);
  impl::WriteJsonField("firmware_rev", firmware_rev, &result__);
  impl::WriteJsonField("os", os, &result__);
  impl::WriteJsonField("os_version", os_version, &result__);
  impl::WriteJsonField("carrier", carrier, &result__);
  impl::WriteJsonField("user_consent_records", user_consent_records, &result__);
  impl::WriteJsonField(
      "max_number_rfcom_ports", max_number_rfcom_ports, &result__);
  impl::WriteJsonField("connection_type", connection_type, &result__);
  return result__;
}

bool DeviceParams::is_valid() const {
  if (struct_empty()) {
    return initialization_state__ == kInitialized && Validate();
  }
  if (!hardware.is_valid()) {
    return false;
  }
  if (!firmware_rev.is_valid()) {
    return false;
  }
  if (!os.is_valid()) {
    return false;
  }
  if (!os_version.is_valid()) {
    return false;
  }
  if (!carrier.is_valid()) {
    return false;
  }
  if (!user_consent_records.is_valid()) {
    return false;
  }
  if (!max_number_rfcom_ports.is_valid()) {
    return false;
  }
  if (!connection_type.is_valid()) {
    return false;
  }
  return Validate();
}

bool DeviceParams::is_initialized() const {
  return (initialization_state__ != kUninitialized) || (!struct_empty());
}

bool DeviceParams::struct_empty() const {
  if (hardware.is_initialized()) {
    return false;
  }
  if (firmware_rev.is_initialized()) {
    return false;
  }

  if (os.is_initialized()) {
    return false;
  }
  if (os_version.is_initialized()) {
    return false;
  }

  if (carrier.is_initialized()) {
    return false;
  }
  if (user_consent_records.is_initialized()) {
    return false;
  }

  if (max_number_rfcom_ports.is_initialized()) {
    return false;
  }

  if (connection_type.is_initialized()) {
    return false;
  }
  return true;
}

void DeviceParams::ReportErrors(rpc::ValidationReport* report__) const {
  if (struct_empty()) {
    rpc::CompositeType::ReportErrors(report__);
  }
  if (!hardware.is_valid()) {
    hardware.ReportErrors(&report__->ReportSubobject("hardware"));
  }
  if (!firmware_rev.is_valid()) {
    firmware_rev.ReportErrors(&report__->ReportSubobject("firmware_rev"));
  }
  if (!os.is_valid()) {
    os.ReportErrors(&report__->ReportSubobject("os"));
  }
  if (!os_version.is_valid()) {
    os_version.ReportErrors(&report__->ReportSubobject("os_version"));
  }
  if (!carrier.is_valid()) {
    carrier.ReportErrors(&report__->ReportSubobject("carrier"));
  }
  if (!user_consent_records.is_valid()) {
    user_consent_records.ReportErrors(
        &report__->ReportSubobject("user_consent_records"));
  }
  if (!max_number_rfcom_ports.is_valid()) {
    max_number_rfcom_ports.ReportErrors(
        &report__->ReportSubobject("max_number_rfcom_ports"));
  }
  if (!connection_type.is_valid()) {
    connection_type.ReportErrors(&report__->ReportSubobject("connection_type"));
  }
}

void DeviceParams::SetPolicyTableType(PolicyTableType pt_type) {
  CompositeType::SetPolicyTableType(pt_type);
  hardware.SetPolicyTableType(pt_type);
  firmware_rev.SetPolicyTableType(pt_type);
  os.SetPolicyTableType(pt_type);
  os_version.SetPolicyTableType(pt_type);
  carrier.SetPolicyTableType(pt_type);
  user_consent_records.SetPolicyTableType(pt_type);
  max_number_rfcom_ports.SetPolicyTableType(pt_type);
  connection_type.SetPolicyTableType(pt_type);
}

// PolicyTable methods
PolicyTable::PolicyTable() : CompositeType(kUninitialized) {}

PolicyTable::PolicyTable(
    const ApplicationPoliciesSection& app_policies_section,
    const FunctionalGroupings& functional_groupings,
    const ConsumerFriendlyMessages& consumer_friendly_messages,
    const ModuleConfig& module_config)
    : CompositeType(kUninitialized)
    , app_policies_section(app_policies_section)
    , functional_groupings(functional_groupings)
    , consumer_friendly_messages(consumer_friendly_messages)
    , module_config(module_config) {}

PolicyTable::~PolicyTable() {}

PolicyTable::PolicyTable(const Json::Value* value__)
    : CompositeType(InitHelper(value__, &Json::Value::isObject))
    , app_policies_section(impl::ValueMember(value__, "app_policies"))
    , functional_groupings(impl::ValueMember(value__, "functional_groupings"))
    , consumer_friendly_messages(
          impl::ValueMember(value__, "consumer_friendly_messages"))
    , module_config(impl::ValueMember(value__, "module_config"))
    , module_meta(impl::ValueMember(value__, "module_meta"))
    , usage_and_error_counts(
          impl::ValueMember(value__, "usage_and_error_counts"))
    , device_data(impl::ValueMember(value__, "device_data")) {}

Json::Value PolicyTable::ToJsonValue() const {
  Json::Value result__(Json::objectValue);
  impl::WriteJsonField("app_policies", app_policies_section, &result__);
  impl::WriteJsonField("functional_groupings", functional_groupings, &result__);
  impl::WriteJsonField(
      "consumer_friendly_messages", consumer_friendly_messages, &result__);
  impl::WriteJsonField("module_config", module_config, &result__);
  impl::WriteJsonField("module_meta", module_meta, &result__);
  impl::WriteJsonField(
      "usage_and_error_counts", usage_and_error_counts, &result__);
  impl::WriteJsonField("device_data", device_data, &result__);
  return result__;
}

bool PolicyTable::is_valid() const {
  if (!app_policies_section.is_valid()) {
    return false;
  }
  if (!functional_groupings.is_valid()) {
    return false;
  }
  if (!consumer_friendly_messages.is_valid()) {
    return false;
  }
  if (!module_config.is_valid()) {
    return false;
  }
  if (!module_meta.is_valid()) {
    return false;
  }
  if (!usage_and_error_counts.is_valid()) {
    return false;
  }
  if (!device_data.is_valid()) {
    return false;
  }
  return Validate();
}

bool PolicyTable::is_initialized() const {
  return (initialization_state__ != kUninitialized) || (!struct_empty());
}

bool PolicyTable::struct_empty() const {
  if (app_policies_section.is_initialized()) {
    return false;
  }
  if (functional_groupings.is_initialized()) {
    return false;
  }

  if (consumer_friendly_messages.is_initialized()) {
    return false;
  }
  if (module_config.is_initialized()) {
    return false;
  }

  if (module_meta.is_initialized()) {
    return false;
  }
  if (usage_and_error_counts.is_initialized()) {
    return false;
  }

  if (device_data.is_initialized()) {
    return false;
  }
  return true;
}

void PolicyTable::ReportErrors(rpc::ValidationReport* report__) const {
  if (struct_empty()) {
    rpc::CompositeType::ReportErrors(report__);
  }
  if (PT_PRELOADED == GetPolicyTableType() ||
      PT_UPDATE == GetPolicyTableType()) {
    std::string validation_info =
        omitted_validation_info + PolicyTableTypeToString(GetPolicyTableType());

    if (device_data.is_initialized()) {
      report__->ReportSubobject("device_data")
          .set_validation_info(validation_info);
    }
  }
  if (!app_policies_section.is_valid()) {
    app_policies_section.ReportErrors(
        &report__->ReportSubobject("app_policies"));
  }
  if (!functional_groupings.is_valid()) {
    functional_groupings.ReportErrors(
        &report__->ReportSubobject("functional_groupings"));
  }
  if (!consumer_friendly_messages.is_valid()) {
    consumer_friendly_messages.ReportErrors(
        &report__->ReportSubobject("consumer_friendly_messages"));
  }
  if (!module_config.is_valid()) {
    module_config.ReportErrors(&report__->ReportSubobject("module_config"));
  }
  if (!module_meta.is_valid()) {
    module_meta.ReportErrors(&report__->ReportSubobject("module_meta"));
  }
  if (!usage_and_error_counts.is_valid()) {
    usage_and_error_counts.ReportErrors(
        &report__->ReportSubobject("usage_and_error_counts"));
  }
  if (!device_data.is_valid()) {
    device_data.ReportErrors(&report__->ReportSubobject("device_data"));
  }
}

void PolicyTable::SetPolicyTableType(PolicyTableType pt_type) {
  CompositeType::SetPolicyTableType(pt_type);
  app_policies_section.SetPolicyTableType(pt_type);
  functional_groupings.SetPolicyTableType(pt_type);
  consumer_friendly_messages.SetPolicyTableType(pt_type);
  module_config.SetPolicyTableType(pt_type);
  module_meta.SetPolicyTableType(pt_type);
  usage_and_error_counts.SetPolicyTableType(pt_type);
  device_data.SetPolicyTableType(pt_type);
}

// Table methods
Table::Table() : CompositeType(kUninitialized) {}

Table::Table(const PolicyTable& policy_table)
    : CompositeType(kUninitialized), policy_table(policy_table) {}

Table::~Table() {}

Table::Table(const Json::Value* value__)
    : CompositeType(InitHelper(value__, &Json::Value::isObject))
    , policy_table(impl::ValueMember(value__, "policy_table")) {}

Json::Value Table::ToJsonValue() const {
  Json::Value result__(Json::objectValue);
  impl::WriteJsonField("policy_table", policy_table, &result__);
  return result__;
}

bool Table::is_valid() const {
  if (!policy_table.is_valid()) {
    return false;
  }
  return Validate();
}

bool Table::is_initialized() const {
  return (initialization_state__ != kUninitialized) || (!struct_empty());
}

bool Table::struct_empty() const {
  if (policy_table.is_initialized()) {
    return false;
  }
  return true;
}

void Table::ReportErrors(rpc::ValidationReport* report__) const {
  if (struct_empty()) {
    rpc::CompositeType::ReportErrors(report__);
  }
  if (!policy_table.is_valid()) {
    policy_table.ReportErrors(&report__->ReportSubobject("policy_table"));
  }
}

void Table::SetPolicyTableType(PolicyTableType pt_type) {
  CompositeType::SetPolicyTableType(pt_type);
  policy_table.SetPolicyTableType(pt_type);
}

RequestTypes::RequestTypes() : RequestsTypeArray(), is_cleaned_up_(false) {}

RequestTypes::RequestTypes(Json::Value* value)
    : RequestsTypeArray(value), is_cleaned_up_(false) {}

RequestTypes::RequestTypes(const Json::Value* value)
    : RequestsTypeArray(value), is_cleaned_up_(false) {}

void RequestTypes::CleanUp() {
  if (!this->size()) {
    return;
  }
  this->erase(
      std::remove_if(
          this->begin(),
          this->end(),
          std::not1(std::mem_fun_ref(&RequestTypes::value_type::is_valid))),
      this->end());

  is_cleaned_up_ = !this->size();
}

bool RequestTypes::is_valid() const {
  // Array size must be within allowed range
  if (!Range<size_t>(0, 255).Includes(this->size())) {
    return false;
  }
  RequestTypes::const_iterator it = std::find_if(
      this->begin(),
      this->end(),
      std::not1(std::mem_fun_ref(&RequestTypes::value_type::is_valid)));
  if (this->end() != it) {
    return false;
  }
  return true;
}

bool RequestTypes::is_omitted() const {
  return this->empty() && !this->is_initialized();
}

bool RequestTypes::is_empty() const {
  return this->empty() && this->is_initialized();
}

bool RequestTypes::is_cleaned_up() const {
  return is_cleaned_up_;
}

ExternalConsentEntity::ExternalConsentEntity()
    : CompositeType(kUninitialized)
    , entity_type(INT32_MAX)
    , entity_id(INT32_MAX) {}

ExternalConsentEntity::ExternalConsentEntity(const Json::Value* value__)
    : CompositeType(InitHelper(value__, &Json::Value::isObject))
    , entity_type(impl::ValueMember(value__, "entityType"))
    , entity_id(impl::ValueMember(value__, "entityID")) {}

ExternalConsentEntity::ExternalConsentEntity(const int32_t type,
                                             const int32_t id)
    : CompositeType(kInitialized), entity_type(type), entity_id(id) {}

Json::Value ExternalConsentEntity::ToJsonValue() const {
  Json::Value result__(Json::objectValue);
  impl::WriteJsonField("entityType", entity_type, &result__);
  impl::WriteJsonField("entityID", entity_id, &result__);
  return result__;
}

bool ExternalConsentEntity::operator==(const ExternalConsentEntity& rhs) const {
  return rhs.entity_id == this->entity_id &&
         rhs.entity_type == this->entity_type;
}

bool ExternalConsentEntity::is_valid() const {
  if (!is_initialized()) {
    return false;
  }
  if (!entity_type.is_valid()) {
    return false;
  }
  if (!entity_id.is_valid()) {
    return false;
  }
  return true;
}

bool ExternalConsentEntity::is_initialized() const {
  return kInitialized == initialization_state__;
}

void ExternalConsentEntity::ReportErrors(ValidationReport* report__) const {
  if (!entity_type.is_valid()) {
    entity_type.ReportErrors(&report__->ReportSubobject("entityType"));
  }
  if (!entity_id.is_valid()) {
    entity_id.ReportErrors(&report__->ReportSubobject("entityID"));
  }
}

void ExternalConsentEntity::SetPolicyTableType(PolicyTableType pt_type) {
  CompositeType::SetPolicyTableType(pt_type);
  entity_type.SetPolicyTableType(pt_type);
  entity_id.SetPolicyTableType(pt_type);
}

}  // namespace policy_table_interface_base
}  // namespace rpc<|MERGE_RESOLUTION|>--- conflicted
+++ resolved
@@ -352,11 +352,8 @@
     , enabled(impl::ValueMember(value__, "enabled"))
     , auth_token(impl::ValueMember(value__, "auth_token"))
     , cloud_transport_type(impl::ValueMember(value__, "cloud_transport_type"))
-<<<<<<< HEAD
+    , icon_url(impl::ValueMember(value__, "icon_url"))
     , app_service_parameters(impl::ValueMember(value__, "app_services")) {}
-=======
-    , icon_url(impl::ValueMember(value__, "icon_url")) {}
->>>>>>> 3da1fc5c
 
 Json::Value ApplicationParams::ToJsonValue() const {
   Json::Value result__(PolicyBase::ToJsonValue());
@@ -375,11 +372,8 @@
   impl::WriteJsonField("enabled", enabled, &result__);
   impl::WriteJsonField("auth_token", auth_token, &result__);
   impl::WriteJsonField("cloud_transport_type", cloud_transport_type, &result__);
-<<<<<<< HEAD
+  impl::WriteJsonField("icon_url", auth_token, &result__);
   impl::WriteJsonField("app_services", app_service_parameters, &result__);
-=======
-  impl::WriteJsonField("icon_url", auth_token, &result__);
->>>>>>> 3da1fc5c
   return result__;
 }
 
@@ -422,11 +416,10 @@
   if (!hybrid_app_preference.is_valid()) {
     return false;
   }
-<<<<<<< HEAD
+  if (!icon_url.is_valid()) {
+    return false;
+  }
   if (!app_service_parameters.is_valid()) {
-=======
-  if (!icon_url.is_valid()) {
->>>>>>> 3da1fc5c
     return false;
   }
   return Validate();
@@ -479,11 +472,10 @@
   if (hybrid_app_preference.is_initialized()) {
     return false;
   }
-<<<<<<< HEAD
+  if (icon_url.is_initialized()) {
+    return false;
+  }
   if (app_service_parameters.is_initialized()) {
-=======
-  if (icon_url.is_initialized()) {
->>>>>>> 3da1fc5c
     return false;
   }
   return true;
@@ -553,14 +545,12 @@
     moduleType.ReportErrors(
         &report__->ReportSubobject("hybrid_app_preference"));
   }
-<<<<<<< HEAD
+  if (!icon_url.is_valid()) {
+    moduleType.ReportErrors(&report__->ReportSubobject("icon_url"));
+  }
   if (!app_service_parameters.is_valid()) {
     app_service_parameters.ReportErrors(
         &report__->ReportSubobject("app_services"));
-=======
-  if (!icon_url.is_valid()) {
-    moduleType.ReportErrors(&report__->ReportSubobject("icon_url"));
->>>>>>> 3da1fc5c
   }
 }
 
@@ -577,11 +567,8 @@
   enabled.SetPolicyTableType(pt_type);
   cloud_transport_type.SetPolicyTableType(pt_type);
   hybrid_app_preference.SetPolicyTableType(pt_type);
-<<<<<<< HEAD
+  icon_url.SetPolicyTableType(pt_type);
   app_service_parameters.SetPolicyTableType(pt_type);
-=======
-  icon_url.SetPolicyTableType(pt_type);
->>>>>>> 3da1fc5c
 }
 
 // RpcParameters methods
