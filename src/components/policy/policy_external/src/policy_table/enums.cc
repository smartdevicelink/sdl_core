#include "policy/policy_table/enums.h"
#include <cstring>

namespace rpc {
namespace policy_table_interface_base {
bool IsValidEnum(Priority val) {
  switch (val) {
    case P_EMERGENCY:
      return true;
    case P_NAVIGATION:
      return true;
    case P_VOICECOM:
      return true;
    case P_COMMUNICATION:
      return true;
    case P_NORMAL:
      return true;
    case P_PROJECTION:
      return true;
    case P_NONE:
      return true;
    default:
      return false;
  }
}
const char* EnumToJsonString(Priority val) {
  switch (val) {
    case P_EMERGENCY:
      return "EMERGENCY";
    case P_NAVIGATION:
      return "NAVIGATION";
    case P_VOICECOM:
      return "VOICECOM";
    case P_COMMUNICATION:
      return "COMMUNICATION";
    case P_NORMAL:
      return "NORMAL";
    case P_PROJECTION:
      return "PROJECTION";
    case P_NONE:
      return "NONE";
    default:
      return "";
  }
}
bool EnumFromJsonString(const std::string& literal, Priority* result) {
  if ("EMERGENCY" == literal) {
    *result = P_EMERGENCY;
    return true;
  } else if ("NAVIGATION" == literal) {
    *result = P_NAVIGATION;
    return true;
  } else if ("VOICECOM" == literal) {
    *result = P_VOICECOM;
    return true;
  } else if ("COMMUNICATION" == literal) {
    *result = P_COMMUNICATION;
    return true;
  } else if ("NORMAL" == literal) {
    *result = P_NORMAL;
    return true;
  } else if ("PROJECTION" == literal) {
    *result = P_PROJECTION;
    return true;
  } else if ("NONE" == literal) {
    *result = P_NONE;
    return true;
  } else {
    return false;
  }
}

bool IsValidEnum(HmiLevel val) {
  switch (val) {
    case HL_BACKGROUND:
      return true;
    case HL_FULL:
      return true;
    case HL_LIMITED:
      return true;
    case HL_NONE:
      return true;
    default:
      return false;
  }
}
const char* EnumToJsonString(HmiLevel val) {
  switch (val) {
    case HL_BACKGROUND:
      return "BACKGROUND";
    case HL_FULL:
      return "FULL";
    case HL_LIMITED:
      return "LIMITED";
    case HL_NONE:
      return "NONE";
    default:
      return "";
  }
}
bool EnumFromJsonString(const std::string& literal, HmiLevel* result) {
  if ("BACKGROUND" == literal) {
    *result = HL_BACKGROUND;
    return true;
  } else if ("FULL" == literal) {
    *result = HL_FULL;
    return true;
  } else if ("LIMITED" == literal) {
    *result = HL_LIMITED;
    return true;
  } else if ("NONE" == literal) {
    *result = HL_NONE;
    return true;
  } else {
    return false;
  }
}

bool IsValidEnum(Parameter val) {
  switch (val) {
    case P_GPS:
      return true;
    case P_SPEED:
      return true;
    case P_ENGINETORQUE:
      return true;
    case P_EXTERNALTEMPERATURE:
      return true;
    case P_TURNSIGNAL:
      return true;
    case P_FUELLEVEL:
      return true;
    case P_FUELLEVEL_STATE:
      return true;
    case P_HEADLAMPSTATUS:
      return true;
    case P_INSTANTFUELCONSUMPTION:
      return true;
    case P_FUELRANGE:
      return true;
    case P_CLOUD_APP_VEHICLE_ID:
      return true;
    case P_ODOMETER:
      return true;
    case P_TIREPRESSURE:
      return true;
    case P_WIPERSTATUS:
      return true;
    case P_VIN:
      return true;
    case P_ACCPEDALPOSITION:
      return true;
    case P_BELTSTATUS:
      return true;
    case P_ELECTRONICPARKBRAKESTATUS:
      return true;
    case P_DRIVERBRAKING:
      return true;
    case P_PRNDL:
      return true;
    case P_RPM:
      return true;
    case P_STEERINGWHEELANGLE:
      return true;
    case P_ENGINEOILLIFE:
      return true;
    case P_MYKEY:
      return true;
    case P_AIRBAGSTATUS:
      return true;
    case P_BODYINFORMATION:
      return true;
    case P_CLUSTERMODESTATUS:
      return true;
    case P_DEVICESTATUS:
      return true;
    case P_EMERGENCYEVENT:
      return true;
    case P_ECALLINFO:
      return true;
    case P_ABS_STATE:
      return true;
    case P_FUEL_RANGE:
      return true;
    case P_TIRE_PRESSURE_VALUE:
      return true;
    case P_TPMS:
      return true;
    case P_LONGTITUDE_DEGREES:
      return true;
    case P_LATITUDE_DEGREES:
      return true;
    case P_LOCATION_NAME:
      return true;
    case P_LOCATION_DESCRIPTION:
      return true;
    case P_ADDRESS_LINES:
      return true;
    case P_PHONE_NUMBER:
      return true;
    case P_LOCATION_IMAGE:
      return true;
    case P_DELIVERY_MODE:
      return true;
    case P_TIMESTAMP:
      return true;
    case P_ADDRESS:
      return true;
    case P_EMPTY:
      return true;
    default:
      return false;
  }
}

const char* EnumToJsonString(Parameter val) {
  switch (val) {
    case P_GPS:
      return "gps";
    case P_SPEED:
      return "speed";
    case P_ENGINETORQUE:
      return "engineTorque";
    case P_EXTERNALTEMPERATURE:
      return "externalTemperature";
    case P_TURNSIGNAL:
      return "turnSignal";
    case P_FUELLEVEL:
      return "fuelLevel";
    case P_FUELLEVEL_STATE:
      return "fuelLevel_State";
    case P_HEADLAMPSTATUS:
      return "headLampStatus";
    case P_INSTANTFUELCONSUMPTION:
      return "instantFuelConsumption";
    case P_FUELRANGE:
      return "fuelRange";
    case P_CLOUD_APP_VEHICLE_ID:
      return "cloudAppVehicleID";
    case P_ODOMETER:
      return "odometer";
    case P_TIREPRESSURE:
      return "tirePressure";
    case P_WIPERSTATUS:
      return "wiperStatus";
    case P_VIN:
      return "vin";
    case P_ACCPEDALPOSITION:
      return "accPedalPosition";
    case P_BELTSTATUS:
      return "beltStatus";
    case P_ELECTRONICPARKBRAKESTATUS:
      return "electronicParkBrakeStatus";
    case P_DRIVERBRAKING:
      return "driverBraking";
    case P_PRNDL:
      return "prndl";
    case P_RPM:
      return "rpm";
    case P_STEERINGWHEELANGLE:
      return "steeringWheelAngle";
    case P_ENGINEOILLIFE:
      return "engineOilLife";
    case P_MYKEY:
      return "myKey";
    case P_AIRBAGSTATUS:
      return "airbagStatus";
    case P_BODYINFORMATION:
      return "bodyInformation";
    case P_CLUSTERMODESTATUS:
      return "clusterModeStatus";
    case P_DEVICESTATUS:
      return "deviceStatus";
    case P_EMERGENCYEVENT:
      return "emergencyEvent";
    case P_ECALLINFO:
      return "eCallInfo";
    case P_ABS_STATE:
      return "abs_State";
    case P_FUEL_RANGE:
      return "fuelRange";
    case P_TIRE_PRESSURE_VALUE:
      return "tirePressureValue";
    case P_TPMS:
      return "tpms";
    case P_LONGTITUDE_DEGREES:
      return "longitudeDegrees";
    case P_LATITUDE_DEGREES:
      return "latitudeDegrees";
    case P_LOCATION_NAME:
      return "locationName";
    case P_LOCATION_DESCRIPTION:
      return "locationDescription";
    case P_ADDRESS_LINES:
      return "addressLines";
    case P_PHONE_NUMBER:
      return "phoneNumber";
    case P_LOCATION_IMAGE:
      return "locationImage";
    case P_DELIVERY_MODE:
      return "deliveryMode";
    case P_TIMESTAMP:
      return "timeStamp";
    case P_ADDRESS:
      return "address";
    case P_EMPTY:
      return "EMPTY";
    default:
      return "";
  }
}

bool EnumFromJsonString(const std::string& literal, Parameter* result) {
  if ("gps" == literal) {
    *result = P_GPS;
    return true;
  } else if ("speed" == literal) {
    *result = P_SPEED;
    return true;
  } else if ("engineTorque" == literal) {
    *result = P_ENGINETORQUE;
    return true;
  } else if ("externalTemperature" == literal) {
    *result = P_EXTERNALTEMPERATURE;
    return true;
  } else if ("turnSignal" == literal) {
    *result = P_TURNSIGNAL;
    return true;
  } else if ("fuelLevel" == literal) {
    *result = P_FUELLEVEL;
    return true;
  } else if ("fuelLevel_State" == literal) {
    *result = P_FUELLEVEL_STATE;
    return true;
  } else if ("headLampStatus" == literal) {
    *result = P_HEADLAMPSTATUS;
    return true;
  } else if ("instantFuelConsumption" == literal) {
    *result = P_INSTANTFUELCONSUMPTION;
    return true;
  } else if ("fuelRange" == literal) {
    *result = P_FUELRANGE;
    return true;
  } else if ("cloudAppVehicleID" == literal) {
    *result = P_CLOUD_APP_VEHICLE_ID;
    return true;
  } else if ("odometer" == literal) {
    *result = P_ODOMETER;
    return true;
  } else if ("tirePressure" == literal) {
    *result = P_TIREPRESSURE;
    return true;
  } else if ("wiperStatus" == literal) {
    *result = P_WIPERSTATUS;
    return true;
  } else if ("vin" == literal) {
    *result = P_VIN;
    return true;
  } else if ("accPedalPosition" == literal) {
    *result = P_ACCPEDALPOSITION;
    return true;
  } else if ("beltStatus" == literal) {
    *result = P_BELTSTATUS;
    return true;
  } else if ("electronicParkBrakeStatus" == literal) {
    *result = P_ELECTRONICPARKBRAKESTATUS;
    return true;
  } else if ("driverBraking" == literal) {
    *result = P_DRIVERBRAKING;
    return true;
  } else if ("prndl" == literal) {
    *result = P_PRNDL;
    return true;
  } else if ("rpm" == literal) {
    *result = P_RPM;
    return true;
  } else if ("steeringWheelAngle" == literal) {
    *result = P_STEERINGWHEELANGLE;
    return true;
  } else if ("engineOilLife" == literal) {
    *result = P_ENGINEOILLIFE;
    return true;
  } else if ("myKey" == literal) {
    *result = P_MYKEY;
    return true;
  } else if ("airbagStatus" == literal) {
    *result = P_AIRBAGSTATUS;
    return true;
  } else if ("bodyInformation" == literal) {
    *result = P_BODYINFORMATION;
    return true;
  } else if ("clusterModeStatus" == literal) {
    *result = P_CLUSTERMODESTATUS;
    return true;
  } else if ("deviceStatus" == literal) {
    *result = P_DEVICESTATUS;
    return true;
  } else if ("emergencyEvent" == literal) {
    *result = P_EMERGENCYEVENT;
    return true;
  } else if ("eCallInfo" == literal) {
    *result = P_ECALLINFO;
    return true;
  } else if ("abs_State" == literal) {
    *result = P_ABS_STATE;
    return true;
  } else if ("fuelRange" == literal) {
    *result = P_FUEL_RANGE;
    return true;
  } else if ("tirePressureValue" == literal) {
    *result = P_TIRE_PRESSURE_VALUE;
    return true;
  } else if ("tpms" == literal) {
    *result = P_TPMS;
    return true;
  } else if ("longitudeDegrees" == literal) {
    *result = P_LONGTITUDE_DEGREES;
    return true;
  } else if ("latitudeDegrees" == literal) {
    *result = P_LATITUDE_DEGREES;
    return true;
  } else if ("locationName" == literal) {
    *result = P_LOCATION_NAME;
    return true;
  } else if ("locationDescription" == literal) {
    *result = P_LOCATION_DESCRIPTION;
    return true;
  } else if ("addressLines" == literal) {
    *result = P_ADDRESS_LINES;
    return true;
  } else if ("phoneNumber" == literal) {
    *result = P_PHONE_NUMBER;
    return true;
  } else if ("locationImage" == literal) {
    *result = P_LOCATION_IMAGE;
    return true;
  } else if ("deliveryMode" == literal) {
    *result = P_DELIVERY_MODE;
    return true;
  } else if ("timeStamp" == literal) {
    *result = P_TIMESTAMP;
    return true;
  } else if ("address" == literal) {
    *result = P_ADDRESS;
    return true;
  } else if ("EMPTY" == literal) {
    *result = P_EMPTY;
    return true;
  } else {
    return false;
  }
}

bool IsValidEnum(AppHMIType val) {
  switch (val) {
    case AHT_DEFAULT:
      return true;
    case AHT_COMMUNICATION:
      return true;
    case AHT_MEDIA:
      return true;
    case AHT_MESSAGING:
      return true;
    case AHT_NAVIGATION:
      return true;
    case AHT_INFORMATION:
      return true;
    case AHT_SOCIAL:
      return true;
    case AHT_BACKGROUND_PROCESS:
      return true;
    case AHT_TESTING:
      return true;
    case AHT_SYSTEM:
      return true;
    case AHT_PROJECTION:
      return true;
    case AHT_REMOTE_CONTROL:
      return true;
    default:
      return false;
  }
}
const char* EnumToJsonString(AppHMIType val) {
  switch (val) {
    case AHT_DEFAULT:
      return "DEFAULT";
    case AHT_COMMUNICATION:
      return "COMMUNICATION";
    case AHT_MEDIA:
      return "MEDIA";
    case AHT_MESSAGING:
      return "MESSAGING";
    case AHT_NAVIGATION:
      return "NAVIGATION";
    case AHT_INFORMATION:
      return "INFORMATION";
    case AHT_SOCIAL:
      return "SOCIAL";
    case AHT_BACKGROUND_PROCESS:
      return "BACKGROUND_PROCESS";
    case AHT_TESTING:
      return "TESTING";
    case AHT_SYSTEM:
      return "SYSTEM";
    case AHT_PROJECTION:
      return "PROJECTION";
    case AHT_REMOTE_CONTROL:
      return "REMOTE_CONTROL";
    default:
      return "";
  }
}
bool EnumFromJsonString(const std::string& literal, AppHMIType* result) {
  if ("DEFAULT" == literal) {
    *result = AHT_DEFAULT;
    return true;
  } else if ("COMMUNICATION" == literal) {
    *result = AHT_COMMUNICATION;
    return true;
  } else if ("MEDIA" == literal) {
    *result = AHT_MEDIA;
    return true;
  } else if ("MESSAGING" == literal) {
    *result = AHT_MESSAGING;
    return true;
  } else if ("NAVIGATION" == literal) {
    *result = AHT_NAVIGATION;
    return true;
  } else if ("INFORMATION" == literal) {
    *result = AHT_INFORMATION;
    return true;
  } else if ("SOCIAL" == literal) {
    *result = AHT_SOCIAL;
    return true;
  } else if ("BACKGROUND_PROCESS" == literal) {
    *result = AHT_BACKGROUND_PROCESS;
    return true;
  } else if ("TESTING" == literal) {
    *result = AHT_TESTING;
    return true;
  } else if ("SYSTEM" == literal) {
    *result = AHT_SYSTEM;
    return true;
  } else if ("PROJECTION" == literal) {
    *result = AHT_PROJECTION;
    return true;
  } else if ("REMOTE_CONTROL" == literal) {
    *result = AHT_REMOTE_CONTROL;
    return true;
  } else {
    return false;
  }
}

bool IsValidEnum(Input val) {
  switch (val) {
    case I_GUI:
      return true;
    case I_VUI:
      return true;
    default:
      return false;
  }
}
const char* EnumToJsonString(Input val) {
  switch (val) {
    case I_GUI:
      return "GUI";
    case I_VUI:
      return "VUI";
    default:
      return "";
  }
}
bool EnumFromJsonString(const std::string& literal, Input* result) {
  if ("GUI" == literal) {
    *result = I_GUI;
    return true;
  } else if ("VUI" == literal) {
    *result = I_VUI;
    return true;
  } else {
    return false;
  }
}

bool IsValidEnum(RequestType val) {
  switch (val) {
    case RT_HTTP:
      return true;
    case RT_FILE_RESUME:
      return true;
    case RT_AUTH_REQUEST:
      return true;
    case RT_AUTH_CHALLENGE:
      return true;
    case RT_AUTH_ACK:
      return true;
    case RT_PROPRIETARY:
      return true;
    case RT_QUERY_APPS:
      return true;
    case RT_LAUNCH_APP:
      return true;
    case RT_LOCK_SCREEN_ICON_URL:
      return true;
    case RT_TRAFFIC_MESSAGE_CHANNEL:
      return true;
    case RT_DRIVER_PROFILE:
      return true;
    case RT_VOICE_SEARCH:
      return true;
    case RT_NAVIGATION:
      return true;
    case RT_PHONE:
      return true;
    case RT_CLIMATE:
      return true;
    case RT_SETTINGS:
      return true;
    case RT_VEHICLE_DIAGNOSTICS:
      return true;
    case RT_EMERGENCY:
      return true;
    case RT_MEDIA:
      return true;
    case RT_FOTA:
      return true;
    case RT_OEM_SPECIFIC:
      return true;
    case RT_EMPTY:
      return true;
    default:
      return false;
  }
}

const char* EnumToJsonString(RequestType val) {
  switch (val) {
    case RT_HTTP:
      return "HTTP";
    case RT_FILE_RESUME:
      return "FILE_RESUME";
    case RT_AUTH_REQUEST:
      return "AUTH_REQUEST";
    case RT_AUTH_CHALLENGE:
      return "AUTH_CHALLENGE";
    case RT_AUTH_ACK:
      return "AUTH_ACK";
    case RT_PROPRIETARY:
      return "PROPRIETARY";
    case RT_QUERY_APPS:
      return "QUERY_APPS";
    case RT_LAUNCH_APP:
      return "LAUNCH_APP";
    case RT_LOCK_SCREEN_ICON_URL:
      return "LOCK_SCREEN_ICON_URL";
    case RT_TRAFFIC_MESSAGE_CHANNEL:
      return "TRAFFIC_MESSAGE_CHANNEL";
    case RT_DRIVER_PROFILE:
      return "DRIVER_PROFILE";
    case RT_VOICE_SEARCH:
      return "VOICE_SEARCH";
    case RT_NAVIGATION:
      return "NAVIGATION";
    case RT_PHONE:
      return "PHONE";
    case RT_CLIMATE:
      return "CLIMATE";
    case RT_SETTINGS:
      return "SETTINGS";
    case RT_VEHICLE_DIAGNOSTICS:
      return "VEHICLE_DIAGNOSTICS";
    case RT_EMERGENCY:
      return "EMERGENCY";
    case RT_MEDIA:
      return "MEDIA";
    case RT_FOTA:
      return "FOTA";
    case RT_OEM_SPECIFIC:
      return "OEM_SPECIFIC";
    case RT_EMPTY:
      return "EMPTY";
    default:
      return "";
  }
}

bool EnumFromJsonString(const std::string& literal, RequestType* result) {
  if ("HTTP" == literal) {
    *result = RT_HTTP;
    return true;
  }
  if ("FILE_RESUME" == literal) {
    *result = RT_FILE_RESUME;
    return true;
  }
  if ("AUTH_REQUEST" == literal) {
    *result = RT_AUTH_REQUEST;
    return true;
  }
  if ("AUTH_CHALLENGE" == literal) {
    *result = RT_AUTH_CHALLENGE;
    return true;
  }
  if ("AUTH_ACK" == literal) {
    *result = RT_AUTH_ACK;
    return true;
  }
  if ("PROPRIETARY" == literal) {
    *result = RT_PROPRIETARY;
    return true;
  }
  if ("QUERY_APPS" == literal) {
    *result = RT_QUERY_APPS;
    return true;
  }
  if ("LAUNCH_APP" == literal) {
    *result = RT_LAUNCH_APP;
    return true;
  }
  if ("LOCK_SCREEN_ICON_URL" == literal) {
    *result = RT_LOCK_SCREEN_ICON_URL;
    return true;
  }
  if ("TRAFFIC_MESSAGE_CHANNEL" == literal) {
    *result = RT_TRAFFIC_MESSAGE_CHANNEL;
    return true;
  }
  if ("DRIVER_PROFILE" == literal) {
    *result = RT_DRIVER_PROFILE;
    return true;
  }
  if ("VOICE_SEARCH" == literal) {
    *result = RT_VOICE_SEARCH;
    return true;
  }
  if ("NAVIGATION" == literal) {
    *result = RT_NAVIGATION;
    return true;
  }
  if ("PHONE" == literal) {
    *result = RT_PHONE;
    return true;
  }
  if ("CLIMATE" == literal) {
    *result = RT_CLIMATE;
    return true;
  }
  if ("SETTINGS" == literal) {
    *result = RT_SETTINGS;
    return true;
  }
  if ("VEHICLE_DIAGNOSTICS" == literal) {
    *result = RT_VEHICLE_DIAGNOSTICS;
    return true;
  }
  if ("EMERGENCY" == literal) {
    *result = RT_EMERGENCY;
    return true;
  }
  if ("MEDIA" == literal) {
    *result = RT_MEDIA;
    return true;
  }
  if ("FOTA" == literal) {
    *result = RT_FOTA;
    return true;
  }
  if ("OEM_SPECIFIC" == literal) {
    *result = RT_OEM_SPECIFIC;
    return true;
  }
  if ("EMPTY" == literal) {
    *result = RT_EMPTY;
    return true;
  } else {
    return false;
  }
}

bool IsValidEnum(ModuleType val) {
  switch (val) {
    case MT_CLIMATE:
      return true;
    case MT_RADIO:
      return true;
    case MT_AUDIO:
      return true;
    case MT_LIGHT:
      return true;
    case MT_HMI_SETTINGS:
      return true;
    case MT_SEAT:
      return true;
    case MT_EMPTY:
      return true;
    default:
      return false;
  }
}
const char* EnumToJsonString(ModuleType val) {
  switch (val) {
    case MT_CLIMATE:
      return "CLIMATE";
    case MT_RADIO:
      return "RADIO";
    case MT_AUDIO:
      return "AUDIO";
    case MT_LIGHT:
      return "LIGHT";
    case MT_HMI_SETTINGS:
      return "HMI_SETTINGS";
    case MT_SEAT:
      return "SEAT";
    case MT_EMPTY:
      return "EMPTY";
    default:
      return "";
  }
}

bool EnumFromJsonString(const std::string& literal, ModuleType* result) {
  if ("CLIMATE" == literal) {
    *result = MT_CLIMATE;
    return true;
  } else if ("RADIO" == literal) {
    *result = MT_RADIO;
    return true;
  } else if ("SEAT" == literal) {
    *result = MT_SEAT;
    return true;
  } else if ("AUDIO" == literal) {
    *result = MT_AUDIO;
    return true;
  } else if ("LIGHT" == literal) {
    *result = MT_LIGHT;
    return true;
  } else if ("HMI_SETTINGS" == literal) {
    *result = MT_HMI_SETTINGS;
    return true;
  } else if ("EMPTY" == literal) {
    *result = MT_EMPTY;
    return true;
  } else {
    return false;
  }
}

bool IsValidEnum(HybridAppPreference val) {
  return strlen(EnumToJsonString(val)) > 0;
}

const char* EnumToJsonString(HybridAppPreference val) {
  switch (val) {
    case HAP_MOBILE:
      return "MOBILE";
    case HAP_CLOUD:
      return "CLOUD";
    case HAP_BOTH:
      return "BOTH";
    default:
      return "";
  }
}

bool EnumFromJsonString(const std::string& literal,
                        HybridAppPreference* result) {
  if ("MOBILE" == literal) {
    *result = HAP_MOBILE;
    return true;
  } else if ("CLOUD" == literal) {
    *result = HAP_CLOUD;
    return true;
  } else if ("BOTH" == literal) {
    *result = HAP_BOTH;
    return true;
  }
  return false;
}

bool EnumFromJsonString(const std::string& literal, FunctionID* result) {
  if ("RegisterAppInterface" == literal) {
    *result = RegisterAppInterfaceID;
    return true;
  }

  if ("UnregisterAppInterface" == literal) {
    *result = UnregisterAppInterfaceID;
    return true;
  }

  if ("SetGlobalProperties" == literal) {
    *result = SetGlobalPropertiesID;
    return true;
  }

  if ("ResetGlobalProperties" == literal) {
    *result = ResetGlobalPropertiesID;
    return true;
  }

  if ("AddCommand" == literal) {
    *result = AddCommandID;
    return true;
  }

  if ("DeleteCommand" == literal) {
    *result = DeleteCommandID;
    return true;
  }

  if ("AddSubMenu" == literal) {
    *result = AddSubMenuID;
    return true;
  }

  if ("DeleteSubMenu" == literal) {
    *result = DeleteSubMenuID;
    return true;
  }

  if ("CreateInteractionChoiceSet" == literal) {
    *result = CreateInteractionChoiceSetID;
    return true;
  }

  if ("PerformInteraction" == literal) {
    *result = PerformInteractionID;
    return true;
  }

  if ("DeleteInteractionChoiceSet" == literal) {
    *result = DeleteInteractionChoiceSetID;
    return true;
  }

  if ("Alert" == literal) {
    *result = AlertID;
    return true;
  }

  if ("Show" == literal) {
    *result = ShowID;
    return true;
  }

  if ("Speak" == literal) {
    *result = SpeakID;
    return true;
  }

  if ("SetMediaClockTimer" == literal) {
    *result = SetMediaClockTimerID;
    return true;
  }

  if ("PerformAudioPassThru" == literal) {
    *result = PerformAudioPassThruID;
    return true;
  }

  if ("EndAudioPassThru" == literal) {
    *result = EndAudioPassThruID;
    return true;
  }

  if ("SubscribeButton" == literal) {
    *result = SubscribeButtonID;
    return true;
  }

  if ("UnsubscribeButton" == literal) {
    *result = UnsubscribeButtonID;
    return true;
  }

  if ("SubscribeVehicleData" == literal) {
    *result = SubscribeVehicleDataID;
    return true;
  }

  if ("UnsubscribeVehicleData" == literal) {
    *result = UnsubscribeVehicleDataID;
    return true;
  }

  if ("GetVehicleData" == literal) {
    *result = GetVehicleDataID;
    return true;
  }

  if ("ReadDID" == literal) {
    *result = ReadDIDID;
    return true;
  }

  if ("GetDTCs" == literal) {
    *result = GetDTCsID;
    return true;
  }

  if ("ScrollableMessage" == literal) {
    *result = ScrollableMessageID;
    return true;
  }

  if ("Slider" == literal) {
    *result = SliderID;
    return true;
  }

  if ("ShowConstantTBT" == literal) {
    *result = ShowConstantTBTID;
    return true;
  }

  if ("AlertManeuver" == literal) {
    *result = AlertManeuverID;
    return true;
  }

  if ("UpdateTurnList" == literal) {
    *result = UpdateTurnListID;
    return true;
  }

  if ("ChangeRegistration" == literal) {
    *result = ChangeRegistrationID;
    return true;
  }

  if ("GenericResponse" == literal) {
    *result = GenericResponseID;
    return true;
  }

  if ("PutFile" == literal) {
    *result = PutFileID;
    return true;
  }

  if ("DeleteFile" == literal) {
    *result = DeleteFileID;
    return true;
  }

  if ("ListFiles" == literal) {
    *result = ListFilesID;
    return true;
  }

  if ("SetAppIcon" == literal) {
    *result = SetAppIconID;
    return true;
  }

  if ("SetDisplayLayout" == literal) {
    *result = SetDisplayLayoutID;
    return true;
  }

  if ("DiagnosticMessage" == literal) {
    *result = DiagnosticMessageID;
    return true;
  }

  if ("SystemRequest" == literal) {
    *result = SystemRequestID;
    return true;
  }

  if ("SendLocation" == literal) {
    *result = SendLocationID;
    return true;
  }

  if ("DialNumber" == literal) {
    *result = DialNumberID;
    return true;
  }

  if ("ButtonPress" == literal) {
    *result = ButtonPressID;
    return true;
  }

  if ("GetInteriorVehicleData" == literal) {
    *result = GetInteriorVehicleDataID;
    return true;
  }

  if ("SetInteriorVehicleData" == literal) {
    *result = SetInteriorVehicleDataID;
    return true;
  }

  if ("GetWayPoints" == literal) {
    *result = GetWayPointsID;
    return true;
  }

  if ("SubscribeWayPoints" == literal) {
    *result = SubscribeWayPointsID;
    return true;
  }

  if ("UnsubscribeWayPoints" == literal) {
    *result = UnsubscribeWayPointsID;
    return true;
  }

  if ("GetSystemCapability" == literal) {
    *result = GetSystemCapabilityID;
    return true;
  }

  if ("SendHapticData" == literal) {
    *result = SendHapticDataID;
    return true;
  }

  if ("SetCloudAppProperties" == literal) {
    *result = SetCloudAppPropertiesID;
    return true;
  }

  if ("PublishAppService" == literal) {
    *result = PublishAppServiceID;
    return true;
  }

<<<<<<< HEAD
  if ("GetFile" == literal) {
    *result = GetFileID;
=======
  if ("GetAppServiceData" == literal) {
    *result = GetAppServiceDataID;
    return true;
  }

  if ("PerformAppServiceInteraction" == literal) {
    *result = PerformAppServiceInteractionID;
>>>>>>> ba7bd475
    return true;
  }

  if ("OnHMIStatus" == literal) {
    *result = OnHMIStatusID;
    return true;
  }

  if ("OnAppInterfaceUnregistered" == literal) {
    *result = OnAppInterfaceUnregisteredID;
    return true;
  }

  if ("OnButtonEvent" == literal) {
    *result = OnButtonEventID;
    return true;
  }

  if ("OnButtonPress" == literal) {
    *result = OnButtonPressID;
    return true;
  }

  if ("OnVehicleData" == literal) {
    *result = OnVehicleDataID;
    return true;
  }

  if ("OnCommand" == literal) {
    *result = OnCommandID;
    return true;
  }

  if ("OnTBTClientState" == literal) {
    *result = OnTBTClientStateID;
    return true;
  }

  if ("OnDriverDistraction" == literal) {
    *result = OnDriverDistractionID;
    return true;
  }

  if ("OnPermissionsChange" == literal) {
    *result = OnPermissionsChangeID;
    return true;
  }

  if ("OnAudioPassThru" == literal) {
    *result = OnAudioPassThruID;
    return true;
  }

  if ("OnLanguageChange" == literal) {
    *result = OnLanguageChangeID;
    return true;
  }

  if ("OnKeyboardInput" == literal) {
    *result = OnKeyboardInputID;
    return true;
  }

  if ("OnTouchEvent" == literal) {
    *result = OnTouchEventID;
    return true;
  }

  if ("OnSystemRequest" == literal) {
    *result = OnSystemRequestID;
    return true;
  }

  if ("OnHashChange" == literal) {
    *result = OnHashChangeID;
    return true;
  }

  if ("OnInteriorVehicleData" == literal) {
    *result = OnInteriorVehicleDataID;
    return true;
  }

  if ("OnWayPointChange" == literal) {
    *result = OnWayPointChangeID;
    return true;
  }

  if ("OnRCStatus" == literal) {
    *result = OnRCStatusID;
    return true;
  }

  if ("OnAppServiceData" == literal) {
    *result = OnAppServiceDataID;
    return true;
  }

  if ("OnSystemCapabilityUpdated" == literal) {
    *result = OnSystemCapabilityUpdatedID;
    return true;
  }

  if ("EncodedSyncPData" == literal) {
    *result = EncodedSyncPDataID;
    return true;
  }

  if ("SyncPData" == literal) {
    *result = SyncPDataID;
    return true;
  }

  if ("OnEncodedSyncPData" == literal) {
    *result = OnEncodedSyncPDataID;
    return true;
  }

  if ("OnSyncPData" == literal) {
    *result = OnSyncPDataID;
    return true;
  }
  return false;
};

const std::string kDefaultApp = "default";
const std::string kPreDataConsentApp = "pre_DataConsent";
const std::string kDeviceApp = "device";

}  // namespace policy_table_interface_base
}  // namespace rpc<|MERGE_RESOLUTION|>--- conflicted
+++ resolved
@@ -1131,10 +1131,11 @@
     return true;
   }
 
-<<<<<<< HEAD
   if ("GetFile" == literal) {
     *result = GetFileID;
-=======
+    return true;
+  }
+
   if ("GetAppServiceData" == literal) {
     *result = GetAppServiceDataID;
     return true;
@@ -1142,7 +1143,6 @@
 
   if ("PerformAppServiceInteraction" == literal) {
     *result = PerformAppServiceInteractionID;
->>>>>>> ba7bd475
     return true;
   }
 
