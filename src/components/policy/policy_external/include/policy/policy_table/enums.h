/*
 * Copyright (c) 2016, Ford Motor Company
 * All rights reserved.
 *
 * Redistribution and use in source and binary forms, with or without
 * modification, are permitted provided that the following conditions are met:
 *
 * Redistributions of source code must retain the above copyright notice, this
 * list of conditions and the following disclaimer.
 *
 * Redistributions in binary form must reproduce the above copyright notice,
 * this list of conditions and the following
 * disclaimer in the documentation and/or other materials provided with the
 * distribution.
 *
 * Neither the name of the Ford Motor Company nor the names of its contributors
 * may be used to endorse or promote products derived from this software
 * without specific prior written permission.
 *
 * THIS SOFTWARE IS PROVIDED BY THE COPYRIGHT HOLDERS AND CONTRIBUTORS "AS IS"
 * AND ANY EXPRESS OR IMPLIED WARRANTIES, INCLUDING, BUT NOT LIMITED TO, THE
 * IMPLIED WARRANTIES OF MERCHANTABILITY AND FITNESS FOR A PARTICULAR PURPOSE
 * ARE DISCLAIMED. IN NO EVENT SHALL THE COPYRIGHT HOLDER OR CONTRIBUTORS BE
 * LIABLE FOR ANY DIRECT, INDIRECT, INCIDENTAL, SPECIAL, EXEMPLARY, OR
 * CONSEQUENTIAL DAMAGES (INCLUDING, BUT NOT LIMITED TO, PROCUREMENT OF
 * SUBSTITUTE GOODS OR SERVICES; LOSS OF USE, DATA, OR PROFITS; OR BUSINESS
 * INTERRUPTION) HOWEVER CAUSED AND ON ANY THEORY OF LIABILITY, WHETHER IN
 * CONTRACT, STRICT LIABILITY, OR TORT (INCLUDING NEGLIGENCE OR OTHERWISE)
 * ARISING IN ANY WAY OUT OF THE USE OF THIS SOFTWARE, EVEN IF ADVISED OF THE
 * POSSIBILITY OF SUCH DAMAGE.
 */

#ifndef SRC_COMPONENTS_POLICY_POLICY_EXTERNAL_INCLUDE_POLICY_POLICY_TABLE_ENUMS_H_
#define SRC_COMPONENTS_POLICY_POLICY_EXTERNAL_INCLUDE_POLICY_POLICY_TABLE_ENUMS_H_

#include <string>

namespace rpc {
namespace policy_table_interface_base {

enum Priority {
  P_EMERGENCY,
  P_NAVIGATION,
  P_VOICECOM,
  P_COMMUNICATION,
  P_NORMAL,
  P_PROJECTION,
  P_NONE,
};

bool IsValidEnum(Priority val);
const char* EnumToJsonString(Priority val);
bool EnumFromJsonString(const std::string& literal, Priority* result);

enum HmiLevel {
  HL_BACKGROUND,
  HL_FULL,
  HL_LIMITED,
  HL_NONE,
};
bool IsValidEnum(HmiLevel val);
const char* EnumToJsonString(HmiLevel val);
bool EnumFromJsonString(const std::string& literal, HmiLevel* result);

enum Parameter {
  P_GPS,
  P_SPEED,
  P_ENGINETORQUE,
  P_EXTERNALTEMPERATURE,
  P_TURNSIGNAL,
  P_FUELLEVEL,
  P_FUELLEVEL_STATE,
  P_HEADLAMPSTATUS,
  P_INSTANTFUELCONSUMPTION,
  P_FUELRANGE,
  P_ODOMETER,
  P_TIREPRESSURE,
  P_WIPERSTATUS,
  P_VIN,
  P_ACCPEDALPOSITION,
  P_BELTSTATUS,
  P_ELECTRONICPARKBRAKESTATUS,
  P_DRIVERBRAKING,
  P_PRNDL,
  P_RPM,
  P_STEERINGWHEELANGLE,
  P_ENGINEOILLIFE,
  P_MYKEY,
  P_AIRBAGSTATUS,
  P_BODYINFORMATION,
  P_CLUSTERMODESTATUS,
  P_DEVICESTATUS,
  P_EMERGENCYEVENT,
  P_ECALLINFO,
  P_ABS_STATE,
  P_FUEL_RANGE,
  P_TIRE_PRESSURE_VALUE,
  P_TPMS,
  P_CLOUD_APP_VEHICLE_ID,
  P_LONGTITUDE_DEGREES,
  P_LATITUDE_DEGREES,
  P_LOCATION_NAME,
  P_LOCATION_DESCRIPTION,
  P_ADDRESS_LINES,
  P_PHONE_NUMBER,
  P_LOCATION_IMAGE,
  P_DELIVERY_MODE,
  P_TIMESTAMP,
  P_ADDRESS,
  P_EMPTY  // Added to allow empty parameters handling
};

bool IsValidEnum(Parameter val);
const char* EnumToJsonString(Parameter val);
bool EnumFromJsonString(const std::string& literal, Parameter* result);

enum AppHMIType {
  AHT_DEFAULT,
  AHT_COMMUNICATION,
  AHT_MEDIA,
  AHT_MESSAGING,
  AHT_NAVIGATION,
  AHT_INFORMATION,
  AHT_SOCIAL,
  AHT_BACKGROUND_PROCESS,
  AHT_TESTING,
  AHT_SYSTEM,
  AHT_PROJECTION,
  AHT_REMOTE_CONTROL,
};
bool IsValidEnum(AppHMIType val);
const char* EnumToJsonString(AppHMIType val);
bool EnumFromJsonString(const std::string& literal, AppHMIType* result);

enum RequestType {
  RT_HTTP,
  RT_FILE_RESUME,
  RT_AUTH_REQUEST,
  RT_AUTH_CHALLENGE,
  RT_AUTH_ACK,
  RT_PROPRIETARY,
  RT_QUERY_APPS,
  RT_LAUNCH_APP,
  RT_LOCK_SCREEN_ICON_URL,
  RT_TRAFFIC_MESSAGE_CHANNEL,
  RT_DRIVER_PROFILE,
  RT_VOICE_SEARCH,
  RT_NAVIGATION,
  RT_PHONE,
  RT_CLIMATE,
  RT_SETTINGS,
  RT_VEHICLE_DIAGNOSTICS,
  RT_EMERGENCY,
  RT_MEDIA,
  RT_FOTA,
  RT_OEM_SPECIFIC,
  RT_EMPTY  // Added to allow empty Request Types handling
};

bool IsValidEnum(RequestType val);
const char* EnumToJsonString(RequestType val);
bool EnumFromJsonString(const std::string& literal, RequestType* result);

enum Input {
  I_GUI,
  I_VUI,
};
bool IsValidEnum(Input val);
const char* EnumToJsonString(Input val);
bool EnumFromJsonString(const std::string& literal, Input* result);

enum ModuleType {
  MT_CLIMATE,
  MT_RADIO,
  MT_SEAT,
  MT_AUDIO,
  MT_LIGHT,
  MT_HMI_SETTINGS,
  MT_EMPTY
};
bool IsValidEnum(ModuleType val);
const char* EnumToJsonString(ModuleType val);
bool EnumFromJsonString(const std::string& literal, ModuleType* result);

enum HybridAppPreference { HAP_MOBILE, HAP_CLOUD, HAP_BOTH };
bool IsValidEnum(HybridAppPreference val);
const char* EnumToJsonString(HybridAppPreference val);
bool EnumFromJsonString(const std::string& literal,
                        HybridAppPreference* result);

/**
 * @brief Enumeration FunctionID.
 *
 * Enumeration linking function names with function IDs in AppLink protocol.
 * Assumes enumeration starts at value 0.
 */
enum FunctionID {
  /**
   * @brief RESERVED.
   */
  RESERVED = 0,

  /**
   * @brief RegisterAppInterfaceID.
   */
  RegisterAppInterfaceID = 1,

  /**
   * @brief UnregisterAppInterfaceID.
   */
  UnregisterAppInterfaceID = 2,

  /**
   * @brief SetGlobalPropertiesID.
   */
  SetGlobalPropertiesID = 3,

  /**
   * @brief ResetGlobalPropertiesID.
   */
  ResetGlobalPropertiesID = 4,

  /**
   * @brief AddCommandID.
   */
  AddCommandID = 5,

  /**
   * @brief DeleteCommandID.
   */
  DeleteCommandID = 6,

  /**
   * @brief AddSubMenuID.
   */
  AddSubMenuID = 7,

  /**
   * @brief DeleteSubMenuID.
   */
  DeleteSubMenuID = 8,

  /**
   * @brief CreateInteractionChoiceSetID.
   */
  CreateInteractionChoiceSetID = 9,

  /**
   * @brief PerformInteractionID.
   */
  PerformInteractionID = 10,

  /**
   * @brief DeleteInteractionChoiceSetID.
   */
  DeleteInteractionChoiceSetID = 11,

  /**
   * @brief AlertID.
   */
  AlertID = 12,

  /**
   * @brief ShowID.
   */
  ShowID = 13,

  /**
   * @brief SpeakID.
   */
  SpeakID = 14,

  /**
   * @brief SetMediaClockTimerID.
   */
  SetMediaClockTimerID = 15,

  /**
   * @brief PerformAudioPassThruID.
   */
  PerformAudioPassThruID = 16,

  /**
   * @brief EndAudioPassThruID.
   */
  EndAudioPassThruID = 17,

  /**
   * @brief SubscribeButtonID.
   */
  SubscribeButtonID = 18,

  /**
   * @brief UnsubscribeButtonID.
   */
  UnsubscribeButtonID = 19,

  /**
   * @brief SubscribeVehicleDataID.
   */
  SubscribeVehicleDataID = 20,

  /**
   * @brief UnsubscribeVehicleDataID.
   */
  UnsubscribeVehicleDataID = 21,

  /**
   * @brief GetVehicleDataID.
   */
  GetVehicleDataID = 22,

  /**
   * @brief ReadDIDID.
   */
  ReadDIDID = 23,

  /**
   * @brief GetDTCsID.
   */
  GetDTCsID = 24,

  /**
   * @brief ScrollableMessageID.
   */
  ScrollableMessageID = 25,

  /**
   * @brief SliderID.
   */
  SliderID = 26,

  /**
   * @brief ShowConstantTBTID.
   */
  ShowConstantTBTID = 27,

  /**
   * @brief AlertManeuverID.
   */
  AlertManeuverID = 28,

  /**
   * @brief UpdateTurnListID.
   */
  UpdateTurnListID = 29,

  /**
   * @brief ChangeRegistrationID.
   */
  ChangeRegistrationID = 30,

  /**
   * @brief GenericResponseID.
   */
  GenericResponseID = 31,

  /**
   * @brief PutFileID.
   */
  PutFileID = 32,

  /**
   * @brief DeleteFileID.
   */
  DeleteFileID = 33,

  /**
   * @brief ListFilesID.
   */
  ListFilesID = 34,

  /**
   * @brief SetAppIconID.
   */
  SetAppIconID = 35,

  /**
   * @brief SetDisplayLayoutID.
   */
  SetDisplayLayoutID = 36,

  /**
   * @brief DiagnosticMessageID.
   */
  DiagnosticMessageID = 37,

  /**
   * @brief SystemRequestID.
   */
  SystemRequestID = 38,

  /**
   * @brief SendLocationID.
   */
  SendLocationID = 39,

  /**
   * @brief DialNumberID.
   */
  DialNumberID = 40,

  /**
   * @brief ButtonPressID.
   */
  ButtonPressID = 41,

  /**
   * @brief GetInteriorVehicleDataID.
   */
  GetInteriorVehicleDataID = 43,

  /**
   * @brief SetInteriorVehicleDataID.
   */
  SetInteriorVehicleDataID = 44,

  /**
   * @brief GetWayPointsID.
   */
  GetWayPointsID = 45,

  /**
   * @brief SubscribeWayPointsID.
   */
  SubscribeWayPointsID = 46,

  /**
   * @brief UnsubscribeWayPointsID.
   */
  UnsubscribeWayPointsID = 47,

  /**
   * @brief GetSystemCapabilityID.
   */
  GetSystemCapabilityID = 48,

  /**
   * @brief SendHapticDataID.
   */
  SendHapticDataID = 49,

  /**
   * @brief SetCloudAppPropertiesID.
   */
  SetCloudAppPropertiesID = 50,

  /**
   * @brief PublishAppServiceID.
   */
  PublishAppServiceID = 52,

  /**
   * @brief OnHMIStatusID.
   */
  OnHMIStatusID = 32768,

  /**
   * @brief OnAppInterfaceUnregisteredID.
   */
  OnAppInterfaceUnregisteredID = 32769,

  /**
   * @brief OnButtonEventID.
   */
  OnButtonEventID = 32770,

  /**
   * @brief OnButtonPressID.
   */
  OnButtonPressID = 32771,

  /**
   * @brief OnVehicleDataID.
   */
  OnVehicleDataID = 32772,

  /**
   * @brief OnCommandID.
   */
  OnCommandID = 32773,

  /**
   * @brief OnTBTClientStateID.
   */
  OnTBTClientStateID = 32774,

  /**
   * @brief OnDriverDistractionID.
   */
  OnDriverDistractionID = 32775,

  /**
   * @brief OnPermissionsChangeID.
   */
  OnPermissionsChangeID = 32776,

  /**
   * @brief OnAudioPassThruID.
   */
  OnAudioPassThruID = 32777,

  /**
   * @brief OnLanguageChangeID.
   */
  OnLanguageChangeID = 32778,

  /**
   * @brief OnKeyboardInputID.
   */
  OnKeyboardInputID = 32779,

  /**
   * @brief OnTouchEventID.
   */
  OnTouchEventID = 32780,

  /**
   * @brief OnSystemRequestID.
   */
  OnSystemRequestID = 32781,

  /**
   * @brief OnHashChangeID.
   */
  OnHashChangeID = 32782,

  /**
   * @brief OnInteriorVehicleDataID.
   */
  OnInteriorVehicleDataID = 32783,

  /**
   * @brief OnWayPointChangeID.
   */
  OnWayPointChangeID = 32784,

  /**
   * @brief OnRCStatusID.
   */
  OnRCStatusID = 32785,

  /**
<<<<<<< HEAD
   * @brief OnSystemCapabilityUpdatedID
   */
  OnSystemCapabilityUpdatedID = 32787,
=======
   * @brief OnAppServiceDataID.
   */
  OnAppServiceDataID = 32786,
>>>>>>> 35db01e8

  /**
   * @brief EncodedSyncPDataID.
   */
  EncodedSyncPDataID = 65536,

  /**
   * @brief SyncPDataID.
   */
  SyncPDataID = 65537,

  /**
   * @brief OnEncodedSyncPDataID.
   */
  OnEncodedSyncPDataID = 98304,

  /**
   * @brief OnSyncPDataID.
   */
  OnSyncPDataID = 98305
};
bool IsValidEnum(FunctionID val);
const char* EnumToJsonString(FunctionID val);
bool EnumFromJsonString(const std::string& literal, FunctionID* result);

extern const std::string kDefaultApp;
extern const std::string kPreDataConsentApp;
extern const std::string kDeviceApp;

}  // namespace policy_table_interface_base
}  // namespace rpc

#endif  // SRC_COMPONENTS_POLICY_POLICY_EXTERNAL_INCLUDE_POLICY_POLICY_TABLE_ENUMS_H_<|MERGE_RESOLUTION|>--- conflicted
+++ resolved
@@ -541,15 +541,14 @@
   OnRCStatusID = 32785,
 
   /**
-<<<<<<< HEAD
+   * @brief OnAppServiceDataID.
+   */
+  OnAppServiceDataID = 32786,
+
+  /**
    * @brief OnSystemCapabilityUpdatedID
    */
   OnSystemCapabilityUpdatedID = 32787,
-=======
-   * @brief OnAppServiceDataID.
-   */
-  OnAppServiceDataID = 32786,
->>>>>>> 35db01e8
 
   /**
    * @brief EncodedSyncPDataID.
