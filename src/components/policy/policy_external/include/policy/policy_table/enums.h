/*
 * Copyright (c) 2016, Ford Motor Company
 * All rights reserved.
 *
 * Redistribution and use in source and binary forms, with or without
 * modification, are permitted provided that the following conditions are met:
 *
 * Redistributions of source code must retain the above copyright notice, this
 * list of conditions and the following disclaimer.
 *
 * Redistributions in binary form must reproduce the above copyright notice,
 * this list of conditions and the following
 * disclaimer in the documentation and/or other materials provided with the
 * distribution.
 *
 * Neither the name of the Ford Motor Company nor the names of its contributors
 * may be used to endorse or promote products derived from this software
 * without specific prior written permission.
 *
 * THIS SOFTWARE IS PROVIDED BY THE COPYRIGHT HOLDERS AND CONTRIBUTORS "AS IS"
 * AND ANY EXPRESS OR IMPLIED WARRANTIES, INCLUDING, BUT NOT LIMITED TO, THE
 * IMPLIED WARRANTIES OF MERCHANTABILITY AND FITNESS FOR A PARTICULAR PURPOSE
 * ARE DISCLAIMED. IN NO EVENT SHALL THE COPYRIGHT HOLDER OR CONTRIBUTORS BE
 * LIABLE FOR ANY DIRECT, INDIRECT, INCIDENTAL, SPECIAL, EXEMPLARY, OR
 * CONSEQUENTIAL DAMAGES (INCLUDING, BUT NOT LIMITED TO, PROCUREMENT OF
 * SUBSTITUTE GOODS OR SERVICES; LOSS OF USE, DATA, OR PROFITS; OR BUSINESS
 * INTERRUPTION) HOWEVER CAUSED AND ON ANY THEORY OF LIABILITY, WHETHER IN
 * CONTRACT, STRICT LIABILITY, OR TORT (INCLUDING NEGLIGENCE OR OTHERWISE)
 * ARISING IN ANY WAY OUT OF THE USE OF THIS SOFTWARE, EVEN IF ADVISED OF THE
 * POSSIBILITY OF SUCH DAMAGE.
 */

#ifndef SRC_COMPONENTS_POLICY_POLICY_EXTERNAL_INCLUDE_POLICY_POLICY_TABLE_ENUMS_H_
#define SRC_COMPONENTS_POLICY_POLICY_EXTERNAL_INCLUDE_POLICY_POLICY_TABLE_ENUMS_H_

#include <string>

namespace rpc {
namespace policy_table_interface_base {

enum Priority {
  P_EMERGENCY,
  P_NAVIGATION,
  P_VOICECOM,
  P_COMMUNICATION,
  P_NORMAL,
  P_PROJECTION,
  P_NONE,
};

bool IsValidEnum(Priority val);
const char* EnumToJsonString(Priority val);
bool EnumFromJsonString(const std::string& literal, Priority* result);

enum HmiLevel {
  HL_BACKGROUND,
  HL_FULL,
  HL_LIMITED,
  HL_NONE,
};
bool IsValidEnum(HmiLevel val);
const char* EnumToJsonString(HmiLevel val);
bool EnumFromJsonString(const std::string& literal, HmiLevel* result);

enum Parameter {
  P_GPS,
  P_SPEED,
  P_ENGINETORQUE,
  P_EXTERNALTEMPERATURE,
  P_TURNSIGNAL,
  P_FUELLEVEL,
  P_FUELLEVEL_STATE,
  P_HEADLAMPSTATUS,
  P_INSTANTFUELCONSUMPTION,
  P_FUELRANGE,
  P_ODOMETER,
  P_TIREPRESSURE,
  P_WIPERSTATUS,
  P_VIN,
  P_ACCPEDALPOSITION,
  P_BELTSTATUS,
  P_ELECTRONICPARKBRAKESTATUS,
  P_DRIVERBRAKING,
  P_PRNDL,
  P_RPM,
  P_STEERINGWHEELANGLE,
  P_ENGINEOILLIFE,
  P_MYKEY,
  P_AIRBAGSTATUS,
  P_BODYINFORMATION,
  P_CLUSTERMODESTATUS,
  P_DEVICESTATUS,
  P_EMERGENCYEVENT,
  P_ECALLINFO,
  P_ABS_STATE,
  P_FUEL_RANGE,
  P_TIRE_PRESSURE_VALUE,
  P_TPMS,
  P_CLOUD_APP_VEHICLE_ID,
  P_LONGTITUDE_DEGREES,
  P_LATITUDE_DEGREES,
  P_LOCATION_NAME,
  P_LOCATION_DESCRIPTION,
  P_ADDRESS_LINES,
  P_PHONE_NUMBER,
  P_LOCATION_IMAGE,
  P_DELIVERY_MODE,
  P_TIMESTAMP,
  P_ADDRESS,
  P_EMPTY  // Added to allow empty parameters handling
};

bool IsValidEnum(Parameter val);
const char* EnumToJsonString(Parameter val);
bool EnumFromJsonString(const std::string& literal, Parameter* result);

enum AppHMIType {
  AHT_DEFAULT,
  AHT_COMMUNICATION,
  AHT_MEDIA,
  AHT_MESSAGING,
  AHT_NAVIGATION,
  AHT_INFORMATION,
  AHT_SOCIAL,
  AHT_BACKGROUND_PROCESS,
  AHT_TESTING,
  AHT_SYSTEM,
  AHT_PROJECTION,
  AHT_REMOTE_CONTROL,
};
bool IsValidEnum(AppHMIType val);
const char* EnumToJsonString(AppHMIType val);
bool EnumFromJsonString(const std::string& literal, AppHMIType* result);

enum RequestType {
  RT_HTTP,
  RT_FILE_RESUME,
  RT_AUTH_REQUEST,
  RT_AUTH_CHALLENGE,
  RT_AUTH_ACK,
  RT_PROPRIETARY,
  RT_QUERY_APPS,
  RT_LAUNCH_APP,
  RT_LOCK_SCREEN_ICON_URL,
  RT_TRAFFIC_MESSAGE_CHANNEL,
  RT_DRIVER_PROFILE,
  RT_VOICE_SEARCH,
  RT_NAVIGATION,
  RT_PHONE,
  RT_CLIMATE,
  RT_SETTINGS,
  RT_VEHICLE_DIAGNOSTICS,
  RT_EMERGENCY,
  RT_MEDIA,
  RT_FOTA,
  RT_OEM_SPECIFIC,
  RT_EMPTY  // Added to allow empty Request Types handling
};

bool IsValidEnum(RequestType val);
const char* EnumToJsonString(RequestType val);
bool EnumFromJsonString(const std::string& literal, RequestType* result);

enum Input {
  I_GUI,
  I_VUI,
};
bool IsValidEnum(Input val);
const char* EnumToJsonString(Input val);
bool EnumFromJsonString(const std::string& literal, Input* result);

enum ModuleType {
  MT_CLIMATE,
  MT_RADIO,
  MT_SEAT,
  MT_AUDIO,
  MT_LIGHT,
  MT_HMI_SETTINGS,
  MT_EMPTY
};
bool IsValidEnum(ModuleType val);
const char* EnumToJsonString(ModuleType val);
bool EnumFromJsonString(const std::string& literal, ModuleType* result);

enum HybridAppPreference { HAP_MOBILE, HAP_CLOUD, HAP_BOTH };
bool IsValidEnum(HybridAppPreference val);
const char* EnumToJsonString(HybridAppPreference val);
bool EnumFromJsonString(const std::string& literal,
                        HybridAppPreference* result);

/**
 * @brief Enumeration FunctionID.
 *
 * Enumeration linking function names with function IDs in AppLink protocol.
 * Assumes enumeration starts at value 0.
 */
enum FunctionID {
  /**
   * @brief RESERVED.
   */
  RESERVED = 0,

  /**
   * @brief RegisterAppInterfaceID.
   */
  RegisterAppInterfaceID = 1,

  /**
   * @brief UnregisterAppInterfaceID.
   */
  UnregisterAppInterfaceID = 2,

  /**
   * @brief SetGlobalPropertiesID.
   */
  SetGlobalPropertiesID = 3,

  /**
   * @brief ResetGlobalPropertiesID.
   */
  ResetGlobalPropertiesID = 4,

  /**
   * @brief AddCommandID.
   */
  AddCommandID = 5,

  /**
   * @brief DeleteCommandID.
   */
  DeleteCommandID = 6,

  /**
   * @brief AddSubMenuID.
   */
  AddSubMenuID = 7,

  /**
   * @brief DeleteSubMenuID.
   */
  DeleteSubMenuID = 8,

  /**
   * @brief CreateInteractionChoiceSetID.
   */
  CreateInteractionChoiceSetID = 9,

  /**
   * @brief PerformInteractionID.
   */
  PerformInteractionID = 10,

  /**
   * @brief DeleteInteractionChoiceSetID.
   */
  DeleteInteractionChoiceSetID = 11,

  /**
   * @brief AlertID.
   */
  AlertID = 12,

  /**
   * @brief ShowID.
   */
  ShowID = 13,

  /**
   * @brief SpeakID.
   */
  SpeakID = 14,

  /**
   * @brief SetMediaClockTimerID.
   */
  SetMediaClockTimerID = 15,

  /**
   * @brief PerformAudioPassThruID.
   */
  PerformAudioPassThruID = 16,

  /**
   * @brief EndAudioPassThruID.
   */
  EndAudioPassThruID = 17,

  /**
   * @brief SubscribeButtonID.
   */
  SubscribeButtonID = 18,

  /**
   * @brief UnsubscribeButtonID.
   */
  UnsubscribeButtonID = 19,

  /**
   * @brief SubscribeVehicleDataID.
   */
  SubscribeVehicleDataID = 20,

  /**
   * @brief UnsubscribeVehicleDataID.
   */
  UnsubscribeVehicleDataID = 21,

  /**
   * @brief GetVehicleDataID.
   */
  GetVehicleDataID = 22,

  /**
   * @brief ReadDIDID.
   */
  ReadDIDID = 23,

  /**
   * @brief GetDTCsID.
   */
  GetDTCsID = 24,

  /**
   * @brief ScrollableMessageID.
   */
  ScrollableMessageID = 25,

  /**
   * @brief SliderID.
   */
  SliderID = 26,

  /**
   * @brief ShowConstantTBTID.
   */
  ShowConstantTBTID = 27,

  /**
   * @brief AlertManeuverID.
   */
  AlertManeuverID = 28,

  /**
   * @brief UpdateTurnListID.
   */
  UpdateTurnListID = 29,

  /**
   * @brief ChangeRegistrationID.
   */
  ChangeRegistrationID = 30,

  /**
   * @brief GenericResponseID.
   */
  GenericResponseID = 31,

  /**
   * @brief PutFileID.
   */
  PutFileID = 32,

  /**
   * @brief DeleteFileID.
   */
  DeleteFileID = 33,

  /**
   * @brief ListFilesID.
   */
  ListFilesID = 34,

  /**
   * @brief SetAppIconID.
   */
  SetAppIconID = 35,

  /**
   * @brief SetDisplayLayoutID.
   */
  SetDisplayLayoutID = 36,

  /**
   * @brief DiagnosticMessageID.
   */
  DiagnosticMessageID = 37,

  /**
   * @brief SystemRequestID.
   */
  SystemRequestID = 38,

  /**
   * @brief SendLocationID.
   */
  SendLocationID = 39,

  /**
   * @brief DialNumberID.
   */
  DialNumberID = 40,

  /**
   * @brief ButtonPressID.
   */
  ButtonPressID = 41,

  /**
   * @brief GetInteriorVehicleDataID.
   */
  GetInteriorVehicleDataID = 43,

  /**
   * @brief SetInteriorVehicleDataID.
   */
  SetInteriorVehicleDataID = 44,

  /**
   * @brief GetWayPointsID.
   */
  GetWayPointsID = 45,

  /**
   * @brief SubscribeWayPointsID.
   */
  SubscribeWayPointsID = 46,

  /**
   * @brief UnsubscribeWayPointsID.
   */
  UnsubscribeWayPointsID = 47,

  /**
   * @brief GetSystemCapabilityID.
   */
  GetSystemCapabilityID = 48,

  /**
   * @brief SendHapticDataID.
   */
  SendHapticDataID = 49,

  /**
   * @brief SetCloudAppPropertiesID.
   */
  SetCloudAppPropertiesID = 50,

  /**
   * @brief PublishAppServiceID.
   */
  PublishAppServiceID = 52,

  /**
<<<<<<< HEAD
   * @brief GetFileID
   */
  GetFileID = 54,
=======
   * @brief GetAppServiceDataID.
   */
  GetAppServiceDataID = 53,

  /**
   * @brief PerformAppServiceInteractionID.
   */
  PerformAppServiceInteractionID = 55,
>>>>>>> ba7bd475

  /**
   * @brief OnHMIStatusID.
   */
  OnHMIStatusID = 32768,

  /**
   * @brief OnAppInterfaceUnregisteredID.
   */
  OnAppInterfaceUnregisteredID = 32769,

  /**
   * @brief OnButtonEventID.
   */
  OnButtonEventID = 32770,

  /**
   * @brief OnButtonPressID.
   */
  OnButtonPressID = 32771,

  /**
   * @brief OnVehicleDataID.
   */
  OnVehicleDataID = 32772,

  /**
   * @brief OnCommandID.
   */
  OnCommandID = 32773,

  /**
   * @brief OnTBTClientStateID.
   */
  OnTBTClientStateID = 32774,

  /**
   * @brief OnDriverDistractionID.
   */
  OnDriverDistractionID = 32775,

  /**
   * @brief OnPermissionsChangeID.
   */
  OnPermissionsChangeID = 32776,

  /**
   * @brief OnAudioPassThruID.
   */
  OnAudioPassThruID = 32777,

  /**
   * @brief OnLanguageChangeID.
   */
  OnLanguageChangeID = 32778,

  /**
   * @brief OnKeyboardInputID.
   */
  OnKeyboardInputID = 32779,

  /**
   * @brief OnTouchEventID.
   */
  OnTouchEventID = 32780,

  /**
   * @brief OnSystemRequestID.
   */
  OnSystemRequestID = 32781,

  /**
   * @brief OnHashChangeID.
   */
  OnHashChangeID = 32782,

  /**
   * @brief OnInteriorVehicleDataID.
   */
  OnInteriorVehicleDataID = 32783,

  /**
   * @brief OnWayPointChangeID.
   */
  OnWayPointChangeID = 32784,

  /**
   * @brief OnRCStatusID.
   */
  OnRCStatusID = 32785,

  /**
   * @brief OnAppServiceDataID.
   */
  OnAppServiceDataID = 32786,

  /**
   * @brief OnSystemCapabilityUpdatedID
   */
  OnSystemCapabilityUpdatedID = 32787,

  /**
   * @brief EncodedSyncPDataID.
   */
  EncodedSyncPDataID = 65536,

  /**
   * @brief SyncPDataID.
   */
  SyncPDataID = 65537,

  /**
   * @brief OnEncodedSyncPDataID.
   */
  OnEncodedSyncPDataID = 98304,

  /**
   * @brief OnSyncPDataID.
   */
  OnSyncPDataID = 98305
};
bool IsValidEnum(FunctionID val);
const char* EnumToJsonString(FunctionID val);
bool EnumFromJsonString(const std::string& literal, FunctionID* result);

extern const std::string kDefaultApp;
extern const std::string kPreDataConsentApp;
extern const std::string kDeviceApp;

}  // namespace policy_table_interface_base
}  // namespace rpc

#endif  // SRC_COMPONENTS_POLICY_POLICY_EXTERNAL_INCLUDE_POLICY_POLICY_TABLE_ENUMS_H_<|MERGE_RESOLUTION|>--- conflicted
+++ resolved
@@ -451,20 +451,19 @@
   PublishAppServiceID = 52,
 
   /**
-<<<<<<< HEAD
+   * @brief GetAppServiceDataID.
+   */
+  GetAppServiceDataID = 53,
+
+  /**
    * @brief GetFileID
    */
   GetFileID = 54,
-=======
-   * @brief GetAppServiceDataID.
-   */
-  GetAppServiceDataID = 53,
 
   /**
    * @brief PerformAppServiceInteractionID.
    */
   PerformAppServiceInteractionID = 55,
->>>>>>> ba7bd475
 
   /**
    * @brief OnHMIStatusID.
