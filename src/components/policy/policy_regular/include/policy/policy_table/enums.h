/*
 * Copyright (c) 2017, Ford Motor Company
 * All rights reserved.
 *
 * Redistribution and use in source and binary forms, with or without
 * modification, are permitted provided that the following conditions are met:
 *
 * Redistributions of source code must retain the above copyright notice, this
 * list of conditions and the following disclaimer.
 *
 * Redistributions in binary form must reproduce the above copyright notice,
 * this list of conditions and the following
 * disclaimer in the documentation and/or other materials provided with the
 * distribution.
 *
 * Neither the name of the Ford Motor Company nor the names of its contributors
 * may be used to endorse or promote products derived from this software
 * without specific prior written permission.
 *
 * THIS SOFTWARE IS PROVIDED BY THE COPYRIGHT HOLDERS AND CONTRIBUTORS "AS IS"
 * AND ANY EXPRESS OR IMPLIED WARRANTIES, INCLUDING, BUT NOT LIMITED TO, THE
 * IMPLIED WARRANTIES OF MERCHANTABILITY AND FITNESS FOR A PARTICULAR PURPOSE
 * ARE DISCLAIMED. IN NO EVENT SHALL THE COPYRIGHT HOLDER OR CONTRIBUTORS BE
 * LIABLE FOR ANY DIRECT, INDIRECT, INCIDENTAL, SPECIAL, EXEMPLARY, OR
 * CONSEQUENTIAL DAMAGES (INCLUDING, BUT NOT LIMITED TO, PROCUREMENT OF
 * SUBSTITUTE GOODS OR SERVICES; LOSS OF USE, DATA, OR PROFITS; OR BUSINESS
 * INTERRUPTION) HOWEVER CAUSED AND ON ANY THEORY OF LIABILITY, WHETHER IN
 * CONTRACT, STRICT LIABILITY, OR TORT (INCLUDING NEGLIGENCE OR OTHERWISE)
 * ARISING IN ANY WAY OUT OF THE USE OF THIS SOFTWARE, EVEN IF ADVISED OF THE
 * POSSIBILITY OF SUCH DAMAGE.
 */

#ifndef SRC_COMPONENTS_POLICY_POLICY_REGULAR_INCLUDE_POLICY_POLICY_TABLE_ENUMS_H_
#define SRC_COMPONENTS_POLICY_POLICY_REGULAR_INCLUDE_POLICY_POLICY_TABLE_ENUMS_H_

#include <string>

namespace rpc {
namespace policy_table_interface_base {

enum Priority {
  P_EMERGENCY,
  P_NAVIGATION,
  P_VOICECOM,
  P_COMMUNICATION,
  P_NORMAL,
  P_PROJECTION,
  P_NONE,
};

bool IsValidEnum(Priority val);
const char* EnumToJsonString(Priority val);
bool EnumFromJsonString(const std::string& literal, Priority* result);

enum HmiLevel {
  HL_BACKGROUND,
  HL_FULL,
  HL_LIMITED,
  HL_NONE,
};
bool IsValidEnum(HmiLevel val);
const char* EnumToJsonString(HmiLevel val);
bool EnumFromJsonString(const std::string& literal, HmiLevel* result);

enum Parameter {
  P_GPS,
  P_SPEED,
  P_ENGINETORQUE,
  P_EXTERNALTEMPERATURE,
  P_TURNSIGNAL,
  P_FUELLEVEL,
  P_FUELLEVEL_STATE,
  P_HEADLAMPSTATUS,
  P_INSTANTFUELCONSUMPTION,
  P_FUELRANGE,
  P_ODOMETER,
  P_TIREPRESSURE,
  P_WIPERSTATUS,
  P_VIN,
  P_ACCPEDALPOSITION,
  P_BELTSTATUS,
  P_ELECTRONICPARKBRAKESTATUS,
  P_DRIVERBRAKING,
  P_PRNDL,
  P_RPM,
  P_STEERINGWHEELANGLE,
  P_ENGINEOILLIFE,
  P_MYKEY,
  P_CLOUD_APP_VEHICLE_ID,
  P_AIRBAGSTATUS,
  P_BODYINFORMATION,
  P_CLUSTERMODESTATUS,
  P_DEVICESTATUS,
  P_EMERGENCYEVENT,
  P_ECALLINFO,
  P_EMPTY  // Added to allow empty parameters handling
};

bool IsValidEnum(Parameter val);
const char* EnumToJsonString(Parameter val);
bool EnumFromJsonString(const std::string& literal, Parameter* result);

enum AppHMIType {
  AHT_DEFAULT,
  AHT_COMMUNICATION,
  AHT_MEDIA,
  AHT_MESSAGING,
  AHT_NAVIGATION,
  AHT_INFORMATION,
  AHT_SOCIAL,
  AHT_BACKGROUND_PROCESS,
  AHT_TESTING,
  AHT_SYSTEM,
  AHT_PROJECTION,
  AHT_REMOTE_CONTROL
};
bool IsValidEnum(AppHMIType val);
const char* EnumToJsonString(AppHMIType val);
bool EnumFromJsonString(const std::string& literal, AppHMIType* result);

enum RequestType {
  RT_HTTP,
  RT_FILE_RESUME,
  RT_AUTH_REQUEST,
  RT_AUTH_CHALLENGE,
  RT_AUTH_ACK,
  RT_PROPRIETARY,
  RT_QUERY_APPS,
  RT_LAUNCH_APP,
  RT_LOCK_SCREEN_ICON_URL,
  RT_TRAFFIC_MESSAGE_CHANNEL,
  RT_DRIVER_PROFILE,
  RT_VOICE_SEARCH,
  RT_NAVIGATION,
  RT_PHONE,
  RT_CLIMATE,
  RT_SETTINGS,
  RT_VEHICLE_DIAGNOSTICS,
  RT_EMERGENCY,
  RT_MEDIA,
  RT_FOTA,
  RT_OEM_SPECIFIC,
  RT_EMPTY  // Added to allow empty Request Types handling
};

bool IsValidEnum(RequestType val);
const char* EnumToJsonString(RequestType val);
bool EnumFromJsonString(const std::string& literal, RequestType* result);

enum Input {
  I_GUI,
  I_VUI,
};
bool IsValidEnum(Input val);
const char* EnumToJsonString(Input val);
bool EnumFromJsonString(const std::string& literal, Input* result);

enum ModuleType {
  MT_CLIMATE,
  MT_RADIO,
  MT_SEAT,
  MT_AUDIO,
  MT_LIGHT,
  MT_HMI_SETTINGS,
  MT_EMPTY
};
bool IsValidEnum(ModuleType val);
const char* EnumToJsonString(ModuleType val);
bool EnumFromJsonString(const std::string& literal, ModuleType* result);

enum HybridAppPreference { HAP_MOBILE, HAP_CLOUD, HAP_BOTH };
bool IsValidEnum(HybridAppPreference val);
const char* EnumToJsonString(HybridAppPreference val);
bool EnumFromJsonString(const std::string& literal,
                        HybridAppPreference* result);

/**
 * @brief Enumeration FunctionID.
 *
 * Enumeration linking function names with function IDs in AppLink protocol.
 * Assumes enumeration starts at value 0.
 */
enum FunctionID {
  /**
   * @brief RESERVED.
   */
  RESERVED = 0,

  /**
   * @brief RegisterAppInterfaceID.
   */
  RegisterAppInterfaceID = 1,

  /**
   * @brief UnregisterAppInterfaceID.
   */
  UnregisterAppInterfaceID = 2,

  /**
   * @brief SetGlobalPropertiesID.
   */
  SetGlobalPropertiesID = 3,

  /**
   * @brief ResetGlobalPropertiesID.
   */
  ResetGlobalPropertiesID = 4,

  /**
   * @brief AddCommandID.
   */
  AddCommandID = 5,

  /**
   * @brief DeleteCommandID.
   */
  DeleteCommandID = 6,

  /**
   * @brief AddSubMenuID.
   */
  AddSubMenuID = 7,

  /**
   * @brief DeleteSubMenuID.
   */
  DeleteSubMenuID = 8,

  /**
   * @brief CreateInteractionChoiceSetID.
   */
  CreateInteractionChoiceSetID = 9,

  /**
   * @brief PerformInteractionID.
   */
  PerformInteractionID = 10,

  /**
   * @brief DeleteInteractionChoiceSetID.
   */
  DeleteInteractionChoiceSetID = 11,

  /**
   * @brief AlertID.
   */
  AlertID = 12,

  /**
   * @brief ShowID.
   */
  ShowID = 13,

  /**
   * @brief SpeakID.
   */
  SpeakID = 14,

  /**
   * @brief SetMediaClockTimerID.
   */
  SetMediaClockTimerID = 15,

  /**
   * @brief PerformAudioPassThruID.
   */
  PerformAudioPassThruID = 16,

  /**
   * @brief EndAudioPassThruID.
   */
  EndAudioPassThruID = 17,

  /**
   * @brief SubscribeButtonID.
   */
  SubscribeButtonID = 18,

  /**
   * @brief UnsubscribeButtonID.
   */
  UnsubscribeButtonID = 19,

  /**
   * @brief SubscribeVehicleDataID.
   */
  SubscribeVehicleDataID = 20,

  /**
   * @brief UnsubscribeVehicleDataID.
   */
  UnsubscribeVehicleDataID = 21,

  /**
   * @brief GetVehicleDataID.
   */
  GetVehicleDataID = 22,

  /**
   * @brief ReadDIDID.
   */
  ReadDIDID = 23,

  /**
   * @brief GetDTCsID.
   */
  GetDTCsID = 24,

  /**
   * @brief ScrollableMessageID.
   */
  ScrollableMessageID = 25,

  /**
   * @brief SliderID.
   */
  SliderID = 26,

  /**
   * @brief ShowConstantTBTID.
   */
  ShowConstantTBTID = 27,

  /**
   * @brief AlertManeuverID.
   */
  AlertManeuverID = 28,

  /**
   * @brief UpdateTurnListID.
   */
  UpdateTurnListID = 29,

  /**
   * @brief ChangeRegistrationID.
   */
  ChangeRegistrationID = 30,

  /**
   * @brief GenericResponseID.
   */
  GenericResponseID = 31,

  /**
   * @brief PutFileID.
   */
  PutFileID = 32,

  /**
   * @brief DeleteFileID.
   */
  DeleteFileID = 33,

  /**
   * @brief ListFilesID.
   */
  ListFilesID = 34,

  /**
   * @brief SetAppIconID.
   */
  SetAppIconID = 35,

  /**
   * @brief SetDisplayLayoutID.
   */
  SetDisplayLayoutID = 36,

  /**
   * @brief DiagnosticMessageID.
   */
  DiagnosticMessageID = 37,

  /**
   * @brief SystemRequestID.
   */
  SystemRequestID = 38,

  /**
   * @brief SendLocationID.
   */
  SendLocationID = 39,

  /**
   * @brief DialNumberID.
   */
  DialNumberID = 40,

  /**
   * @brief ButtonPressID.
   */
  ButtonPressID = 41,

  /**
   * @brief GetInteriorVehicleDataID.
   */
  GetInteriorVehicleDataID = 43,

  /**
   * @brief SetInteriorVehicleDataID.
   */
  SetInteriorVehicleDataID = 44,

  /**
   * @brief GetWayPointsID.
   */
  GetWayPointsID = 45,

  /**
   * @brief SubscribeWayPointsID.
   */
  SubscribeWayPointsID = 46,

  /**
   * @brief UnsubscribeWayPointsID.
   */
  UnsubscribeWayPointsID = 47,

  /**
   * @brief GetSystemCapabilityID.
   */
  GetSystemCapabilityID = 48,

  /**
   * @brief SendHapticDataID.
   */
  SendHapticDataID = 49,

  /**
   * @brief SetCloudAppPropertiesID.
   */
  SetCloudAppPropertiesID = 50,

  /**
   * @brief PublishAppServiceID.
   */
  PublishAppServiceID = 52,

  /**
   * @brief OnHMIStatusID.
   */
  OnHMIStatusID = 32768,

  /**
   * @brief OnAppInterfaceUnregisteredID.
   */
  OnAppInterfaceUnregisteredID = 32769,

  /**
   * @brief OnButtonEventID.
   */
  OnButtonEventID = 32770,

  /**
   * @brief OnButtonPressID.
   */
  OnButtonPressID = 32771,

  /**
   * @brief OnVehicleDataID.
   */
  OnVehicleDataID = 32772,

  /**
   * @brief OnCommandID.
   */
  OnCommandID = 32773,

  /**
   * @brief OnTBTClientStateID.
   */
  OnTBTClientStateID = 32774,

  /**
   * @brief OnDriverDistractionID.
   */
  OnDriverDistractionID = 32775,

  /**
   * @brief OnPermissionsChangeID.
   */
  OnPermissionsChangeID = 32776,

  /**
   * @brief OnAudioPassThruID.
   */
  OnAudioPassThruID = 32777,

  /**
   * @brief OnLanguageChangeID.
   */
  OnLanguageChangeID = 32778,

  /**
   * @brief OnKeyboardInputID.
   */
  OnKeyboardInputID = 32779,

  /**
   * @brief OnTouchEventID.
   */
  OnTouchEventID = 32780,

  /**
   * @brief OnSystemRequestID.
   */
  OnSystemRequestID = 32781,

  /**
   * @brief OnHashChangeID.
   */
  OnHashChangeID = 32782,

  /**
   * @brief OnInteriorVehicleDataID.
   */
  OnInteriorVehicleDataID = 32783,

  /**
   * @brief OnWayPointChangeID.
   */
  OnWayPointChangeID = 32784,

  /**
   * @brief OnRCStatusID.
   */
  OnRCStatusID = 32785,

  /**
<<<<<<< HEAD
   * @brief OnSystemCapabilityUpdatedID
   */
  OnSystemCapabilityUpdatedID = 32787,
=======
   * @brief OnAppServiceDataID.
   */
  OnAppServiceDataID = 32786,
>>>>>>> 35db01e8

  /**
   * @brief EncodedSyncPDataID.
   */
  EncodedSyncPDataID = 65536,

  /**
   * @brief SyncPDataID.
   */
  SyncPDataID = 65537,

  /**
   * @brief OnEncodedSyncPDataID.
   */
  OnEncodedSyncPDataID = 98304,

  /**
   * @brief OnSyncPDataID.
   */
  OnSyncPDataID = 98305
};
bool IsValidEnum(FunctionID val);
const char* EnumToJsonString(FunctionID val);
bool EnumFromJsonString(const std::string& literal, FunctionID* result);

extern const std::string kDefaultApp;
extern const std::string kPreDataConsentApp;
extern const std::string kDeviceApp;

}  // namespace policy_table_interface_base
}  // namespace rpc

#endif  // SRC_COMPONENTS_POLICY_POLICY_REGULAR_INCLUDE_POLICY_POLICY_TABLE_ENUMS_H_<|MERGE_RESOLUTION|>--- conflicted
+++ resolved
@@ -527,16 +527,15 @@
   OnRCStatusID = 32785,
 
   /**
-<<<<<<< HEAD
+   * @brief OnAppServiceDataID.
+   */
+  OnAppServiceDataID = 32786,
+
+  /**
    * @brief OnSystemCapabilityUpdatedID
    */
   OnSystemCapabilityUpdatedID = 32787,
-=======
-   * @brief OnAppServiceDataID.
-   */
-  OnAppServiceDataID = 32786,
->>>>>>> 35db01e8
-
+  
   /**
    * @brief EncodedSyncPDataID.
    */
