/*
 * Copyright (c) 2017, Ford Motor Company
 * All rights reserved.
 *
 * Redistribution and use in source and binary forms, with or without
 * modification, are permitted provided that the following conditions are met:
 *
 * Redistributions of source code must retain the above copyright notice, this
 * list of conditions and the following disclaimer.
 *
 * Redistributions in binary form must reproduce the above copyright notice,
 * this list of conditions and the following
 * disclaimer in the documentation and/or other materials provided with the
 * distribution.
 *
 * Neither the name of the Ford Motor Company nor the names of its contributors
 * may be used to endorse or promote products derived from this software
 * without specific prior written permission.
 *
 * THIS SOFTWARE IS PROVIDED BY THE COPYRIGHT HOLDERS AND CONTRIBUTORS "AS IS"
 * AND ANY EXPRESS OR IMPLIED WARRANTIES, INCLUDING, BUT NOT LIMITED TO, THE
 * IMPLIED WARRANTIES OF MERCHANTABILITY AND FITNESS FOR A PARTICULAR PURPOSE
 * ARE DISCLAIMED. IN NO EVENT SHALL THE COPYRIGHT HOLDER OR CONTRIBUTORS BE
 * LIABLE FOR ANY DIRECT, INDIRECT, INCIDENTAL, SPECIAL, EXEMPLARY, OR
 * CONSEQUENTIAL DAMAGES (INCLUDING, BUT NOT LIMITED TO, PROCUREMENT OF
 * SUBSTITUTE GOODS OR SERVICES; LOSS OF USE, DATA, OR PROFITS; OR BUSINESS
 * INTERRUPTION) HOWEVER CAUSED AND ON ANY THEORY OF LIABILITY, WHETHER IN
 * CONTRACT, STRICT LIABILITY, OR TORT (INCLUDING NEGLIGENCE OR OTHERWISE)
 * ARISING IN ANY WAY OUT OF THE USE OF THIS SOFTWARE, EVEN IF ADVISED OF THE
 * POSSIBILITY OF SUCH DAMAGE.
 */

#ifndef SRC_COMPONENTS_POLICY_POLICY_REGULAR_INCLUDE_POLICY_POLICY_TABLE_ENUMS_H_
#define SRC_COMPONENTS_POLICY_POLICY_REGULAR_INCLUDE_POLICY_POLICY_TABLE_ENUMS_H_

#include <string>

namespace rpc {
namespace policy_table_interface_base {

enum Priority {
  P_EMERGENCY,
  P_NAVIGATION,
  P_VOICECOM,
  P_COMMUNICATION,
  P_NORMAL,
  P_PROJECTION,
  P_NONE,
};

bool IsValidEnum(Priority val);
const char* EnumToJsonString(Priority val);
bool EnumFromJsonString(const std::string& literal, Priority* result);

enum HmiLevel {
  HL_BACKGROUND,
  HL_FULL,
  HL_LIMITED,
  HL_NONE,
};
bool IsValidEnum(HmiLevel val);
const char* EnumToJsonString(HmiLevel val);
bool EnumFromJsonString(const std::string& literal, HmiLevel* result);

enum Parameter {
  P_GPS,
  P_SPEED,
  P_ENGINETORQUE,
  P_EXTERNALTEMPERATURE,
  P_TURNSIGNAL,
  P_FUELLEVEL,
  P_FUELLEVEL_STATE,
  P_HEADLAMPSTATUS,
  P_INSTANTFUELCONSUMPTION,
  P_FUELRANGE,
  P_ODOMETER,
  P_TIREPRESSURE,
  P_WIPERSTATUS,
  P_VIN,
  P_ACCPEDALPOSITION,
  P_BELTSTATUS,
  P_ELECTRONICPARKBRAKESTATUS,
  P_DRIVERBRAKING,
  P_PRNDL,
  P_RPM,
  P_STEERINGWHEELANGLE,
  P_ENGINEOILLIFE,
  P_MYKEY,
  P_CLOUD_APP_VEHICLE_ID,
  P_AIRBAGSTATUS,
  P_BODYINFORMATION,
  P_CLUSTERMODESTATUS,
  P_DEVICESTATUS,
  P_EMERGENCYEVENT,
  P_ECALLINFO,
  P_EMPTY  // Added to allow empty parameters handling
};

bool IsValidEnum(Parameter val);
const char* EnumToJsonString(Parameter val);
bool EnumFromJsonString(const std::string& literal, Parameter* result);

enum AppHMIType {
  AHT_DEFAULT,
  AHT_COMMUNICATION,
  AHT_MEDIA,
  AHT_MESSAGING,
  AHT_NAVIGATION,
  AHT_INFORMATION,
  AHT_SOCIAL,
  AHT_BACKGROUND_PROCESS,
  AHT_TESTING,
  AHT_SYSTEM,
  AHT_PROJECTION,
  AHT_REMOTE_CONTROL
};
bool IsValidEnum(AppHMIType val);
const char* EnumToJsonString(AppHMIType val);
bool EnumFromJsonString(const std::string& literal, AppHMIType* result);

enum RequestType {
  RT_HTTP,
  RT_FILE_RESUME,
  RT_AUTH_REQUEST,
  RT_AUTH_CHALLENGE,
  RT_AUTH_ACK,
  RT_PROPRIETARY,
  RT_QUERY_APPS,
  RT_LAUNCH_APP,
  RT_LOCK_SCREEN_ICON_URL,
  RT_TRAFFIC_MESSAGE_CHANNEL,
  RT_DRIVER_PROFILE,
  RT_VOICE_SEARCH,
  RT_NAVIGATION,
  RT_PHONE,
  RT_CLIMATE,
  RT_SETTINGS,
  RT_VEHICLE_DIAGNOSTICS,
  RT_EMERGENCY,
  RT_MEDIA,
  RT_FOTA,
  RT_OEM_SPECIFIC,
  RT_EMPTY  // Added to allow empty Request Types handling
};

bool IsValidEnum(RequestType val);
const char* EnumToJsonString(RequestType val);
bool EnumFromJsonString(const std::string& literal, RequestType* result);

enum Input {
  I_GUI,
  I_VUI,
};
bool IsValidEnum(Input val);
const char* EnumToJsonString(Input val);
bool EnumFromJsonString(const std::string& literal, Input* result);

enum ModuleType {
  MT_CLIMATE,
  MT_RADIO,
  MT_SEAT,
  MT_AUDIO,
  MT_LIGHT,
  MT_HMI_SETTINGS,
  MT_EMPTY
};
bool IsValidEnum(ModuleType val);
const char* EnumToJsonString(ModuleType val);
bool EnumFromJsonString(const std::string& literal, ModuleType* result);

enum HybridAppPreference { HAP_MOBILE, HAP_CLOUD, HAP_BOTH };
bool IsValidEnum(HybridAppPreference val);
const char* EnumToJsonString(HybridAppPreference val);
bool EnumFromJsonString(const std::string& literal,
                        HybridAppPreference* result);

/**
 * @brief Enumeration FunctionID.
 *
 * Enumeration linking function names with function IDs in AppLink protocol.
 * Assumes enumeration starts at value 0.
 */
enum FunctionID {
  /**
   * @brief RESERVED.
   */
  RESERVED = 0,

  /**
   * @brief RegisterAppInterfaceID.
   */
  RegisterAppInterfaceID = 1,

  /**
   * @brief UnregisterAppInterfaceID.
   */
  UnregisterAppInterfaceID = 2,

  /**
   * @brief SetGlobalPropertiesID.
   */
  SetGlobalPropertiesID = 3,

  /**
   * @brief ResetGlobalPropertiesID.
   */
  ResetGlobalPropertiesID = 4,

  /**
   * @brief AddCommandID.
   */
  AddCommandID = 5,

  /**
   * @brief DeleteCommandID.
   */
  DeleteCommandID = 6,

  /**
   * @brief AddSubMenuID.
   */
  AddSubMenuID = 7,

  /**
   * @brief DeleteSubMenuID.
   */
  DeleteSubMenuID = 8,

  /**
   * @brief CreateInteractionChoiceSetID.
   */
  CreateInteractionChoiceSetID = 9,

  /**
   * @brief PerformInteractionID.
   */
  PerformInteractionID = 10,

  /**
   * @brief DeleteInteractionChoiceSetID.
   */
  DeleteInteractionChoiceSetID = 11,

  /**
   * @brief AlertID.
   */
  AlertID = 12,

  /**
   * @brief ShowID.
   */
  ShowID = 13,

  /**
   * @brief SpeakID.
   */
  SpeakID = 14,

  /**
   * @brief SetMediaClockTimerID.
   */
  SetMediaClockTimerID = 15,

  /**
   * @brief PerformAudioPassThruID.
   */
  PerformAudioPassThruID = 16,

  /**
   * @brief EndAudioPassThruID.
   */
  EndAudioPassThruID = 17,

  /**
   * @brief SubscribeButtonID.
   */
  SubscribeButtonID = 18,

  /**
   * @brief UnsubscribeButtonID.
   */
  UnsubscribeButtonID = 19,

  /**
   * @brief SubscribeVehicleDataID.
   */
  SubscribeVehicleDataID = 20,

  /**
   * @brief UnsubscribeVehicleDataID.
   */
  UnsubscribeVehicleDataID = 21,

  /**
   * @brief GetVehicleDataID.
   */
  GetVehicleDataID = 22,

  /**
   * @brief ReadDIDID.
   */
  ReadDIDID = 23,

  /**
   * @brief GetDTCsID.
   */
  GetDTCsID = 24,

  /**
   * @brief ScrollableMessageID.
   */
  ScrollableMessageID = 25,

  /**
   * @brief SliderID.
   */
  SliderID = 26,

  /**
   * @brief ShowConstantTBTID.
   */
  ShowConstantTBTID = 27,

  /**
   * @brief AlertManeuverID.
   */
  AlertManeuverID = 28,

  /**
   * @brief UpdateTurnListID.
   */
  UpdateTurnListID = 29,

  /**
   * @brief ChangeRegistrationID.
   */
  ChangeRegistrationID = 30,

  /**
   * @brief GenericResponseID.
   */
  GenericResponseID = 31,

  /**
   * @brief PutFileID.
   */
  PutFileID = 32,

  /**
   * @brief DeleteFileID.
   */
  DeleteFileID = 33,

  /**
   * @brief ListFilesID.
   */
  ListFilesID = 34,

  /**
   * @brief SetAppIconID.
   */
  SetAppIconID = 35,

  /**
   * @brief SetDisplayLayoutID.
   */
  SetDisplayLayoutID = 36,

  /**
   * @brief DiagnosticMessageID.
   */
  DiagnosticMessageID = 37,

  /**
   * @brief SystemRequestID.
   */
  SystemRequestID = 38,

  /**
   * @brief SendLocationID.
   */
  SendLocationID = 39,

  /**
   * @brief DialNumberID.
   */
  DialNumberID = 40,

  /**
   * @brief ButtonPressID.
   */
  ButtonPressID = 41,

  /**
   * @brief GetInteriorVehicleDataID.
   */
  GetInteriorVehicleDataID = 43,

  /**
   * @brief SetInteriorVehicleDataID.
   */
  SetInteriorVehicleDataID = 44,

  /**
   * @brief GetWayPointsID.
   */
  GetWayPointsID = 45,

  /**
   * @brief SubscribeWayPointsID.
   */
  SubscribeWayPointsID = 46,

  /**
   * @brief UnsubscribeWayPointsID.
   */
  UnsubscribeWayPointsID = 47,

  /**
   * @brief GetSystemCapabilityID.
   */
  GetSystemCapabilityID = 48,

  /**
   * @brief SendHapticDataID.
   */
  SendHapticDataID = 49,

  /**
   * @brief SetCloudAppPropertiesID.
   */
  SetCloudAppPropertiesID = 50,

  /**
   * @brief GetCloudAppPropertiesID.
   */
  GetCloudAppPropertiesID = 51,

  /**
   * @brief PublishAppServiceID.
   */
  PublishAppServiceID = 52,

  /**
   * @brief GetAppServiceDataID.
   */
  GetAppServiceDataID = 53,

  /**
   * @brief GetFileID
   */
  GetFileID = 54,

  /**
   * @brief PerformAppServiceInteractionID.
   */
  PerformAppServiceInteractionID = 55,

  /**
<<<<<<< HEAD
   * @brief UnpublishAppServiceID.
   */
  UnpublishAppServiceID = 56,
=======
   * @brief CloseApplicationID.
   */
  CloseApplicationID = 58,
>>>>>>> 5e6ea2c1

  /**
   * @brief OnHMIStatusID.
   */
  OnHMIStatusID = 32768,

  /**
   * @brief OnAppInterfaceUnregisteredID.
   */
  OnAppInterfaceUnregisteredID = 32769,

  /**
   * @brief OnButtonEventID.
   */
  OnButtonEventID = 32770,

  /**
   * @brief OnButtonPressID.
   */
  OnButtonPressID = 32771,

  /**
   * @brief OnVehicleDataID.
   */
  OnVehicleDataID = 32772,

  /**
   * @brief OnCommandID.
   */
  OnCommandID = 32773,

  /**
   * @brief OnTBTClientStateID.
   */
  OnTBTClientStateID = 32774,

  /**
   * @brief OnDriverDistractionID.
   */
  OnDriverDistractionID = 32775,

  /**
   * @brief OnPermissionsChangeID.
   */
  OnPermissionsChangeID = 32776,

  /**
   * @brief OnAudioPassThruID.
   */
  OnAudioPassThruID = 32777,

  /**
   * @brief OnLanguageChangeID.
   */
  OnLanguageChangeID = 32778,

  /**
   * @brief OnKeyboardInputID.
   */
  OnKeyboardInputID = 32779,

  /**
   * @brief OnTouchEventID.
   */
  OnTouchEventID = 32780,

  /**
   * @brief OnSystemRequestID.
   */
  OnSystemRequestID = 32781,

  /**
   * @brief OnHashChangeID.
   */
  OnHashChangeID = 32782,

  /**
   * @brief OnInteriorVehicleDataID.
   */
  OnInteriorVehicleDataID = 32783,

  /**
   * @brief OnWayPointChangeID.
   */
  OnWayPointChangeID = 32784,

  /**
   * @brief OnRCStatusID.
   */
  OnRCStatusID = 32785,

  /**
   * @brief OnAppServiceDataID.
   */
  OnAppServiceDataID = 32786,

  /**
   * @brief OnSystemCapabilityUpdatedID
   */
  OnSystemCapabilityUpdatedID = 32787,

  /**
   * @brief EncodedSyncPDataID.
   */
  EncodedSyncPDataID = 65536,

  /**
   * @brief SyncPDataID.
   */
  SyncPDataID = 65537,

  /**
   * @brief OnEncodedSyncPDataID.
   */
  OnEncodedSyncPDataID = 98304,

  /**
   * @brief OnSyncPDataID.
   */
  OnSyncPDataID = 98305
};
bool IsValidEnum(FunctionID val);
const char* EnumToJsonString(FunctionID val);
bool EnumFromJsonString(const std::string& literal, FunctionID* result);

extern const std::string kDefaultApp;
extern const std::string kPreDataConsentApp;
extern const std::string kDeviceApp;

}  // namespace policy_table_interface_base
}  // namespace rpc

#endif  // SRC_COMPONENTS_POLICY_POLICY_REGULAR_INCLUDE_POLICY_POLICY_TABLE_ENUMS_H_<|MERGE_RESOLUTION|>--- conflicted
+++ resolved
@@ -457,15 +457,14 @@
   PerformAppServiceInteractionID = 55,
 
   /**
-<<<<<<< HEAD
    * @brief UnpublishAppServiceID.
    */
   UnpublishAppServiceID = 56,
-=======
+
+  /**
    * @brief CloseApplicationID.
    */
   CloseApplicationID = 58,
->>>>>>> 5e6ea2c1
 
   /**
    * @brief OnHMIStatusID.
