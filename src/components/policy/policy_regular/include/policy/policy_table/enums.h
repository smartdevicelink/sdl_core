--- conflicted
+++ resolved
@@ -432,7 +432,11 @@
   SetCloudAppPropertiesID = 50,
 
   /**
-<<<<<<< HEAD
+   * @brief GetCloudAppPropertiesID.
+   */
+  GetCloudAppPropertiesID = 51,
+
+  /**
    * @brief PublishAppServiceID.
    */
   PublishAppServiceID = 52,
@@ -451,11 +455,6 @@
    * @brief PerformAppServiceInteractionID.
    */
   PerformAppServiceInteractionID = 55,
-=======
-   * @brief GetCloudAppPropertiesID.
-   */
-  GetCloudAppPropertiesID = 51,
->>>>>>> 3da1fc5c
 
   /**
    * @brief OnHMIStatusID.
