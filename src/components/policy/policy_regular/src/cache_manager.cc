--- conflicted
+++ resolved
@@ -1140,13 +1140,6 @@
 
 void CacheManager::CheckSnapshotInitialization() {
   CACHE_MANAGER_CHECK_VOID();
-<<<<<<< HEAD
-=======
-  if (!snapshot_) {
-    SDL_LOG_ERROR("Snapshot pointer is not initialized");
-    return;
-  }
->>>>>>> 10f19d1b
 
   *(snapshot_->policy_table.module_config.preloaded_pt) = false;
 
