/*
 Copyright (c) 2016, Ford Motor Company
 All rights reserved.

 Redistribution and use in source and binary forms, with or without
 modification, are permitted provided that the following conditions are met:

 Redistributions of source code must retain the above copyright notice, this
 list of conditions and the following disclaimer.

 Redistributions in binary form must reproduce the above copyright notice,
 this list of conditions and the following
 disclaimer in the documentation and/or other materials provided with the
 distribution.

 Neither the name of the Ford Motor Company nor the names of its contributors
 may be used to endorse or promote products derived from this software
 without specific prior written permission.

 THIS SOFTWARE IS PROVIDED BY THE COPYRIGHT HOLDERS AND CONTRIBUTORS "AS IS"
 AND ANY EXPRESS OR IMPLIED WARRANTIES, INCLUDING, BUT NOT LIMITED TO, THE
 IMPLIED WARRANTIES OF MERCHANTABILITY AND FITNESS FOR A PARTICULAR PURPOSE
 ARE DISCLAIMED. IN NO EVENT SHALL THE COPYRIGHT HOLDER OR CONTRIBUTORS BE
 LIABLE FOR ANY DIRECT, INDIRECT, INCIDENTAL, SPECIAL, EXEMPLARY, OR
 CONSEQUENTIAL DAMAGES (INCLUDING, BUT NOT LIMITED TO, PROCUREMENT OF
 SUBSTITUTE GOODS OR SERVICES; LOSS OF USE, DATA, OR PROFITS; OR BUSINESS
 INTERRUPTION) HOWEVER CAUSED AND ON ANY THEORY OF LIABILITY, WHETHER IN
 CONTRACT, STRICT LIABILITY, OR TORT (INCLUDING NEGLIGENCE OR OTHERWISE)
 ARISING IN ANY WAY OUT OF THE USE OF THIS SOFTWARE, EVEN IF ADVISED OF THE
 POSSIBILITY OF SUCH DAMAGE.
 */
#include "policy/policy_manager_impl.h"

#include <algorithm>
#include <set>
#include <queue>
#include <iterator>
#include <limits>
#include "json/reader.h"
#include "json/writer.h"
#include "policy/policy_table.h"
#include "policy/pt_representation.h"
#include "policy/policy_helper.h"
#include "utils/file_system.h"
#include "utils/logger.h"
#include "utils/date_time.h"
#include "utils/make_shared.h"
#include "policy/cache_manager.h"
#include "policy/update_status_manager.h"
#include "config_profile/profile.h"
#include "utils/timer_task_impl.h"

#ifdef SDL_REMOTE_CONTROL
#include "policy/access_remote.h"
#include "policy/access_remote_impl.h"
#endif  // SDL_REMOTE_CONTROL

policy::PolicyManager* CreateManager() {
  return new policy::PolicyManagerImpl();
}
void DeleteManager(policy::PolicyManager* pm) {
  delete pm;
}

namespace {
const uint32_t kDefaultRetryTimeoutInMSec = 60u * date_time::DateTime::MILLISECONDS_IN_SECOND;
}  // namespace

namespace policy {

CREATE_LOGGERPTR_GLOBAL(logger_, "Policy")

PolicyManagerImpl::PolicyManagerImpl()
    : PolicyManager()
    , listener_(NULL)
    , cache_(new CacheManager)
<<<<<<< HEAD
#ifdef SDL_REMOTE_CONTROL
    , access_remote_(new AccessRemoteImpl(
          CacheManagerInterfaceSPtr::static_pointer_cast<CacheManager>(cache_)))
#endif  // SDL_REMOTE_CONTROL
    , retry_sequence_timeout_(kDefaultRetryTimeoutInSec)
=======
    , retry_sequence_timeout_(kDefaultRetryTimeoutInMSec)
>>>>>>> 787736fe
    , retry_sequence_index_(0)
    , timer_retry_sequence_("Retry sequence timer",
                            new timer::TimerTaskImpl<PolicyManagerImpl>(
                                this, &PolicyManagerImpl::RetrySequence))
    , ignition_check(true) {
}

void PolicyManagerImpl::set_listener(PolicyListener* listener) {
  listener_ = listener;
  update_status_manager_.set_listener(listener);
}

#ifdef USE_HMI_PTU_DECRYPTION

utils::SharedPtr<policy_table::Table> PolicyManagerImpl::Parse(
    const BinaryMessage& pt_content) {
  std::string json(pt_content.begin(), pt_content.end());
  Json::Value value;
  Json::Reader reader;
  if (reader.parse(json.c_str(), value)) {
    return new policy_table::Table(&value);
  } else {
    return utils::SharedPtr<policy_table::Table>();
  }
}

#else

utils::SharedPtr<policy_table::Table> PolicyManagerImpl::ParseArray(
    const BinaryMessage& pt_content) {
  std::string json(pt_content.begin(), pt_content.end());
  Json::Value value;
  Json::Reader reader;
  if (reader.parse(json.c_str(), value)) {
    // For PT Update received from SDL Server.
    if (value["data"].size() != 0) {
      Json::Value data = value["data"];
      return new policy_table::Table(&data[0]);
    } else {
      return new policy_table::Table(&value);
    }
  } else {
    return utils::SharedPtr<policy_table::Table>();
  }
}

#endif

void PolicyManagerImpl::CheckTriggers() {
  LOG4CXX_AUTO_TRACE(logger_);
  const bool exceed_ignition_cycles = ExceededIgnitionCycles();
  const bool exceed_days = ExceededDays();

  LOG4CXX_DEBUG(
      logger_,
      "\nDays exceeded: " << std::boolalpha << exceed_days
                          << "\nIgnition cycles exceeded: " << std::boolalpha
                          << exceed_ignition_cycles);

  if (exceed_ignition_cycles || exceed_days) {
    update_status_manager_.ScheduleUpdate();
  }
}

bool PolicyManagerImpl::LoadPT(const std::string& file,
                               const BinaryMessage& pt_content) {
  LOG4CXX_INFO(logger_, "LoadPT of size " << pt_content.size());

#ifdef USE_HMI_PTU_DECRYPTION
  // Assuemes Policy Table was parsed, formatted, and/or decrypted by
  // the HMI after system request before calling OnReceivedPolicyUpdate
  // Parse message into table struct
  utils::SharedPtr<policy_table::Table> pt_update = Parse(pt_content);
#else
  // Message Received from server unecnrypted with PTU in first element
  // of 'data' array. No Parsing was done by HMI.
  utils::SharedPtr<policy_table::Table> pt_update = ParseArray(pt_content);
#endif
  if (!pt_update) {
    LOG4CXX_WARN(logger_, "Parsed table pointer is 0.");
    update_status_manager_.OnWrongUpdateReceived();
    return false;
  }

  file_system::DeleteFile(file);

  if (!IsPTValid(pt_update, policy_table::PT_UPDATE)) {
    update_status_manager_.OnWrongUpdateReceived();
    return false;
  }

  update_status_manager_.OnValidUpdateReceived();
  cache_->SaveUpdateRequired(false);

  // Update finished, no need retry
  if (timer_retry_sequence_.is_running()) {
    LOG4CXX_INFO(logger_, "Stop retry sequence");
    timer_retry_sequence_.Stop();
  }

  {
    sync_primitives::AutoLock lock(apps_registration_lock_);

    // Get current DB data, since it could be updated during awaiting of PTU
    utils::SharedPtr<policy_table::Table> policy_table_snapshot =
        cache_->GenerateSnapshot();
    if (!policy_table_snapshot) {
      LOG4CXX_ERROR(logger_, "Failed to create snapshot of policy table");
      return false;
    }

    // Checking of difference between PTU and current policy state
    // Must to be done before PTU applying since it is possible, that functional
    // groups, which had been present before are absent in PTU and will be
    // removed after update. So in case of revoked groups system has to know
    // names and ids of revoked groups before they will be removed.
    CheckPermissionsChanges(pt_update, policy_table_snapshot);

    // Replace current data with updated
    if (!cache_->ApplyUpdate(*pt_update)) {
      LOG4CXX_WARN(logger_, "Unsuccessful save of updated policy table.");
      return false;
    }

    if (pt_update->policy_table.module_config.certificate.is_initialized()) {
      listener_->OnCertificateUpdated(
          *(pt_update->policy_table.module_config.certificate));
    }
#ifdef SDL_REMOTE_CONTROL
    access_remote_->Init();
    CheckPTUUpdatesChange(pt_update, policy_table_snapshot);
#endif  // SDL_REMOTE_CONTROL

    std::map<std::string, StringArray> app_hmi_types;
    cache_->GetHMIAppTypeAfterUpdate(app_hmi_types);
    if (!app_hmi_types.empty()) {
      LOG4CXX_INFO(logger_, "app_hmi_types is full calling OnUpdateHMIAppType");
      listener_->OnUpdateHMIAppType(app_hmi_types);
    } else {
      LOG4CXX_INFO(logger_, "app_hmi_types empty" << pt_content.size());
    }
  }

  apps_registration_lock_.Release();

  // If there was a user request for policy table update, it should be started
  // right after current update is finished
  if (update_status_manager_.IsUpdateRequired()) {
    StartPTExchange();
    return true;
  }

  RefreshRetrySequence();
  return true;
}

void PolicyManagerImpl::CheckPermissionsChanges(
    const utils::SharedPtr<policy_table::Table> pt_update,
    const utils::SharedPtr<policy_table::Table> snapshot) {
  LOG4CXX_INFO(logger_, "Checking incoming permissions.");

  // Replace predefined policies with its actual setting, e.g. "123":"default"
  // to actual values of default section
  UnwrapAppPolicies(pt_update->policy_table.app_policies_section.apps);

  std::for_each(pt_update->policy_table.app_policies_section.apps.begin(),
                pt_update->policy_table.app_policies_section.apps.end(),
                CheckAppPolicy(this, pt_update, snapshot));
}

void PolicyManagerImpl::PrepareNotificationData(
    const policy_table::FunctionalGroupings& groups,
    const policy_table::Strings& group_names,
    const std::vector<FunctionalGroupPermission>& group_permission,
    Permissions& notification_data) {
  LOG4CXX_INFO(logger_, "Preparing data for notification.");
  ProcessFunctionalGroup processor(groups, group_permission, notification_data);
  std::for_each(group_names.begin(), group_names.end(), processor);
}

void PolicyManagerImpl::GetUpdateUrls(const std::string& service_type,
                                      EndpointUrls& out_end_points) {
  LOG4CXX_AUTO_TRACE(logger_);
  cache_->GetUpdateUrls(service_type, out_end_points);
}
void PolicyManagerImpl::GetUpdateUrls(const uint32_t service_type,
                                      EndpointUrls& out_end_points) {
  LOG4CXX_AUTO_TRACE(logger_);
  cache_->GetUpdateUrls(service_type, out_end_points);
}

bool PolicyManagerImpl::RequestPTUpdate() {
  LOG4CXX_AUTO_TRACE(logger_);
  utils::SharedPtr<policy_table::Table> policy_table_snapshot =
      cache_->GenerateSnapshot();
  if (!policy_table_snapshot) {
    LOG4CXX_ERROR(logger_, "Failed to create snapshot of policy table");
    return false;
  }

  IsPTValid(policy_table_snapshot, policy_table::PT_SNAPSHOT);

  Json::Value value = policy_table_snapshot->ToJsonValue();
  Json::FastWriter writer;
  std::string message_string = writer.write(value);

  LOG4CXX_DEBUG(logger_, "Snapshot contents is : " << message_string);

  BinaryMessage update(message_string.begin(), message_string.end());

  listener_->OnSnapshotCreated(update);
  return true;
}

std::string PolicyManagerImpl::GetLockScreenIconUrl() const {
  return cache_->GetLockScreenIconUrl();
}

void PolicyManagerImpl::StartPTExchange() {
  LOG4CXX_AUTO_TRACE(logger_);

  const bool update_required = update_status_manager_.IsUpdateRequired();

  if (update_status_manager_.IsAppsSearchInProgress() && update_required) {
    update_status_manager_.ScheduleUpdate();
    LOG4CXX_INFO(logger_,
                 "Starting exchange skipped, since applications "
                 "search is in progress.");
    return;
  }

  if (update_status_manager_.IsUpdatePending() && update_required) {
    update_status_manager_.ScheduleUpdate();
    LOG4CXX_INFO(logger_,
                 "Starting exchange skipped, since another exchange "
                 "is in progress.");
    return;
  }

  if (listener_ && listener_->CanUpdate()) {
    if (ignition_check) {
      CheckTriggers();
      ignition_check = false;
    }

    if (update_status_manager_.IsUpdateRequired()) {
      if (RequestPTUpdate() && !timer_retry_sequence_.is_running()) {
        // Start retry sequency
        timer_retry_sequence_.Start(NextRetryTimeout(), timer::kPeriodic);
      }
    }
  }
}

void PolicyManagerImpl::OnAppsSearchStarted() {
  LOG4CXX_AUTO_TRACE(logger_);
  update_status_manager_.OnAppsSearchStarted();
}

void PolicyManagerImpl::OnAppsSearchCompleted() {
  LOG4CXX_AUTO_TRACE(logger_);
  update_status_manager_.OnAppsSearchCompleted();
  if (update_status_manager_.IsUpdateRequired()) {
    StartPTExchange();
  }
}

std::ostream& operator<<(std::ostream& output,
                         const policy_table::Strings& groups) {
  for (policy_table::Strings::const_iterator i = groups.begin();
       i != groups.end();
       ++i) {
    output << static_cast<std::string>(*i) << " ";
  }
  return output;
}

void PolicyManagerImpl::OnAppRegisteredOnMobile(
    const std::string& application_id) {
  StartPTExchange();
  SendNotificationOnPermissionsUpdated(application_id);
}

const std::vector<std::string> PolicyManagerImpl::GetAppRequestTypes(
    const std::string policy_app_id) const {
  std::vector<std::string> request_types;
  cache_->GetAppRequestTypes(policy_app_id, request_types);
  return request_types;
}

const VehicleInfo PolicyManagerImpl::GetVehicleInfo() const {
  return cache_->GetVehicleInfo();
}

void PolicyManagerImpl::CheckPermissions(const PTString& device_id,
                                         const PTString& app_id,
                                         const PTString& hmi_level,
                                         const PTString& rpc,
                                         const RPCParams& rpc_params,
                                         CheckPermissionResult& result) {
  LOG4CXX_AUTO_TRACE(logger_);

  if (!cache_->IsApplicationRepresented(app_id)) {
    LOG4CXX_WARN(logger_, "Application " << app_id << " isn't exist");
    return;
  }

  LOG4CXX_INFO(logger_,
               "CheckPermissions for " << app_id << " and rpc " << rpc
                                       << " for " << hmi_level << " level.");

#ifdef SDL_REMOTE_CONTROL
  Subject who = {device_id, app_id};
  const policy_table::Strings& groups = access_remote_->GetGroups(who);
#else   // SDL_REMOTE_CONTROL
  const policy_table::Strings& groups = cache_->GetGroups(app_id);
#endif  // SDL_REMOTE_CONTROL
  LOG4CXX_DEBUG(logger_, "Groups: " << groups);
  cache_->CheckPermissions(groups, hmi_level, rpc, result);
}

bool PolicyManagerImpl::ResetUserConsent() {
  bool result = true;

  return result;
}

void PolicyManagerImpl::SendNotificationOnPermissionsUpdated(
    const std::string& application_id) {
  LOG4CXX_AUTO_TRACE(logger_);
  const std::string device_id = GetCurrentDeviceId(application_id);
  if (device_id.empty()) {
    LOG4CXX_WARN(logger_,
                 "Couldn't find device info for application id "
                 "'" << application_id << "'");
    return;
  }

  std::vector<FunctionalGroupPermission> app_group_permissions;
  GetPermissionsForApp(device_id, application_id, app_group_permissions);

  policy_table::FunctionalGroupings functional_groupings;
  cache_->GetFunctionalGroupings(functional_groupings);

  policy_table::Strings app_groups;
  std::vector<FunctionalGroupPermission>::const_iterator it =
      app_group_permissions.begin();
  std::vector<FunctionalGroupPermission>::const_iterator it_end =
      app_group_permissions.end();
  for (; it != it_end; ++it) {
    app_groups.push_back((*it).group_name);
  }

  Permissions notification_data;
  PrepareNotificationData(functional_groupings,
                          app_groups,
                          app_group_permissions,
                          notification_data);

  LOG4CXX_INFO(logger_,
               "Send notification for application_id:" << application_id);

  std::string default_hmi;
  default_hmi = "NONE";
#ifdef SDL_REMOTE_CONTROL
  const Subject who = {device_id, application_id};
  if (access_remote_->IsAppReverse(who)) {
    const std::string rank =
        access_remote_->IsPrimaryDevice(who.dev_id) ? "DRIVER" : "PASSENGER";
    UpdateDeviceRank(who, rank);
    listener()->OnPermissionsUpdated(application_id, notification_data);
    return;
  }
  GetDefaultHmi(application_id, &default_hmi);
  listener()->OnUpdateHMILevel(device_id, application_id, default_hmi);

  listener()->OnPermissionsUpdated(
      application_id, notification_data, default_hmi);
#endif  // SDL_REMOTE_CONTROL

  listener()->OnPermissionsUpdated(
      application_id, notification_data, default_hmi);
}

bool PolicyManagerImpl::CleanupUnpairedDevices() {
  LOG4CXX_AUTO_TRACE(logger_);
  // For SDL-specific it doesn't matter
  return true;
}

DeviceConsent PolicyManagerImpl::GetUserConsentForDevice(
    const std::string& device_id) const {
  LOG4CXX_AUTO_TRACE(logger_);
  return kDeviceAllowed;
}

void PolicyManagerImpl::SetUserConsentForDevice(const std::string& device_id,
                                                bool is_allowed) {
  LOG4CXX_AUTO_TRACE(logger_);
  LOG4CXX_DEBUG(logger_, "Device :" << device_id);
  DeviceConsent current_consent = GetUserConsentForDevice(device_id);
  bool is_current_device_allowed =
      DeviceConsent::kDeviceAllowed == current_consent ? true : false;
  if (DeviceConsent::kDeviceHasNoConsent != current_consent &&
      is_current_device_allowed == is_allowed) {
    const std::string consent = is_allowed ? "allowed" : "disallowed";
    LOG4CXX_INFO(logger_, "Device is already " << consent << ".");
    return;
  }
}

bool PolicyManagerImpl::ReactOnUserDevConsentForApp(const std::string app_id,
                                                    bool is_device_allowed) {
  return true;
}

bool PolicyManagerImpl::GetInitialAppData(const std::string& application_id,
                                          StringArray* nicknames,
                                          StringArray* app_hmi_types) {
  LOG4CXX_AUTO_TRACE(logger_);
  const bool result = nicknames && app_hmi_types;
  if (result) {
    cache_->GetInitialAppData(application_id, *nicknames, *app_hmi_types);
  }
  return result;
}

void PolicyManagerImpl::AddDevice(const std::string& device_id,
                                  const std::string& connection_type) {
  LOG4CXX_AUTO_TRACE(logger_);
  LOG4CXX_DEBUG(logger_, "Device: " << device_id);
  if (!cache_->AddDevice(device_id, connection_type)) {
    LOG4CXX_WARN(logger_, "Can't add device.");
  }
}

void PolicyManagerImpl::SetDeviceInfo(const std::string& device_id,
                                      const DeviceInfo& device_info) {
  LOG4CXX_AUTO_TRACE(logger_);
  LOG4CXX_DEBUG(logger_, "Device :" << device_id);
}

PermissionConsent PolicyManagerImpl::EnsureCorrectPermissionConsent(
    const PermissionConsent& permissions_to_check) {
  std::vector<FunctionalGroupPermission> current_user_consents;
  GetUserConsentForApp(permissions_to_check.device_id,
                       permissions_to_check.policy_app_id,
                       current_user_consents);

  PermissionConsent permissions_to_set;
  permissions_to_set.device_id = permissions_to_check.device_id;
  permissions_to_set.policy_app_id = permissions_to_check.policy_app_id;
  permissions_to_set.consent_source = permissions_to_check.consent_source;

  std::vector<FunctionalGroupPermission>::const_iterator it =
      permissions_to_check.group_permissions.begin();
  std::vector<FunctionalGroupPermission>::const_iterator it_end =
      permissions_to_check.group_permissions.end();

  for (; it != it_end; ++it) {
    std::vector<FunctionalGroupPermission>::const_iterator it_curr =
        current_user_consents.begin();
    std::vector<FunctionalGroupPermission>::const_iterator it_curr_end =
        current_user_consents.end();

    for (; it_curr != it_curr_end; ++it_curr) {
      if (it->group_alias == it_curr->group_alias &&
          it->group_id == it_curr->group_id) {
        permissions_to_set.group_permissions.push_back(*it);
      }
    }
  }

  return permissions_to_set;
}

void PolicyManagerImpl::CheckPendingPermissionsChanges(
    const std::string& policy_app_id,
    const std::vector<FunctionalGroupPermission>& current_permissions) {
  LOG4CXX_AUTO_TRACE(logger_);
  sync_primitives::AutoLock lock(app_permissions_diff_lock_);
  std::map<std::string, AppPermissions>::iterator it_pending =
      app_permissions_diff_.find(policy_app_id);
  if (app_permissions_diff_.end() == it_pending) {
    LOG4CXX_WARN(
        logger_,
        "No pending permissions had been found for appID: " << policy_app_id);
    return;
  }

  LOG4CXX_DEBUG(
      logger_,
      "Pending permissions had been found for appID: " << policy_app_id);

  // Change appPermissionsConsentNeeded depending on unconsented groups
  // presence
  std::vector<policy::FunctionalGroupPermission>::const_iterator it_groups =
      current_permissions.begin();
  std::vector<policy::FunctionalGroupPermission>::const_iterator it_end_groups =
      current_permissions.end();

  for (; it_groups != it_end_groups; ++it_groups) {
    if (policy::kGroupUndefined == it_groups->state) {
      LOG4CXX_DEBUG(
          logger_,
          "Unconsented groups still present for appID: " << policy_app_id);
      it_pending->second.appPermissionsConsentNeeded = true;
      return;
    }
  }

  LOG4CXX_DEBUG(
      logger_,
      "Unconsented groups not present anymore for appID: " << policy_app_id);
  it_pending->second.appPermissionsConsentNeeded = false;
  return;
}

void PolicyManagerImpl::SetUserConsentForApp(
    const PermissionConsent& permissions) {
  LOG4CXX_AUTO_TRACE(logger_);
}

bool PolicyManagerImpl::GetDefaultHmi(const std::string& policy_app_id,
                                      std::string* default_hmi) const {
  LOG4CXX_AUTO_TRACE(logger_);
  const std::string device_id = GetCurrentDeviceId(policy_app_id);
  DeviceConsent device_consent = GetUserConsentForDevice(device_id);
  const std::string app_id = policy::kDeviceAllowed != device_consent
                                 ? kPreDataConsentId
                                 : policy_app_id;
  return cache_->GetDefaultHMI(app_id, *default_hmi);
}

bool PolicyManagerImpl::GetPriority(const std::string& policy_app_id,
                                    std::string* priority) const {
  LOG4CXX_AUTO_TRACE(logger_);
  if (!priority) {
    LOG4CXX_WARN(logger_, "Input priority parameter is null.");
    return false;
  }

  return cache_->GetPriority(policy_app_id, *priority);
}

std::vector<UserFriendlyMessage> PolicyManagerImpl::GetUserFriendlyMessages(
    const std::vector<std::string>& message_code, const std::string& language) {
  return cache_->GetUserFriendlyMsg(message_code, language);
}

void PolicyManagerImpl::GetUserConsentForApp(
    const std::string& device_id,
    const std::string& policy_app_id,
    std::vector<FunctionalGroupPermission>& permissions) {
  LOG4CXX_AUTO_TRACE(logger_);

  FunctionalIdType group_types;
  if (!cache_->GetPermissionsForApp(device_id, policy_app_id, group_types)) {
    LOG4CXX_WARN(logger_,
                 "Can't get user permissions for app " << policy_app_id);
    return;
  }

  // Functional groups w/o alias ("user_consent_prompt") considered as
  // automatically allowed and it could not be changed by user
  FunctionalGroupNames group_names;
  if (!cache_->GetFunctionalGroupNames(group_names)) {
    LOG4CXX_WARN(logger_, "Can't get functional group names");
    return;
  }

  FunctionalGroupNames::const_iterator it = group_names.begin();
  FunctionalGroupNames::const_iterator it_end = group_names.end();
  FunctionalGroupIDs auto_allowed_groups;
  for (; it != it_end; ++it) {
    if (it->second.first.empty()) {
      auto_allowed_groups.push_back(it->first);
    }
  }

  // For basic policy
  FunctionalGroupIDs all_groups = group_types[kTypeGeneral];
  FunctionalGroupIDs default_groups = group_types[kTypeDefault];
  FunctionalGroupIDs predataconsented_groups =
      group_types[kTypePreDataConsented];

  FunctionalGroupIDs allowed_groups;
  FunctionalGroupIDs no_auto = ExcludeSame(all_groups, auto_allowed_groups);

  if (cache_->IsDefaultPolicy(policy_app_id)) {
    allowed_groups = ExcludeSame(no_auto, default_groups);
  } else if (cache_->IsPredataPolicy(policy_app_id)) {
    allowed_groups = ExcludeSame(no_auto, predataconsented_groups);
  }
  FillFunctionalGroupPermissions(
      allowed_groups, group_names, kGroupAllowed, permissions);
}

void PolicyManagerImpl::GetPermissionsForApp(
    const std::string& device_id,
    const std::string& policy_app_id,
    std::vector<FunctionalGroupPermission>& permissions) {
  LOG4CXX_AUTO_TRACE(logger_);
  std::string app_id_to_check = policy_app_id;

  bool allowed_by_default = false;
  if (cache_->IsDefaultPolicy(policy_app_id)) {
    app_id_to_check = kDefaultId;
    allowed_by_default = true;
  } else if (cache_->IsPredataPolicy(policy_app_id) ||
             policy::kDeviceDisallowed == GetUserConsentForDevice(device_id)) {
    app_id_to_check = kPreDataConsentId;
    allowed_by_default = true;
  }

  FunctionalIdType group_types;
#ifdef SDL_REMOTE_CONTROL
  allowed_by_default = false;
  bool ret = access_remote_->GetPermissionsForApp(
      device_id, policy_app_id, group_types);
#else
  bool ret =
      cache_->GetPermissionsForApp(device_id, app_id_to_check, group_types);
#endif  // REMOTE_CONTROL

  if (!ret) {
    LOG4CXX_WARN(logger_,
                 "Can't get user permissions for app " << policy_app_id);
    return;
  }

  // Functional groups w/o alias ("user_consent_prompt") considered as
  // automatically allowed and it could not be changed by user
  FunctionalGroupNames group_names;
  if (!cache_->GetFunctionalGroupNames(group_names)) {
    LOG4CXX_WARN(logger_, "Can't get functional group names");
    return;
  }

  // The "default" and "pre_DataConsent" are auto-allowed groups
  // So, check if application in the one of these mode.
  if (allowed_by_default) {
    LOG4CXX_INFO(logger_, "Get auto allowed groups");
    GroupType type =
        (kDefaultId == app_id_to_check ? kTypeDefault : kTypePreDataConsented);

    FillFunctionalGroupPermissions(
        group_types[type], group_names, kGroupAllowed, permissions);
  } else {
    // The code bellow allows to process application which
    // has specific permissions(not default and pre_DataConsent).

    // All groups for specific application
    FunctionalGroupIDs all_groups = group_types[kTypeGeneral];

    // In case of GENIVI all groups are allowed
    FunctionalGroupIDs common_allowed = all_groups;
    FillFunctionalGroupPermissions(
        common_allowed, group_names, kGroupAllowed, permissions);
  }
  return;
}

std::string& PolicyManagerImpl::GetCurrentDeviceId(
    const std::string& policy_app_id) const {
  LOG4CXX_INFO(logger_, "GetDeviceInfo");
  last_device_id_ = listener()->OnCurrentDeviceIdUpdateRequired(policy_app_id);
  return last_device_id_;
}

void PolicyManagerImpl::SetSystemLanguage(const std::string& language) {}

void PolicyManagerImpl::SetSystemInfo(const std::string& ccpu_version,
                                      const std::string& wers_country_code,
                                      const std::string& language) {
  LOG4CXX_AUTO_TRACE(logger_);
}

void PolicyManagerImpl::OnSystemReady() {
  // Update policy table for the first time with system information
  if (cache_->IsPTPreloaded()) {
    listener()->OnSystemInfoUpdateRequired();
    return;
  }
}

uint32_t PolicyManagerImpl::GetNotificationsNumber(
    const std::string& priority) const {
  LOG4CXX_AUTO_TRACE(logger_);
  return cache_->GetNotificationsNumber(priority);
}

bool PolicyManagerImpl::ExceededIgnitionCycles() {
  return 0 == cache_->IgnitionCyclesBeforeExchange();
}

bool PolicyManagerImpl::IsPTValid(
    utils::SharedPtr<policy_table::Table> policy_table,
    policy_table::PolicyTableType type) const {
  policy_table->SetPolicyTableType(type);
  if (!policy_table->is_valid()) {
    LOG4CXX_ERROR(logger_, "Policy table is not valid.");
    rpc::ValidationReport report("policy_table");
    policy_table->ReportErrors(&report);
    LOG4CXX_DEBUG(logger_, "Errors: " << rpc::PrettyFormat(report));
    return false;
  }
  return true;
}

const PolicySettings& PolicyManagerImpl::get_settings() const {
  DCHECK(settings_);
  return *settings_;
}

bool PolicyManagerImpl::ExceededDays() {
  LOG4CXX_AUTO_TRACE(logger_);

  TimevalStruct current_time = date_time::DateTime::getCurrentTime();
  const int kSecondsInDay = 60 * 60 * 24;
  const int days = current_time.tv_sec / kSecondsInDay;

  return 0 == cache_->DaysBeforeExchange(days);
}

void PolicyManagerImpl::KmsChanged(int kilometers) {
  LOG4CXX_AUTO_TRACE(logger_);
  if (0 == cache_->KilometersBeforeExchange(kilometers)) {
    LOG4CXX_INFO(logger_, "Enough kilometers passed to send for PT update.");
    update_status_manager_.ScheduleUpdate();
    StartPTExchange();
  }
}

void PolicyManagerImpl::IncrementIgnitionCycles() {
  cache_->IncrementIgnitionCycles();
}

std::string PolicyManagerImpl::ForcePTExchange() {
  update_status_manager_.ScheduleUpdate();
  StartPTExchange();
  return update_status_manager_.StringifiedUpdateStatus();
}

std::string PolicyManagerImpl::GetPolicyTableStatus() const {
  return update_status_manager_.StringifiedUpdateStatus();
}

uint32_t PolicyManagerImpl::NextRetryTimeout() {
  sync_primitives::AutoLock auto_lock(retry_sequence_lock_);
  LOG4CXX_DEBUG(logger_, "Index: " << retry_sequence_index_);
  uint32_t next = 0u;
  if (retry_sequence_seconds_.empty() ||
      retry_sequence_index_ >= retry_sequence_seconds_.size()) {
    return next;
  }

  ++retry_sequence_index_;

  for (uint32_t i = 0u; i < retry_sequence_index_; ++i) {
    next += retry_sequence_seconds_[i];
    // According to requirement APPLINK-18244
    next += retry_sequence_timeout_;
  }

  // Return miliseconds
  return next * date_time::DateTime::MILLISECONDS_IN_SECOND;
}

void PolicyManagerImpl::RefreshRetrySequence() {
  sync_primitives::AutoLock auto_lock(retry_sequence_lock_);
  retry_sequence_timeout_ = cache_->TimeoutResponse();
  retry_sequence_seconds_.clear();
  cache_->SecondsBetweenRetries(retry_sequence_seconds_);
}

void PolicyManagerImpl::ResetRetrySequence() {
  sync_primitives::AutoLock auto_lock(retry_sequence_lock_);
  retry_sequence_index_ = 0;
  update_status_manager_.OnResetRetrySequence();
}

uint32_t PolicyManagerImpl::TimeoutExchangeMSec() {
  return retry_sequence_timeout_;
}

const std::vector<int> PolicyManagerImpl::RetrySequenceDelaysSeconds() {
  sync_primitives::AutoLock auto_lock(retry_sequence_lock_);
  return retry_sequence_seconds_;
}

void PolicyManagerImpl::OnExceededTimeout() {
  update_status_manager_.OnUpdateTimeoutOccurs();
}

void PolicyManagerImpl::OnUpdateStarted() {
  uint32_t update_timeout = TimeoutExchangeMSec();
  LOG4CXX_DEBUG(logger_,
                "Update timeout will be set to (milisec): " << update_timeout);
  update_status_manager_.OnUpdateSentOut(update_timeout);
  cache_->SaveUpdateRequired(true);
}

void PolicyManagerImpl::PTUpdatedAt(Counters counter, int value) {
  LOG4CXX_AUTO_TRACE(logger_);
  cache_->SetCountersPassedForSuccessfulUpdate(counter, value);
  cache_->ResetIgnitionCycles();
}

void PolicyManagerImpl::Increment(usage_statistics::GlobalCounterId type) {
  LOG4CXX_INFO(logger_, "Increment without app id");
  cache_->Increment(type);
}

void PolicyManagerImpl::Increment(const std::string& app_id,
                                  usage_statistics::AppCounterId type) {
  LOG4CXX_DEBUG(logger_, "Increment " << app_id << " AppCounter: " << type);
  cache_->Increment(app_id, type);
}

void PolicyManagerImpl::Set(const std::string& app_id,
                            usage_statistics::AppInfoId type,
                            const std::string& value) {
  LOG4CXX_INFO(logger_, "Set " << app_id);
  cache_->Set(app_id, type, value);
}

void PolicyManagerImpl::Add(const std::string& app_id,
                            usage_statistics::AppStopwatchId type,
                            int32_t timespan_seconds) {
  LOG4CXX_INFO(logger_, "Add " << app_id);
  cache_->Add(app_id, type, timespan_seconds);
}

bool PolicyManagerImpl::IsApplicationRevoked(const std::string& app_id) const {
  return cache_->IsApplicationRevoked(app_id);
}

bool PolicyManagerImpl::IsConsentNeeded(const std::string& app_id) {
  LOG4CXX_AUTO_TRACE(logger_);
  return false;
}

void PolicyManagerImpl::SetVINValue(const std::string& value) {}

AppPermissions PolicyManagerImpl::GetAppPermissionsChanges(
    const std::string& policy_app_id) {
  typedef std::map<std::string, AppPermissions>::iterator PermissionsIt;
  PermissionsIt app_id_diff = app_permissions_diff_.find(policy_app_id);
  AppPermissions permissions(policy_app_id);
  if (app_permissions_diff_.end() != app_id_diff) {
    permissions = app_id_diff->second;
  } else {
    permissions.appPermissionsConsentNeeded = IsConsentNeeded(policy_app_id);
    permissions.appRevoked = IsApplicationRevoked(policy_app_id);
    GetPriority(permissions.application_id, &permissions.priority);
  }
  return permissions;
}

void PolicyManagerImpl::RemovePendingPermissionChanges(
    const std::string& app_id) {
  app_permissions_diff_.erase(app_id);
}

bool PolicyManagerImpl::CanAppKeepContext(const std::string& app_id) const {
  return cache_->CanAppKeepContext(app_id);
}

bool PolicyManagerImpl::CanAppStealFocus(const std::string& app_id) const {
  return cache_->CanAppStealFocus(app_id);
}

void PolicyManagerImpl::MarkUnpairedDevice(const std::string& device_id) {}

std::string PolicyManagerImpl::RetrieveCertificate() const {
  LOG4CXX_AUTO_TRACE(logger_);
  return cache_->GetCertificate();
}

void PolicyManagerImpl::AddApplication(const std::string& application_id) {
  LOG4CXX_AUTO_TRACE(logger_);
  const std::string device_id = GetCurrentDeviceId(application_id);
  DeviceConsent device_consent = GetUserConsentForDevice(device_id);
  sync_primitives::AutoLock lock(apps_registration_lock_);

  if (IsNewApplication(application_id)) {
    AddNewApplication(application_id, device_consent);
    update_status_manager_.OnNewApplicationAdded(device_consent);
  } else {
    PromoteExistedApplication(application_id, device_consent);
  }
}

void PolicyManagerImpl::RemoveAppConsentForGroup(
    const std::string& app_id, const std::string& group_name) {
  cache_->RemoveAppConsentForGroup(app_id, group_name);
}

bool PolicyManagerImpl::IsPredataPolicy(
    const std::string& policy_app_id) const {
  LOG4CXX_INFO(logger_, "IsPredataApp");
  return cache_->IsPredataPolicy(policy_app_id);
}

void PolicyManagerImpl::AddNewApplication(const std::string& application_id,
                                          DeviceConsent device_consent) {
  LOG4CXX_AUTO_TRACE(logger_);

  cache_->SetDefaultPolicy(application_id);
}

void PolicyManagerImpl::PromoteExistedApplication(
    const std::string& application_id, DeviceConsent device_consent) {
  // If device consent changed to allowed during application being
  // disconnected, app permissions should be changed also
  if (kDeviceAllowed == device_consent &&
      cache_->IsPredataPolicy(application_id)) {
    cache_->SetDefaultPolicy(application_id);
  } else if (cache_->IsDefaultPolicy(application_id)) {
    cache_->SetDefaultPolicy(application_id);
  }
}

bool PolicyManagerImpl::IsNewApplication(
    const std::string& application_id) const {
  return false == cache_->IsApplicationRepresented(application_id);
}

bool PolicyManagerImpl::ResetPT(const std::string& file_name) {
  cache_->ResetCalculatedPermissions();
  const bool result = cache_->ResetPT(file_name);
  if (result) {
    RefreshRetrySequence();
  }
  return result;
}

bool PolicyManagerImpl::CheckAppStorageFolder() const {
  LOG4CXX_AUTO_TRACE(logger_);
  const std::string app_storage_folder = get_settings().app_storage_folder();
  LOG4CXX_DEBUG(logger_, "AppStorageFolder " << app_storage_folder);
  if (!file_system::DirectoryExists(app_storage_folder)) {
    LOG4CXX_WARN(logger_,
                 "Storage directory doesn't exist " << app_storage_folder);
    return false;
  }
  if (!(file_system::IsWritingAllowed(app_storage_folder) &&
        file_system::IsReadingAllowed(app_storage_folder))) {
    LOG4CXX_WARN(logger_,
                 "Storage directory doesn't have read/write permissions "
                     << app_storage_folder);
    return false;
  }
  return true;
}

bool PolicyManagerImpl::InitPT(const std::string& file_name,
                               const PolicySettings* settings) {
  LOG4CXX_AUTO_TRACE(logger_);
  settings_ = settings;
  if (!CheckAppStorageFolder()) {
    LOG4CXX_ERROR(logger_, "Can not read/write into AppStorageFolder");
    return false;
  }
  const bool ret = cache_->Init(file_name, settings);
  if (ret) {
    RefreshRetrySequence();
    update_status_manager_.OnPolicyInit(cache_->UpdateRequired());
#ifdef SDL_REMOTE_CONTROL
    access_remote_->Init();
#endif  // SDL_REMOTE_CONTROL
  }
  return ret;
}

uint32_t PolicyManagerImpl::HeartBeatTimeout(const std::string& app_id) const {
  return cache_->HeartBeatTimeout(app_id);
}

void PolicyManagerImpl::SaveUpdateStatusRequired(bool is_update_needed) {
  cache_->SaveUpdateRequired(is_update_needed);
}

void PolicyManagerImpl::set_cache_manager(
    CacheManagerInterface* cache_manager) {
  cache_ = cache_manager;
}

void PolicyManagerImpl::RetrySequence() {
  LOG4CXX_INFO(logger_, "Start new retry sequence");
  RequestPTUpdate();

  uint32_t timeout = NextRetryTimeout();

  if (!timeout && timer_retry_sequence_.is_running()) {
    timer_retry_sequence_.Stop();
    return;
  }

  timer_retry_sequence_.Start(timeout, timer::kPeriodic);
}

#if SDL_REMOTE_CONTROL
void PolicyManagerImpl::AddApplication(const std::string& application_id,
                                       const std::vector<int>& hmi_types) {
  LOG4CXX_INFO(logger_, "AddApplication");
  const std::string device_id = GetCurrentDeviceId(application_id);
  DeviceConsent device_consent = GetUserConsentForDevice(device_id);
  sync_primitives::AutoLock lock(apps_registration_lock_);

  if (IsNewApplication(application_id)) {
    AddNewApplication(application_id, device_consent);
    update_status_manager_.OnNewApplicationAdded(device_consent);
  } else {
    PromoteExistedApplication(application_id, device_consent);
  }

  Subject who = {device_id, application_id};
  access_remote_->SetDefaultHmiTypes(who, hmi_types);
}

struct HMITypeToInt {
  int operator()(const policy_table::AppHMITypes::value_type item) {
    return policy_table::AppHMIType(item);
  }
};

bool PolicyManagerImpl::GetHMITypes(const std::string& application_id,
                                    std::vector<int>* app_types) {
  LOG4CXX_AUTO_TRACE(logger_);
  if (cache_->IsDefaultPolicy(application_id)) {
    return false;
  }
  const policy_table::AppHMITypes* hmi_types =
      cache_->GetHMITypes(application_id);
  if (hmi_types) {
    std::transform(hmi_types->begin(),
                   hmi_types->end(),
                   std::back_inserter(*app_types),
                   HMITypeToInt());
  }
  return hmi_types;
}

TypeAccess PolicyManagerImpl::CheckAccess(const PTString& device_id,
                                          const PTString& app_id,
                                          const SeatLocation& zone,
                                          const PTString& module,
                                          const PTString& rpc,
                                          const RemoteControlParams& params) {
  LOG4CXX_AUTO_TRACE(logger_);
  LOG4CXX_DEBUG(logger_, "Module type: " << module);
  LOG4CXX_DEBUG(logger_, "Interior zone: " << zone);

  policy_table::ModuleType module_type;
  bool is_valid = EnumFromJsonString(module, &module_type);
  if (is_valid && access_remote_->CheckModuleType(app_id, module_type)) {
    if (access_remote_->IsPrimaryDevice(device_id)) {
      return TypeAccess::kAllowed;
    } else {
      Subject who = {device_id, app_id};
      Object what = {module_type, zone};
      return CheckDriverConsent(who, what, rpc, params);
    }
  }
  LOG4CXX_DEBUG(logger_, TypeAccess::kDisallowed);
  return TypeAccess::kDisallowed;
}

bool PolicyManagerImpl::CheckModule(const PTString& app_id,
                                    const PTString& module) {
  LOG4CXX_AUTO_TRACE(logger_);
  policy_table::ModuleType module_type;
  return EnumFromJsonString(module, &module_type) &&
         access_remote_->CheckModuleType(app_id, module_type);
}

TypeAccess PolicyManagerImpl::CheckDriverConsent(
    const Subject& who,
    const Object& what,
    const std::string& rpc,
    const RemoteControlParams& params) {
  LOG4CXX_AUTO_TRACE(logger_);
  if (!access_remote_->IsEnabled()) {
    return TypeAccess::kDisallowed;
  }

  TypeAccess access = access_remote_->CheckParameters(what, rpc, params);
  if (access == TypeAccess::kManual) {
    return access_remote_->Check(who, what);
  }
  LOG4CXX_DEBUG(logger_, access);
  return access;
}

void PolicyManagerImpl::SetAccess(const PTString& dev_id,
                                  const PTString& app_id,
                                  const SeatLocation& zone,
                                  const PTString& module,
                                  bool allowed) {
  LOG4CXX_AUTO_TRACE(logger_);
  policy_table::ModuleType module_type;
  bool is_valid = EnumFromJsonString(module, &module_type);
  if (!is_valid) {
    return;
  }

  Subject who = {dev_id, app_id};
  Object what = {module_type, zone};
  LOG4CXX_DEBUG(logger_,
                "Driver's consent: " << who << ", " << what << " is "
                                     << std::boolalpha << allowed);
  if (allowed) {
    access_remote_->Allow(who, what);
  } else {
    access_remote_->Deny(who, what);
  }
}

void PolicyManagerImpl::ResetAccess(const PTString& dev_id,
                                    const PTString& app_id) {
  LOG4CXX_AUTO_TRACE(logger_);
  Subject who = {dev_id, app_id};
  access_remote_->Reset(who);
}

void PolicyManagerImpl::ResetAccess(const SeatLocation& zone,
                                    const PTString& module) {
  LOG4CXX_AUTO_TRACE(logger_);
  policy_table::ModuleType module_type;
  bool is_valid = EnumFromJsonString(module, &module_type);
  if (!is_valid) {
    return;
  }

  Object what = {module_type, zone};
  access_remote_->Reset(what);
}

void PolicyManagerImpl::SetPrimaryDevice(const PTString& dev_id) {
  LOG4CXX_AUTO_TRACE(logger_);
  access_remote_->SetPrimaryDevice(dev_id);
}

void PolicyManagerImpl::ResetPrimaryDevice() {
  LOG4CXX_AUTO_TRACE(logger_);
  access_remote_->SetPrimaryDevice("");
}

PTString PolicyManagerImpl::PrimaryDevice() const {
  LOG4CXX_AUTO_TRACE(logger_);
  return access_remote_->PrimaryDevice();
}

void PolicyManagerImpl::SetDeviceZone(const PTString& dev_id,
                                      const SeatLocation& zone) {
  access_remote_->SetDeviceZone(dev_id, zone);
}

bool PolicyManagerImpl::GetDeviceZone(const PTString& dev_id,
                                      SeatLocation* zone) const {
  const SeatLocation* seat = access_remote_->GetDeviceZone(dev_id);
  if (seat) {
    *zone = *seat;
    return true;
  }
  return false;
}

void PolicyManagerImpl::SetRemoteControl(bool enabled) {
  LOG4CXX_AUTO_TRACE(logger_);
  if (enabled) {
    access_remote_->Enable();
  } else {
    access_remote_->Disable();
  }
}

bool PolicyManagerImpl::GetRemoteControl() const {
  return access_remote_->IsEnabled();
}

void PolicyManagerImpl::OnChangedPrimaryDevice(
    const std::string& device_id, const std::string& application_id) {
  LOG4CXX_AUTO_TRACE(logger_);
  Subject who = {device_id, application_id};
  if (!access_remote_->IsAppReverse(who)) {
    LOG4CXX_INFO(logger_, "Application " << who << " isn't reverse");
    return;
  }

  const std::string rank =
      access_remote_->IsPrimaryDevice(who.dev_id) ? "DRIVER" : "PASSENGER";
  UpdateDeviceRank(who, rank);
  SendAppPermissionsChanged(who.dev_id, who.app_id);
}

void PolicyManagerImpl::OnChangedDeviceZone(const std::string& device_id,
                                            const std::string& application_id) {
  LOG4CXX_AUTO_TRACE(logger_);
  Subject who = {device_id, application_id};
  if (!access_remote_->IsAppReverse(who)) {
    LOG4CXX_INFO(logger_, "Application " << who << " isn't reverse");
    return;
  }

  if (!access_remote_->IsPrimaryDevice(who.dev_id)) {
    SendHMILevelChanged(who);
  }
}

void PolicyManagerImpl::OnChangedRemoteControl(
    const std::string& device_id, const std::string& application_id) {
  LOG4CXX_AUTO_TRACE(logger_);
  Subject who = {device_id, application_id};
  if (!access_remote_->IsAppReverse(who)) {
    LOG4CXX_INFO(logger_, "Application " << who << " isn't reverse");
    return;
  }

  if (access_remote_->IsPrimaryDevice(who.dev_id)) {
    LOG4CXX_INFO(logger_, "Device " << who.dev_id << " is primary");
    return;
  }

  if (!access_remote_->IsEnabled()) {
    SendHMILevelChanged(who);
  }

  SendAppPermissionsChanged(who.dev_id, who.app_id);
}

void PolicyManagerImpl::UpdateDeviceRank(const Subject& who,
                                         const std::string& rank) {
  std::string default_hmi;
  if (GetDefaultHmi(who.app_id, &default_hmi)) {
    access_remote_->Reset(who);
    listener()->OnUpdateHMIStatus(who.dev_id, who.app_id, default_hmi, rank);
  } else {
    LOG4CXX_WARN(logger_,
                 "Couldn't get default HMI level for application "
                     << who.app_id);
  }
}

void PolicyManagerImpl::SendHMILevelChanged(const Subject& who) {
  std::string default_hmi;
  if (GetDefaultHmi(who.app_id, &default_hmi)) {
    access_remote_->Reset(who);
    listener()->OnUpdateHMIStatus(who.dev_id, who.app_id, default_hmi);
  } else {
    LOG4CXX_WARN(logger_,
                 "Couldn't get default HMI level for application "
                     << who.app_id);
  }
}

void PolicyManagerImpl::GetPermissions(const std::string device_id,
                                       const std::string application_id,
                                       Permissions* data) {
  LOG4CXX_AUTO_TRACE(logger_);
  DCHECK(data);
  std::vector<FunctionalGroupPermission> app_group_permissions;
  GetPermissionsForApp(device_id, application_id, app_group_permissions);

  policy_table::FunctionalGroupings functional_groupings;
  cache_->GetFunctionalGroupings(functional_groupings);

  policy_table::Strings app_groups;
  std::vector<FunctionalGroupPermission>::const_iterator it =
      app_group_permissions.begin();
  std::vector<FunctionalGroupPermission>::const_iterator it_end =
      app_group_permissions.end();
  for (; it != it_end; ++it) {
    app_groups.push_back((*it).group_name);
  }

  PrepareNotificationData(
      functional_groupings, app_groups, app_group_permissions, *data);
}

void PolicyManagerImpl::SendAppPermissionsChanged(
    const std::string& device_id, const std::string& application_id) {
  Permissions notification_data;
  GetPermissions(device_id, application_id, &notification_data);
  listener()->OnPermissionsUpdated(application_id, notification_data);
}

void PolicyManagerImpl::CheckPTUUpdatesChange(
    const utils::SharedPtr<policy_table::Table> pt_update,
    const utils::SharedPtr<policy_table::Table> snapshot) {
  CheckPTURemoteCtrlChange(pt_update, snapshot);
  CheckPTUZonesChange(pt_update, snapshot);
  CheckRemoteGroupsChange(pt_update, snapshot);
}

bool PolicyManagerImpl::CheckPTURemoteCtrlChange(
    const utils::SharedPtr<policy_table::Table> pt_update,
    const utils::SharedPtr<policy_table::Table> snapshot) {
  LOG4CXX_AUTO_TRACE(logger_);

  rpc::Optional<rpc::Boolean>& new_consent =
      pt_update->policy_table.module_config.country_consent_passengersRC;
  rpc::Optional<rpc::Boolean>& old_consent =
      snapshot->policy_table.module_config.country_consent_passengersRC;

  if (!new_consent.is_initialized() && !old_consent.is_initialized()) {
    return false;
  }

  bool result = false;
  if (new_consent.is_initialized() && old_consent.is_initialized()) {
    result = (*new_consent != *old_consent);
  } else {
    bool not_changed_consent1 = !new_consent.is_initialized() && *old_consent;
    bool not_changed_consent2 = !old_consent.is_initialized() && *new_consent;

    result = !(not_changed_consent1 || not_changed_consent2);
  }

  if (result) {
    listener()->OnRemoteAllowedChanged(result);
  }

  return result;
}

void PolicyManagerImpl::CheckPTUZonesChange(
    const utils::SharedPtr<policy_table::Table> pt_update,
    const utils::SharedPtr<policy_table::Table> snapshot) {
  LOG4CXX_AUTO_TRACE(logger_);
  rpc::Optional<policy_table::Equipment>& old_equipment =
      snapshot->policy_table.module_config.equipment;
  rpc::Optional<policy_table::Equipment>& new_equipment =
      pt_update->policy_table.module_config.equipment;

  if (!old_equipment.is_initialized() || !new_equipment.is_initialized()) {
    LOG4CXX_DEBUG(logger_, "No need to reset access, equipment is not inited");
    return;
  }
  // TODO(PVysh): change to erasing only affected by PTU changes permissions
  // when described in requirements
  access_remote_->Reset();
}

void PolicyManagerImpl::CheckRemoteGroupsChange(
    const utils::SharedPtr<policy_table::Table> pt_update,
    const utils::SharedPtr<policy_table::Table> snapshot) {
  LOG4CXX_AUTO_TRACE(logger_);

  policy_table::ApplicationPolicies& new_apps =
      pt_update->policy_table.app_policies_section.apps;
  policy_table::ApplicationPolicies& old_apps =
      snapshot->policy_table.app_policies_section.apps;
  std::for_each(
      old_apps.begin(), old_apps.end(), ProccessAppGroups(new_apps, this));
}

void PolicyManagerImpl::OnPrimaryGroupsChanged(
    const std::string& application_id) {
  const std::vector<std::string> devices =
      listener()->GetDevicesIds(application_id);
  for (std::vector<std::string>::const_iterator i = devices.begin();
       i != devices.end();
       ++i) {
    const Subject who = {*i, application_id};
    if (access_remote_->IsAppReverse(who) &&
        access_remote_->IsPrimaryDevice(who.dev_id)) {
      SendAppPermissionsChanged(who.dev_id, who.app_id);
    }
  }
}

void PolicyManagerImpl::OnNonPrimaryGroupsChanged(
    const std::string& application_id) {
  const std::vector<std::string> devices =
      listener()->GetDevicesIds(application_id);
  for (std::vector<std::string>::const_iterator i = devices.begin();
       i != devices.end();
       ++i) {
    const Subject who = {*i, application_id};
    if (access_remote_->IsAppReverse(who) &&
        !access_remote_->IsPrimaryDevice(who.dev_id) &&
        access_remote_->IsEnabled()) {
      SendAppPermissionsChanged(who.dev_id, who.app_id);
    }
  }
}

bool PolicyManagerImpl::GetModuleTypes(
    const std::string& application_id,
    std::vector<std::string>* modules) const {
  return access_remote_->GetModuleTypes(application_id, modules);
}

void PolicyManagerImpl::set_access_remote(
    utils::SharedPtr<AccessRemote> access_remote) {
  access_remote_ = access_remote;
}
#endif  // SDL_REMOTE_CONTROL

}  //  namespace policy<|MERGE_RESOLUTION|>--- conflicted
+++ resolved
@@ -63,7 +63,8 @@
 }
 
 namespace {
-const uint32_t kDefaultRetryTimeoutInMSec = 60u * date_time::DateTime::MILLISECONDS_IN_SECOND;
+const uint32_t kDefaultRetryTimeoutInMSec =
+    60u * date_time::DateTime::MILLISECONDS_IN_SECOND;
 }  // namespace
 
 namespace policy {
@@ -74,15 +75,11 @@
     : PolicyManager()
     , listener_(NULL)
     , cache_(new CacheManager)
-<<<<<<< HEAD
 #ifdef SDL_REMOTE_CONTROL
     , access_remote_(new AccessRemoteImpl(
           CacheManagerInterfaceSPtr::static_pointer_cast<CacheManager>(cache_)))
 #endif  // SDL_REMOTE_CONTROL
-    , retry_sequence_timeout_(kDefaultRetryTimeoutInSec)
-=======
     , retry_sequence_timeout_(kDefaultRetryTimeoutInMSec)
->>>>>>> 787736fe
     , retry_sequence_index_(0)
     , timer_retry_sequence_("Retry sequence timer",
                             new timer::TimerTaskImpl<PolicyManagerImpl>(
