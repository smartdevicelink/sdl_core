--- conflicted
+++ resolved
@@ -903,7 +903,6 @@
   return !cache_->GetCertificate().empty();
 }
 
-<<<<<<< HEAD
 class CallStatusChange : public utils::Callable {
  public:
   CallStatusChange(UpdateStatusManager& upd_manager,
@@ -922,9 +921,6 @@
 
 StatusNotifier PolicyManagerImpl::AddApplication(
     const std::string& application_id) {
-=======
-void PolicyManagerImpl::AddApplication(const std::string& application_id) {
->>>>>>> 32acf2d5
   LOG4CXX_AUTO_TRACE(logger_);
   const std::string device_id = GetCurrentDeviceId(application_id);
   DeviceConsent device_consent = GetUserConsentForDevice(device_id);
