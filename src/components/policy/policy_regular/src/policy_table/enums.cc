#include "policy/policy_table/enums.h"
#include <cstring>

namespace rpc {
namespace policy_table_interface_base {
bool IsValidEnum(Priority val) {
  switch (val) {
    case P_EMERGENCY:
      return true;
    case P_NAVIGATION:
      return true;
    case P_VOICECOM:
      return true;
    case P_COMMUNICATION:
      return true;
    case P_NORMAL:
      return true;
    case P_PROJECTION:
      return true;
    case P_NONE:
      return true;
    default:
      return false;
  }
}
const char* EnumToJsonString(Priority val) {
  switch (val) {
    case P_EMERGENCY:
      return "EMERGENCY";
    case P_NAVIGATION:
      return "NAVIGATION";
    case P_VOICECOM:
      return "VOICECOM";
    case P_COMMUNICATION:
      return "COMMUNICATION";
    case P_NORMAL:
      return "NORMAL";
    case P_PROJECTION:
      return "PROJECTION";
    case P_NONE:
      return "NONE";
    default:
      return "";
  }
}
bool EnumFromJsonString(const std::string& literal, Priority* result) {
  if ("EMERGENCY" == literal) {
    *result = P_EMERGENCY;
    return true;
  } else if ("NAVIGATION" == literal) {
    *result = P_NAVIGATION;
    return true;
  } else if ("VOICECOM" == literal) {
    *result = P_VOICECOM;
    return true;
  } else if ("COMMUNICATION" == literal) {
    *result = P_COMMUNICATION;
    return true;
  } else if ("NORMAL" == literal) {
    *result = P_NORMAL;
    return true;
  } else if ("PROJECTION" == literal) {
    *result = P_PROJECTION;
    return true;
  } else if ("NONE" == literal) {
    *result = P_NONE;
    return true;
  } else {
    return false;
  }
}

bool IsValidEnum(HmiLevel val) {
  switch (val) {
    case HL_BACKGROUND:
      return true;
    case HL_FULL:
      return true;
    case HL_LIMITED:
      return true;
    case HL_NONE:
      return true;
    default:
      return false;
  }
}
const char* EnumToJsonString(HmiLevel val) {
  switch (val) {
    case HL_BACKGROUND:
      return "BACKGROUND";
    case HL_FULL:
      return "FULL";
    case HL_LIMITED:
      return "LIMITED";
    case HL_NONE:
      return "NONE";
    default:
      return "";
  }
}
bool EnumFromJsonString(const std::string& literal, HmiLevel* result) {
  if ("BACKGROUND" == literal) {
    *result = HL_BACKGROUND;
    return true;
  } else if ("FULL" == literal) {
    *result = HL_FULL;
    return true;
  } else if ("LIMITED" == literal) {
    *result = HL_LIMITED;
    return true;
  } else if ("NONE" == literal) {
    *result = HL_NONE;
    return true;
  } else {
    return false;
  }
}

bool IsValidEnum(Parameter val) {
  switch (val) {
    case P_GPS:
      return true;
    case P_SPEED:
      return true;
    case P_ENGINETORQUE:
      return true;
    case P_EXTERNALTEMPERATURE:
      return true;
    case P_TURNSIGNAL:
      return true;
    case P_FUELLEVEL:
      return true;
    case P_FUELLEVEL_STATE:
      return true;
    case P_HEADLAMPSTATUS:
      return true;
    case P_INSTANTFUELCONSUMPTION:
      return true;
    case P_FUELRANGE:
      return true;
    case P_CLOUD_APP_VEHICLE_ID:
      return true;
    case P_ODOMETER:
      return true;
    case P_TIREPRESSURE:
      return true;
    case P_WIPERSTATUS:
      return true;
    case P_VIN:
      return true;
    case P_ACCPEDALPOSITION:
      return true;
    case P_BELTSTATUS:
      return true;
    case P_ELECTRONICPARKBRAKESTATUS:
      return true;
    case P_DRIVERBRAKING:
      return true;
    case P_PRNDL:
      return true;
    case P_RPM:
      return true;
    case P_STEERINGWHEELANGLE:
      return true;
    case P_ENGINEOILLIFE:
      return true;
    case P_MYKEY:
      return true;
    case P_AIRBAGSTATUS:
      return true;
    case P_BODYINFORMATION:
      return true;
    case P_CLUSTERMODESTATUS:
      return true;
    case P_DEVICESTATUS:
      return true;
    case P_EMERGENCYEVENT:
      return true;
    case P_ECALLINFO:
      return true;
    case P_EMPTY:
      return true;
    default:
      return false;
  }
}
const char* EnumToJsonString(Parameter val) {
  switch (val) {
    case P_GPS:
      return "gps";
    case P_SPEED:
      return "speed";
    case P_ENGINETORQUE:
      return "engineTorque";
    case P_EXTERNALTEMPERATURE:
      return "externalTemperature";
    case P_TURNSIGNAL:
      return "turnSignal";
    case P_FUELLEVEL:
      return "fuelLevel";
    case P_FUELLEVEL_STATE:
      return "fuelLevel_State";
    case P_HEADLAMPSTATUS:
      return "headLampStatus";
    case P_INSTANTFUELCONSUMPTION:
      return "instantFuelConsumption";
    case P_FUELRANGE:
      return "fuelRange";
    case P_CLOUD_APP_VEHICLE_ID:
      return "cloudAppVehicleID";
    case P_ODOMETER:
      return "odometer";
    case P_TIREPRESSURE:
      return "tirePressure";
    case P_WIPERSTATUS:
      return "wiperStatus";
    case P_VIN:
      return "vin";
    case P_ACCPEDALPOSITION:
      return "accPedalPosition";
    case P_BELTSTATUS:
      return "beltStatus";
    case P_ELECTRONICPARKBRAKESTATUS:
      return "electronicParkBrakeStatus";
    case P_DRIVERBRAKING:
      return "driverBraking";
    case P_PRNDL:
      return "prndl";
    case P_RPM:
      return "rpm";
    case P_STEERINGWHEELANGLE:
      return "steeringWheelAngle";
    case P_ENGINEOILLIFE:
      return "engineOilLife";
    case P_MYKEY:
      return "myKey";
    case P_AIRBAGSTATUS:
      return "airbagStatus";
    case P_BODYINFORMATION:
      return "bodyInformation";
    case P_CLUSTERMODESTATUS:
      return "clusterModeStatus";
    case P_DEVICESTATUS:
      return "deviceStatus";
    case P_EMERGENCYEVENT:
      return "emergencyEvent";
    case P_ECALLINFO:
      return "eCallInfo";
    case P_EMPTY:
      return "EMPTY";
    default:
      return "";
  }
}

bool EnumFromJsonString(const std::string& literal, Parameter* result) {
  if ("gps" == literal) {
    *result = P_GPS;
    return true;
  } else if ("speed" == literal) {
    *result = P_SPEED;
    return true;
  } else if ("engineTorque" == literal) {
    *result = P_ENGINETORQUE;
    return true;
  } else if ("externalTemperature" == literal) {
    *result = P_EXTERNALTEMPERATURE;
    return true;
  } else if ("turnSignal" == literal) {
    *result = P_TURNSIGNAL;
    return true;
  } else if ("fuelLevel" == literal) {
    *result = P_FUELLEVEL;
    return true;
  } else if ("fuelLevel_State" == literal) {
    *result = P_FUELLEVEL_STATE;
    return true;
  } else if ("headLampStatus" == literal) {
    *result = P_HEADLAMPSTATUS;
    return true;
  } else if ("instantFuelConsumption" == literal) {
    *result = P_INSTANTFUELCONSUMPTION;
    return true;
  } else if ("fuelRange" == literal) {
    *result = P_FUELRANGE;
    return true;
  } else if ("cloudAppVehicleID" == literal) {
    *result = P_CLOUD_APP_VEHICLE_ID;
    return true;
  } else if ("odometer" == literal) {
    *result = P_ODOMETER;
    return true;
  } else if ("tirePressure" == literal) {
    *result = P_TIREPRESSURE;
    return true;
  } else if ("wiperStatus" == literal) {
    *result = P_WIPERSTATUS;
    return true;
  } else if ("vin" == literal) {
    *result = P_VIN;
    return true;
  } else if ("accPedalPosition" == literal) {
    *result = P_ACCPEDALPOSITION;
    return true;
  } else if ("beltStatus" == literal) {
    *result = P_BELTSTATUS;
    return true;
  } else if ("electronicParkBrakeStatus" == literal) {
    *result = P_ELECTRONICPARKBRAKESTATUS;
    return true;
  } else if ("driverBraking" == literal) {
    *result = P_DRIVERBRAKING;
    return true;
  } else if ("prndl" == literal) {
    *result = P_PRNDL;
    return true;
  } else if ("rpm" == literal) {
    *result = P_RPM;
    return true;
  } else if ("steeringWheelAngle" == literal) {
    *result = P_STEERINGWHEELANGLE;
    return true;
  } else if ("engineOilLife" == literal) {
    *result = P_ENGINEOILLIFE;
    return true;
  } else if ("myKey" == literal) {
    *result = P_MYKEY;
    return true;
  } else if ("airbagStatus" == literal) {
    *result = P_AIRBAGSTATUS;
    return true;
  } else if ("bodyInformation" == literal) {
    *result = P_BODYINFORMATION;
    return true;
  } else if ("clusterModeStatus" == literal) {
    *result = P_CLUSTERMODESTATUS;
    return true;
  } else if ("deviceStatus" == literal) {
    *result = P_DEVICESTATUS;
    return true;
  } else if ("emergencyEvent" == literal) {
    *result = P_EMERGENCYEVENT;
    return true;
  } else if ("eCallInfo" == literal) {
    *result = P_ECALLINFO;
    return true;
  } else if ("EMPTY" == literal) {
    *result = P_EMPTY;
    return true;
  } else {
    return false;
  }
}

bool IsValidEnum(AppHMIType val) {
  switch (val) {
    case AHT_DEFAULT:
      return true;
    case AHT_COMMUNICATION:
      return true;
    case AHT_MEDIA:
      return true;
    case AHT_MESSAGING:
      return true;
    case AHT_NAVIGATION:
      return true;
    case AHT_INFORMATION:
      return true;
    case AHT_SOCIAL:
      return true;
    case AHT_BACKGROUND_PROCESS:
      return true;
    case AHT_TESTING:
      return true;
    case AHT_SYSTEM:
      return true;
    case AHT_PROJECTION:
      return true;
    case AHT_REMOTE_CONTROL:
      return true;
    default:
      return false;
  }
}
const char* EnumToJsonString(AppHMIType val) {
  switch (val) {
    case AHT_DEFAULT:
      return "DEFAULT";
    case AHT_COMMUNICATION:
      return "COMMUNICATION";
    case AHT_MEDIA:
      return "MEDIA";
    case AHT_MESSAGING:
      return "MESSAGING";
    case AHT_NAVIGATION:
      return "NAVIGATION";
    case AHT_INFORMATION:
      return "INFORMATION";
    case AHT_SOCIAL:
      return "SOCIAL";
    case AHT_BACKGROUND_PROCESS:
      return "BACKGROUND_PROCESS";
    case AHT_TESTING:
      return "TESTING";
    case AHT_SYSTEM:
      return "SYSTEM";
    case AHT_PROJECTION:
      return "PROJECTION";
    case AHT_REMOTE_CONTROL:
      return "REMOTE_CONTROL";
    default:
      return "";
  }
}
bool EnumFromJsonString(const std::string& literal, AppHMIType* result) {
  if ("DEFAULT" == literal) {
    *result = AHT_DEFAULT;
    return true;
  } else if ("COMMUNICATION" == literal) {
    *result = AHT_COMMUNICATION;
    return true;
  } else if ("MEDIA" == literal) {
    *result = AHT_MEDIA;
    return true;
  } else if ("MESSAGING" == literal) {
    *result = AHT_MESSAGING;
    return true;
  } else if ("NAVIGATION" == literal) {
    *result = AHT_NAVIGATION;
    return true;
  } else if ("INFORMATION" == literal) {
    *result = AHT_INFORMATION;
    return true;
  } else if ("SOCIAL" == literal) {
    *result = AHT_SOCIAL;
    return true;
  } else if ("BACKGROUND_PROCESS" == literal) {
    *result = AHT_BACKGROUND_PROCESS;
    return true;
  } else if ("TESTING" == literal) {
    *result = AHT_TESTING;
    return true;
  } else if ("SYSTEM" == literal) {
    *result = AHT_SYSTEM;
    return true;
  } else if ("PROJECTION" == literal) {
    *result = AHT_PROJECTION;
    return true;
  } else if ("REMOTE_CONTROL" == literal) {
    *result = AHT_REMOTE_CONTROL;
    return true;
  } else {
    return false;
  }
}

bool IsValidEnum(RequestType val) {
  switch (val) {
    case RT_HTTP:
      return true;
    case RT_FILE_RESUME:
      return true;
    case RT_AUTH_REQUEST:
      return true;
    case RT_AUTH_CHALLENGE:
      return true;
    case RT_AUTH_ACK:
      return true;
    case RT_PROPRIETARY:
      return true;
    case RT_QUERY_APPS:
      return true;
    case RT_LAUNCH_APP:
      return true;
    case RT_LOCK_SCREEN_ICON_URL:
      return true;
    case RT_TRAFFIC_MESSAGE_CHANNEL:
      return true;
    case RT_DRIVER_PROFILE:
      return true;
    case RT_VOICE_SEARCH:
      return true;
    case RT_NAVIGATION:
      return true;
    case RT_PHONE:
      return true;
    case RT_CLIMATE:
      return true;
    case RT_SETTINGS:
      return true;
    case RT_VEHICLE_DIAGNOSTICS:
      return true;
    case RT_EMERGENCY:
      return true;
    case RT_MEDIA:
      return true;
    case RT_FOTA:
      return true;
    case RT_OEM_SPECIFIC:
      return true;
    case RT_EMPTY:
      return true;
    default:
      return false;
  }
}

const char* EnumToJsonString(RequestType val) {
  switch (val) {
    case RT_HTTP:
      return "HTTP";
    case RT_FILE_RESUME:
      return "FILE_RESUME";
    case RT_AUTH_REQUEST:
      return "AUTH_REQUEST";
    case RT_AUTH_CHALLENGE:
      return "AUTH_CHALLENGE";
    case RT_AUTH_ACK:
      return "AUTH_ACK";
    case RT_PROPRIETARY:
      return "PROPRIETARY";
    case RT_QUERY_APPS:
      return "QUERY_APPS";
    case RT_LAUNCH_APP:
      return "LAUNCH_APP";
    case RT_LOCK_SCREEN_ICON_URL:
      return "LOCK_SCREEN_ICON_URL";
    case RT_TRAFFIC_MESSAGE_CHANNEL:
      return "TRAFFIC_MESSAGE_CHANNEL";
    case RT_DRIVER_PROFILE:
      return "DRIVER_PROFILE";
    case RT_VOICE_SEARCH:
      return "VOICE_SEARCH";
    case RT_NAVIGATION:
      return "NAVIGATION";
    case RT_PHONE:
      return "PHONE";
    case RT_CLIMATE:
      return "CLIMATE";
    case RT_SETTINGS:
      return "SETTINGS";
    case RT_VEHICLE_DIAGNOSTICS:
      return "VEHICLE_DIAGNOSTICS";
    case RT_EMERGENCY:
      return "EMERGENCY";
    case RT_MEDIA:
      return "MEDIA";
    case RT_FOTA:
      return "FOTA";
    case RT_OEM_SPECIFIC:
      return "OEM_SPECIFIC";
    case RT_EMPTY:
      return "EMPTY";
    default:
      return "";
  }
}

bool EnumFromJsonString(const std::string& literal, RequestType* result) {
  if ("HTTP" == literal) {
    *result = RT_HTTP;
    return true;
  }
  if ("FILE_RESUME" == literal) {
    *result = RT_FILE_RESUME;
    return true;
  }
  if ("AUTH_REQUEST" == literal) {
    *result = RT_AUTH_REQUEST;
    return true;
  }
  if ("AUTH_CHALLENGE" == literal) {
    *result = RT_AUTH_CHALLENGE;
    return true;
  }
  if ("AUTH_ACK" == literal) {
    *result = RT_AUTH_ACK;
    return true;
  }
  if ("PROPRIETARY" == literal) {
    *result = RT_PROPRIETARY;
    return true;
  }
  if ("QUERY_APPS" == literal) {
    *result = RT_QUERY_APPS;
    return true;
  }
  if ("LAUNCH_APP" == literal) {
    *result = RT_LAUNCH_APP;
    return true;
  }
  if ("LOCK_SCREEN_ICON_URL" == literal) {
    *result = RT_LOCK_SCREEN_ICON_URL;
    return true;
  }
  if ("TRAFFIC_MESSAGE_CHANNEL" == literal) {
    *result = RT_TRAFFIC_MESSAGE_CHANNEL;
    return true;
  }
  if ("DRIVER_PROFILE" == literal) {
    *result = RT_DRIVER_PROFILE;
    return true;
  }
  if ("VOICE_SEARCH" == literal) {
    *result = RT_VOICE_SEARCH;
    return true;
  }
  if ("NAVIGATION" == literal) {
    *result = RT_NAVIGATION;
    return true;
  }
  if ("PHONE" == literal) {
    *result = RT_PHONE;
    return true;
  }
  if ("CLIMATE" == literal) {
    *result = RT_CLIMATE;
    return true;
  }
  if ("SETTINGS" == literal) {
    *result = RT_SETTINGS;
    return true;
  }
  if ("VEHICLE_DIAGNOSTICS" == literal) {
    *result = RT_VEHICLE_DIAGNOSTICS;
    return true;
  }
  if ("EMERGENCY" == literal) {
    *result = RT_EMERGENCY;
    return true;
  }
  if ("MEDIA" == literal) {
    *result = RT_MEDIA;
    return true;
  }
  if ("FOTA" == literal) {
    *result = RT_FOTA;
    return true;
  }
  if ("OEM_SPECIFIC" == literal) {
    *result = RT_OEM_SPECIFIC;
    return true;
  }
  if ("EMPTY" == literal) {
    *result = RT_EMPTY;
    return true;
  } else {
    return false;
  }
}

bool IsValidEnum(ModuleType val) {
  switch (val) {
    case MT_CLIMATE:
      return true;
    case MT_RADIO:
      return true;
    case MT_SEAT:
      return true;
    case MT_AUDIO:
      return true;
    case MT_LIGHT:
      return true;
    case MT_HMI_SETTINGS:
      return true;
    case MT_EMPTY:
      return true;
    default:
      return false;
  }
}

const char* EnumToJsonString(ModuleType val) {
  switch (val) {
    case MT_CLIMATE:
      return "CLIMATE";
    case MT_RADIO:
      return "RADIO";
    case MT_SEAT:
      return "SEAT";
    case MT_AUDIO:
      return "AUDIO";
    case MT_LIGHT:
      return "LIGHT";
    case MT_HMI_SETTINGS:
      return "HMI_SETTINGS";
    case MT_EMPTY:
      return "EMPTY";
    default:
      return "";
  }
}

bool EnumFromJsonString(const std::string& literal, ModuleType* result) {
  if ("CLIMATE" == literal) {
    *result = MT_CLIMATE;
    return true;
  } else if ("RADIO" == literal) {
    *result = MT_RADIO;
    return true;
  } else if ("SEAT" == literal) {
    *result = MT_SEAT;
    return true;
  } else if ("AUDIO" == literal) {
    *result = MT_AUDIO;
    return true;
  } else if ("LIGHT" == literal) {
    *result = MT_LIGHT;
    return true;
  } else if ("HMI_SETTINGS" == literal) {
    *result = MT_HMI_SETTINGS;
    return true;
  } else if ("EMPTY" == literal) {
    *result = MT_EMPTY;
    return true;
  }
  return false;
}

bool IsValidEnum(HybridAppPreference val) {
  return strlen(EnumToJsonString(val)) > 0;
}

const char* EnumToJsonString(HybridAppPreference val) {
  switch (val) {
    case HAP_MOBILE:
      return "MOBILE";
    case HAP_CLOUD:
      return "CLOUD";
    case HAP_BOTH:
      return "BOTH";
    default:
      return "";
  }
}

bool EnumFromJsonString(const std::string& literal,
                        HybridAppPreference* result) {
  if ("MOBILE" == literal) {
    *result = HAP_MOBILE;
    return true;
  } else if ("CLOUD" == literal) {
    *result = HAP_CLOUD;
    return true;
  } else if ("BOTH" == literal) {
    *result = HAP_BOTH;
    return true;
  }
  return false;
}

bool IsValidEnum(FunctionID val) {
  switch (val) {
    case RegisterAppInterfaceID:
      return true;
    case UnregisterAppInterfaceID:
      return true;
    case SetGlobalPropertiesID:
      return true;
    case ResetGlobalPropertiesID:
      return true;
    case AddCommandID:
      return true;
    case DeleteCommandID:
      return true;
    case AddSubMenuID:
      return true;
    case DeleteSubMenuID:
      return true;
    case CreateInteractionChoiceSetID:
      return true;
    case PerformInteractionID:
      return true;
    case DeleteInteractionChoiceSetID:
      return true;
    case AlertID:
      return true;
    case ShowID:
      return true;
    case SpeakID:
      return true;
    case SetMediaClockTimerID:
      return true;
    case PerformAudioPassThruID:
      return true;
    case EndAudioPassThruID:
      return true;
    case SubscribeButtonID:
      return true;
    case UnsubscribeButtonID:
      return true;
    case SubscribeVehicleDataID:
      return true;
    case UnsubscribeVehicleDataID:
      return true;
    case GetVehicleDataID:
      return true;
    case ReadDIDID:
      return true;
    case GetDTCsID:
      return true;
    case ScrollableMessageID:
      return true;
    case SliderID:
      return true;
    case ShowConstantTBTID:
      return true;
    case AlertManeuverID:
      return true;
    case UpdateTurnListID:
      return true;
    case ChangeRegistrationID:
      return true;
    case GenericResponseID:
      return true;
    case PutFileID:
      return true;
    case DeleteFileID:
      return true;
    case ListFilesID:
      return true;
    case SetAppIconID:
      return true;
    case SetDisplayLayoutID:
      return true;
    case DiagnosticMessageID:
      return true;
    case SystemRequestID:
      return true;
    case SendLocationID:
      return true;
    case DialNumberID:
      return true;
    case ButtonPressID:
      return true;
    case GetInteriorVehicleDataID:
      return true;
    case SetInteriorVehicleDataID:
      return true;
    case GetWayPointsID:
      return true;
    case SubscribeWayPointsID:
      return true;
    case UnsubscribeWayPointsID:
      return true;
    case GetSystemCapabilityID:
      return true;
    case SendHapticDataID:
      return true;
    case SetCloudAppPropertiesID:
      return true;
    case GetCloudAppPropertiesID:
      return true;
    case PublishAppServiceID:
      return true;
    case GetFileID:
      return true;
    case GetAppServiceDataID:
      return true;
    case PerformAppServiceInteractionID:
      return true;
<<<<<<< HEAD
    case UnpublishAppServiceID:
=======
    case CloseApplicationID:
>>>>>>> 5e6ea2c1
      return true;
    case OnHMIStatusID:
      return true;
    case OnAppInterfaceUnregisteredID:
      return true;
    case OnButtonEventID:
      return true;
    case OnButtonPressID:
      return true;
    case OnVehicleDataID:
      return true;
    case OnCommandID:
      return true;
    case OnTBTClientStateID:
      return true;
    case OnDriverDistractionID:
      return true;
    case OnPermissionsChangeID:
      return true;
    case OnAudioPassThruID:
      return true;
    case OnLanguageChangeID:
      return true;
    case OnKeyboardInputID:
      return true;
    case OnTouchEventID:
      return true;
    case OnSystemRequestID:
      return true;
    case OnHashChangeID:
      return true;
    case OnInteriorVehicleDataID:
      return true;
    case OnWayPointChangeID:
      return true;
    case OnRCStatusID:
      return true;
    case OnAppServiceDataID:
      return true;
    case EncodedSyncPDataID:
      return true;
    case SyncPDataID:
      return true;
    case OnEncodedSyncPDataID:
      return true;
    case OnSyncPDataID:
      return true;
    case OnSystemCapabilityUpdatedID:
      return true;
    default:
      return false;
  }
};

const char* EnumToJsonString(FunctionID val) {
  switch (val) {
    case RegisterAppInterfaceID:
      return "RegisterAppInterface";
    case UnregisterAppInterfaceID:
      return "UnregisterAppInterface";
    case SetGlobalPropertiesID:
      return "SetGlobalProperties";
    case ResetGlobalPropertiesID:
      return "ResetGlobalProperties";
    case AddCommandID:
      return "AddCommand";
    case DeleteCommandID:
      return "DeleteCommand";
    case AddSubMenuID:
      return "AddSubMenu";
    case DeleteSubMenuID:
      return "DeleteSubMenu";
    case CreateInteractionChoiceSetID:
      return "CreateInteractionChoiceSet";
    case PerformInteractionID:
      return "PerformInteraction";
    case DeleteInteractionChoiceSetID:
      return "DeleteInteractionChoiceSet";
    case AlertID:
      return "Alert";
    case ShowID:
      return "Show";
    case SpeakID:
      return "Speak";
    case SetMediaClockTimerID:
      return "SetMediaClockTimer";
    case PerformAudioPassThruID:
      return "PerformAudioPassThru";
    case EndAudioPassThruID:
      return "EndAudioPassThru";
    case SubscribeButtonID:
      return "SubscribeButton";
    case UnsubscribeButtonID:
      return "UnsubscribeButton";
    case SubscribeVehicleDataID:
      return "SubscribeVehicleData";
    case UnsubscribeVehicleDataID:
      return "UnsubscribeVehicleData";
    case GetVehicleDataID:
      return "GetVehicleData";
    case ReadDIDID:
      return "ReadDID";
    case GetDTCsID:
      return "GetDTCs";
    case ScrollableMessageID:
      return "ScrollableMessage";
    case SliderID:
      return "Slider";
    case ShowConstantTBTID:
      return "ShowConstantTBT";
    case AlertManeuverID:
      return "AlertManeuver";
    case UpdateTurnListID:
      return "UpdateTurnList";
    case ChangeRegistrationID:
      return "ChangeRegistration";
    case GenericResponseID:
      return "GenericResponse";
    case PutFileID:
      return "PutFile";
    case DeleteFileID:
      return "DeleteFile";
    case ListFilesID:
      return "ListFiles";
    case SetAppIconID:
      return "SetAppIcon";
    case SetDisplayLayoutID:
      return "SetDisplayLayout";
    case DiagnosticMessageID:
      return "DiagnosticMessage";
    case SystemRequestID:
      return "SystemRequest";
    case SendLocationID:
      return "SendLocation";
    case DialNumberID:
      return "DialNumber";
    case ButtonPressID:
      return "ButtonPress";
    case GetInteriorVehicleDataID:
      return "GetInteriorVehicleData";
    case SetInteriorVehicleDataID:
      return "SetInteriorVehicleData";
    case GetWayPointsID:
      return "GetWayPoints";
    case SubscribeWayPointsID:
      return "SubscribeWayPoints";
    case UnsubscribeWayPointsID:
      return "UnsubscribeWayPoints";
    case GetSystemCapabilityID:
      return "GetSystemCapability";
    case SendHapticDataID:
      return "SendHapticData";
    case SetCloudAppPropertiesID:
      return "SetCloudAppProperties";
    case GetCloudAppPropertiesID:
      return "GetCloudAppProperties";
    case PublishAppServiceID:
      return "PublishAppService";
    case GetFileID:
      return "GetFile";
    case GetAppServiceDataID:
      return "GetAppServiceData";
    case PerformAppServiceInteractionID:
      return "PerformAppServiceInteraction";
<<<<<<< HEAD
    case UnpublishAppServiceID:
      return "UnpublishAppService";
=======
    case CloseApplicationID:
      return "CloseApplication";
>>>>>>> 5e6ea2c1
    case OnHMIStatusID:
      return "OnHMIStatus";
    case OnAppInterfaceUnregisteredID:
      return "OnAppInterfaceUnregistered";
    case OnButtonEventID:
      return "OnButtonEvent";
    case OnButtonPressID:
      return "OnButtonPress";
    case OnVehicleDataID:
      return "OnVehicleData";
    case OnCommandID:
      return "OnCommand";
    case OnTBTClientStateID:
      return "OnTBTClientState";
    case OnDriverDistractionID:
      return "OnDriverDistraction";
    case OnPermissionsChangeID:
      return "OnPermissionsChange";
    case OnAudioPassThruID:
      return "OnAudioPassThru";
    case OnLanguageChangeID:
      return "OnLanguageChange";
    case OnKeyboardInputID:
      return "OnKeyboardInput";
    case OnTouchEventID:
      return "OnTouchEvent";
    case OnSystemRequestID:
      return "OnSystemRequest";
    case OnHashChangeID:
      return "OnHashChange";
    case OnInteriorVehicleDataID:
      return "OnInteriorVehicleData";
    case OnWayPointChangeID:
      return "OnWayPointChange";
    case OnRCStatusID:
      return "OnRCStatus";
    case OnAppServiceDataID:
      return "OnAppServiceData";
    case EncodedSyncPDataID:
      return "EncodedSyncPData";
    case SyncPDataID:
      return "SyncPData";
    case OnEncodedSyncPDataID:
      return "OnEncodedSyncPData";
    case OnSyncPDataID:
      return "OnSyncPData";
    case OnSystemCapabilityUpdatedID:
      return "OnSystemCapabilityUpdated";
    default:
      return "";
  }
};

bool EnumFromJsonString(const std::string& literal, FunctionID* result) {
  if ("RegisterAppInterface" == literal) {
    *result = RegisterAppInterfaceID;
    return true;
  }

  if ("UnregisterAppInterface" == literal) {
    *result = UnregisterAppInterfaceID;
    return true;
  }

  if ("SetGlobalProperties" == literal) {
    *result = SetGlobalPropertiesID;
    return true;
  }

  if ("ResetGlobalProperties" == literal) {
    *result = ResetGlobalPropertiesID;
    return true;
  }

  if ("AddCommand" == literal) {
    *result = AddCommandID;
    return true;
  }

  if ("DeleteCommand" == literal) {
    *result = DeleteCommandID;
    return true;
  }

  if ("AddSubMenu" == literal) {
    *result = AddSubMenuID;
    return true;
  }

  if ("DeleteSubMenu" == literal) {
    *result = DeleteSubMenuID;
    return true;
  }

  if ("CreateInteractionChoiceSet" == literal) {
    *result = CreateInteractionChoiceSetID;
    return true;
  }

  if ("PerformInteraction" == literal) {
    *result = PerformInteractionID;
    return true;
  }

  if ("DeleteInteractionChoiceSet" == literal) {
    *result = DeleteInteractionChoiceSetID;
    return true;
  }

  if ("Alert" == literal) {
    *result = AlertID;
    return true;
  }

  if ("Show" == literal) {
    *result = ShowID;
    return true;
  }

  if ("Speak" == literal) {
    *result = SpeakID;
    return true;
  }

  if ("SetMediaClockTimer" == literal) {
    *result = SetMediaClockTimerID;
    return true;
  }

  if ("PerformAudioPassThru" == literal) {
    *result = PerformAudioPassThruID;
    return true;
  }

  if ("EndAudioPassThru" == literal) {
    *result = EndAudioPassThruID;
    return true;
  }

  if ("SubscribeButton" == literal) {
    *result = SubscribeButtonID;
    return true;
  }

  if ("UnsubscribeButton" == literal) {
    *result = UnsubscribeButtonID;
    return true;
  }

  if ("SubscribeVehicleData" == literal) {
    *result = SubscribeVehicleDataID;
    return true;
  }

  if ("UnsubscribeVehicleData" == literal) {
    *result = UnsubscribeVehicleDataID;
    return true;
  }

  if ("GetVehicleData" == literal) {
    *result = GetVehicleDataID;
    return true;
  }

  if ("ReadDID" == literal) {
    *result = ReadDIDID;
    return true;
  }

  if ("GetDTCs" == literal) {
    *result = GetDTCsID;
    return true;
  }

  if ("ScrollableMessage" == literal) {
    *result = ScrollableMessageID;
    return true;
  }

  if ("Slider" == literal) {
    *result = SliderID;
    return true;
  }

  if ("ShowConstantTBT" == literal) {
    *result = ShowConstantTBTID;
    return true;
  }

  if ("AlertManeuver" == literal) {
    *result = AlertManeuverID;
    return true;
  }

  if ("UpdateTurnList" == literal) {
    *result = UpdateTurnListID;
    return true;
  }

  if ("ChangeRegistration" == literal) {
    *result = ChangeRegistrationID;
    return true;
  }

  if ("GenericResponse" == literal) {
    *result = GenericResponseID;
    return true;
  }

  if ("PutFile" == literal) {
    *result = PutFileID;
    return true;
  }

  if ("DeleteFile" == literal) {
    *result = DeleteFileID;
    return true;
  }

  if ("ListFiles" == literal) {
    *result = ListFilesID;
    return true;
  }

  if ("SetAppIcon" == literal) {
    *result = SetAppIconID;
    return true;
  }

  if ("SetDisplayLayout" == literal) {
    *result = SetDisplayLayoutID;
    return true;
  }

  if ("DiagnosticMessage" == literal) {
    *result = DiagnosticMessageID;
    return true;
  }

  if ("SystemRequest" == literal) {
    *result = SystemRequestID;
    return true;
  }

  if ("SendLocation" == literal) {
    *result = SendLocationID;
    return true;
  }

  if ("DialNumber" == literal) {
    *result = DialNumberID;
    return true;
  }

  if ("ButtonPress" == literal) {
    *result = ButtonPressID;
    return true;
  }

  if ("GetInteriorVehicleData" == literal) {
    *result = GetInteriorVehicleDataID;
    return true;
  }

  if ("SetInteriorVehicleData" == literal) {
    *result = SetInteriorVehicleDataID;
    return true;
  }

  if ("GetWayPoints" == literal) {
    *result = GetWayPointsID;
    return true;
  }

  if ("SubscribeWayPoints" == literal) {
    *result = SubscribeWayPointsID;
    return true;
  }

  if ("UnsubscribeWayPoints" == literal) {
    *result = UnsubscribeWayPointsID;
    return true;
  }

  if ("GetSystemCapability" == literal) {
    *result = GetSystemCapabilityID;
    return true;
  }

  if ("SendHapticData" == literal) {
    *result = SendHapticDataID;
    return true;
  }

  if ("SetCloudAppProperties" == literal) {
    *result = SetCloudAppPropertiesID;
    return true;
  }

  if ("GetCloudAppProperties" == literal) {
    *result = GetCloudAppPropertiesID;
    return true;
  }

  if ("PublishAppService" == literal) {
    *result = PublishAppServiceID;
    return true;
  }

  if ("GetFile" == literal) {
    *result = GetFileID;
    return true;
  }

  if ("GetAppServiceData" == literal) {
    *result = GetAppServiceDataID;
    return true;
  }

  if ("PerformAppServiceInteraction" == literal) {
    *result = PerformAppServiceInteractionID;
    return true;
  }

<<<<<<< HEAD
  if ("UnpublishAppService" == literal) {
    *result = UnpublishAppServiceID;
=======
  if ("CloseApplication" == literal) {
    *result = CloseApplicationID;
>>>>>>> 5e6ea2c1
    return true;
  }

  if ("OnHMIStatus" == literal) {
    *result = OnHMIStatusID;
    return true;
  }

  if ("OnAppInterfaceUnregistered" == literal) {
    *result = OnAppInterfaceUnregisteredID;
    return true;
  }

  if ("OnButtonEvent" == literal) {
    *result = OnButtonEventID;
    return true;
  }

  if ("OnButtonPress" == literal) {
    *result = OnButtonPressID;
    return true;
  }

  if ("OnVehicleData" == literal) {
    *result = OnVehicleDataID;
    return true;
  }

  if ("OnCommand" == literal) {
    *result = OnCommandID;
    return true;
  }

  if ("OnTBTClientState" == literal) {
    *result = OnTBTClientStateID;
    return true;
  }

  if ("OnDriverDistraction" == literal) {
    *result = OnDriverDistractionID;
    return true;
  }

  if ("OnPermissionsChange" == literal) {
    *result = OnPermissionsChangeID;
    return true;
  }

  if ("OnAudioPassThru" == literal) {
    *result = OnAudioPassThruID;
    return true;
  }

  if ("OnLanguageChange" == literal) {
    *result = OnLanguageChangeID;
    return true;
  }

  if ("OnKeyboardInput" == literal) {
    *result = OnKeyboardInputID;
    return true;
  }

  if ("OnTouchEvent" == literal) {
    *result = OnTouchEventID;
    return true;
  }

  if ("OnSystemRequest" == literal) {
    *result = OnSystemRequestID;
    return true;
  }

  if ("OnHashChange" == literal) {
    *result = OnHashChangeID;
    return true;
  }

  if ("OnInteriorVehicleData" == literal) {
    *result = OnInteriorVehicleDataID;
    return true;
  }

  if ("OnWayPointChange" == literal) {
    *result = OnWayPointChangeID;
    return true;
  }

  if ("OnRCStatus" == literal) {
    *result = OnRCStatusID;
    return true;
  }

  if ("OnAppServiceData" == literal) {
    *result = OnAppServiceDataID;
    return true;
  }

  if ("OnSystemCapabilityUpdated" == literal) {
    *result = OnSystemCapabilityUpdatedID;
    return true;
  }

  if ("EncodedSyncPData" == literal) {
    *result = EncodedSyncPDataID;
    return true;
  }

  if ("SyncPData" == literal) {
    *result = SyncPDataID;
    return true;
  }

  if ("OnEncodedSyncPData" == literal) {
    *result = OnEncodedSyncPDataID;
    return true;
  }

  if ("OnSyncPData" == literal) {
    *result = OnSyncPDataID;
    return true;
  }
  return false;
};

const std::string kDefaultApp = "default";
const std::string kPreDataConsentApp = "pre_DataConsent";
const std::string kDeviceApp = "device";

}  // namespace policy_table_interface_base
}  // namespace rpc<|MERGE_RESOLUTION|>--- conflicted
+++ resolved
@@ -859,11 +859,9 @@
       return true;
     case PerformAppServiceInteractionID:
       return true;
-<<<<<<< HEAD
     case UnpublishAppServiceID:
-=======
+      return true;
     case CloseApplicationID:
->>>>>>> 5e6ea2c1
       return true;
     case OnHMIStatusID:
       return true;
@@ -1028,13 +1026,10 @@
       return "GetAppServiceData";
     case PerformAppServiceInteractionID:
       return "PerformAppServiceInteraction";
-<<<<<<< HEAD
     case UnpublishAppServiceID:
       return "UnpublishAppService";
-=======
     case CloseApplicationID:
       return "CloseApplication";
->>>>>>> 5e6ea2c1
     case OnHMIStatusID:
       return "OnHMIStatus";
     case OnAppInterfaceUnregisteredID:
@@ -1359,13 +1354,13 @@
     return true;
   }
 
-<<<<<<< HEAD
   if ("UnpublishAppService" == literal) {
     *result = UnpublishAppServiceID;
-=======
+    return true;
+  }
+
   if ("CloseApplication" == literal) {
     *result = CloseApplicationID;
->>>>>>> 5e6ea2c1
     return true;
   }
 
