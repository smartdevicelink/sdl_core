/* Copyright (c) 2016, Ford Motor Company
 * All rights reserved.
 *
 * Redistribution and use in source and binary forms, with or without
 * modification, are permitted provided that the following conditions are met:
 *
 * Redistributions of source code must retain the above copyright notice, this
 * list of conditions and the following disclaimer.
 *
 * Redistributions in binary form must reproduce the above copyright notice,
 * this list of conditions and the following
 * disclaimer in the documentation and/or other materials provided with the
 * distribution.
 *
 * Neither the name of the Ford Motor Company nor the names of its contributors
 * may be used to endorse or promote products derived from this software
 * without specific prior written permission.
 *
 * THIS SOFTWARE IS PROVIDED BY THE COPYRIGHT HOLDERS AND CONTRIBUTORS "AS IS"
 * AND ANY EXPRESS OR IMPLIED WARRANTIES, INCLUDING, BUT NOT LIMITED TO, THE
 * IMPLIED WARRANTIES OF MERCHANTABILITY AND FITNESS FOR A PARTICULAR PURPOSE
 * ARE DISCLAIMED. IN NO EVENT SHALL THE COPYRIGHT HOLDER OR CONTRIBUTORS BE
 * LIABLE FOR ANY DIRECT, INDIRECT, INCIDENTAL, SPECIAL, EXEMPLARY, OR
 * CONSEQUENTIAL DAMAGES (INCLUDING, BUT NOT LIMITED TO, PROCUREMENT OF
 * SUBSTITUTE GOODS OR SERVICES; LOSS OF USE, DATA, OR PROFITS; OR BUSINESS
 * INTERRUPTION) HOWEVER CAUSED AND ON ANY THEORY OF LIABILITY, WHETHER IN
 * CONTRACT, STRICT LIABILITY, OR TORT (INCLUDING NEGLIGENCE OR OTHERWISE)
 * ARISING IN ANY WAY OUT OF THE USE OF THIS SOFTWARE, EVEN IF ADVISED OF THE
 * POSSIBILITY OF SUCH DAMAGE.
 */

#include <stdio.h>
#include <sys/stat.h>
#include <algorithm>
#include <fstream>
#include <memory>
#include <string>
#include <vector>

#include "gtest/gtest.h"
#include "json/reader.h"
#include "json/writer.h"
#include "policy/driver_dbms.h"
#include "policy/mock_policy_settings.h"
#include "policy/policy_table/enums.h"
#include "policy/policy_table/types.h"
#include "policy/policy_types.h"
#include "policy/sql_pt_representation.h"
#include "rpc_base/rpc_base.h"

#include "utils/file_system.h"
#include "utils/sqlite_wrapper/sql_database.h"
#include "sqlite_wrapper/sql_query.h"

namespace policy_table = rpc::policy_table_interface_base;
using policy::CheckPermissionResult;
using policy::EndpointUrls;
using policy::SQLPTRepresentation;
using policy::UserFriendlyMessage;
using policy::VehicleInfo;

using testing::Mock;
using testing::NiceMock;
using testing::Return;
using testing::ReturnRef;

namespace test {
namespace components {
namespace policy_test {

using policy_handler_test::MockPolicySettings;

class SQLPTRepresentationTest : protected SQLPTRepresentation,
                                public ::testing::Test {
 protected:
  std::shared_ptr<utils::dbms::SQLQuery> query_wrapper_;
  std::shared_ptr<SQLPTRepresentation> reps;
  policy_handler_test::MockPolicySettings policy_settings_;

  void SetUp() OVERRIDE {
    reps = std::make_shared<SQLPTRepresentation>(true);
    ASSERT_TRUE(reps != NULL);
    ASSERT_EQ(policy::SUCCESS, reps->Init(&policy_settings_));

    query_wrapper_ = std::make_shared<utils::dbms::SQLQuery>(reps->db());
    ASSERT_TRUE(query_wrapper_ != NULL);
  }

  void TearDown() OVERRIDE {
    EXPECT_TRUE(reps->Drop());
    EXPECT_TRUE(reps->Close());
  }

  virtual utils::dbms::SQLDatabase* db() const {
    return reps->db();
  }

  void GatherModuleMeta(policy_table::ModuleMeta* meta) const {
    ::SQLPTRepresentation::GatherModuleMeta(meta);
  }

  void GatherModuleConfig(policy_table::ModuleConfig* config) const {
    ::SQLPTRepresentation::GatherModuleConfig(config);
  }

  bool GatherUsageAndErrorCounts(
      policy_table::UsageAndErrorCounts* counts) const {
    return ::SQLPTRepresentation::GatherUsageAndErrorCounts(counts);
  }

  bool GatherApplicationPoliciesSection(
      policy_table::ApplicationPoliciesSection* policies) const {
    return ::SQLPTRepresentation::GatherApplicationPoliciesSection(policies);
  }

  bool GatherAppServiceParameters(
      const std::string& app_id,
      policy_table::AppServiceParameters* policies) const {
    return ::SQLPTRepresentation::GatherAppServiceParameters(app_id, policies);
  }

  virtual void GatherDeviceData(policy_table::DeviceData* data) const {
    ::SQLPTRepresentation::GatherDeviceData(data);
  }

  virtual bool GatherConsumerFriendlyMessages(
      policy_table::ConsumerFriendlyMessages* messages) const {
    return ::SQLPTRepresentation::GatherConsumerFriendlyMessages(messages);
  }

  bool GatherAppGroup(const std::string& app_id,
                      policy_table::Strings* app_groups) const {
    return ::SQLPTRepresentation::GatherAppGroup(app_id, app_groups);
  }

  bool GatherAppType(const std::string& app_id,
                     policy_table::AppHMITypes* app_types) const {
    return ::SQLPTRepresentation::GatherAppType(app_id, app_types);
  }

  bool GatherRequestType(const std::string& app_id,
                         policy_table::RequestTypes* request_types) const {
    return ::SQLPTRepresentation::GatherRequestType(app_id, request_types);
  }

  bool GatherNickName(const std::string& app_id,
                      policy_table::Strings* nicknames) const {
    return ::SQLPTRepresentation::GatherNickName(app_id, nicknames);
  }

  int FetchOneInt(const std::string& query) {
    query_wrapper_->Prepare(query);
    query_wrapper_->Exec();
    const int ret = query_wrapper_->GetInteger(0);
    query_wrapper_->Finalize();
    return ret;
  }

  void CheckAppPoliciesSection(
      policy_table::ApplicationPoliciesSection& policies,
      uint16_t apps_size,
      policy_table::Priority prio,
      const std::string& section,
      uint16_t memory_kb,
      uint32_t heart_beat_timeout_ms,
      policy_table::Strings& groups) const {
    if (section != "device") {
      policy_table::ApplicationPolicies& apps = policies.apps;
      EXPECT_EQ(apps_size, apps.size());
      policy_table::ApplicationPolicies::iterator apps_iter =
          apps.find(section);
      ASSERT_TRUE(apps.end() != apps_iter);
      policy_table::Strings& temp_groups = apps_iter->second.groups;
      StringsCompare(groups, temp_groups);
      EXPECT_EQ(0u, (*(apps_iter->second.nicknames)).size());
      EXPECT_EQ(prio, apps_iter->second.priority);
      EXPECT_EQ(0u, (*(apps_iter->second.AppHMIType)).size());
      EXPECT_EQ(memory_kb, (*(apps_iter->second.memory_kb)));
      EXPECT_EQ(heart_beat_timeout_ms,
                (*(apps_iter->second.heart_beat_timeout_ms)));
    } else {
      policy_table::DevicePolicy& device = policies.device;
      EXPECT_EQ(prio, device.priority);
    }
  }

  void StringsCompare(policy_table::Strings& groups1,
                      policy_table::Strings& groups2) const {
    EXPECT_EQ(groups1.size(), groups2.size());
    std::sort(groups1.begin(), groups1.end());
    std::sort(groups2.begin(), groups2.end());
    EXPECT_TRUE(groups1 == groups2);
  }

  void CheckAppGroups(const std::string& app_id,
                      policy_table::Strings& groups) {
    policy_table::Strings app_groups;
    GatherAppGroup(app_id, &app_groups);
    StringsCompare(groups, app_groups);
  }

  void PolicyTableUpdatePrepare(Json::Value& table) {
    // Root
    table["policy_table"] = Json::Value(Json::objectValue);

    // 1st level
    Json::Value& policy_table = table["policy_table"];
    policy_table["module_config"] = Json::Value(Json::objectValue);
    policy_table["functional_groupings"] = Json::Value(Json::objectValue);
    policy_table["consumer_friendly_messages"] = Json::Value(Json::objectValue);
    policy_table["app_policies"] = Json::Value(Json::objectValue);
    policy_table["usage_and_error_counts"] = Json::Value(Json::objectValue);
    policy_table["device_data"] = Json::Value(Json::objectValue);

    // 'module_config' section start
    Json::Value& module_config = policy_table["module_config"];
    module_config["preloaded_pt"] = Json::Value(false);
    module_config["preloaded_date"] = Json::Value("");
    module_config["exchange_after_x_ignition_cycles"] = Json::Value(10);
    module_config["exchange_after_x_kilometers"] = Json::Value(100);
    module_config["exchange_after_x_days"] = Json::Value(5);
    module_config["timeout_after_x_seconds"] = Json::Value(500);
    module_config["seconds_between_retries"] = Json::Value(Json::arrayValue);

    Json::Value& seconds_between_retries =
        module_config["seconds_between_retries"];
    seconds_between_retries[0] = Json::Value(10);
    seconds_between_retries[1] = Json::Value(20);
    seconds_between_retries[2] = Json::Value(30);
    module_config["endpoints"] = Json::Value(Json::objectValue);

    Json::Value& endpoins = module_config["endpoints"];
    endpoins["0x00"] = Json::Value(Json::objectValue);
    endpoins["0x00"]["default"] = Json::Value(Json::arrayValue);
    endpoins["0x00"]["default"][0] =
        Json::Value("http://ford.com/cloud/default");
    module_config["notifications_per_minute_by_priority"] =
        Json::Value(Json::objectValue);
    module_config["notifications_per_minute_by_priority"]["emergency"] =
        Json::Value(1);
    module_config["notifications_per_minute_by_priority"]["navigation"] =
        Json::Value(2);
    module_config["notifications_per_minute_by_priority"]["VOICECOMM"] =
        Json::Value(3);
    module_config["notifications_per_minute_by_priority"]["communication"] =
        Json::Value(4);
    module_config["notifications_per_minute_by_priority"]["normal"] =
        Json::Value(5);
    module_config["notifications_per_minute_by_priority"]["none"] =
        Json::Value(6);
    module_config["vehicle_make"] = Json::Value("");
    module_config["vehicle_model"] = Json::Value("");
    module_config["vehicle_year"] = Json::Value("");
    module_config["certificate"] = Json::Value("encrypted_certificate_content");
    // 'module_config' section end

    // 'functional_groupings' section start
    Json::Value& functional_groupings = policy_table["functional_groupings"];
    functional_groupings["default"] = Json::Value(Json::objectValue);
    Json::Value& default_group = functional_groupings["default"];
    default_group["rpcs"] = Json::Value(Json::objectValue);
    default_group["rpcs"]["Update"] = Json::Value(Json::objectValue);
    default_group["rpcs"]["Update"]["hmi_levels"] =
        Json::Value(Json::arrayValue);
    default_group["rpcs"]["Update"]["hmi_levels"][0] = Json::Value("FULL");
    default_group["rpcs"]["Update"]["parameters"] =
        Json::Value(Json::arrayValue);
    default_group["rpcs"]["Update"]["parameters"][0] = Json::Value("speed");

    Json::Value& consumer_friendly_messages =
        policy_table["consumer_friendly_messages"];
    consumer_friendly_messages["version"] = Json::Value("some_msg_version");
    consumer_friendly_messages["messages"] = Json::Value(Json::objectValue);
    consumer_friendly_messages["messages"]["MSG_CODE"] =
        Json::Value(Json::objectValue);
    Json::Value& msg1 = consumer_friendly_messages["messages"]["MSG_CODE"];
    msg1["languages"] = Json::Value(Json::objectValue);
    msg1["languages"]["en-us"] = Json::Value(Json::objectValue);
    // 'functional_groupings' section end

    // 'app_policies' section start
    Json::Value& app_policies = policy_table["app_policies"];
    app_policies["default"] = Json::Value(Json::objectValue);
    app_policies["default"]["priority"] = Json::Value("EMERGENCY");
    app_policies["default"]["memory_kb"] = Json::Value(50);
    app_policies["default"]["heart_beat_timeout_ms"] = Json::Value(100);
    app_policies["default"]["groups"] = Json::Value(Json::arrayValue);
    app_policies["default"]["groups"][0] = Json::Value("default");
    app_policies["default"]["priority"] = Json::Value("EMERGENCY");
    app_policies["default"]["is_revoked"] = Json::Value(true);
    app_policies["default"]["default_hmi"] = Json::Value("FULL");
    app_policies["default"]["keep_context"] = Json::Value(true);
    app_policies["default"]["steal_focus"] = Json::Value(true);
    app_policies["default"]["RequestType"] = Json::Value(Json::arrayValue);

    app_policies["pre_DataConsent"] = Json::Value(Json::objectValue);
    app_policies["pre_DataConsent"]["memory_kb"] = Json::Value(40);
    app_policies["pre_DataConsent"]["heart_beat_timeout_ms"] = Json::Value(90);
    app_policies["pre_DataConsent"]["groups"] = Json::Value(Json::arrayValue);
    app_policies["pre_DataConsent"]["groups"][0] = Json::Value("default");
    app_policies["pre_DataConsent"]["priority"] = Json::Value("EMERGENCY");
    app_policies["pre_DataConsent"]["default_hmi"] = Json::Value("FULL");
    app_policies["pre_DataConsent"]["is_revoked"] = Json::Value(false);
    app_policies["pre_DataConsent"]["keep_context"] = Json::Value(true);
    app_policies["pre_DataConsent"]["steal_focus"] = Json::Value(true);
    app_policies["pre_DataConsent"]["RequestType"] =
        Json::Value(Json::arrayValue);

    app_policies["1234"] = Json::Value(Json::objectValue);
    app_policies["1234"]["memory_kb"] = Json::Value(150);
    app_policies["1234"]["heart_beat_timeout_ms"] = Json::Value(200);
    app_policies["1234"]["groups"] = Json::Value(Json::arrayValue);
    app_policies["1234"]["groups"][0] = Json::Value("default");
    app_policies["1234"]["priority"] = Json::Value("EMERGENCY");
    app_policies["1234"]["default_hmi"] = Json::Value("FULL");
    app_policies["1234"]["is_revoked"] = Json::Value(true);
    app_policies["1234"]["keep_context"] = Json::Value(false);
    app_policies["1234"]["steal_focus"] = Json::Value(false);
    app_policies["1234"]["RequestType"] = Json::Value(Json::arrayValue);
    app_policies["1234"]["app_services"] = Json::Value(Json::objectValue);
    app_policies["1234"]["icon_url"] =
        Json::Value("http:://www.sdl.com/image.png");
    app_policies["1234"]["app_services"]["MEDIA"] =
        Json::Value(Json::objectValue);
    app_policies["1234"]["app_services"]["MEDIA"]["service_names"] =
        Json::Value(Json::arrayValue);
    app_policies["1234"]["app_services"]["MEDIA"]["service_names"][0] =
        Json::Value("SDL App");
    app_policies["1234"]["app_services"]["MEDIA"]["service_names"][1] =
        Json::Value("SDL Music");
    app_policies["1234"]["app_services"]["MEDIA"]["handled_rpcs"] =
        Json::Value(Json::arrayValue);
    app_policies["1234"]["app_services"]["MEDIA"]["handled_rpcs"][0] =
        Json::Value(Json::objectValue);
    app_policies["1234"]["app_services"]["MEDIA"]["handled_rpcs"][0]
                ["function_id"] = Json::Value(41);

    app_policies["device"] = Json::Value(Json::objectValue);
    app_policies["device"]["groups"] = Json::Value(Json::arrayValue);
    app_policies["device"]["groups"][0] = Json::Value("default");
    app_policies["device"]["priority"] = Json::Value("EMERGENCY");
    app_policies["device"]["is_revoked"] = Json::Value(true);
    app_policies["device"]["default_hmi"] = Json::Value("FULL");
    app_policies["device"]["keep_context"] = Json::Value(true);
    app_policies["device"]["steal_focus"] = Json::Value(true);
    // 'app_policies' section end

    Json::Value& usage_and_error_counts =
        policy_table["usage_and_error_counts"];
    usage_and_error_counts["app_level"] = Json::Value(Json::objectValue);
    usage_and_error_counts["app_level"]["some_app_id"] =
        Json::Value(Json::objectValue);
    usage_and_error_counts["app_level"]["some_app_id"]["count_of_tls_errors"] =
        Json::Value(5);

    Json::Value& device_data = policy_table["device_data"];
    device_data["device_id_hash_1"] = Json::Value(Json::objectValue);
    device_data["device_id_hash_2"] = Json::Value(Json::objectValue);
    device_data["device_id_hash_3"] = Json::Value(Json::objectValue);
  }

  ::testing::AssertionResult IsValid(const policy_table::Table& table) {
    if (table.is_valid()) {
      return ::testing::AssertionSuccess();
    } else {
      ::rpc::ValidationReport report(" - table");
      table.ReportErrors(&report);
      return ::testing::AssertionFailure() << ::rpc::PrettyFormat(report);
    }
  }
};

class SQLPTRepresentationTest2 : public ::testing::Test {
 protected:
  SQLPTRepresentationTest2()
      : kAppStorageFolder("storage123")
      , kOpenAttemptTimeoutMs(70u)
      , kAttemptsToOpenPolicyDB(2u) {}

  void SetUp() OVERRIDE {
    file_system::CreateDirectory(kAppStorageFolder);
    chmod(kAppStorageFolder.c_str(), 00000);
    ON_CALL(policy_settings_, app_storage_folder())
        .WillByDefault(ReturnRef(kAppStorageFolder));
    ON_CALL(policy_settings_, open_attempt_timeout_ms())
        .WillByDefault(Return(kOpenAttemptTimeoutMs));
    ON_CALL(policy_settings_, attempts_to_open_policy_db())
        .WillByDefault(Return(kAttemptsToOpenPolicyDB));
    reps = new SQLPTRepresentation;
  }

  void TearDown() OVERRIDE {
    ASSERT_TRUE(file_system::RemoveDirectory(kAppStorageFolder, true));
    delete reps;
  }

  SQLPTRepresentation* reps;
  NiceMock<MockPolicySettings> policy_settings_;
  const std::string kAppStorageFolder;
  const uint16_t kOpenAttemptTimeoutMs;
  const uint16_t kAttemptsToOpenPolicyDB;
};

class SQLPTRepresentationTest3 : public ::testing::Test {
 protected:
  SQLPTRepresentationTest3() : kAppStorageFolder("storage") {}

  void SetUp() OVERRIDE {
    file_system::CreateDirectory(kAppStorageFolder);
    reps = std::make_shared<SQLPTRepresentation>();
  }

  void TearDown() OVERRIDE {
    file_system::RemoveDirectory(kAppStorageFolder, true);
    reps.reset();
  }

  std::shared_ptr<SQLPTRepresentation> reps;
  NiceMock<MockPolicySettings> policy_settings_;
  const std::string kAppStorageFolder;
};

TEST_F(SQLPTRepresentationTest, VehicleDataItem_Store_Item) {
  policy_table::VehicleDataItem rpm;
  rpm.mark_initialized();
  rpm.name = "rpm";
  rpm.type = "Integer";
  rpm.key = "OEM_REF_RPM";
  rpm.mandatory = false;
  *rpm.array = false;
  rpm.params->mark_initialized();
  ASSERT_FALSE(reps->VehicleDataItemExists(rpm));
  ASSERT_TRUE(reps->InsertVehicleDataItem(rpm));
  ASSERT_TRUE(reps->VehicleDataItemExists(rpm));

  auto rpm_retrieved = reps->GetVehicleDataItem(rpm.name, rpm.key);
  ASSERT_EQ(rpm.ToJsonValue(), rpm_retrieved.begin()->ToJsonValue());
}

TEST_F(SQLPTRepresentationTest, VehicleDataItem_Store_Complete_Item) {
  policy_table::VehicleDataItem message;
  message.mark_initialized();
  message.name = "messsageName";
  message.type = "String";
  message.key = "OEM_REF_MSG";
  message.mandatory = false;
  *message.array = false;
  message.params->mark_initialized();
  *message.since = "1.0";
  *message.until = "5.0";
  *message.removed = false;
  *message.deprecated = false;
  *message.minvalue = 0;
  *message.maxvalue = 255;
  *message.minsize = 0;
  *message.maxsize = 255;
  *message.minlength = 0;
  *message.maxlength = 255;
  ASSERT_TRUE(reps->InsertVehicleDataItem(message));

  auto message_retrieved = reps->GetVehicleDataItem(message.name, message.key);
  ASSERT_EQ(message.ToJsonValue(), message_retrieved.begin()->ToJsonValue());
}

TEST_F(SQLPTRepresentationTest, VehicleDataItem_Store_Struct) {
  policy_table::VehicleDataItem alss;
  alss.mark_initialized();
  alss.name = "ambientLightSensorStatus";
  alss.type = "AmbientLightStatus";
  alss.key = "OEM_REF_AMB_LIGHT";
  alss.mandatory = false;
  alss.params->mark_initialized();
  policy_table::VehicleDataItem lss;
  lss.mark_initialized();
  lss.name = "LightSensorStatus";
  lss.type = "Struct";
  lss.key = "OEM_REF_SEN_LIGHT";
  lss.mandatory = false;
  lss.params->mark_initialized();
  lss.params->push_back(alss);

  policy_table::VehicleDataItem hbo;
  hbo.mark_initialized();
  hbo.name = "highBeamsOn";
  hbo.type = "Boolean";
  hbo.key = "OEM_REF_HIGH_BEAM";
  hbo.mandatory = true;
  hbo.params->mark_initialized();
  policy_table::VehicleDataItem lbo;
  lbo.mark_initialized();
  lbo.name = "lowBeamsOn";
  lbo.type = "Boolean";
  lbo.key = "OEM_REF_LOW_BEAM";
  lbo.mandatory = false;
  lbo.params->mark_initialized();
  policy_table::VehicleDataItem hls;
  hls.mark_initialized();
  hls.name = "headLampStatus";
  hls.type = "Struct";
  hls.key = "OEM_REF_HLSTATUS";
  hls.mandatory = false;
  hls.params->mark_initialized();
  hls.params->push_back(lss);
  hls.params->push_back(lbo);
  hls.params->push_back(hbo);
  ASSERT_TRUE(reps->InsertVehicleDataItem(alss));
  ASSERT_TRUE(reps->InsertVehicleDataItem(hls));

  auto hls_retrieved = reps->GetVehicleDataItem(hls.name, hls.key);
  ASSERT_EQ(hls.ToJsonValue(), hls_retrieved.begin()->ToJsonValue());
}

TEST_F(SQLPTRepresentationTest, VehicleDataItem_Select_NonParameterizedVDI) {
  policy_table::VehicleDataItems non_parameterized_vdis;
  policy_table::VehicleDataItem rpm;
  rpm.mark_initialized();
  rpm.name = "rpm";
  rpm.type = "Integer";
  rpm.key = "OEM_REF_RPM";
  rpm.mandatory = false;
  *rpm.array = false;
  rpm.params->mark_initialized();
  ASSERT_TRUE(reps->InsertVehicleDataItem(rpm));
  policy_table::VehicleDataItem message;
  message.mark_initialized();
  message.name = "rpm";
  message.type = "String";
  message.key = "OEM_REF_MSG";
  message.mandatory = false;
  *message.array = false;
  message.params->mark_initialized();
  ASSERT_TRUE(reps->InsertVehicleDataItem(message));
  non_parameterized_vdis.push_back(rpm);
  non_parameterized_vdis.push_back(message);

  policy_table::VehicleDataItems parameterized_vdis;
  policy_table::VehicleDataItem alss;
  alss.mark_initialized();
  alss.name = "ambientLightSensorStatus";
  alss.type = "AmbientLightStatus";
  alss.key = "OEM_REF_AMB_LIGHT";
  alss.mandatory = false;
  alss.params->mark_initialized();
  policy_table::VehicleDataItem lss;
  lss.mark_initialized();
  lss.name = "LightSensorStatus";
  lss.type = "Struct";
  lss.key = "OEM_REF_SEN_LIGHT";
  lss.mandatory = false;
  lss.params->mark_initialized();
  lss.params->push_back(alss);
  ASSERT_TRUE(reps->InsertVehicleDataItem(lss));
  parameterized_vdis.push_back(lss);

  auto non_param_vdi_retrieved = reps->SelectPrimitiveVehicleDataItems();

  ASSERT_EQ(non_parameterized_vdis.ToJsonValue(),
            non_param_vdi_retrieved.ToJsonValue());

  auto param_vdi_retrieved = reps->SelectCompositeVehicleDataItems();
  ASSERT_EQ(parameterized_vdis.ToJsonValue(),
            param_vdi_retrieved.ToJsonValue());
}

// {AKozoriz} : Unknown behavior (must try 8 times, tried 2 and opened)
TEST_F(SQLPTRepresentationTest2,
       DISABLED_OpenAttemptTimeOut_ExpectCorrectNumber) {
  EXPECT_EQ(::policy::FAIL, reps->Init(&policy_settings_));

  // Check  Actual attempts number made to try to open DB
  EXPECT_EQ(kAttemptsToOpenPolicyDB, reps->open_counter());

  // Check timeot value correctly read from config file.
  EXPECT_EQ(700u, kOpenAttemptTimeoutMs);
}

TEST_F(SQLPTRepresentationTest,
       RefreshDB_DropExistedPTThenRefreshDB_ExpectTablesWithInitialData) {
  // Check
  const std::string query_select =
      "SELECT COUNT(*) FROM sqlite_master WHERE `type` = 'table'";
  // In normally created PT there are more than 0 tables
  ASSERT_GT(FetchOneInt(query_select), 0);
  ASSERT_TRUE(reps->Drop());

  ASSERT_EQ(0, FetchOneInt(query_select));
  ASSERT_TRUE(reps->RefreshDB());
  // Check PT structure destroyed and tables number is 0

<<<<<<< HEAD
  // There are 29 tables in the database, now.
  const int32_t total_tables_number = 29;
  ASSERT_EQ(total_tables_number, FetchOneInt(query_select));

  const std::string query_select_count_of_iap_buffer_full =
=======
  // There are 35 tables in the database, now.
  const int32_t total_tables_number = 37;
  ASSERT_EQ(total_tables_number, dbms->FetchOneInt(query_select));
  const char* query_select_count_of_iap_buffer_full =
>>>>>>> bad8f0a3
      "SELECT `count_of_iap_buffer_full` FROM `usage_and_error_count`";
  ASSERT_EQ(0, FetchOneInt(query_select_count_of_iap_buffer_full));

  const std::string query_select_count_sync_out_of_memory =
      "SELECT `count_sync_out_of_memory` FROM `usage_and_error_count`";
  ASSERT_EQ(0, FetchOneInt(query_select_count_sync_out_of_memory));

  const std::string query_select_count_of_sync_reboots =
      "SELECT `count_of_sync_reboots` FROM `usage_and_error_count`";
  ASSERT_EQ(0, FetchOneInt(query_select_count_of_sync_reboots));

  const std::string query_select_pt_exchanged_at_odometer_x =
      "SELECT `pt_exchanged_at_odometer_x` FROM `module_meta`";
  ASSERT_EQ(0, FetchOneInt(query_select_pt_exchanged_at_odometer_x));

  const std::string query_select_pt_exchanged_x_days_after_epoch =
      "SELECT `pt_exchanged_x_days_after_epoch` FROM `module_meta`";
  ASSERT_EQ(0, FetchOneInt(query_select_pt_exchanged_x_days_after_epoch));

  const std::string query_select_flag_update_required =
      "SELECT `flag_update_required` FROM `module_meta`";
  ASSERT_EQ(0, FetchOneInt(query_select_flag_update_required));

  const std::string query_select_ignition_cycles_since_last_exchange =
      "SELECT `ignition_cycles_since_last_exchange` FROM `module_meta`";
  ASSERT_EQ(0, FetchOneInt(query_select_ignition_cycles_since_last_exchange));

  const std::string query_select_preloaded_pt =
      "SELECT `preloaded_pt` FROM `module_config`";
  ASSERT_EQ(1, FetchOneInt(query_select_preloaded_pt));

  const std::string query_select_is_first_run =
      "SELECT `is_first_run` FROM `module_config`";
  ASSERT_EQ(0, FetchOneInt(query_select_is_first_run));

  const std::string query_select_exchange_after_x_ignition_cycles =
      "SELECT `exchange_after_x_ignition_cycles` FROM `module_config`";
  ASSERT_EQ(0, FetchOneInt(query_select_exchange_after_x_ignition_cycles));

  const std::string query_select_exchange_after_x_kilometers =
      "SELECT `exchange_after_x_kilometers` FROM `module_config`";
  ASSERT_EQ(0, FetchOneInt(query_select_exchange_after_x_kilometers));

  const std::string query_select_exchange_after_x_days =
      "SELECT `exchange_after_x_days` FROM `module_config`";
  ASSERT_EQ(0, FetchOneInt(query_select_exchange_after_x_days));

  const std::string query_select_timeout_after_x_seconds =
      "SELECT `timeout_after_x_seconds` FROM `module_config`";
  ASSERT_EQ(0, FetchOneInt(query_select_timeout_after_x_seconds));

  const std::string query_select_priorities =
      "SELECT COUNT(`value`) FROM `priority`";
  ASSERT_EQ(6, FetchOneInt(query_select_priorities));

  const std::string query_select_hmi_levels =
      "SELECT COUNT(`value`) FROM `hmi_level`";
  ASSERT_EQ(4, FetchOneInt(query_select_hmi_levels));

  const std::string query_select_version = "SELECT `number` FROM `version`";
  ASSERT_EQ(0, FetchOneInt(query_select_version));
}

TEST_F(
    SQLPTRepresentationTest,
    CheckPermissionsAllowed_SetValuesInAppGroupRpcFunctionalGroup_GetEqualParamsInCheckPermissionResult) {
  // Arrange
  const std::string query =
      "INSERT OR REPLACE INTO `application` (`id`, `memory_kb`,"
      " `heart_beat_timeout_ms`) VALUES ('12345', 5, 10); "
      "INSERT OR REPLACE INTO functional_group (`id`, `name`)"
      "  VALUES (1, 'Base-4'); "
      "INSERT OR REPLACE INTO `app_group` (`application_id`,"
      " `functional_group_id`) VALUES ('12345', 1); "
      "INSERT OR REPLACE INTO `rpc` (`name`, `parameter`, `hmi_level_value`,"
      " `functional_group_id`) VALUES ('Update', 'gps', 'FULL', 1); "
      "INSERT OR REPLACE INTO `rpc` (`name`, `parameter`, `hmi_level_value`,"
      " `functional_group_id`) VALUES ('Update', 'speed', 'FULL', 1);";

  // Assert
  ASSERT_TRUE(query_wrapper_->Exec(query));

  // Act
  CheckPermissionResult ret;
  reps->CheckPermissions("12345", "FULL", "Update", ret);

  // Assert
  EXPECT_TRUE(ret.hmi_level_permitted == ::policy::kRpcAllowed);
  ASSERT_EQ(2u, ret.list_of_allowed_params.size());
  // TODO (AKutsan) Policy update
  //  EXPECT_EQ("gps", ret.list_of_allowed_params[0]);
  //  EXPECT_EQ("speed", ret.list_of_allowed_params[1]);
}

TEST_F(
    SQLPTRepresentationTest,
    CheckPermissionsAllowedWithoutParameters_SetLimitedPermissions_ExpectEmptyListOfAllowedParams) {
  // Arrange
  const std::string query =
      "INSERT OR REPLACE INTO `application` (`id`, `memory_kb`,"
      " `heart_beat_timeout_ms`) VALUES ('12345', 5, 10); "
      "INSERT OR REPLACE INTO functional_group (`id`, `name`)"
      "  VALUES (1, 'Base-4'); "
      "INSERT OR REPLACE INTO `app_group` (`application_id`,"
      " `functional_group_id`) VALUES ('12345', 1); "
      "DELETE FROM `rpc`; "
      "INSERT OR REPLACE INTO `rpc` (`name`, `hmi_level_value`,"
      " `functional_group_id`) VALUES ('Update', 'LIMITED', 1);";

  // Assert
  ASSERT_TRUE(query_wrapper_->Exec(query));

  // Act
  CheckPermissionResult ret;
  reps->CheckPermissions("12345", "LIMITED", "Update", ret);

  // Assert
  EXPECT_TRUE(ret.hmi_level_permitted == ::policy::kRpcAllowed);
  EXPECT_TRUE(ret.list_of_allowed_params.empty());
}

TEST_F(
    SQLPTRepresentationTest,
    CheckPermissionsDisallowedWithoutParameters_DeletedAppGroupAndSetFULLLevel_ExpectHmiLevelIsDissalowed) {
  // Arrange
  const std::string query = "DELETE FROM `app_group`";

  // Assert
  ASSERT_TRUE(query_wrapper_->Exec(query));

  // Act
  CheckPermissionResult ret;
  reps->CheckPermissions("12345", "FULL", "Update", ret);

  // Assert
  EXPECT_EQ(::policy::kRpcDisallowed, ret.hmi_level_permitted);
  EXPECT_TRUE(ret.list_of_allowed_params.empty());
}

TEST_F(SQLPTRepresentationTest,
       PTPReloaded_UpdateModuleConfig_ReturnIsPTPreloadedTRUE) {
  // Arrange
  const std::string query = "UPDATE `module_config` SET `preloaded_pt` = 1";

  // Assert
  ASSERT_TRUE(query_wrapper_->Exec(query));
  EXPECT_TRUE(reps->IsPTPreloaded());
}

TEST_F(SQLPTRepresentationTest,
       GetUpdateUrls_DeleteAndInsertEndpoints_ExpectUpdateUrls) {
  // Arrange
  const std::string query_delete = "DELETE FROM `endpoint`; ";

  // Assert
  ASSERT_TRUE(query_wrapper_->Exec(query_delete));

  // Act
  EndpointUrls ret = reps->GetUpdateUrls(7);

  // Assert
  EXPECT_TRUE(ret.empty());

  // Act
  const std::string query_insert =
      "INSERT INTO `endpoint` (`application_id`, `url`, `service`) "
      "  VALUES ('12345', 'http://ford.com/cloud/1', 7);"
      "INSERT INTO `endpoint` (`application_id`, `url`, `service`) "
      "  VALUES ('12345', 'http://ford.com/cloud/2', 7);";

  // Assert
  ASSERT_TRUE(query_wrapper_->Exec(query_insert));

  // Act
  ret = reps->GetUpdateUrls(7);

  // Assert
  ASSERT_EQ(2u, ret.size());
  EXPECT_EQ("http://ford.com/cloud/1", ret[0].url[0]);
  EXPECT_EQ("http://ford.com/cloud/2", ret[1].url[0]);

  // Act
  ret = reps->GetUpdateUrls(0);

  // Assert
  EXPECT_TRUE(ret.empty());
}

TEST_F(SQLPTRepresentationTest,
       IgnitionCyclesBeforeExchange_WithParametersOfQueryEqualZero) {
  // Arrange
  const std::string query_zeros =
      "UPDATE `module_meta` SET "
      "  `ignition_cycles_since_last_exchange` = 0; "
      "  UPDATE `module_config` SET `exchange_after_x_ignition_cycles` = 0";

  // Assert
  ASSERT_TRUE(query_wrapper_->Exec(query_zeros));
  EXPECT_EQ(0, reps->IgnitionCyclesBeforeExchange());

  // Act
  reps->IncrementIgnitionCycles();

  // Assert
  EXPECT_EQ(0, reps->IgnitionCyclesBeforeExchange());
}

TEST_F(SQLPTRepresentationTest,
       IgnitionCyclesBeforeExchange_WithParametersOfQueryAreLessLimit) {
  // Arrange
  const std::string query_less_limit =
      "UPDATE `module_meta` SET "
      "  `ignition_cycles_since_last_exchange` = 5; "
      "  UPDATE `module_config` SET `exchange_after_x_ignition_cycles` = 10";

  // Assert
  ASSERT_TRUE(query_wrapper_->Exec(query_less_limit));
  EXPECT_EQ(5, reps->IgnitionCyclesBeforeExchange());

  // Act
  reps->IncrementIgnitionCycles();

  // Assert
  EXPECT_EQ(4, reps->IgnitionCyclesBeforeExchange());
}

TEST_F(SQLPTRepresentationTest,
       IgnitionCyclesBeforeExchange_WithLimitCountOfParametersOfQuery) {
  // Arrange
  const std::string query_limit =
      "UPDATE `module_meta` SET "
      "  `ignition_cycles_since_last_exchange` = 9; "
      "  UPDATE `module_config` SET `exchange_after_x_ignition_cycles` = 10";

  // Assert
  ASSERT_TRUE(query_wrapper_->Exec(query_limit));
  EXPECT_EQ(1, reps->IgnitionCyclesBeforeExchange());

  // Act
  reps->IncrementIgnitionCycles();

  // Assert
  EXPECT_EQ(0, reps->IgnitionCyclesBeforeExchange());
}

TEST_F(SQLPTRepresentationTest,
       IgnitionCyclesBeforeExchange_WithMoreLimitCountOfParametersOfQuery) {
  // Arrange
  const std::string query_more_limit =
      "UPDATE `module_meta` SET "
      "  `ignition_cycles_since_last_exchange` = 12; "
      "  UPDATE `module_config` SET `exchange_after_x_ignition_cycles` = 10";

  // Assert
  ASSERT_TRUE(query_wrapper_->Exec(query_more_limit));

  // Chceck
  EXPECT_EQ(0, reps->IgnitionCyclesBeforeExchange());
}

TEST_F(SQLPTRepresentationTest,
       IgnitionCyclesBeforeExchange_WithNegativeLimitOfParametersOfQuery) {
  // Arrange
  const std::string query_negative_limit =
      "UPDATE `module_meta` SET "
      "  `ignition_cycles_since_last_exchange` = 3; "
      "  UPDATE `module_config` SET `exchange_after_x_ignition_cycles` = -1";

  // Assert
  ASSERT_TRUE(query_wrapper_->Exec(query_negative_limit));

  // Check
  EXPECT_EQ(0, reps->IgnitionCyclesBeforeExchange());
}

TEST_F(
    SQLPTRepresentationTest,
    IgnitionCyclesBeforeExchange_WithNegativeLimitOfCurrentParameterOfQuery) {
  // Arrange
  const std::string query_negative_current =
      "UPDATE `module_meta` SET "
      "  `ignition_cycles_since_last_exchange` = -1; "
      "  UPDATE `module_config` SET `exchange_after_x_ignition_cycles` = 2";

  // Assert
  ASSERT_TRUE(query_wrapper_->Exec(query_negative_current));

  // Check
  EXPECT_EQ(0, reps->IgnitionCyclesBeforeExchange());
}

TEST_F(SQLPTRepresentationTest,
       KilometersBeforeExchange_WithParametersOfQueryEqualZero) {
  // Arrange
  const std::string query_zeros =
      "UPDATE `module_meta` SET "
      "  `pt_exchanged_at_odometer_x` = 0; "
      "  UPDATE `module_config` SET `exchange_after_x_kilometers` = 0";

  // Assert
  ASSERT_TRUE(query_wrapper_->Exec(query_zeros));

  // Checks
  EXPECT_EQ(0, reps->KilometersBeforeExchange(0));
  EXPECT_EQ(0, reps->KilometersBeforeExchange(-10));
  EXPECT_EQ(0, reps->KilometersBeforeExchange(10));
}

TEST_F(SQLPTRepresentationTest,
       KilometersBeforeExchange_QueryWithNegativeLimit) {
  // Arrange
  const std::string query_negative_limit =
      "UPDATE `module_meta` SET "
      "  `pt_exchanged_at_odometer_x` = 10; "
      "  UPDATE `module_config` SET `exchange_after_x_kilometers` = -10";

  // Assert
  ASSERT_TRUE(query_wrapper_->Exec(query_negative_limit));

  // Checks
  EXPECT_EQ(0, reps->KilometersBeforeExchange(0));
  EXPECT_EQ(0, reps->KilometersBeforeExchange(10));
}

TEST_F(SQLPTRepresentationTest,
       KilometersBeforeExchange_QueryWithNegativeCurrentLimit) {
  // Arrange
  const std::string query_negative_last =
      "UPDATE `module_meta` SET "
      "  `pt_exchanged_at_odometer_x` = -10; "
      "  UPDATE `module_config` SET `exchange_after_x_kilometers` = 20";

  // Assert
  ASSERT_TRUE(query_wrapper_->Exec(query_negative_last));

  // Checks
  EXPECT_EQ(0, reps->KilometersBeforeExchange(0));
  EXPECT_EQ(0, reps->KilometersBeforeExchange(10));
}

TEST_F(SQLPTRepresentationTest,
       KilometersBeforeExchange_QueryWithLimitParameters) {
  // Arrange
  const std::string query_limit =
      "UPDATE `module_meta` SET "
      "  `pt_exchanged_at_odometer_x` = 10; "
      "  UPDATE `module_config` SET `exchange_after_x_kilometers` = 100";

  // Assert
  ASSERT_TRUE(query_wrapper_->Exec(query_limit));

  // Checks
  EXPECT_EQ(0, reps->KilometersBeforeExchange(120));
  EXPECT_EQ(60, reps->KilometersBeforeExchange(50));
  EXPECT_EQ(0, reps->KilometersBeforeExchange(5));
}

TEST_F(SQLPTRepresentationTest,
       DaysBeforeExchange_WithParametersOfQueryEqualZero) {
  // Arrange
  const std::string query_zeros =
      "UPDATE `module_meta` SET "
      "  `pt_exchanged_x_days_after_epoch` = 0; "
      "  UPDATE `module_config` SET `exchange_after_x_days` = 0";

  // Assert
  ASSERT_TRUE(query_wrapper_->Exec(query_zeros));

  // Checks
  EXPECT_EQ(0, reps->DaysBeforeExchange(0));
  EXPECT_EQ(0, reps->DaysBeforeExchange(-10));
  EXPECT_EQ(0, reps->DaysBeforeExchange(10));
}

TEST_F(SQLPTRepresentationTest, DaysBeforeExchange_QueryWithNegativeLimit) {
  // Arrange
  const std::string query_negative_limit =
      "UPDATE `module_meta` SET "
      "  `pt_exchanged_x_days_after_epoch` = 10; "
      "  UPDATE `module_config` SET `exchange_after_x_days` = -10";

  // Assert
  ASSERT_TRUE(query_wrapper_->Exec(query_negative_limit));

  // Checks
  EXPECT_EQ(0, reps->DaysBeforeExchange(0));
  EXPECT_EQ(0, reps->DaysBeforeExchange(10));
}

TEST_F(SQLPTRepresentationTest,
       DaysBeforeExchange_QueryWithNegativeCurrentLimit) {
  // Arrange
  const std::string query_negative_last =
      "UPDATE `module_meta` SET "
      "  `pt_exchanged_x_days_after_epoch` = -10; "
      "  UPDATE `module_config` SET `exchange_after_x_days` = 20";

  // Assert
  ASSERT_TRUE(query_wrapper_->Exec(query_negative_last));

  // Checks
  EXPECT_EQ(0, reps->DaysBeforeExchange(0));
  EXPECT_EQ(0, reps->DaysBeforeExchange(10));
}

TEST_F(SQLPTRepresentationTest, DaysBeforeExchange_QueryWithLimitParameters) {
  // Arrange
  const std::string query_limit =
      "UPDATE `module_meta` SET "
      "  `pt_exchanged_x_days_after_epoch` = 10; "
      "  UPDATE `module_config` SET `exchange_after_x_days` = 100";

  // Assert
  ASSERT_TRUE(query_wrapper_->Exec(query_limit));

  // Checks
  EXPECT_EQ(0, reps->DaysBeforeExchange(120));
  EXPECT_EQ(60, reps->DaysBeforeExchange(50));
  EXPECT_EQ(0, reps->DaysBeforeExchange(5));
}

TEST_F(
    SQLPTRepresentationTest,
    SecondsBetweenRetries_DeletedAndInsertedSecondsBetweenRetry_ExpectCountOfSecondsEqualInserted) {
  // Arrange
  std::vector<int> seconds;
  const std::string query_delete = "DELETE FROM `seconds_between_retry`; ";

  // Assert
  ASSERT_TRUE(query_wrapper_->Exec(query_delete));
  ASSERT_TRUE(reps->SecondsBetweenRetries(&seconds));
  EXPECT_EQ(0u, seconds.size());

  // Arrange
  const std::string query_insert =
      "INSERT INTO `seconds_between_retry` (`index`, `value`) "
      "  VALUES (0, 10); "
      "INSERT INTO `seconds_between_retry` (`index`, `value`) "
      "  VALUES (1, 20); ";

  // Assert
  ASSERT_TRUE(query_wrapper_->Exec(query_insert));
  ASSERT_TRUE(reps->SecondsBetweenRetries(&seconds));

  // Checks
  ASSERT_EQ(2u, seconds.size());
  EXPECT_EQ(10, seconds[0]);
  EXPECT_EQ(20, seconds[1]);
}

TEST_F(SQLPTRepresentationTest, TimeoutResponse_Set60Seconds_GetEqualTimeout) {
  // Arrange
  const std::string query =
      "UPDATE `module_config` SET `timeout_after_x_seconds` = 60";

  // Assert
  ASSERT_TRUE(query_wrapper_->Exec(query));

  // Check
  EXPECT_EQ(60000, reps->TimeoutResponse());
}

TEST_F(SQLPTRepresentationTest,
       IsPTPreloaded_SetPTPreloadedThenCheck_ExpectCorrectValue) {
  // Arrange
  const std::string query_insert =
      "UPDATE `module_config` SET `preloaded_pt` = 1";

  // Assert
  ASSERT_TRUE(query_wrapper_->Exec(query_insert));

  // Check
  ASSERT_TRUE(reps->IsPTPreloaded());
}

TEST_F(
    SQLPTRepresentationTest,
    SetCountersPassedForSuccessfulUpdate_SetCounters_ExpectValueChangedInPT) {
  // Arrange
  const std::string query_select_odometer =
      "SELECT  `pt_exchanged_at_odometer_x` FROM`module_meta`";
  const std::string query_select_days_after_epoch =
      "SELECT `pt_exchanged_x_days_after_epoch` FROM`module_meta`";
  ASSERT_EQ(0, FetchOneInt(query_select_odometer));
  ASSERT_EQ(0, FetchOneInt(query_select_days_after_epoch));
  // Act
  ASSERT_TRUE(reps->SetCountersPassedForSuccessfulUpdate(100, 10000));
  ASSERT_EQ(100, FetchOneInt(query_select_odometer));
  ASSERT_EQ(10000, FetchOneInt(query_select_days_after_epoch));
}

TEST_F(
    SQLPTRepresentationTest,
    IncrementIgnitionCycles_SetIgnitionCyclesValueThenIncrement_ExpectValueIncrementedInPT) {
  // Arrange
  const std::string query_insert =
      "UPDATE `module_meta` SET `ignition_cycles_since_last_exchange` = 54";
  const std::string query_select =
      "SELECT `ignition_cycles_since_last_exchange`FROM `module_meta`";

  // Assert
  ASSERT_TRUE(query_wrapper_->Exec(query_insert));

  // Act
  reps->IncrementIgnitionCycles();

  // Check
  ASSERT_EQ(55, FetchOneInt(query_select));
}

TEST_F(
    SQLPTRepresentationTest,
    ResetIgnitionCycles_SetIgnitionCyclesValueThenReset_ExpectZeroValueInPT) {
  // Arrange
  const std::string query_insert =
      "UPDATE `module_meta` SET `ignition_cycles_since_last_exchange` = 55";

  // Assert
  ASSERT_TRUE(query_wrapper_->Exec(query_insert));

  const std::string query_select =
      "SELECT `ignition_cycles_since_last_exchange` FROM `module_meta`";

  // Act
  reps->ResetIgnitionCycles();

  // Check
  ASSERT_EQ(0, FetchOneInt(query_select));
}

TEST_F(SQLPTRepresentationTest,
       GetUserFriendlyMsg_SetMsg_ExpectReceivedMsgSetInParams) {
  // Arrange

  const std::string query_insert_language_code =
      "INSERT INTO `message` (`language_code`, `message_type_name`) VALUES "
      "('en-en', 'AppPermissions')";

  // Assert
  ASSERT_TRUE(query_wrapper_->Exec(query_insert_language_code));

  const std::string query_insert_name =
      "INSERT INTO `message_type` (`name`) VALUES ('AppPermissions')";

  // Assert
  ASSERT_TRUE(query_wrapper_->Exec(query_insert_name));

  std::vector<std::string> msg_code;
  msg_code.push_back("AppPermissions");

  // Act
  std::vector<UserFriendlyMessage> result =
      reps->GetUserFriendlyMsg(msg_code, std::string("en-en"));

  // Checks
  ASSERT_EQ(1u, result.size());
  EXPECT_EQ(result[0].message_code, "AppPermissions");
}

TEST_F(
    SQLPTRepresentationTest,
    GetNotificationNumber_SetNotificationsPriorities_ExpectReceivedValuesCorrect) {
  // Arrange
  const std::string query_insert =
      "INSERT INTO `notifications_by_priority` (`priority_value`, `value`) "
      "VALUES ('NAVIGATION', 15) , "
      "('COMMUNICATION', 6), ('EMERGENCY', 60), ('NONE', 0), ('NORMAL', 4), "
      "('VOICECOMMUNICATION', 20)";

  // Assert
  ASSERT_TRUE(query_wrapper_->Exec(query_insert));
  EXPECT_EQ(6, reps->GetNotificationsNumber("COMMUNICATION"));
  EXPECT_EQ(60, reps->GetNotificationsNumber("EMERGENCY"));
  EXPECT_EQ(15, reps->GetNotificationsNumber("NAVIGATION"));
  EXPECT_EQ(0, reps->GetNotificationsNumber("NONE"));
  EXPECT_EQ(4, reps->GetNotificationsNumber("NORMAL"));
  EXPECT_EQ(20, reps->GetNotificationsNumber("VOICECOMMUNICATION"));
}

TEST_F(SQLPTRepresentationTest,
       GetPriority_SetAppsPrioritiesThenGet_ExpectReceivedValuesCorrect) {
  // Arrange
  const std::string query_insert_app_default =
      "INSERT OR IGNORE INTO `application`(`id`, `keep_context`, "
      "`steal_focus`, "
      " `default_hmi`, `priority_value`, `is_revoked`, `is_default`, "
      "`is_predata`, `memory_kb`, "
      " `heart_beat_timeout_ms`) VALUES( 'default', 0, 0, 'NONE', 'NONE', 0, "
      "0, "
      "0, 64, 10) ";

  // Assert
  ASSERT_TRUE(query_wrapper_->Exec(query_insert_app_default));

  const std::string query_insert_app_predataconsent =
      "INSERT OR IGNORE INTO `application`(`id`, `keep_context`, "
      "`steal_focus`, "
      " `default_hmi`, `priority_value`, `is_revoked`, `is_default`, "
      "`is_predata`, `memory_kb`, "
      " `heart_beat_timeout_ms`) VALUES( 'pre_DataConsent', 0, 0, 'NONE', "
      "'NONE', 0, 0, "
      "0, 64, 10) ";

  // Assert
  ASSERT_TRUE(query_wrapper_->Exec(query_insert_app_predataconsent));

  const std::string query_insert_app_device =
      "INSERT OR IGNORE INTO `application`(`id`, `keep_context`, "
      "`steal_focus`, "
      " `default_hmi`, `priority_value`, `is_revoked`, `is_default`, "
      "`is_predata`, `memory_kb`, "
      " `heart_beat_timeout_ms`) VALUES( 'device', 0, 0, 'NONE', "
      "'COMMUNICATION', 0, 0, "
      "0, 64, 10) ";

  // Assert
  ASSERT_TRUE(query_wrapper_->Exec(query_insert_app_device));

  const std::string query_insert_app_12345 =
      "INSERT OR IGNORE INTO `application`(`id`, `keep_context`, "
      "`steal_focus`, "
      " `default_hmi`, `priority_value`, `is_revoked`, `is_default`, "
      "`is_predata`, `memory_kb`, "
      " `heart_beat_timeout_ms`) VALUES( '12345', 0, 0, 'NONE', 'EMERGENCY', "
      "0, 0, "
      "0, 64, 10) ";

  // Assert
  ASSERT_TRUE(query_wrapper_->Exec(query_insert_app_12345));

  std::string priority;
  // Checks
  EXPECT_TRUE(reps->GetPriority("default", &priority));
  EXPECT_EQ("NONE", priority);
  EXPECT_TRUE(reps->GetPriority("pre_DataConsent", &priority));
  EXPECT_EQ("NONE", priority);
  EXPECT_TRUE(reps->GetPriority("device", &priority));
  EXPECT_EQ("COMMUNICATION", priority);
  EXPECT_TRUE(reps->GetPriority("12345", &priority));
  EXPECT_EQ("EMERGENCY", priority);
}

TEST_F(SQLPTRepresentationTest3, Init_InitNewDataBase_ExpectResultSuccess) {
  // Arrange
  ON_CALL(policy_settings_, app_storage_folder())
      .WillByDefault(ReturnRef(kAppStorageFolder));
  // Checks
  EXPECT_EQ(::policy::SUCCESS, reps->Init(&policy_settings_));
  EXPECT_EQ(::policy::EXISTS, reps->Init(&policy_settings_));
  reps->RemoveDB();
}

TEST_F(SQLPTRepresentationTest3,
       Init_TryInitNotExistingDataBase_ExpectResultFail) {
  const std::string not_existing_path = "/not/existing/path";
  // Arrange
  ON_CALL(policy_settings_, app_storage_folder())
      .WillByDefault(ReturnRef(not_existing_path));
  // Check
  EXPECT_EQ(::policy::FAIL, reps->Init(&policy_settings_));
}

TEST_F(SQLPTRepresentationTest3,
       Close_InitNewDataBaseThenClose_ExpectResultSuccess) {
  // Arrange
  ON_CALL(policy_settings_, app_storage_folder())
      .WillByDefault(ReturnRef(kAppStorageFolder));
  EXPECT_EQ(::policy::SUCCESS, reps->Init(&policy_settings_));
  EXPECT_TRUE(reps->Close());
  utils::dbms::SQLError error(utils::dbms::Error::OK);
  // Checks
  EXPECT_EQ(error.number(), (reps->db()->LastError().number()));
  reps->RemoveDB();
}

TEST_F(SQLPTRepresentationTest,
       Clear_InitNewDataBaseThenClear_ExpectResultSuccess) {
  // Arrange
  const std::string query_insert_app_default =
      "INSERT OR IGNORE INTO `application`(`id`, `keep_context`, "
      "`steal_focus`, "
      " `default_hmi`, `priority_value`, `is_revoked`, `is_default`, "
      "`is_predata`, `memory_kb`, "
      " `heart_beat_timeout_ms`) VALUES( 'default', 0, 0, 'NONE', 'NONE', 0, "
      "0, "
      "0, 64, 10) ";

  // Assert
  ASSERT_TRUE(query_wrapper_->Exec(query_insert_app_default));

  const std::string query_insert_app_predataconsent =
      "INSERT OR IGNORE INTO `application`(`id`, `keep_context`, "
      "`steal_focus`, "
      " `default_hmi`, `priority_value`, `is_revoked`, `is_default`, "
      "`is_predata`, `memory_kb`, "
      " `heart_beat_timeout_ms`) VALUES( 'pre_DataConsent', 0, 0, 'NONE', "
      "'NONE', 0, 0, "
      "0, 64, 10) ";

  // Assert
  ASSERT_TRUE(query_wrapper_->Exec(query_insert_app_predataconsent));

  const std::string query_insert_app_device =
      "INSERT OR IGNORE INTO `application`(`id`, `keep_context`, "
      "`steal_focus`, "
      " `default_hmi`, `priority_value`, `is_revoked`, `is_default`, "
      "`is_predata`, `memory_kb`, "
      " `heart_beat_timeout_ms`) VALUES( 'device', 0, 0, 'NONE', "
      "'COMMUNICATION', 0, 0, "
      "0, 64, 10) ";

  // Assert
  ASSERT_TRUE(query_wrapper_->Exec(query_insert_app_device));

  const std::string query_insert_app_12345 =
      "INSERT OR IGNORE INTO `application`(`id`, `keep_context`, "
      "`steal_focus`, "
      " `default_hmi`, `priority_value`, `is_revoked`, `is_default`, "
      "`is_predata`, `memory_kb`, "
      " `heart_beat_timeout_ms`) VALUES( '12345', 0, 0, 'NONE', 'EMERGENCY', "
      "0, 0, "
      "0, 64, 10) ";

  // Assert
  ASSERT_TRUE(query_wrapper_->Exec(query_insert_app_12345));

  const std::string query_insert =
      "INSERT INTO `notifications_by_priority` (`priority_value`, `value`) "
      "VALUES ('NAVIGATION', 15) , "
      "('COMMUNICATION', 6), ('EMERGENCY', 60), ('NONE', 0), ('NORMAL', 4), "
      "('VOICECOMMUNICATION', 20)";

  // Assert
  ASSERT_TRUE(query_wrapper_->Exec(query_insert));
  EXPECT_TRUE(reps->Clear());
  utils::dbms::SQLError error(utils::dbms::Error::OK);
  EXPECT_EQ(error.number(), (reps->db()->LastError().number()));
}

TEST_F(SQLPTRepresentationTest,
       GetInitialAppData_SetData_ExpectCorrectValuesReceived) {
  // Arrange
  const std::string query_insert_nickname =
      "INSERT INTO `nickname` (`application_id`, `name`) "
      "VALUES ('1111', 'first_app') , "
      "('2222', 'second_app'), ('3333', 'third_app')";

  // Assert
  ASSERT_TRUE(query_wrapper_->Exec(query_insert_nickname));

  const std::string query_insert_app_type =
      "INSERT INTO `app_type` (`application_id`, `name`)"
      "VALUES ('1111', 'NAVIGATION') , "
      "('1111', 'MEDIA'), ('3333', 'COMMUNICATION')";

  // Assert
  ASSERT_TRUE(query_wrapper_->Exec(query_insert_app_type));

  ::policy::StringArray nicknames;
  ::policy::StringArray app_types;
  ASSERT_TRUE(reps->GetInitialAppData("1111", &nicknames, &app_types));
  EXPECT_EQ(1u, nicknames.size());
  EXPECT_TRUE(nicknames.end() !=
              std::find(nicknames.begin(), nicknames.end(), "first_app"));
  EXPECT_EQ(2u, app_types.size());
  EXPECT_TRUE(app_types.end() !=
              std::find(app_types.begin(), app_types.end(), "NAVIGATION"));
  EXPECT_TRUE(app_types.end() !=
              std::find(app_types.begin(), app_types.end(), "MEDIA"));
  nicknames.clear();
  app_types.clear();
  ASSERT_TRUE(reps->GetInitialAppData("2222", &nicknames, &app_types));
  EXPECT_EQ(1u, nicknames.size());
  EXPECT_TRUE(nicknames.end() !=
              std::find(nicknames.begin(), nicknames.end(), "second_app"));
  EXPECT_EQ(0u, app_types.size());
  nicknames.clear();
  app_types.clear();
  ASSERT_TRUE(reps->GetInitialAppData("3333", &nicknames, &app_types));
  EXPECT_EQ(1u, nicknames.size());
  EXPECT_TRUE(nicknames.end() !=
              std::find(nicknames.begin(), nicknames.end(), "third_app"));
  EXPECT_EQ(1u, app_types.size());
  EXPECT_TRUE(app_types.end() !=
              std::find(app_types.begin(), app_types.end(), "COMMUNICATION"));
}

TEST_F(
    SQLPTRepresentationTest,
    GetFunctionalGroupings_SetFunctionalGroupings_ExpectCorrectValuesReceived) {
  // Arrange
  const std::string query_insert_functional_group =
      "INSERT INTO `functional_group` (`id`, `user_consent_prompt`, `name`) "
      "VALUES (73072936, null, 'SendLocation'), (1533011474, null, "
      "'OnKeyboardInputOnlyGroup')";

  // Assert
  ASSERT_TRUE(query_wrapper_->Exec(query_insert_functional_group));

  const std::string query_insert_rpc_sendlocation =
      "INSERT INTO `rpc` (`name`, `hmi_level_value`, `functional_group_id`) "
      "VALUES ('SendLocation', 'BACKGROUND', 73072936), ('SendLocation', "
      "'FULL', 73072936), ('SendLocation', 'LIMITED', 73072936)";

  // Assert
  ASSERT_TRUE(query_wrapper_->Exec(query_insert_rpc_sendlocation));

  const std::string query_insert_rpc_onkeyboard_input =
      "INSERT INTO `rpc` (`name`, `hmi_level_value`, `functional_group_id`) "
      "VALUES ('OnKeyboardInput', 'FULL', 1533011474)";

  // Assert
  ASSERT_TRUE(query_wrapper_->Exec(query_insert_rpc_onkeyboard_input));

  policy_table::FunctionalGroupings func_groups;
  ASSERT_TRUE(reps->GetFunctionalGroupings(func_groups));
  EXPECT_EQ(2u, func_groups.size());
  policy_table::FunctionalGroupings::iterator func_groups_it =
      func_groups.find("SendLocation");
  EXPECT_TRUE(func_groups.end() != func_groups_it);
  policy_table::Rpcs& rpcs = func_groups_it->second;
  EXPECT_EQ("", static_cast<std::string>(*rpcs.user_consent_prompt));
  policy_table::Rpc& rpc = rpcs.rpcs;
  EXPECT_EQ(1u, rpc.size());
  policy_table::Rpc::const_iterator rpc_it = rpc.find("SendLocation");
  EXPECT_TRUE(rpc.end() != rpc_it);
  const policy_table::HmiLevels& hmi_levels1 = rpc_it->second.hmi_levels;
  EXPECT_EQ(3u, hmi_levels1.size());
  EXPECT_TRUE(hmi_levels1.end() !=
              std::find(hmi_levels1.begin(),
                        hmi_levels1.end(),
                        policy_table::HmiLevel::HL_BACKGROUND));
  EXPECT_TRUE(hmi_levels1.end() !=
              std::find(hmi_levels1.begin(),
                        hmi_levels1.end(),
                        policy_table::HmiLevel::HL_LIMITED));
  EXPECT_TRUE(hmi_levels1.end() != std::find(hmi_levels1.begin(),
                                             hmi_levels1.end(),
                                             policy_table::HmiLevel::HL_FULL));

  func_groups_it = func_groups.find("OnKeyboardInputOnlyGroup");
  EXPECT_TRUE(func_groups.end() != func_groups_it);
  policy_table::Rpcs& rpcs2 = func_groups_it->second;
  EXPECT_EQ("", static_cast<std::string>(*rpcs2.user_consent_prompt));
  policy_table::Rpc& rpc2 = rpcs2.rpcs;
  EXPECT_EQ(1u, rpc2.size());
  rpc_it = rpc2.find("OnKeyboardInput");
  EXPECT_TRUE(rpc2.end() != rpc_it);
  const policy_table::HmiLevels& hmi_levels2 = rpc_it->second.hmi_levels;
  EXPECT_EQ(1u, hmi_levels2.size());
  EXPECT_TRUE(hmi_levels2.end() != std::find(hmi_levels2.begin(),
                                             hmi_levels2.end(),
                                             policy_table::HmiLevel::HL_FULL));
}

TEST_F(
    SQLPTRepresentationTest,
    UpdateRequired_SetUpdateNotRequiredFlagThenCheck_ExpectUpdateNotRequired) {
  // Arrange
  EXPECT_FALSE(reps->UpdateRequired());
}

TEST_F(SQLPTRepresentationTest,
       UpdateRequired_SetUpdateRequiredFlagThenCheck_ExpectUpdateRequired) {
  // Arrange
  const std::string query_insert =
      "UPDATE `module_meta` SET `flag_update_required` = 1";

  // Assert
  ASSERT_TRUE(query_wrapper_->Exec(query_insert));

  // Check
  EXPECT_TRUE(reps->UpdateRequired());
}

TEST_F(SQLPTRepresentationTest,
       SaveUpdateRequired_SaveUpdateRequired_ExpectCorrectValues) {
  // Arrange
  reps->SaveUpdateRequired(true);

  // Check
  EXPECT_TRUE(reps->UpdateRequired());

  // Act
  reps->SaveUpdateRequired(false);

  // Check
  EXPECT_FALSE(reps->UpdateRequired());
}

TEST_F(SQLPTRepresentationTest,
       IsApplicationRepresented_Check_ExpectCorrectResult) {
  // Arrange
  const std::string query_insert_app_default =
      "INSERT OR IGNORE INTO `application`(`id`, `keep_context`, "
      "`steal_focus`, "
      " `default_hmi`, `priority_value`, `is_revoked`, `is_default`, "
      "`is_predata`, `memory_kb`, "
      " `heart_beat_timeout_ms`) VALUES( 'default', 0, 0, 'NONE', 'NONE', 0, "
      "0, "
      "0, 64, 10) ";

  // Assert
  ASSERT_TRUE(query_wrapper_->Exec(query_insert_app_default));

  const std::string query_insert_app_device =
      "INSERT OR IGNORE INTO `application`(`id`, `keep_context`, "
      "`steal_focus`, "
      " `default_hmi`, `priority_value`, `is_revoked`, `is_default`, "
      "`is_predata`, `memory_kb`, "
      " `heart_beat_timeout_ms`) VALUES( 'device', 0, 0, 'NONE', "
      "'COMMUNICATION', 0, 0, 0, 64, 10) ";

  // Assert
  ASSERT_TRUE(query_wrapper_->Exec(query_insert_app_device));

  const std::string query_insert_app_12345 =
      "INSERT OR IGNORE INTO `application`(`id`, `keep_context`, "
      "`steal_focus`, "
      " `default_hmi`, `priority_value`, `is_revoked`, `is_default`, "
      "`is_predata`, `memory_kb`, "
      " `heart_beat_timeout_ms`) VALUES( '12345', 0, 0, 'NONE', 'EMERGENCY', "
      "0, 0, "
      "0, 64, 10) ";

  // Assert
  ASSERT_TRUE(query_wrapper_->Exec(query_insert_app_12345));

  // Checks
  EXPECT_TRUE(reps->IsApplicationRepresented("default"));
  EXPECT_TRUE(reps->IsApplicationRepresented("device"));
  EXPECT_TRUE(reps->IsApplicationRepresented("12345"));
  EXPECT_FALSE(reps->IsApplicationRepresented("1234"));
}

TEST_F(SQLPTRepresentationTest,
       IsApplicationRevoked_CheckApps_ExpectCorrectResult) {
  // Arrange
  const std::string query_insert_app_7777 =
      "INSERT OR IGNORE INTO `application`(`id`, `keep_context`, "
      "`steal_focus`, "
      " `default_hmi`, `priority_value`, `is_revoked`, `is_default`, "
      "`is_predata`, `memory_kb`, "
      " `heart_beat_timeout_ms`) VALUES( '7777', 0, 0, 'NONE', 'NONE', 1, "
      "0, "
      "0, 64, 10) ";

  // Assert
  ASSERT_TRUE(query_wrapper_->Exec(query_insert_app_7777));

  const std::string query_insert_app_12345 =
      "INSERT OR IGNORE INTO `application`(`id`, `keep_context`, "
      "`steal_focus`, "
      " `default_hmi`, `priority_value`, `is_revoked`, `is_default`, "
      "`is_predata`, `memory_kb`, "
      " `heart_beat_timeout_ms`) VALUES( '12345', 0, 0, 'NONE', 'EMERGENCY', "
      "0, 0, "
      "0, 64, 10) ";

  // Assert
  ASSERT_TRUE(query_wrapper_->Exec(query_insert_app_12345));

  // Checks
  EXPECT_TRUE(reps->IsApplicationRevoked("7777"));
  EXPECT_FALSE(reps->IsApplicationRevoked("12345"));
}

TEST_F(SQLPTRepresentationTest,
       CopyApplication_CopyApplication_ExpectAppCopiedSuccesfully) {
  // Arrange
  const std::string query_insert_app_default =
      "INSERT OR IGNORE INTO `application`(`id`, `keep_context`, "
      "`steal_focus`, "
      " `default_hmi`, `priority_value`, `is_revoked`, `is_default`, "
      "`is_predata`, `memory_kb`, "
      " `heart_beat_timeout_ms`) VALUES( 'default', 0, 0, 'NONE', 'NONE', 0, "
      "1, "
      "0, 64, 10) ";

  // Assert
  ASSERT_TRUE(query_wrapper_->Exec(query_insert_app_default));

  const std::string query_insert_app_123 =
      "INSERT OR IGNORE INTO `application`(`id`, `keep_context`, "
      "`steal_focus`, "
      " `default_hmi`, `priority_value`, `is_revoked`, `is_default`, "
      "`is_predata`, `memory_kb`, "
      " `heart_beat_timeout_ms`) VALUES( '123', 1, 0, 'FULL', "
      "'COMMUNICATION', 1, 1, 0, 64, 10) ";

  // Assert
  ASSERT_TRUE(query_wrapper_->Exec(query_insert_app_123));

  EXPECT_FALSE(reps->IsApplicationRepresented("7777"));
  EXPECT_FALSE(reps->IsApplicationRepresented("9999"));

  // Act
  EXPECT_TRUE(reps->CopyApplication("default", "7777"));
  EXPECT_TRUE(reps->CopyApplication("123", "9999"));

  // Checks
  EXPECT_TRUE(reps->IsApplicationRepresented("7777"));
  EXPECT_TRUE(reps->IsApplicationRepresented("9999"));
  EXPECT_FALSE(reps->IsApplicationRevoked("7777"));
  EXPECT_TRUE(reps->IsApplicationRevoked("9999"));
  EXPECT_TRUE(reps->IsDefaultPolicy("7777"));
  std::string priority1;
  std::string priority2;
  EXPECT_TRUE(reps->GetPriority("default", &priority1));
  EXPECT_TRUE(reps->GetPriority("7777", &priority2));
  EXPECT_EQ(priority1, priority2);
  EXPECT_TRUE(reps->GetPriority("123", &priority1));
  EXPECT_TRUE(reps->GetPriority("9999", &priority2));
  EXPECT_EQ(priority1, priority2);
}

TEST_F(SQLPTRepresentationTest,
       IsDefaultPolicy_SetAppPreDataThenCheck_ExpectNotDefaultPolicySet) {
  // Arrange
  const std::string query_insert_app =
      "INSERT OR IGNORE INTO `application`(`id`, `keep_context`, "
      "`steal_focus`, "
      " `default_hmi`, `priority_value`, `is_revoked`, `is_default`, "
      "`is_predata`, `memory_kb`, "
      " `heart_beat_timeout_ms`) VALUES( '12345', 0, 0, 'NONE', 'NONE', 0, "
      "0, "
      "1, 64, 10) ";

  // Assert
  ASSERT_TRUE(query_wrapper_->Exec(query_insert_app));

  // Check
  EXPECT_FALSE(reps->IsDefaultPolicy("12345"));
}

TEST_F(SQLPTRepresentationTest,
       IsDefaultPolicy_SetAppDefaultThenCheck_ExpectNotDefaultPolicySet) {
  // Arrange
  const std::string query_insert_app =
      "INSERT OR IGNORE INTO `application`(`id`, `keep_context`, "
      "`steal_focus`, `default_hmi`, `priority_value`, `is_revoked`, "
      "`is_default`, `is_predata`, `memory_kb`, `heart_beat_timeout_ms`) "
      "VALUES( '1234567', 0, 0, 'NONE', 'NONE', 0, 1, 0, 64, 10) ";

  // Assert
  ASSERT_TRUE(query_wrapper_->Exec(query_insert_app));

  // Check
  EXPECT_TRUE(reps->IsDefaultPolicy("1234567"));
}

TEST_F(SQLPTRepresentationTest, Drop_DropExistedPT_ExpectZeroTables) {
  // Check
  const std::string query_select =
      "SELECT COUNT(*) FROM `sqlite_master` WHERE `type` = 'table'";
  // In normally created PT there are more than 0 tables

  // Assert
  ASSERT_TRUE(query_wrapper_->Exec(query_select));
  ASSERT_GT(FetchOneInt(query_select), 0);

  // Destroy schema
  ASSERT_TRUE(reps->Drop());

  // Check PT structure destroyed and tables number is 0
  ASSERT_EQ(0, FetchOneInt(query_select));

  // Restore schema
  ASSERT_TRUE(reps->RefreshDB());
}

TEST_F(SQLPTRepresentationTest,
       SetDefaultPolicy_SetDefaultPolicyThenCheck_ExpectDefaultPolicySet) {
  // Arrange
  const std::string kDefaultId = "default";
  const std::string kAppId = "app_1234567";
  const std::string kRequestType = "HTTP";
  const std::string kHmiType = "MEDIA";

  const std::string query_insert_default_app =
      "INSERT INTO `application`(`id`, `keep_context`, "
      "`steal_focus`, "
      " `default_hmi`, `priority_value`, `is_revoked`, `is_default`, "
      "`is_predata`, `memory_kb`, "
      " `heart_beat_timeout_ms`) "
      "VALUES( '" +
      kDefaultId + "', 0, 0, 'NONE', 'NONE', 0, 0, 0, 64, 10) ";

  // Assert
  ASSERT_TRUE(query_wrapper_->Exec(query_insert_default_app));

  const std::string query_insert_default_app_request_types =
      "INSERT INTO `request_type` (`application_id`, `request_type`)  "
      "VALUES ('" +
      kDefaultId + "', '" + kRequestType + "')";

  // Assert
  ASSERT_TRUE(query_wrapper_->Exec(query_insert_default_app_request_types));

  const std::string query_insert_default_app_hmi_types =
      "INSERT INTO `app_type` (`application_id`, `name`)  "
      "VALUES ('" +
      kDefaultId + "', '" + kHmiType + "')";

  // Assert
  ASSERT_TRUE(query_wrapper_->Exec(query_insert_default_app_hmi_types));

  const std::string query_insert_new_app =
      "INSERT INTO `application`(`id`, `keep_context`, "
      "`steal_focus`, `default_hmi`, `priority_value`, `is_revoked`, "
      "`is_default`, `is_predata`, `memory_kb`, `heart_beat_timeout_ms`) "
      "VALUES('" +
      kAppId + "', 0, 0, 'NONE', 'NONE', 0, 0, 1, 64, 10)";

  // Assert
  ASSERT_TRUE(query_wrapper_->Exec(query_insert_new_app));

  EXPECT_FALSE(reps->IsDefaultPolicy(kAppId));

  // Act
  ASSERT_TRUE(reps->SetDefaultPolicy(kAppId));

  // Check
  EXPECT_TRUE(reps->IsDefaultPolicy(kAppId));

  policy_table::RequestTypes request_types;
  GatherRequestType(kAppId, &request_types);
  ASSERT_TRUE(1 == request_types.size());
  EXPECT_EQ(policy_table::RT_HTTP, *request_types.begin());

  policy_table::AppHMITypes hmi_types;
  GatherAppType(kAppId, &hmi_types);
  ASSERT_TRUE(1 == hmi_types.size());
  EXPECT_EQ(policy_table::AHT_MEDIA, *hmi_types.begin());
}

TEST_F(SQLPTRepresentationTest,
       SetPreloaded_SetPreloaded_ExpectPTSetToPreloaded) {
  // Arrange
  const std::string query_insert =
      "UPDATE `module_config` SET `preloaded_pt` = 0";

  // Assert
  ASSERT_TRUE(query_wrapper_->Exec(query_insert));

  // Check
  ASSERT_FALSE(reps->IsPTPreloaded());

  // Act
  reps->SetPreloaded(true);

  // Check
  ASSERT_TRUE(reps->IsPTPreloaded());

  // Act
  reps->SetPreloaded(false);

  // Check
  ASSERT_FALSE(reps->IsPTPreloaded());
}

TEST_F(SQLPTRepresentationTest,
       SetIsDefault_SetIsDefault_ExpectDefaultFlagSet) {
  // Arrange
  const std::string query_insert_app =
      "INSERT OR IGNORE INTO `application`(`id`, `keep_context`, "
      "`steal_focus`, `default_hmi`, `priority_value`, `is_revoked`, "
      "`is_default`, `is_predata`, `memory_kb`, `heart_beat_timeout_ms`) "
      "VALUES( '1234567', 0, 0, 'NONE', 'NONE', 0, 0, 1, 64, 10) ";

  // Assert
  ASSERT_TRUE(query_wrapper_->Exec(query_insert_app));

  const std::string query_select =
      "SELECT `is_default` FROM `application`WHERE`id`= '1234567' ";
  EXPECT_EQ(0, FetchOneInt(query_select));

  // Act
  EXPECT_TRUE(reps->SetIsDefault("1234567", true));

  // Check
  EXPECT_EQ(1, FetchOneInt(query_select));

  // Act
  EXPECT_TRUE(reps->SetIsDefault("1234567", false));

  // Check
  EXPECT_EQ(0, FetchOneInt(query_select));
}

TEST_F(SQLPTRepresentationTest3, RemoveDB_RemoveDB_ExpectFileDeleted) {
  // Arrange
  ON_CALL(policy_settings_, app_storage_folder())
      .WillByDefault(ReturnRef(kAppStorageFolder));
  EXPECT_EQ(::policy::SUCCESS, reps->Init(&policy_settings_));
  EXPECT_EQ(::policy::EXISTS, reps->Init(&policy_settings_));
  std::string path = (reps->db())->get_path();
  // Act
  reps->RemoveDB();
  // Check
  EXPECT_FALSE(file_system::FileExists(path));
}

// TODO {AKozoriz} : Snapshot must have module meta section, but test
// generates snapshot without it.
TEST_F(SQLPTRepresentationTest,
       DISABLED_GenerateSnapshot_SetPolicyTable_SnapshotIsPresent) {
  // Arrange
  Json::Value table(Json::objectValue);
  PolicyTableUpdatePrepare(table);

  policy_table::Table update(&table);
  update.SetPolicyTableType(rpc::policy_table_interface_base::PT_UPDATE);

  // Assert
  // ASSERT_TRUE(IsValid(update));
  ASSERT_TRUE(reps->Save(update));

  // Act
  std::shared_ptr<policy_table::Table> snapshot = reps->GenerateSnapshot();
  snapshot->SetPolicyTableType(rpc::policy_table_interface_base::PT_SNAPSHOT);
  // Remove fields which must be absent in snapshot
  table["policy_table"]["consumer_friendly_messages"].removeMember("messages");
  table["policy_table"]["app_policies"]["1234"].removeMember("default_hmi");
  table["policy_table"]["app_policies"]["1234"].removeMember("keep_context");
  table["policy_table"]["app_policies"]["1234"].removeMember("steal_focus");
  table["policy_table"]["app_policies"]["default"].removeMember("default_hmi");
  table["policy_table"]["app_policies"]["default"].removeMember("keep_context");
  table["policy_table"]["app_policies"]["default"].removeMember("steal_focus");
  table["policy_table"]["app_policies"]["pre_DataConsent"].removeMember(
      "default_hmi");
  table["policy_table"]["app_policies"]["pre_DataConsent"].removeMember(
      "keep_context");
  table["policy_table"]["app_policies"]["pre_DataConsent"].removeMember(
      "steal_focus");
  table["policy_table"]["app_policies"]["device"].removeMember("default_hmi");
  table["policy_table"]["app_policies"]["device"].removeMember("keep_context");
  table["policy_table"]["app_policies"]["device"].removeMember("steal_focus");
  table["policy_table"]["app_policies"]["device"].removeMember("groups");
  table["policy_table"]["device_data"] = Json::Value(Json::objectValue);
  table["policy_table"]["module_meta"] = Json::Value(Json::objectValue);
  policy_table::Table expected(&table);
  Json::StreamWriterBuilder writer_builder;
  // Checks
  EXPECT_EQ(Json::writeString(writer_builder, expected.ToJsonValue()),
            Json::writeString(writer_builder, snapshot->ToJsonValue()));
  EXPECT_EQ(expected.ToJsonValue().toStyledString(),
            snapshot->ToJsonValue().toStyledString());
}

TEST_F(SQLPTRepresentationTest, Save_SetPolicyTableThenSave_ExpectSavedToPT) {
  // Arrange
  Json::Value table(Json::objectValue);
  PolicyTableUpdatePrepare(table);

  policy_table::Table update(&table);
  update.SetPolicyTableType(rpc::policy_table_interface_base::PT_UPDATE);
  // Checks PT before Save
  policy_table::FunctionalGroupings func_groups;
  ASSERT_TRUE(reps->GetFunctionalGroupings(func_groups));
  // Check functional groupings section
  EXPECT_EQ(0u, func_groups.size());

  policy_table::ApplicationPoliciesSection policies;
  GatherApplicationPoliciesSection(&policies);
  // Check ApplicationPoliciesSection
  EXPECT_EQ(0u, policies.apps.size());
  EXPECT_EQ(policy_table::Priority::P_EMERGENCY, policies.device.priority);

  policy_table::ModuleConfig config;
  GatherModuleConfig(&config);
  // Check Module config section
  EXPECT_TRUE(*config.preloaded_pt);
  EXPECT_EQ(0, config.exchange_after_x_ignition_cycles);
  EXPECT_EQ(0, config.exchange_after_x_kilometers);
  EXPECT_EQ(0, config.exchange_after_x_days);
  EXPECT_EQ(0, config.timeout_after_x_seconds);
  EXPECT_EQ("", static_cast<std::string>(*config.vehicle_make));
  EXPECT_EQ("", static_cast<std::string>(*config.vehicle_model));
  EXPECT_EQ("", static_cast<std::string>(*config.vehicle_year));
  EXPECT_EQ("", static_cast<std::string>(*config.preloaded_date));
  EXPECT_EQ("", static_cast<std::string>(*config.certificate));
  EXPECT_EQ(0u, config.seconds_between_retries.size());
  EXPECT_EQ(0u, config.endpoints.size());
  EXPECT_EQ(0u, config.notifications_per_minute_by_priority.size());

  policy_table::ConsumerFriendlyMessages messages;
  GatherConsumerFriendlyMessages(&messages);
  EXPECT_EQ("0", static_cast<std::string>(messages.version));

  policy_table::DeviceData devices;
  GatherDeviceData(&devices);
  EXPECT_EQ(0u, devices.size());

  policy_table::UsageAndErrorCounts counts;
  GatherUsageAndErrorCounts(&counts);
  EXPECT_TRUE(0u == counts.app_level->size());

  // ASSERT_TRUE(IsValid(update));
  // Act
  ASSERT_TRUE(reps->Save(update));

  // Check Functional Groupings
  ASSERT_TRUE(reps->GetFunctionalGroupings(func_groups));
  // Checks
  EXPECT_EQ(1u, func_groups.size());
  policy_table::FunctionalGroupings::iterator func_groups_iter =
      func_groups.find("default");
  ASSERT_TRUE(func_groups.end() != func_groups_iter);
  policy_table::Rpcs& rpcs = func_groups_iter->second;
  EXPECT_EQ("", static_cast<std::string>(*rpcs.user_consent_prompt));
  policy_table::Rpc& rpc = rpcs.rpcs;
  EXPECT_EQ(1u, rpc.size());
  policy_table::Rpc::const_iterator rpc_iter = rpc.find("Update");
  EXPECT_TRUE(rpc.end() != rpc_iter);
  const policy_table::HmiLevels& hmi_levels = rpc_iter->second.hmi_levels;
  EXPECT_EQ(1u, hmi_levels.size());
  EXPECT_TRUE(hmi_levels.end() != std::find(hmi_levels.begin(),
                                            hmi_levels.end(),
                                            policy_table::HmiLevel::HL_FULL));

  const ::policy_table::Parameters& parameters = *(rpc_iter->second.parameters);
  EXPECT_EQ(1u, parameters.size());
  EXPECT_TRUE(parameters.end() !=
              std::find(parameters.begin(),
                        parameters.end(),
                        policy_table::EnumToJsonString(
                            policy_table::Parameter::P_SPEED)));
  // Check Application Policies Section
  GatherApplicationPoliciesSection(&policies);
  const uint32_t apps_size = 3u;

  rpc::String<1ul, 255ul> str("default");
  policy_table::Strings groups;
  groups.push_back(str);
  CheckAppPoliciesSection(policies,
                          apps_size,
                          policy_table::Priority::P_EMERGENCY,
                          "1234",
                          150u,
                          200u,
                          groups);
  CheckAppPoliciesSection(policies,
                          apps_size,
                          policy_table::Priority::P_EMERGENCY,
                          "default",
                          50u,
                          100u,
                          groups);
  CheckAppPoliciesSection(policies,
                          apps_size,
                          policy_table::Priority::P_EMERGENCY,
                          "pre_DataConsent",
                          40u,
                          90u,
                          groups);
  CheckAppPoliciesSection(policies,
                          apps_size,
                          policy_table::Priority::P_EMERGENCY,
                          "device",
                          0u,
                          0u,
                          groups);

  CheckAppGroups("1234", groups);
  CheckAppGroups("default", groups);
  CheckAppGroups("pre_DataConsent", groups);

  GatherModuleConfig(&config);
  // Check Module Config section
  ASSERT_FALSE(*config.preloaded_pt);
  ASSERT_EQ("encrypted_certificate_content",
            static_cast<std::string>(*config.certificate));
  ASSERT_EQ("", static_cast<std::string>(*config.preloaded_date));
  ASSERT_EQ("", static_cast<std::string>(*config.vehicle_year));
  ASSERT_EQ("", static_cast<std::string>(*config.vehicle_model));
  ASSERT_EQ("", static_cast<std::string>(*config.vehicle_make));
  ASSERT_EQ(10, config.exchange_after_x_ignition_cycles);
  ASSERT_EQ(100, config.exchange_after_x_kilometers);
  ASSERT_EQ(5, config.exchange_after_x_days);
  ASSERT_EQ(500, config.timeout_after_x_seconds);
  ASSERT_EQ(3u, config.seconds_between_retries.size());
  ASSERT_EQ(10, config.seconds_between_retries[0]);
  ASSERT_EQ(20, config.seconds_between_retries[1]);
  ASSERT_EQ(30, config.seconds_between_retries[2]);
  ASSERT_EQ(6u, config.notifications_per_minute_by_priority.size());
  ASSERT_EQ(1, config.notifications_per_minute_by_priority["emergency"]);
  ASSERT_EQ(2, config.notifications_per_minute_by_priority["navigation"]);
  ASSERT_EQ(3, config.notifications_per_minute_by_priority["VOICECOMM"]);
  ASSERT_EQ(4, config.notifications_per_minute_by_priority["communication"]);
  ASSERT_EQ(5, config.notifications_per_minute_by_priority["normal"]);
  ASSERT_EQ(6, config.notifications_per_minute_by_priority["none"]);
  EXPECT_EQ(1u, config.endpoints.size());
  policy_table::ServiceEndpoints& service_endpoints = config.endpoints;
  EXPECT_EQ("0x00", service_endpoints.begin()->first);
  policy_table::URLList& url_list = service_endpoints.begin()->second;
  EXPECT_EQ("default", url_list.begin()->first);
  policy_table::URL& url = url_list.begin()->second;
  EXPECT_EQ("http://ford.com/cloud/default", static_cast<std::string>(url[0]));

  GatherConsumerFriendlyMessages(&messages);
  EXPECT_EQ("some_msg_version", static_cast<std::string>(messages.version));
  EXPECT_TRUE(0u != messages.messages->size());
  EXPECT_TRUE(0u != (*messages.messages)["MSG_CODE"].languages.size());

  GatherUsageAndErrorCounts(&counts);
  EXPECT_FALSE(0u == counts.app_level->size());
  EXPECT_EQ(5u, (*counts.app_level)["some_app_id"].count_of_tls_errors);

  GatherDeviceData(&devices);
  EXPECT_EQ(3u, devices.size());

  const std::string kAppId = "1234";
  const std::string kServiceType = "MEDIA";
  policy_table::AppServiceParameters app_service_parameters;
  GatherAppServiceParameters(kAppId, &app_service_parameters);
  ASSERT_FALSE(app_service_parameters.find(kServiceType) ==
               app_service_parameters.end());
  auto service_names = *(app_service_parameters[kServiceType].service_names);
  EXPECT_TRUE(service_names.is_initialized());
  ASSERT_EQ(service_names.size(), 2u);
  EXPECT_EQ(static_cast<std::string>(service_names[0]), "SDL App");
  EXPECT_EQ(static_cast<std::string>(service_names[1]), "SDL Music");

  auto handled_rpcs = app_service_parameters[kServiceType].handled_rpcs;

  EXPECT_TRUE(handled_rpcs.is_initialized());
  EXPECT_EQ(handled_rpcs[0].function_id, 41);

  policy_table::ApplicationPolicies& apps = policies.apps;
  auto icon_url = *(apps[kAppId].icon_url);

  EXPECT_EQ(std::string(icon_url), "http:://www.sdl.com/image.png");
}

}  // namespace policy_test
}  // namespace components
}  // namespace test<|MERGE_RESOLUTION|>--- conflicted
+++ resolved
@@ -587,18 +587,11 @@
   ASSERT_TRUE(reps->RefreshDB());
   // Check PT structure destroyed and tables number is 0
 
-<<<<<<< HEAD
-  // There are 29 tables in the database, now.
-  const int32_t total_tables_number = 29;
+  // There are 37 tables in the database, now.
+  const int32_t total_tables_number = 37;
   ASSERT_EQ(total_tables_number, FetchOneInt(query_select));
 
   const std::string query_select_count_of_iap_buffer_full =
-=======
-  // There are 35 tables in the database, now.
-  const int32_t total_tables_number = 37;
-  ASSERT_EQ(total_tables_number, dbms->FetchOneInt(query_select));
-  const char* query_select_count_of_iap_buffer_full =
->>>>>>> bad8f0a3
       "SELECT `count_of_iap_buffer_full` FROM `usage_and_error_count`";
   ASSERT_EQ(0, FetchOneInt(query_select_count_of_iap_buffer_full));
 
