/*
 * Copyright (c) 2016, Ford Motor Company
 * All rights reserved.
 *
 * Redistribution and use in source and binary forms, with or without
 * modification, are permitted provided that the following conditions are met:
 *
 * Redistributions of source code must retain the above copyright notice, this
 * list of conditions and the following disclaimer.
 *
 * Redistributions in binary form must reproduce the above copyright notice,
 * this list of conditions and the following
 * disclaimer in the documentation and/or other materials provided with the
 * distribution.
 *
 * Neither the name of the Ford Motor Company nor the names of its contributors
 * may be used to endorse or promote products derived from this software
 * without specific prior written permission.
 *
 * THIS SOFTWARE IS PROVIDED BY THE COPYRIGHT HOLDERS AND CONTRIBUTORS "AS IS"
 * AND ANY EXPRESS OR IMPLIED WARRANTIES, INCLUDING, BUT NOT LIMITED TO, THE
 * IMPLIED WARRANTIES OF MERCHANTABILITY AND FITNESS FOR A PARTICULAR PURPOSE
 * ARE DISCLAIMED. IN NO EVENT SHALL THE COPYRIGHT HOLDER OR CONTRIBUTORS BE
 * LIABLE FOR ANY DIRECT, INDIRECT, INCIDENTAL, SPECIAL, EXEMPLARY, OR
 * CONSEQUENTIAL DAMAGES (INCLUDING, BUT NOT LIMITED TO, PROCUREMENT OF
 * SUBSTITUTE GOODS OR SERVICES; LOSS OF USE, DATA, OR PROFITS; OR BUSINESS
 * INTERRUPTION) HOWEVER CAUSED AND ON ANY THEORY OF LIABILITY, WHETHER IN
 * CONTRACT, STRICT LIABILITY, OR TORT (INCLUDING NEGLIGENCE OR OTHERWISE)
 * ARISING IN ANY WAY OUT OF THE USE OF THIS SOFTWARE, EVEN IF ADVISED OF THE
 * POSSIBILITY OF SUCH DAMAGE.
 */

#include <vector>
#include <fstream>
#include <string>
#include <ctime>

#include "json/reader.h"
#include "json/writer.h"
#include "gtest/gtest.h"

#include "config_profile/profile.h"
#include "policy/policy_manager_impl.h"
#include "policy/policy_table/enums.h"
#include "policy/policy_table/types.h"
#include "policy/mock_policy_settings.h"
#include "policy/mock_policy_listener.h"
#include "policy/mock_cache_manager.h"
#include "policy/mock_update_status_manager.h"

#include "utils/macro.h"
#include "utils/file_system.h"
#include "utils/date_time.h"
#include "utils/make_shared.h"
#include "utils/gen_hash.h"
#ifdef SDL_REMOTE_CONTROL
#include "policy/mock_access_remote.h"
#endif  // SDL_REMOTE_CONTROL
using ::testing::ReturnRef;
using ::testing::DoAll;
using ::testing::SetArgReferee;
using ::testing::NiceMock;
using ::testing::_;
using ::testing::SetArgReferee;
using ::testing::AtLeast;
using ::testing::Return;

<<<<<<< HEAD
using ::test::components::policy_test::MockPolicyListener;

using ::policy::MockCacheManagerInterface;
using ::policy::MockUpdateStatusManager;

=======
>>>>>>> d9ce54f3
using ::policy::PolicyManagerImpl;
using ::policy::PolicyTable;


namespace test {
namespace components {
namespace policy_test {
namespace policy_table = rpc::policy_table_interface_base;

namespace custom_str = utils::custom_string;

typedef std::multimap<std::string, policy_table::Rpcs&>
    UserConsentPromptToRpcsConnections;

template <typename T>
std::string NumberToString(T Number) {
  std::ostringstream ss;
  ss << Number;
  return ss.str();
}

template <typename T>
void SortAndCheckEquality(std::vector<T> first, std::vector<T> second) {
  ASSERT_EQ(first.size(), second.size());
  std::sort(first.begin(), first.end());
  std::sort(second.begin(), second.end());
  // Checks
  for (uint32_t i = 0; i < first.size(); ++i) {
    EXPECT_EQ(first[i], second[i]);
  }
}

struct StringsForUpdate {
  std::string new_field_value_;
  std::string new_field_name_;
  std::string new_date_;
};

char GenRandomString(const char* alphanum) {
  const int stringLength = sizeof(alphanum) - 1;
  return alphanum[rand() % stringLength];
}

struct StringsForUpdate CreateNewRandomData(StringsForUpdate& str) {
  // Generate random date
  srand(time(NULL));
  unsigned int day = 1 + rand() % 31;      // Day from 1 - 31
  unsigned int month = 1 + rand() % 12;    // Month from 1 - 12
  unsigned int year = 1985 + rand() % 31;  // Year from 1985 - 2015

  // Convert date to string
  str.new_date_ = NumberToString(year) + '-' + NumberToString(month) + '-' +
                  NumberToString(day);

  // Create new field
  unsigned int number = 1 + rand() % 100;  // Number from 1 - 100
  str.new_field_name_ += NumberToString(number);

  // Create new field random value
  const char alphanum[] = "ABCDEFGHIJKLMNOPQRSTUVWXYZ";

  for (unsigned int i = 0; i < 5; ++i) {
    str.new_field_value_ += GenRandomString(alphanum);
  }
  return str;
}

class PolicyManagerImplTest : public ::testing::Test {
 public:
  PolicyManagerImplTest() : device_id("08-00-27-CE-76-FE") {}

 protected:
  PolicyManagerImpl* manager;
  MockCacheManagerInterface* cache_manager;
  MockUpdateStatusManager update_manager;
  MockPolicyListener* listener;
  const std::string device_id;
#ifdef SDL_REMOTE_CONTROL
  utils::SharedPtr<access_remote_test::MockAccessRemote> access_remote;
#endif  // SDL_REMOTE_CONTROL

  void SetUp() OVERRIDE {
    manager = new PolicyManagerImpl();
    manager->set_listener(listener);
    cache_manager = new MockCacheManagerInterface();
    manager->set_cache_manager(cache_manager);

#ifdef SDL_REMOTE_CONTROL
    access_remote = new access_remote_test::MockAccessRemote();
    manager->set_access_remote(access_remote);
#endif  // SDL_REMOTE_CONTROL

    listener = new MockPolicyListener();
    manager->set_listener(listener);
  }

  void TearDown() OVERRIDE {
    delete manager;
    delete listener;
  }

  ::testing::AssertionResult IsValid(const policy_table::Table& table) {
    if (table.is_valid()) {
      return ::testing::AssertionSuccess();
    } else {
      ::rpc::ValidationReport report(" - table");
      table.ReportErrors(&report);
      return ::testing::AssertionFailure() << ::rpc::PrettyFormat(report);
    }
  }

#ifdef SDL_REMOTE_CONTROL
 public:
  bool CheckPTURemoteCtrlChange(
      const utils::SharedPtr<policy_table::Table> pt_update,
      const utils::SharedPtr<policy_table::Table> snapshot) {
    return manager->CheckPTURemoteCtrlChange(pt_update, snapshot);
  }
#endif  // SDL_REMOTE_CONTROL
};

class PolicyManagerImplTest2 : public ::testing::Test {
 public:
  PolicyManagerImplTest2()
      : app_id1("123456789")
      , app_id2("1766825573")
      , dev_id1("XXX123456789ZZZ")
      , dev_id2("08-00-27-CE-76-FE")
      , PTU_request_types(Json::arrayValue) {}

 protected:
  PolicyManagerImpl* manager;
  NiceMock<MockPolicyListener> listener;
  std::vector<std::string> hmi_level;
  std::vector<std::string> PT_request_types;
  uint32_t PTU_request_types_size;
  unsigned int index;
  const std::string app_id1;
  const std::string app_id2;
  const std::string dev_id1;
  const std::string dev_id2;
  Json::Value PTU_request_types;
  NiceMock<policy_handler_test::MockPolicySettings> policy_settings_;
  const std::string kAppStorageFolder = "storage1";

  void SetUp() OVERRIDE {
    file_system::CreateDirectory("storage1");
    file_system::DeleteFile("policy.sqlite");

    manager = new PolicyManagerImpl();
    ON_CALL(policy_settings_, app_storage_folder())
        .WillByDefault(ReturnRef(kAppStorageFolder));
    manager->set_listener(&listener);
    const char* levels[] = {"BACKGROUND", "FULL", "LIMITED", "NONE"};
    hmi_level.assign(levels, levels + sizeof(levels) / sizeof(levels[0]));
    srand(time(NULL));
    index = rand() % 3;
  }

  std::vector<std::string> JsonToVectorString(
      const Json::Value& PTU_request_types) {
    std::vector<std::string> result;
    for (uint32_t i = 0; i < PTU_request_types.size(); ++i) {
      result.push_back(PTU_request_types[i].asString());
    }
    return result;
  }

  const Json::Value GetPTU(std::string file_name) {
    // Get PTU
    std::ifstream ifile(file_name);
    Json::Reader reader;
    std::string json;
    Json::Value root(Json::objectValue);
    if (ifile.is_open() && reader.parse(ifile, root, true)) {
      json = root.toStyledString();
    }
    ifile.close();
    ::policy::BinaryMessage msg(json.begin(), json.end());
    // Load Json to cache
    EXPECT_TRUE(manager->LoadPT("file_pt_update.json", msg));
    return root;
  }

  void CreateLocalPT(const std::string& file_name) {
    file_system::remove_directory_content("storage1");
    ON_CALL(policy_settings_, app_storage_folder())
        .WillByDefault(ReturnRef(kAppStorageFolder));
    ASSERT_TRUE(manager->InitPT(file_name, &policy_settings_));
  }

  void AddRTtoPT(const std::string& update_file_name,
                 const std::string& section_name,
                 const uint32_t rt_number,
                 const uint32_t invalid_rt_number) {
    // Arrange
    CreateLocalPT("sdl_preloaded_pt.json");
    // Get RequestTypes from section of preloaded_pt app_policies
    PT_request_types = manager->GetAppRequestTypes(section_name);
    EXPECT_EQ(rt_number, PT_request_types.size());
    Json::Value root = GetPTU(update_file_name);
    // Get Request Types from JSON (PTU)
    PTU_request_types =
        root["policy_table"]["app_policies"][section_name]["RequestType"];
    PTU_request_types_size = PTU_request_types.size();
    PT_request_types.clear();
    // Get RequestTypes from section of PT app policies after update
    PT_request_types = manager->GetAppRequestTypes(section_name);
    // Check number of RT in PTU and PT now are equal
    ASSERT_EQ(PTU_request_types_size - invalid_rt_number,
              PT_request_types.size());
  }

  void AddRTtoAppSectionPT(const std::string& update_file_name,
                           const std::string& section_name,
                           const uint32_t rt_number,
                           const uint32_t invalid_rt_number) {
    // Arrange
    CreateLocalPT("sdl_preloaded_pt.json");
    // Add app
    manager->AddApplication(section_name);
    // Check app gets RequestTypes from pre_DataConsent of app_policies
    // section
    PT_request_types = manager->GetAppRequestTypes(section_name);
    EXPECT_EQ(rt_number, PT_request_types.size());
    EXPECT_CALL(listener, OnPendingPermissionChange(section_name)).Times(1);
    Json::Value root = GetPTU(update_file_name);

    // Get App Request Types from PTU
    PTU_request_types =
        root["policy_table"]["app_policies"][section_name]["RequestType"];
    PTU_request_types_size = PTU_request_types.size();

    PT_request_types.clear();
    // Get RequestTypes from <app_id> section of app policies after PT update
    PT_request_types = manager->GetAppRequestTypes(section_name);
    // Check sizes of Request types of PT and PTU
    ASSERT_EQ(PTU_request_types_size - invalid_rt_number,
              PT_request_types.size());

    ::policy::AppPermissions permissions =
        manager->GetAppPermissionsChanges(section_name);
    EXPECT_TRUE(permissions.requestTypeChanged);
  }

  std::vector<policy_table::RequestType> PushRequestTypesToContainer(
      const std::vector<std::string>& temp_result) {
    policy_table::RequestType filtered_result;
    std::vector<policy_table::RequestType> final_result;
    for (uint32_t i = 0; i < temp_result.size(); ++i) {
      if (policy_table::EnumFromJsonString(temp_result[i], &filtered_result)) {
        final_result.push_back(filtered_result);
      }
    }
    return final_result;
  }

  void CheckResultForValidRT() {
    // Convert Json Array to std::vector<std::string>
    const std::vector<std::string>& result =
        JsonToVectorString(PTU_request_types);
    // Checks
    SortAndCheckEquality(PT_request_types, result);
  }

  void CheckResultForInvalidRT() {
    // Convert Json Array to std::vector<std::string>
    const std::vector<std::string>& temp_result =
        JsonToVectorString(PTU_request_types);
    std::vector<policy_table::RequestType> result1 =
        PushRequestTypesToContainer(temp_result);
    std::vector<policy_table::RequestType> result2 =
        PushRequestTypesToContainer(PT_request_types);
    // Checks
    SortAndCheckEquality(result1, result2);
  }
  void FillMultimapFromFunctionalGroupings(
      UserConsentPromptToRpcsConnections& input_multimap,
      policy_table::FunctionalGroupings& fg_table) {
    policy_table::FunctionalGroupings::iterator fg_itter = fg_table.begin();
    const policy_table::FunctionalGroupings::iterator fg_itter_end =
        fg_table.end();
    for (; fg_itter != fg_itter_end; ++fg_itter) {
      // RPCS getting
      policy_table::Rpcs& rpcs_ref = fg_itter->second;
      // User_consent_prompt getting
      rpc::Optional<rpc::String<1, 255> >& optional_ref =
          rpcs_ref.user_consent_prompt;
      rpc::String<1, 255>& ucp_string = *optional_ref;
      const std::string& ucp_std_string =
          static_cast<const std::string&>(ucp_string);
      // Multimap inserting
      input_multimap.insert(std::pair<std::string, policy_table::Rpcs&>(
          ucp_std_string, rpcs_ref));
    }
  }

  void GetFunctionalGroupingsFromManager(
      policy_table::FunctionalGroupings& input_functional_groupings) {
    // Get cache
    ::policy::CacheManagerInterfaceSPtr cache = manager->GetCache();
    // Get table_snapshot
    utils::SharedPtr<policy_table::Table> table = cache->GenerateSnapshot();
    // Set functional groupings from policy table
    input_functional_groupings = table->policy_table.functional_groupings;
  }

  void TearDown() OVERRIDE {
    delete manager;
  }
};

Json::Value CreatePTforLoad() {
  const std::string load_table(
      "{"
      "\"policy_table\": {"
      "\"module_config\": {"
      "\"preloaded_pt\": true,"
      "\"exchange_after_x_ignition_cycles\": 10,"
      "\"exchange_after_x_kilometers\": 100,"
      "\"exchange_after_x_days\": 5,"
      "\"timeout_after_x_seconds\": 500,"
      "\"seconds_between_retries\": [10, 20, 30],"
      "\"endpoints\": {"
      "\"0x00\": {"
      "\"default\": [\"http://ford.com/cloud/default\"]"
      "}"
      "},"
      "\"notifications_per_minute_by_priority\": {"
      "\"emergency\": 1,"
      "\"navigation\": 2,"
      "\"VOICECOMM\": 3,"
      "\"communication\": 4,"
      "\"normal\": 5,"
      "\"none\": 6"
      "},"
      "\"vehicle_make\" : \"MakeT\","
      "\"vehicle_model\" : \"ModelT\","
      "\"vehicle_year\": \"2014\""
      "},"
      "\"app_policies\": {"
      "\"default\": {"
      "\"memory_kb\": 50,"
      "\"heart_beat_timeout_ms\": 100,"
      "\"groups\": [\"default\"],"
      "\"keep_context\": true,"
      "\"steal_focus\": true,"
      "\"priority\": \"EMERGENCY\","
      "\"default_hmi\": \"FULL\","
      "\"certificate\": \"sign\""
      "},   "
      "\"pre_DataConsent\": {"
      "\"memory_kb\": 50,"
      "\"heart_beat_timeout_ms\": 100,"
      "\"groups\": [\"default\"],"
      "\"keep_context\": true,"
      "\"steal_focus\": true,"
      "\"priority\": \"EMERGENCY\","
      "\"default_hmi\": \"FULL\","
      "\"certificate\": \"sign\""
      "},         "
      "\"device\": {"
      "\"memory_kb\": 50,"
      "\"heart_beat_timeout_ms\": 100,"
      "\"groups\": [\"default\"],"
      "\"keep_context\": true,"
      "\"steal_focus\": true,"
      "\"priority\": \"EMERGENCY\","
      "\"default_hmi\": \"FULL\","
      "\"certificate\": \"sign\""
      "},"
      "\"1234\": {"
      "\"memory_kb\": 50,"
      "\"heart_beat_timeout_ms\": 100,"
      "\"groups\": [\"default\"],"
      "\"keep_context\": true,"
      "\"steal_focus\": true,"
      "\"priority\": \"EMERGENCY\","
      "\"default_hmi\": \"FULL\","
      "\"certificate\": \"sign\""
      "}"
      "},"
      "\"consumer_friendly_messages\": {"
      "\"version\": \"1.2\""
      "},"
      "\"functional_groupings\": {"
      "\"default\": {"
      "\"rpcs\": {"
      "\"Update\": {"
      "\"hmi_levels\": [\"FULL\"],"
      "\"parameters\" : [\"speed\"]"
      "}"
      "}"
      "}"
      "}"
      "}"
      "}");
  Json::Value table(Json::objectValue);
  Json::Reader reader;
  EXPECT_TRUE(reader.parse(load_table, table));
  return table;
}

TEST_F(PolicyManagerImplTest, GetNotificationsNumber) {
  const std::string priority = "EMERGENCY";
  const uint32_t notif_number = 100u;
  EXPECT_CALL(*cache_manager, GetNotificationsNumber(priority))
      .WillOnce(Return(notif_number));

  EXPECT_EQ(notif_number, manager->GetNotificationsNumber(priority));
}

TEST_F(PolicyManagerImplTest2, GetNotificationsNumberAfterPTUpdate) {
  // Arrange
  Json::Value table = CreatePTforLoad();
  manager->ForcePTExchange();
  manager->OnUpdateStarted();
  policy_table::Table update(&table);
  update.SetPolicyTableType(rpc::policy_table_interface_base::PT_UPDATE);
  // Act
  const std::string json = table.toStyledString();
  ::policy::BinaryMessage msg(json.begin(), json.end());
  EXPECT_CALL(listener, OnUpdateStatusChanged(_));
  EXPECT_TRUE(manager->LoadPT("file_pt_update.json", msg));

  std::string priority = "emergency";
  uint32_t notif_number = manager->GetNotificationsNumber(priority);
  EXPECT_EQ(1u, notif_number);

  priority = "navigation";
  notif_number = manager->GetNotificationsNumber(priority);
  EXPECT_EQ(2u, notif_number);

  priority = "emergency";
  notif_number = manager->GetNotificationsNumber(priority);
  EXPECT_EQ(1u, notif_number);

  priority = "VOICECOMM";
  notif_number = manager->GetNotificationsNumber(priority);
  EXPECT_EQ(3u, notif_number);

  priority = "normal";
  notif_number = manager->GetNotificationsNumber(priority);
  EXPECT_EQ(5u, notif_number);

  priority = "none";
  notif_number = manager->GetNotificationsNumber(priority);
  EXPECT_EQ(6u, notif_number);
}

TEST_F(PolicyManagerImplTest2, IsAppRevoked_SetRevokedAppID_ExpectAppRevoked) {
  // Arrange
  std::ifstream ifile("sdl_preloaded_pt.json");
  Json::Reader reader;
  std::string json;
  Json::Value root(Json::objectValue);
  if (ifile.is_open() && reader.parse(ifile, root, true)) {
    root["policy_table"]["app_policies"][app_id1] = Json::nullValue;
    json = root.toStyledString();
  }
  ifile.close();

  ::policy::BinaryMessage msg(json.begin(), json.end());
  ASSERT_TRUE(manager->LoadPT("file_pt_update.json", msg));
  EXPECT_TRUE(manager->IsApplicationRevoked(app_id1));
}

TEST_F(PolicyManagerImplTest2,
       CheckPermissions_SetRevokedAppID_ExpectRPCDisallowed) {
  // Arrange
  CreateLocalPT("sdl_preloaded_pt.json");
  (manager->GetCache())->AddDevice(dev_id1, "Bluetooth");
  (manager->GetCache())
      ->SetDeviceData(dev_id1,
                      "hardware IPX",
                      "v.8.0.1",
                      "Android",
                      "4.4.2",
                      "Life",
                      2,
                      "Bluetooth");
  EXPECT_CALL(listener, OnCurrentDeviceIdUpdateRequired(app_id1))
      .WillRepeatedly(Return(dev_id1));
  manager->SetUserConsentForDevice(dev_id1, true);
  // Add app from consented device. App will be assigned with default policies
  manager->AddApplication(app_id1);
  // Check before action
  policy_table::RpcParameters rpc_parameters;
  rpc_parameters.hmi_levels.push_back(policy_table::HL_FULL);

  policy_table::Rpc rpc;
  rpc["Alert"] = rpc_parameters;

  ::policy::RPCParams input_params;
  ::policy::CheckPermissionResult output;

  manager->CheckPermissions(
      dev_id1, app_id1, std::string("FULL"), "Alert", input_params, output);

  // Check RPC is allowed
  EXPECT_EQ(::policy::kRpcAllowed, output.hmi_level_permitted);
  ASSERT_TRUE(output.list_of_allowed_params.empty());
  // Act
  std::ifstream ifile("sdl_preloaded_pt.json");
  Json::Reader reader;
  std::string json;
  Json::Value root(Json::objectValue);
  if (ifile.is_open() && reader.parse(ifile, root, true)) {
    root["policy_table"]["app_policies"][app_id1] = Json::nullValue;
    json = root.toStyledString();
  }
  ifile.close();

  ::policy::BinaryMessage msg(json.begin(), json.end());
  ASSERT_TRUE(manager->LoadPT("file_pt_update.json", msg));

  manager->CheckPermissions(
      dev_id1, app_id1, std::string("FULL"), "Alert", input_params, output);
  // Check RPC is disallowed
  EXPECT_EQ(::policy::kRpcAllowed, output.hmi_level_permitted);
  ASSERT_TRUE(output.list_of_allowed_params.empty());
}

TEST_F(PolicyManagerImplTest2,
       CheckPermissions_SetAppIDwithPolicies_ExpectRPCAllowed) {
  // Arrange
  CreateLocalPT("sdl_preloaded_pt.json");
  manager->AddDevice(dev_id1, "Bluetooth");

  ASSERT_TRUE((manager->GetCache())
                  ->SetDeviceData(dev_id1,
                                  "hardware IPX",
                                  "v.8.0.1",
                                  "Android",
                                  "4.4.2",
                                  "Life",
                                  2,
                                  "Bluetooth"));
  EXPECT_CALL(listener, OnCurrentDeviceIdUpdateRequired("1234"))
      .WillRepeatedly(Return(dev_id1));
  manager->SetUserConsentForDevice(dev_id1, true);
  // Add app from consented device. App will be assigned with default policies
  manager->AddApplication("1234");
  // Emulate PTU with new policies for app added above
  std::ifstream ifile("sdl_preloaded_pt.json");
  Json::Reader reader;
  std::string json;
  Json::Value root(Json::objectValue);
  if (ifile.is_open() && reader.parse(ifile, root, true)) {
    // Add AppID with policies
    root["policy_table"]["app_policies"]["1234"] =
        Json::Value(Json::objectValue);
    root["policy_table"]["app_policies"]["1234"]["memory_kb"] = Json::Value(50);
    root["policy_table"]["app_policies"]["1234"]["heart_beat_timeout_ms"] =
        Json::Value(100);
    root["policy_table"]["app_policies"]["1234"]["AppHMIType"] =
        Json::Value(Json::arrayValue);
    root["policy_table"]["app_policies"]["1234"]["AppHMIType"][0] =
        Json::Value("MEDIA");
    root["policy_table"]["app_policies"]["1234"]["groups"] =
        Json::Value(Json::arrayValue);
    root["policy_table"]["app_policies"]["1234"]["groups"][0] =
        Json::Value("Base-4");
    root["policy_table"]["app_policies"]["1234"]["priority"] =
        Json::Value("EMERGENCY");
    root["policy_table"]["app_policies"]["1234"]["default_hmi"] =
        Json::Value("FULL");
    root["policy_table"]["app_policies"]["1234"]["keep_context"] =
        Json::Value(true);
    root["policy_table"]["app_policies"]["1234"]["steal_focus"] =
        Json::Value(true);
    root["policy_table"]["app_policies"]["1234"]["certificate"] =
        Json::Value("sign");
    json = root.toStyledString();
  }
  ifile.close();

  ::policy::BinaryMessage msg(json.begin(), json.end());
  // Load Json to cache
  EXPECT_TRUE(manager->LoadPT("file_pt_update.json", msg));

  policy_table::RpcParameters rpc_parameters;
  rpc_parameters.hmi_levels.push_back(policy_table::HL_FULL);

  policy_table::Rpc rpc;
  rpc["Alert"] = rpc_parameters;
  ::policy::RPCParams input_params;
  ::policy::CheckPermissionResult output;

  (manager->GetCache())->AddDevice(dev_id1, "Bluetooth");
  (manager->GetCache())
      ->SetDeviceData(dev_id1,
                      "hardware IPX",
                      "v.8.0.1",
                      "Android",
                      "4.4.2",
                      "Life",
                      2,
                      "Bluetooth");
  manager->CheckPermissions(dev_id1,
                            std::string("1234"),
                            std::string("FULL"),
                            "Alert",
                            input_params,
                            output);
  // Check RPC is allowed
  EXPECT_EQ(::policy::kRpcAllowed, output.hmi_level_permitted);
  // Check list of parameters empty
  ASSERT_TRUE(output.list_of_allowed_params.empty());
}

TEST_F(PolicyManagerImplTest, IncrementGlobalCounter) {
  // Assert
  EXPECT_CALL(*cache_manager, Increment(usage_statistics::SYNC_REBOOTS));
  manager->Increment(usage_statistics::SYNC_REBOOTS);
}

TEST_F(PolicyManagerImplTest, IncrementAppCounter) {
  // Assert
  EXPECT_CALL(*cache_manager,
              Increment("12345", usage_statistics::USER_SELECTIONS));
  manager->Increment("12345", usage_statistics::USER_SELECTIONS);
}

TEST_F(PolicyManagerImplTest, SetAppInfo) {
  // Assert
  EXPECT_CALL(*cache_manager,
              Set("12345", usage_statistics::LANGUAGE_GUI, "de-de"));
  manager->Set("12345", usage_statistics::LANGUAGE_GUI, "de-de");
}

TEST_F(PolicyManagerImplTest, AddAppStopwatch) {
  // Assert
  EXPECT_CALL(*cache_manager,
              Add("12345", usage_statistics::SECONDS_HMI_FULL, 30));
  manager->Add("12345", usage_statistics::SECONDS_HMI_FULL, 30);
}

TEST_F(PolicyManagerImplTest, ResetPT) {
  EXPECT_CALL(*cache_manager, ResetPT("filename"))
      .WillOnce(Return(true))
      .WillOnce(Return(false));
  EXPECT_CALL(*cache_manager, ResetCalculatedPermissions()).Times(AtLeast(1));
  EXPECT_CALL(*cache_manager, TimeoutResponse());
  EXPECT_CALL(*cache_manager, SecondsBetweenRetries(_));

  EXPECT_TRUE(manager->ResetPT("filename"));
  EXPECT_FALSE(manager->ResetPT("filename"));
}

TEST_F(PolicyManagerImplTest, LoadPT_SetPT_PTIsLoaded) {
  // Arrange
  manager->ForcePTExchange();
  manager->OnUpdateStarted();
  Json::Value table = CreatePTforLoad();
  policy_table::Table update(&table);
  update.SetPolicyTableType(rpc::policy_table_interface_base::PT_UPDATE);

  // Assert
  ASSERT_TRUE(IsValid(update));

  EXPECT_CALL(*cache_manager, GetHMIAppTypeAfterUpdate(_)).Times(AtLeast(1));

  // Act
  const std::string json = table.toStyledString();
  ::policy::BinaryMessage msg(json.begin(), json.end());

  utils::SharedPtr<policy_table::Table> snapshot =
      utils::MakeShared<policy_table::Table>(update.policy_table);
  // Assert
  EXPECT_CALL(*cache_manager, GenerateSnapshot()).WillOnce(Return(snapshot));
  EXPECT_CALL(*cache_manager, ApplyUpdate(_)).WillOnce(Return(true));
  const std::string policy_app_id = "1234";
  EXPECT_CALL(*listener, GetAppName(policy_app_id))
      .WillOnce(Return(custom_str::CustomString("")));
  EXPECT_CALL(*listener, OnUpdateStatusChanged(_));
  EXPECT_CALL(*cache_manager, SaveUpdateRequired(false));
  EXPECT_CALL(*cache_manager, TimeoutResponse());
  EXPECT_CALL(*cache_manager, SecondsBetweenRetries(_));

  EXPECT_TRUE(manager->LoadPT("file_pt_update.json", msg));
}

TEST_F(PolicyManagerImplTest, LoadPT_SetInvalidUpdatePT_PTIsNotLoaded) {
  // Arrange
  Json::Value table(Json::objectValue);
  manager->ForcePTExchange();
  manager->OnUpdateStarted();

  policy_table::Table update(&table);
  update.SetPolicyTableType(rpc::policy_table_interface_base::PT_UPDATE);

  // Assert update is invalid
  ASSERT_FALSE(IsValid(update));

  // Act
  std::string json = table.toStyledString();
  ::policy::BinaryMessage msg(json.begin(), json.end());

  // Assert
  EXPECT_CALL(*cache_manager, GenerateSnapshot()).Times(0);
  EXPECT_CALL(*cache_manager, ApplyUpdate(_)).Times(0);
  EXPECT_CALL(*listener, GetAppName(_)).Times(0);
  EXPECT_CALL(*listener, OnUpdateStatusChanged(_)).Times(1);
  EXPECT_CALL(*cache_manager, SaveUpdateRequired(false)).Times(0);
  EXPECT_CALL(*cache_manager, TimeoutResponse()).Times(0);
  EXPECT_CALL(*cache_manager, SecondsBetweenRetries(_)).Times(0);
  EXPECT_FALSE(manager->LoadPT("file_pt_update.json", msg));
}

TEST_F(PolicyManagerImplTest2,
       KmsChanged_SetExceededKms_ExpectCorrectSchedule) {
  // Arrange
  CreateLocalPT("sdl_preloaded_pt.json");
  ::policy::Counters counter = ::policy::Counters::KILOMETERS;
  manager->PTUpdatedAt(counter, 50000);
  EXPECT_EQ("UP_TO_DATE", manager->GetPolicyTableStatus());
  // Set kms changed but not exceed limit
  manager->KmsChanged(51500);
  EXPECT_EQ("UP_TO_DATE", manager->GetPolicyTableStatus());
  // Set kms changed and exceed limit
  manager->KmsChanged(52500);
  EXPECT_EQ("UPDATE_NEEDED", manager->GetPolicyTableStatus());
}

TEST_F(
    PolicyManagerImplTest2,
    AddApplication_AddNewApplicationFromDeviceWithoutConsent_ExpectUpdateRequired) {
  // Arrange
  CreateLocalPT("sdl_preloaded_pt.json");
  ::policy::StatusNotifier notifyer = manager->AddApplication(app_id1);
  DCHECK(notifyer);
  (*notifyer)();
  EXPECT_EQ("UPDATE_NEEDED", manager->GetPolicyTableStatus());
}

TEST_F(
    PolicyManagerImplTest2,
    ReactOnUserDevConsentForApp_AddNewApplicationFromDeviceWithConsent_ExpectDefault) {
  // Arrange
  // RequestTypes for default & preDataConsent are different
  CreateLocalPT("ptu_requestType.json");
  manager->AddApplication(app_id1);
  EXPECT_FALSE(manager->IsPredataPolicy(app_id1));
  manager->ReactOnUserDevConsentForApp(app_id1, true);
  EXPECT_FALSE(manager->IsPredataPolicy(app_id1));
  EXPECT_TRUE((manager->GetCache())->IsDefaultPolicy(app_id1));
}

TEST_F(
    PolicyManagerImplTest2,
    ReactOnUserDevConsentForApp_AddNewApplicationFromDeviceWithConsent_ExpectPreDataConsent) {
  // Arrange
  // RequestTypes for default & preDataConsent are the same
  CreateLocalPT("ptu2_requestType.json");
  manager->AddApplication(app_id1);
  EXPECT_FALSE(manager->IsPredataPolicy(app_id1));
  EXPECT_CALL(listener, OnPendingPermissionChange(app_id1)).Times(0);
  manager->ReactOnUserDevConsentForApp(app_id1, true);
  EXPECT_FALSE(manager->IsPredataPolicy(app_id1));
  EXPECT_TRUE((manager->GetCache())->IsDefaultPolicy(app_id1));
}

TEST_F(
    PolicyManagerImplTest2,
    AddApplication_AddExistingApplicationFromDeviceWithoutConsent_ExpectNoUpdateRequired) {
  // Arrange
  CreateLocalPT("sdl_preloaded_pt.json");
  EXPECT_EQ("UP_TO_DATE", manager->GetPolicyTableStatus());
  GetPTU("valid_sdl_pt_update.json");
  EXPECT_EQ("UP_TO_DATE", manager->GetPolicyTableStatus());
  // Try to add existing app
  manager->AddApplication(app_id2);
  // Check no update required
  EXPECT_EQ("UP_TO_DATE", manager->GetPolicyTableStatus());
}

TEST_F(PolicyManagerImplTest2,
       PTUpdatedAt_DaysNotExceedLimit_ExpectNoUpdateRequired) {
  // Arrange
  CreateLocalPT("sdl_preloaded_pt.json");
  TimevalStruct current_time = date_time::DateTime::getCurrentTime();
  const int kSecondsInDay = 60 * 60 * 24;
  int days = current_time.tv_sec / kSecondsInDay;
  EXPECT_EQ("UP_TO_DATE", manager->GetPolicyTableStatus());

  GetPTU("valid_sdl_pt_update.json");
  EXPECT_EQ("UP_TO_DATE", manager->GetPolicyTableStatus());

  manager->AddApplication(app_id2);
  EXPECT_EQ("UP_TO_DATE", manager->GetPolicyTableStatus());
  ::policy::Counters counter = ::policy::Counters::DAYS_AFTER_EPOCH;
  // Set PT was updated 10 days ago (limit is 30 days for now)
  // So no limit exceeded
  manager->PTUpdatedAt(counter, days - 10);
  manager->OnAppRegisteredOnMobile(app_id2);
  EXPECT_EQ("UP_TO_DATE", manager->GetPolicyTableStatus());
}

TEST_F(PolicyManagerImplTest2, ForcePTExchange_ExpectUpdateNeeded) {
  // Arrange
  CreateLocalPT("sdl_preloaded_pt.json");
  EXPECT_EQ("UP_TO_DATE", manager->GetPolicyTableStatus());
  // Force OT Exchange
  manager->ForcePTExchange();
  // Check update required
  EXPECT_EQ("UPDATE_NEEDED", manager->GetPolicyTableStatus());
}

TEST_F(PolicyManagerImplTest2, OnSystemReady) {
  // Arrange
  CreateLocalPT("sdl_preloaded_pt.json");
  // Check
  EXPECT_CALL(listener, OnSystemInfoUpdateRequired());
  manager->OnSystemReady();
}

TEST_F(PolicyManagerImplTest2, ResetRetrySequence) {
  // Arrange
  CreateLocalPT("sdl_preloaded_pt.json");
  manager->ResetRetrySequence();
  EXPECT_EQ("UPDATE_NEEDED", manager->GetPolicyTableStatus());
  manager->OnUpdateStarted();
  EXPECT_EQ("UPDATING", manager->GetPolicyTableStatus());
}

TEST_F(PolicyManagerImplTest2, NextRetryTimeout_ExpectTimeoutsFromPT) {
  // Arrange
  std::ifstream ifile("sdl_preloaded_pt.json");
  Json::Reader reader;
  Json::Value root(Json::objectValue);
  if (ifile.is_open() && reader.parse(ifile, root, true)) {
    Json::Value seconds_between_retries = Json::Value(Json::arrayValue);
    seconds_between_retries =
        root["policy_table"]["module_config"]["seconds_between_retries"];
    uint32_t size = seconds_between_retries.size();
    CreateLocalPT("sdl_preloaded_pt.json");

    uint32_t waiting_timeout = 0u;

    for (uint32_t retry_number = 0u; retry_number < size; ++retry_number) {
      waiting_timeout += seconds_between_retries[retry_number].asInt();
      waiting_timeout += manager->TimeoutExchangeMSec();

      // it's in miliseconds
      EXPECT_EQ(waiting_timeout, manager->NextRetryTimeout());
    }
  }
}

TEST_F(PolicyManagerImplTest2, TimeOutExchange) {
  // Arrange
  CreateLocalPT("sdl_preloaded_pt.json");
  // Check value taken from PT
  EXPECT_EQ(70000u, manager->TimeoutExchangeMSec());
}

TEST_F(PolicyManagerImplTest2, UpdatedPreloadedPT_ExpectLPT_IsUpdated) {
  // Arrange necessary pre-conditions
  StringsForUpdate new_data;
  new_data.new_field_name_ = "Notifications-";
  CreateNewRandomData(new_data);
  // Create Initial LocalPT from preloadedPT
  CreateLocalPT("sdl_preloaded_pt.json");
  // Update preloadedPT
  std::ifstream ifile("sdl_preloaded_pt.json");
  Json::Reader reader;
  Json::Value root(Json::objectValue);

  if (ifile.is_open() && reader.parse(ifile, root, true)) {
    root["policy_table"]["module_config"]["preloaded_date"] =
        new_data.new_date_;
    Json::Value val(Json::objectValue);
    Json::Value val2(Json::arrayValue);
    val2[0] = hmi_level[index];
    val[new_data.new_field_value_]["hmi_levels"] = val2;
    root["policy_table"]["functional_groupings"][new_data
                                                     .new_field_name_]["rpcs"] =
        val;
    root["policy_table"]["functional_groupings"][new_data.new_field_name_]
        ["user_consent_prompt"] = new_data.new_field_name_;
  }
  ifile.close();

  Json::StyledStreamWriter writer;
  std::ofstream ofile("sdl_preloaded_pt.json");
  writer.write(ofile, root);
  ofile.flush();
  ofile.close();

  //  Make PolicyManager to update LocalPT
  EXPECT_TRUE(manager->InitPT("sdl_preloaded_pt.json", &policy_settings_));

  // Arrange
  ::policy::CacheManagerInterfaceSPtr cache = manager->GetCache();
  utils::SharedPtr<policy_table::Table> table = cache->GenerateSnapshot();
  // Get FunctionalGroupings
  policy_table::FunctionalGroupings& fc =
      table->policy_table.functional_groupings;
  // Get RPCs for new added field in functional_group
  policy_table::Rpcs& rpcs = fc[new_data.new_field_name_];
  // Get user consent prompt
  const std::string& ucp = *(rpcs.user_consent_prompt);
  // Get Rpcs
  policy_table::Rpc& rpc = rpcs.rpcs;
  // Get RPC's parameters
  policy_table::RpcParameters& rpc_param = rpc[new_data.new_field_value_];

  // Check preloaded date
  EXPECT_EQ(static_cast<std::string>(
                *(table->policy_table.module_config.preloaded_date)),
            new_data.new_date_);
  // Check if new field exists in Local PT
  EXPECT_TRUE(fc.find(new_data.new_field_name_) != fc.end());
  // Check if user_consent_propmp is correct
  EXPECT_EQ(new_data.new_field_name_, ucp);
  // Check if new RPC exists
  EXPECT_TRUE(rpc.find(new_data.new_field_value_) != rpc.end());
  // Check HMI level of new RPC
  EXPECT_EQ(index, static_cast<uint32_t>(rpc_param.hmi_levels[0]));
  // Check if new field matches field added to preloaded PT
  EXPECT_EQ(std::string((*(fc.find(new_data.new_field_name_))).first),
            new_data.new_field_name_);
}

TEST_F(PolicyManagerImplTest2, GetPolicyTableStatus_ExpectUpToDate) {
  // Arrange
  CreateLocalPT("sdl_preloaded_pt.json");
  // Check
  EXPECT_EQ("UP_TO_DATE", manager->GetPolicyTableStatus());
}

TEST_F(PolicyManagerImplTest2,
       RetrySequenceDelaysSeconds_Expect_CorrectValues) {
  // Arrange
  std::ifstream ifile("sdl_preloaded_pt.json");
  Json::Reader reader;
  Json::Value root(Json::objectValue);
  if (ifile.is_open() && reader.parse(ifile, root, true)) {
    Json::Value seconds_between_retries = Json::Value(Json::arrayValue);
    seconds_between_retries =
        root["policy_table"]["module_config"]["seconds_between_retries"];
    uint32_t size = seconds_between_retries.size();
    CreateLocalPT("sdl_preloaded_pt.json");
    std::vector<int> delaySecs = manager->RetrySequenceDelaysSeconds();
    // Check
    ASSERT_EQ(size, delaySecs.size());
    for (uint32_t i = 0; i < size; ++i) {
      EXPECT_EQ(seconds_between_retries[i], delaySecs[i]);
    }
  }
}

TEST_F(PolicyManagerImplTest2,
       OnExceededTimeout_GetPolicyTableStatus_ExpectUpdateNeeded) {
  // Arrange
  CreateLocalPT("sdl_preloaded_pt.json");
  manager->ForcePTExchange();
  manager->OnExceededTimeout();
  // Check
  EXPECT_EQ("UPDATE_NEEDED", manager->GetPolicyTableStatus());
}

TEST_F(PolicyManagerImplTest2,
       GetUserConsentForDevice_SetDeviceAllowed_ExpectReceivedConsentCorrect) {
  // Arrange
  CreateLocalPT("sdl_preloaded_pt.json");
  ASSERT_TRUE((manager->GetCache())->AddDevice(dev_id2, "Bluetooth"));

  ASSERT_TRUE((manager->GetCache())
                  ->SetDeviceData(dev_id2,
                                  "hardware IPX",
                                  "v.8.0.1",
                                  "Android",
                                  "4.4.2",
                                  "Life",
                                  2,
                                  "Bluetooth"));

  manager->SetUserConsentForDevice(dev_id2, true);
  ::policy::DeviceConsent consent = manager->GetUserConsentForDevice(dev_id2);
  // Check
  EXPECT_EQ(::policy::DeviceConsent::kDeviceAllowed, consent);
}

TEST_F(PolicyManagerImplTest2,
       DISABLED_GetDefaultHmi_SetDeviceAllowed_ExpectReceivedHmiCorrect) {
  // Arrange
  CreateLocalPT("ptu2_requestType.json");
  manager->AddApplication(app_id2);
  // Check if app has preData policy
  EXPECT_FALSE(manager->IsPredataPolicy(app_id2));
  std::string default_hmi1;
  manager->GetDefaultHmi(app_id2, &default_hmi1);
  EXPECT_EQ("", default_hmi1);
  ASSERT_TRUE((manager->GetCache())->AddDevice(dev_id2, "Bluetooth"));
  ASSERT_TRUE((manager->GetCache())
                  ->SetDeviceData(dev_id2,
                                  "hardware IPX",
                                  "v.8.0.1",
                                  "Android",
                                  "4.4.2",
                                  "Life",
                                  2,
                                  "Bluetooth"));
  manager->SetUserConsentForDevice(dev_id2, true);
  ::policy::DeviceConsent consent = manager->GetUserConsentForDevice(dev_id2);
  // Check
  EXPECT_EQ(::policy::DeviceConsent::kDeviceAllowed, consent);
  EXPECT_CALL(listener, OnCurrentDeviceIdUpdateRequired(app_id2))
      .WillRepeatedly(Return(dev_id2));
  manager->AddApplication(app_id2);
  EXPECT_TRUE((manager->GetCache())->IsDefaultPolicy(app_id2));
  std::string default_hmi2;
  manager->GetDefaultHmi(app_id2, &default_hmi2);
  EXPECT_EQ("", default_hmi2);
}

TEST_F(PolicyManagerImplTest2,
       GetDefaultPriority_SetDeviceAllowed_ExpectReceivedPriorityCorrect) {
  // Arrange
  CreateLocalPT("ptu2_requestType.json");
  manager->AddApplication(app_id2);
  // Check if app has preData policy
  EXPECT_FALSE(manager->IsPredataPolicy(app_id2));
  std::string priority1;
  EXPECT_TRUE(manager->GetPriority(app_id2, &priority1));
  EXPECT_EQ("EMERGENCY", priority1);
  ASSERT_TRUE((manager->GetCache())->AddDevice(dev_id2, "Bluetooth"));
  ASSERT_TRUE((manager->GetCache())
                  ->SetDeviceData(dev_id2,
                                  "hardware IPX",
                                  "v.8.0.1",
                                  "Android",
                                  "4.4.2",
                                  "Life",
                                  2,
                                  "Bluetooth"));
  manager->SetUserConsentForDevice(dev_id2, true);
  ::policy::DeviceConsent consent = manager->GetUserConsentForDevice(dev_id2);
  // Check
  EXPECT_EQ(::policy::DeviceConsent::kDeviceAllowed, consent);
  EXPECT_CALL(listener, OnCurrentDeviceIdUpdateRequired(app_id2))
      .WillRepeatedly(Return(dev_id2));
  manager->AddApplication(app_id2);
  EXPECT_TRUE((manager->GetCache())->IsDefaultPolicy(app_id2));
  std::string priority2;
  EXPECT_TRUE(manager->GetPriority(app_id2, &priority2));
  EXPECT_EQ("EMERGENCY", priority2);
}

TEST_F(PolicyManagerImplTest2, GetInitialAppData_ExpectReceivedConsentCorrect) {
  // Arrange
  CreateLocalPT("sdl_preloaded_pt.json");
  manager->AddApplication(app_id2);
  ::policy::StringArray app_nicknames;
  ::policy::StringArray app_hmi_types;
  manager->GetInitialAppData(app_id2, &app_nicknames, &app_hmi_types);
  // Expect Empty nicknames and AppHMITypes
  EXPECT_EQ(0u, app_nicknames.size());
  EXPECT_EQ(0u, app_hmi_types.size());

  Json::Value root = GetPTU("valid_sdl_pt_update.json");

  Json::Value appHmiTypes = Json::Value(Json::arrayValue);
  appHmiTypes = root["policy_table"]["app_policies"][app_id2]["AppHMIType"];
  uint32_t appHmiType_size = appHmiTypes.size();

  Json::Value appNicknames = Json::Value(Json::arrayValue);
  appNicknames = root["policy_table"]["app_policies"][app_id2]["nicknames"];
  uint32_t appNicknames_size = appNicknames.size();

  ::policy::StringArray app_nicknames1;
  ::policy::StringArray app_hmi_types1;
  manager->GetInitialAppData(app_id2, &app_nicknames1, &app_hmi_types1);
  uint32_t nick_names_size = app_nicknames1.size();
  uint32_t app_hmi_types_size = app_hmi_types1.size();
  ASSERT_EQ(appHmiType_size, app_hmi_types_size);
  ASSERT_EQ(appNicknames_size, nick_names_size);
  ASSERT_GT(nick_names_size, 0u);
  ASSERT_GT(app_hmi_types_size, 0u);
  // Check nicknames match
  for (uint32_t i = 0; i < nick_names_size; ++i) {
    EXPECT_EQ(app_nicknames1[i], appNicknames[i].asString());
  }
  // Check AppHMITypes match
  for (uint32_t i = 0; i < app_hmi_types_size; ++i) {
    EXPECT_EQ(app_hmi_types1[i], appHmiTypes[i].asString());
  }
}

TEST_F(
    PolicyManagerImplTest2,
    CanAppKeepContext_AddAppFromUnconsentedDevice_ExpectAppCannotKeepContext) {
  // Arrange
  CreateLocalPT("sdl_preloaded_pt.json");
  manager->AddApplication(app_id2);
  // Check if app has preData policy
  EXPECT_FALSE(manager->IsPredataPolicy(app_id2));
  // Check keep context in preData policy
  EXPECT_TRUE(manager->CanAppKeepContext(app_id2));
}

TEST_F(PolicyManagerImplTest2,
       CanAppKeepContext_AddAppFromConsentedDevice_ExpectAppCannotKeepContext) {
  // Arrange
  CreateLocalPT("sdl_preloaded_pt.json");
  ASSERT_TRUE((manager->GetCache())->AddDevice(dev_id2, "Bluetooth"));
  manager->AddApplication(app_id2);
  ASSERT_TRUE((manager->GetCache())
                  ->SetDeviceData(dev_id2,
                                  "hardware IPX",
                                  "v.8.0.1",
                                  "Android",
                                  "4.4.2",
                                  "Life",
                                  2,
                                  "Bluetooth"));
  manager->SetUserConsentForDevice(dev_id2, true);
  ::policy::DeviceConsent consent = manager->GetUserConsentForDevice(dev_id2);
  EXPECT_EQ(::policy::DeviceConsent::kDeviceAllowed, consent);
  EXPECT_CALL(listener, OnCurrentDeviceIdUpdateRequired(app_id2))
      .WillRepeatedly(Return(dev_id2));
  manager->AddApplication(app_id2);
  EXPECT_TRUE((manager->GetCache())->IsDefaultPolicy(app_id2));
  // Check keep context in default policy
  EXPECT_TRUE(manager->CanAppKeepContext(app_id2));
}

TEST_F(PolicyManagerImplTest2,
       CanAppKeepContext_SetPoliciesForAppUpdated_ExpectAppCanKeepContext) {
  // Arrange
  CreateLocalPT("sdl_preloaded_pt.json");
  manager->AddApplication(app_id2);
  GetPTU("valid_sdl_pt_update.json");
  // Check keep context in updated policies for app
  EXPECT_TRUE(manager->CanAppKeepContext(app_id2));
}

TEST_F(PolicyManagerImplTest2,
       CanAppStealFocus_AddAppFromConsentedDevice_ExpectAppCannotStealFocus) {
  // Arrange
  CreateLocalPT("sdl_preloaded_pt.json");
  ASSERT_TRUE((manager->GetCache())->AddDevice(dev_id2, "Bluetooth"));
  manager->AddApplication(app_id2);
  ASSERT_TRUE((manager->GetCache())
                  ->SetDeviceData(dev_id2,
                                  "hardware IPX",
                                  "v.8.0.1",
                                  "Android",
                                  "4.4.2",
                                  "Life",
                                  2,
                                  "Bluetooth"));
  manager->SetUserConsentForDevice(dev_id2, true);
  ::policy::DeviceConsent consent = manager->GetUserConsentForDevice(dev_id2);
  EXPECT_EQ(::policy::DeviceConsent::kDeviceAllowed, consent);
  EXPECT_CALL(listener, OnCurrentDeviceIdUpdateRequired(app_id2))
      .WillRepeatedly(Return(dev_id2));
  manager->AddApplication(app_id2);
  EXPECT_TRUE((manager->GetCache())->IsDefaultPolicy(app_id2));
  // Check keep context in default policy
  EXPECT_TRUE(manager->CanAppStealFocus(app_id2));
}

TEST_F(PolicyManagerImplTest2,
       CanAppStealFocus_SetPoliciesForAppUpdated_ExpectAppCanStealFocus) {
  // Arrange
  CreateLocalPT("sdl_preloaded_pt.json");
  manager->AddApplication(app_id2);
  GetPTU("valid_sdl_pt_update.json");
  // Check keep context in updated policies for app
  EXPECT_TRUE(manager->CanAppKeepContext(app_id2));
}

TEST_F(PolicyManagerImplTest2, GetCurrentDeviceId) {
  // Arrange
  EXPECT_CALL(listener, OnCurrentDeviceIdUpdateRequired(app_id2)).Times(2);
  EXPECT_EQ(custom_str::CustomString(""), manager->GetCurrentDeviceId(app_id2));
  EXPECT_EQ("", manager->GetCurrentDeviceId(app_id2));
}

TEST_F(PolicyManagerImplTest2,
       GetVehicleInfo_SetVehicleInfo_ExpectReceivedInfoCorrect) {
  // Arrange
  CreateLocalPT("sdl_preloaded_pt.json");
  GetPTU("valid_sdl_pt_update.json");
  utils::SharedPtr<policy_table::Table> pt = (manager->GetCache())->GetPT();
  policy_table::ModuleConfig& module_config = pt->policy_table.module_config;
  ::policy::VehicleInfo vehicle_info = manager->GetVehicleInfo();

  EXPECT_EQ(static_cast<std::string>(*module_config.vehicle_make),
            vehicle_info.vehicle_make);
  EXPECT_EQ(static_cast<std::string>(*module_config.vehicle_model),
            vehicle_info.vehicle_model);
  EXPECT_EQ(static_cast<std::string>(*module_config.vehicle_year),
            vehicle_info.vehicle_year);
}

TEST_F(
    PolicyManagerImplTest2,
    GetPermissionsForApp_SetUserConsentForApp_ExpectReceivedPermissionsCorrect) {
  // Arrange
  CreateLocalPT("sdl_preloaded_pt.json");

  ASSERT_TRUE((manager->GetCache())->AddDevice(dev_id2, "Bluetooth"));
  ASSERT_TRUE((manager->GetCache())
                  ->SetDeviceData(dev_id2,
                                  "hardware IPX",
                                  "v.8.0.1",
                                  "Android",
                                  "4.4.2",
                                  "Life",
                                  2,
                                  "Bluetooth"));

  ::policy::StringArray consented_groups;
  ::policy::StringArray disallowed_groups;
  consented_groups.push_back(std::string("Notifications"));
  (manager->GetCache())
      ->SetUserPermissionsForDevice(
          dev_id2, consented_groups, disallowed_groups);
  manager->SetUserConsentForDevice(dev_id2, true);
  EXPECT_CALL(listener, OnCurrentDeviceIdUpdateRequired(app_id2))
      .WillRepeatedly(Return(dev_id2));
  manager->AddApplication(app_id2);

  GetPTU("valid_sdl_pt_update.json");
  ::policy::PermissionConsent perm_consent;
  perm_consent.device_id = dev_id2;
  perm_consent.policy_app_id = app_id2;
  perm_consent.consent_source = "VR";

  ::policy::FunctionalGroupPermission group1_perm;
  group1_perm.group_alias = "Notifications";
  group1_perm.group_name = "Notifications";
  group1_perm.group_id = ::utils::Djb2HashFromString("Notifications");
  group1_perm.state = ::policy::GroupConsent::kGroupAllowed;

  std::vector< ::policy::FunctionalGroupPermission> groups_permissions;
  groups_permissions.push_back(group1_perm);
  perm_consent.group_permissions = groups_permissions;

  manager->SetUserConsentForApp(perm_consent);
  manager->SendNotificationOnPermissionsUpdated(app_id2);
  std::vector< ::policy::FunctionalGroupPermission> actual_groups_permissions;
  std::vector< ::policy::FunctionalGroupPermission>::iterator it;
  manager->GetPermissionsForApp(dev_id2, app_id2, actual_groups_permissions);
  uint32_t index = 0;
  for (; index < actual_groups_permissions.size(); ++index) {
    if (actual_groups_permissions[index].group_id == group1_perm.group_id) {
      break;
    }
  }
  // Check
  EXPECT_EQ(group1_perm.group_alias,
            actual_groups_permissions[index].group_alias);
  EXPECT_EQ(group1_perm.group_name,
            actual_groups_permissions[index].group_name);
  EXPECT_EQ(group1_perm.group_id, actual_groups_permissions[index].group_id);
  EXPECT_EQ(group1_perm.state, actual_groups_permissions[index].state);
}

TEST_F(
    PolicyManagerImplTest2,
    HertBeatTimeout_AddApp_UpdateAppPolicies_ExpectReceivedHertBeatTimeoutCorrect) {
  // Arrange
  CreateLocalPT("sdl_preloaded_pt.json");
  utils::SharedPtr<policy_table::Table> pt = (manager->GetCache())->GetPT();
  ::policy_table::PolicyTableType type1 =
      ::policy_table::PolicyTableType::PT_PRELOADED;
  pt->SetPolicyTableType(type1);
  if (!pt->is_valid()) {
    std::cout << "\nPolicy table is not valid."
              << "\n";
    rpc::ValidationReport report("policy_table");
    pt->ReportErrors(&report);
  }
  // Add new app
  manager->AddApplication(app_id2);
  uint32_t result = manager->HeartBeatTimeout(app_id2);
  // By default hertbeat timeout is 0
  EXPECT_EQ(0u, result);
  Json::Value root = GetPTU("valid_sdl_pt_update.json");

  ::policy_table::PolicyTableType type2 =
      ::policy_table::PolicyTableType::PT_UPDATE;
  pt->SetPolicyTableType(type2);
  if (!pt->is_valid()) {
    std::cout << "\nPolicy table is not valid."
              << "\n";
    rpc::ValidationReport report("policy_table");
    pt->ReportErrors(&report);
  }

  Json::Value heart_beat_timeout = Json::Value(Json::uintValue);
  heart_beat_timeout =
      root["policy_table"]["app_policies"][app_id2]["heart_beat_timeout_ms"];
  result = manager->HeartBeatTimeout(app_id2);
  EXPECT_EQ(heart_beat_timeout.asUInt(), result);
}
<<<<<<< HEAD
}  // namespace policy
=======

}  // namespace policy_test
>>>>>>> d9ce54f3
}  // namespace components
}  // namespace test<|MERGE_RESOLUTION|>--- conflicted
+++ resolved
@@ -65,17 +65,12 @@
 using ::testing::AtLeast;
 using ::testing::Return;
 
-<<<<<<< HEAD
 using ::test::components::policy_test::MockPolicyListener;
 
-using ::policy::MockCacheManagerInterface;
 using ::policy::MockUpdateStatusManager;
 
-=======
->>>>>>> d9ce54f3
 using ::policy::PolicyManagerImpl;
 using ::policy::PolicyTable;
-
 
 namespace test {
 namespace components {
@@ -1374,11 +1369,7 @@
   result = manager->HeartBeatTimeout(app_id2);
   EXPECT_EQ(heart_beat_timeout.asUInt(), result);
 }
-<<<<<<< HEAD
-}  // namespace policy
-=======
 
 }  // namespace policy_test
->>>>>>> d9ce54f3
 }  // namespace components
 }  // namespace test