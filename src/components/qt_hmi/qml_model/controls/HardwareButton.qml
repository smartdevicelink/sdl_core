import QtQuick 2.0
import com.ford.hmi_framework 1.0
import "../hmi_api/Common.js" as Common

MaskedContainer {

    property string name
    property int    buttonId: Common.ButtonName.CUSTOM_BUTTON
    property bool   upDownAvailable: true
    property bool   shortPressAvailable: true
    property bool   longPressAvailable: true

    signal hold

    Image {
        source: "../res/controlButtons/" + name + "Button.png"
    }
    Image {
        id: pressedImg
        source: "../res/controlButtons/" + name + "Button_pressed.png"
        opacity: 0
        Behavior on opacity {
            NumberAnimation { duration: 80 }
        }
    }
    Timer {
        id: timer
        interval: 400
        repeat: false
        triggeredOnStart: false
    }
    property bool clickProcessed
    onPressed: {
        clickProcessed = false
        pressedImg.opacity = 1
        timer.start()
        if (upDownAvailable) {
            sdlButtons.onButtonEvent(buttonId, Common.ButtonEventMode.BUTTONDOWN, undefined)
        }
    }

    onReleased: {
        if (upDownAvailable) {
            sdlButtons.onButtonEvent(buttonId, Common.ButtonEventMode.BUTTONUP, undefined)
        }
        timer.stop()
        if (!clickProcessed && shortPressAvailable) {
            sdlButtons.onButtonPress(buttonId, Common.ButtonPressMode.SHORT, undefined)
        }
        pressedImg.opacity = 0
    }

    Connections {
        target: timer
        onTriggered: {
            if(!clickProcessed && longPressAvailable) {
                sdlButtons.onButtonPress(buttonId, Common.ButtonPressMode.LONG, undefined)
                clickProcessed = true
                hold()
            }
        }
    }

    Component.onCompleted: {
<<<<<<< HEAD
        if (buttonId !== Enums.ButtonName.CUSTOM_BUTTON) {
            settings.capabilities.push(
=======
        if (buttonId !== Common.ButtonName.CUSTOM_BUTTON) {
            sdlButtons.capabilities.push(
>>>>>>> 9140912f
            {
                name: buttonId,
                upDownAvailable: upDownAvailable,
                shortPressAvailable: shortPressAvailable,
                longPressAvailable: longPressAvailable
            });
        }
    }
}<|MERGE_RESOLUTION|>--- conflicted
+++ resolved
@@ -62,13 +62,8 @@
     }
 
     Component.onCompleted: {
-<<<<<<< HEAD
-        if (buttonId !== Enums.ButtonName.CUSTOM_BUTTON) {
-            settings.capabilities.push(
-=======
         if (buttonId !== Common.ButtonName.CUSTOM_BUTTON) {
             sdlButtons.capabilities.push(
->>>>>>> 9140912f
             {
                 name: buttonId,
                 upDownAvailable: upDownAvailable,
