--- conflicted
+++ resolved
@@ -203,8 +203,7 @@
             anchors.horizontalCenter: parent.horizontalCenter
             verticalAlignment: Text.AlignVCenter
             horizontalAlignment: Text.AlignHCenter
-<<<<<<< HEAD
-            font.pixelSize: 16
+            font.pixelSize: Constants.ovalButtonFontSize
             visible: false
         }
         HueSaturation {
@@ -214,10 +213,6 @@
             saturation: main.highlighted ? Constants.softButtonSaturation : 0
             lightness: main.highlighted ? Constants.softButtonLightness : 0
             visible: label.text !== ""
-=======
-            font.pixelSize: Constants.ovalButtonFontSize
-            visible: text !== ""
->>>>>>> f66eae2b
         }
     }
 
