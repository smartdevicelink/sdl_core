/**
 * @file DataStorage.qml
 * @brief Container for data.
 * Copyright (c) 2013, Ford Motor Company
 * All rights reserved.
 *
 * Redistribution and use in source and binary forms, with or without
 * modification, are permitted provided that the following conditions are met:
 *
 * Redistributions of source code must retain the above copyright notice, this
 * list of conditions and the following disclaimer.
 *
 * Redistributions in binary form must reproduce the above copyright notice,
 * this list of conditions and the following
 * disclaimer in the documentation and/or other materials provided with the
 * distribution.
 *
 * Neither the name of the Ford Motor Company nor the names of its contributors
 * may be used to endorse or promote products derived from this software
 * without specific prior written permission.
 *
 * THIS SOFTWARE IS PROVIDED BY THE COPYRIGHT HOLDERS AND CONTRIBUTORS "AS IS"
 * AND ANY EXPRESS OR IMPLIED WARRANTIES, INCLUDING, BUT NOT LIMITED TO, THE
 * IMPLIED WARRANTIES OF MERCHANTABILITY AND FITNESS FOR A PARTICULAR PURPOSE
 * ARE DISCLAIMED. IN NO EVENT SHALL THE COPYRIGHT HOLDER OR CONTRIBUTORS BE
 * LIABLE FOR ANY DIRECT, INDIRECT, INCIDENTAL, SPECIAL, EXEMPLARY, OR
 * CONSEQUENTIAL DAMAGES (INCLUDING, BUT NOT LIMITED TO, PROCUREMENT OF
 * SUBSTITUTE GOODS OR SERVICES; LOSS OF USE, DATA, OR PROFITS; OR BUSINESS
 * INTERRUPTION) HOWEVER CAUSED AND ON ANY THEORY OF LIABILITY, WHETHER IN
 * CONTRACT, STRICT LIABILITY, OR TORT (INCLUDING NEGLIGENCE OR OTHERWISE)
 * ARISING IN ANY WAY OUT OF THE USE OF THIS SOFTWARE, EVEN IF ADVISED OF THE
 * POSSIBILITY OF SUCH DAMAGE.
 */

import QtQuick 2.0
import "../hmi_api/Common.js" as Common
import "Internal.js" as Internal
import com.ford.sdl.hmi.log4cxx 1.0

QtObject {

    property string contactsFirstLetter // first letter of contact's name that need to find at contact list
    property ApplicationModel currentApplication: ApplicationModel { }
    property SliderModel uiSlider: SliderModel { }

    function getApplication(appId) {
        console.log("dataContainer getApplication enter");
        for(var i = 0; i < applicationList.count; i++) {
            if(applicationList.get(i).appId === appId) {
                console.log("Application found", applicationList.get(i));
                return applicationList.get(i);
            }
        }
        console.log("dataContainer getApplication exit");
    }

    onApplicationListChanged: {
        console.log("onApplicationListChanged()");
        setCurrentApplication(appId);
    }

    function setCurrentApplication(appId) {
        console.log("Enter setCurrentApplication function");
        var oldApplicationContext = applicationContext;
        if (dataContainer.currentApplication.appId !== appId) {
            applicationContext = false;
        }

        for(var i = 0; i < applicationList.count; i++) {
            if(applicationList.get(i).appId === appId) {
                currentApplication.appId = appId
                currentApplication.appName = applicationList.get(i).appName
                currentApplication.appType = applicationList.get(i).appType
                currentApplication.playPauseState = applicationList.get(i).playPauseState
                currentApplication.options = applicationList.get(i).options

                if (applicationList.get(i).hmiUIText.mainField1) {
                    currentApplication.hmiUIText.mainField1 = applicationList.get(i).hmiUIText.mainField1
                }
                if (applicationList.get(i).hmiUIText.mainField2) {
                    currentApplication.hmiUIText.mainField2 = applicationList.get(i).hmiUIText.mainField2
                }
                if (applicationList.get(i).hmiUIText.mainField3) {
                    currentApplication.hmiUIText.mainField3 = applicationList.get(i).hmiUIText.mainField3
                }
                if (applicationList.get(i).hmiUIText.mainField4) {
                    currentApplication.hmiUIText.mainField4 = applicationList.get(i).hmiUIText.mainField4
                }
                if (applicationList.get(i).hmiUIText.statusBar) {
                    currentApplication.hmiUIText.statusBar = applicationList.get(i).hmiUIText.statusBar
                }
                if (applicationList.get(i).hmiUIText.mediaClock) {
                    currentApplication.hmiUIText.mediaClock = applicationList.get(i).hmiUIText.mediaClock
                }
                if (applicationList.get(i).hmiUIText.picture) {
                    currentApplication.hmiUIText.picture = applicationList.get(i).hmiUIText.picture
                }
                currentApplication.deviceName = applicationList.get(i).deviceName
                currentApplication.isMediaApplication = applicationList.get(i).isMediaApplication
                currentApplication.turnList = applicationList.get(i).turnList
<<<<<<< HEAD
                currentApplication.turnListSoftButtons = applicationList.get(i).turnListSoftButtons
=======
                currentApplication.turnListSoftButtons =
                        applicationList.get(i).turnListSoftButtons
                currentApplication.languageTTSVR = applicationList.get(i).languageTTSVR
>>>>>>> 2562b24f
                // This place is for adding new properties
            }
        }
        applicationContext = oldApplicationContext;
        currentApplicationChanged()
        console.log("Exit setCurrentApplication function")
    }

    function addApplication(app) {
        console.log("Enter addApplication function");
        applicationList.append(
        {
            appName: app.appName,
            ngnMediaScreenAppName: app.ngnMediaScreenAppName,
            icon: app.icon,
            deviceName: app.deviceName,
            appId: app.appId,
            hmiDisplayLanguageDesired: app.hmiDisplayLanguageDesired,
            isMediaApplication: app.isMediaApplication,
            appType: app.appType,
            helpPrompt: "",
            timeoutPrompt: "",
            playPauseState: 'Pause',
            hmiUIText: app.hmiUIText,
            options: [],
            turnList: [],
            turnListSoftButtons: [],
            languageTTSVR: Common.Language.EN_US
            // This place is for adding new properties
        })
        console.log("Exit addApplication function");
    }

    function setApplicationProperties(appId, props) {
        console.log("Enter setApplicationProperties function");
        var app = getApplication(appId)
        for (var p in props) {
            app[p] = props[p];
        }
        if (currentApplication.appId === appId) {
            setCurrentApplication(appId); // copy new values to current application
        }
        console.log("Exit setApplicationProperties function");
    }

    function removeApplication(appId) {
        console.log("Enter removeApplication function");
        for (var i = 0; i < applicationList.count; i++) {
            if (applicationList.get(i).appId === appId) {
                applicationList.remove(i);
                break;
            }
        }
        console.log("Exit removeApplication function");
    }
    property int systemContext

    property int hmiContext
    property bool applicationContext: false

    property int systemSavedContext
    property bool applicationSavedContext

    property string route_text: ""

    property PlayerState cdPlayerState: PlayerState {
        playPauseState: 'Pause'
        albumImage: "../res/album_art.png"
        trackNumber: "13/16"
        trackName: "The Dog Days Are Over"
        albumName: "Florence and the Machine"
    }
    property PlayerState ipodPlayerState: PlayerState {
        albumImage: "../res/album_art.png"
        trackNumber: "13/16"
        trackName: "The Dog Days Are Over"
        albumName: "Florence and the Machine"
        playPauseState: 'Pause'
    }
    property PlayerState usbPlayerState: PlayerState {
        playPauseState: 'Pause'
        albumImage: "../res/album_art.png"
        trackNumber: "13/16"
        trackName: "The Dog Days Are Over"
        albumName: "Florence and the Machine"
    }
    property PlayerState linePlayerState: PlayerState {
        playPauseState: 'Pause'
        albumImage: "../res/album_art.png"
        trackNumber: "13/16"
        trackName: "The Dog Days Are Over"
        albumName: "Florence and the Machine"
    }
    property PlayerState btPlayerState: PlayerState {
        playPauseState: 'Pause'
        albumImage: "../res/album_art.png"
        trackNumber: "13/16"
        trackName: "The Dog Days Are Over"
        albumName: "Florence and the Machine"
    }
    property PlayerState amPlayerState: PlayerState {
        songName: "So Far Around The Bend"
        albumName: "The National"
        presets: [ "1130", "950", "760", "1270", "1400", "2100", "940", "1001" ]
    }
    property PlayerState fmPlayerState: PlayerState {
        songName: "So Far Around The Bend"
        albumName: "The National"
        presets: ["96.3", "107.9", "104.3", "101.9", "105.3", "100.5", "107.9", "103.4"]
    }
    property PlayerState siriusPlayerState: PlayerState {
        songName: "So Far Around The Bend"
        albumName: "The National"
        presets: [ "Lithium", "Spectrum", "ESPN", "Alt Nation", "Lithium", "Spectrum", "ESPN", "Alt Nation" ]
    }

    property bool hmiVRAvailable: false
    property bool hmiTTSAvailable: false
    property bool hmiNavigationAvailable: false
    property bool hmiVehicleInfoAvailable: false
    property bool hmiUIAvailable: false

    property int hmiUILanguage: Common.Language.EN_US
    property int hmiTTSVRLanguage: Common.Language.EN_US

    property int hmiUITextAlignment: Text.AlignLeft

    property ListModel deviceList: ListModel { }
    property ListModel applicationList: ListModel { }

    property ListModel vrCommands: ListModel {}

    property var globalProperties: {
        "helpPrompt": "",
        "timeoutPrompt": ""
    }

    function reset () {
        console.log("dataContainer reset enter");
        route_text = ""
        console.log("dataContainer reset exit");
    }

    function changeRegistrationUI (language) {
        console.log("dataContainer changeRegistrarionUI enter");
        hmiUILanguage = language
        console.log("dataContainer changeRegistrarionUI exit");
    }

    function changeRegistrationTTSVR(language, appID) {
        console.log("dataContainer changeRegistrationTTSVR enter");
        setApplicationProperties(appID, { TTSVRLanguage: language });
        console.log("dataContainer changeRegistrationTTSVR exit");
    }

    function addCommand (cmdID, menuParams, cmdIcon, appID) {
        console.debug("UI::addCommand(" +
                      cmdID +
                      ", " +
                      (menuParams ?
                          "{" + menuParams.parentID + ", " + menuParams.position + ", " + menuParams.menuName + "}" : menuParams) +
                          ", " +
                      (cmdIcon ?
                          "{" + cmdIcon.value + ", " + cmdIcon.imageType + "}" : cmdIcon) +
                      ", " +
                      appID +
                      ")")
        if ((menuParams !== undefined) && (menuParams.parentID !== undefined)) {
            var parentNotFound = true
            for (var optionIndex = 0; optionIndex < getApplication(appID).options.count; ++optionIndex) {
                var option = getApplication(appID).options.get(optionIndex)
                if (option.type === Internal.MenuItemType.MI_SUBMENU) {
                    if (option.id === menuParams.parentID) {
                        var count = option.subMenu.count
                        var index = count
                        if (menuParams.position !== undefined) {
                            if (menuParams.position < count) {
                                index = menuParams.position
                            }
                        }
//                      option.subMenu.insert(index, {"id": cmdID, "name": menuParams.menuName, "type": Internal.MenuItemType.MI_NODE, "icon": cmdIcon, "subMenu": []}) // TODO (nvaganov@luxoft.com): I do not know why the program crashes here
                        option.subMenu.insert(index, {"id": cmdID, "name": menuParams.menuName, "type": Internal.MenuItemType.MI_NODE, "icon": cmdIcon}) // actually we do not need subMenu[] for node
                        parentNotFound = false
                        break
                    }
                }
            }
            if (parentNotFound) {
                console.log("UI::addCommand(): parentID " + menuParams.parentID + " not found")
            }
        }
        else {
            count = getApplication(appID).options.count
            index = count
            if (menuParams.position !== undefined) {
                if (menuParams.position < count) {
                    index = menuParams.position
                }
            }
            var name = menuParams ? menuParams.menuName : "cmdID = " + cmdID
            getApplication(appID).options.insert(index, {"id": cmdID, "name": name, "type": Internal.MenuItemType.MI_NODE, "icon": cmdIcon, "subMenu": []})
        }
        console.debug("UI::addCommand(): exit")
    }

    function deleteCommand (cmdID, appID) {
        console.debug("UI::deleteCommand(" + cmdID + ", " + appID + ")")
        for (var optionIndex = 0; optionIndex < getApplication(appID).options.count; ++optionIndex) {
            var option = getApplication(appID).options.get(optionIndex)
            if (option.type === Internal.MenuItemType.MI_NODE) {
                if (option.id === cmdID) {
                    getApplication(appID).options.remove(optionIndex)
                    break
                }
            }
            if (option.type === Internal.MenuItemType.MI_SUBMENU) {
                var subMenu = option.subMenu
                var idMatchFound = false
                for (var subOptionIndex = 0; subOptionIndex < subMenu.count; ++subOptionIndex) {
                    if (subMenu.get(subOptionIndex).id === cmdID) {
                        idMatchFound = true
                        if (subMenu !== currentApplication.currentSubMenu) {
                            subMenu.remove(subOptionIndex)
                        }
                        else {
                            console.log("UI::deleteCommand(): cannot remove item from current submenu")
                        }
                        break
                    }
                }
                if (idMatchFound) {
                    break
                }
            }
        }
        console.debug("UI::deleteCommand(): exit")
    }

    function addSubMenu (menuID, menuParams, appID) {
        console.debug("addSubMenu(" + menuID + ", {" + menuParams.parentID + ", " + menuParams.position + ", " + menuParams.menuName + "}, " + appID + ")")
        var count = getApplication(appID).options.count
        var index = count
        if (menuParams.position !== undefined) {
            if (menuParams.position < count) {
                index = menuParams.position
            }
        }
        getApplication(appID).options.insert(index, {
            "id": menuID,
            "name": menuParams.menuName,
            "type": Internal.MenuItemType.MI_SUBMENU,
            "icon": undefined,
            "subMenu": [{
                "name": "..",
                "type": Internal.MenuItemType.MI_PARENT,
                "icon": undefined,
                "subMenu": getApplication(appID).options
            }]
        })
        console.debug("addSubMenu(): exit")
    }

    function deleteSubMenu (menuID, appID) {
        console.debug("deleteSubMenu(" + menuID + ", " + appID + ")")
        for (var optionIndex = 0; optionIndex < getApplication(appID).options.count; ++optionIndex) {
            var option = getApplication(appID).options.get(optionIndex)
            if (option.type === Internal.MenuItemType.MI_SUBMENU) {
                if (option.id === menuID) {
                    if (option.subMenu !== currentApplication.currentSubMenu) {
                        getApplication(appID).options.remove(optionIndex)
                    }
                    else {
                        console.log("UI::deleteSubMenu(): cannot remove current submenu")
                    }
                    break
                }
            }
        }
        console.debug("deleteSubMenu(): exit")
    }

    property NavigationModel navigationModel: NavigationModel { }
    property ScrollableMessageModel scrollableMessageModel: ScrollableMessageModel { }
    property bool activeVR: false
}<|MERGE_RESOLUTION|>--- conflicted
+++ resolved
@@ -98,13 +98,9 @@
                 currentApplication.deviceName = applicationList.get(i).deviceName
                 currentApplication.isMediaApplication = applicationList.get(i).isMediaApplication
                 currentApplication.turnList = applicationList.get(i).turnList
-<<<<<<< HEAD
-                currentApplication.turnListSoftButtons = applicationList.get(i).turnListSoftButtons
-=======
                 currentApplication.turnListSoftButtons =
                         applicationList.get(i).turnListSoftButtons
                 currentApplication.languageTTSVR = applicationList.get(i).languageTTSVR
->>>>>>> 2562b24f
                 // This place is for adding new properties
             }
         }
