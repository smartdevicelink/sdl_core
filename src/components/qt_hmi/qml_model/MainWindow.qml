--- conflicted
+++ resolved
@@ -174,18 +174,9 @@
             visible: false
         }
 
-<<<<<<< HEAD
-        VIPopUp {
-            id: viPopUp
-            anchors.horizontalCenter: parent.horizontalCenter
-            anchors.verticalCenter: parent.verticalCenter
-            anchors.fill: parent
-=======
         VehicleInfoPopUp {
             id: viPopUp
-            anchors.horizontalCenter: parent.horizontalCenter
-            anchors.verticalCenter: parent.verticalCenter
->>>>>>> b8a90441
+            anchors.centerIn: parent
         }
 
         InteractionPopup {
