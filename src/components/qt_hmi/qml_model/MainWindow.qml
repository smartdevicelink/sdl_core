import QtQuick 2.0
import com.ford.sdl.hmi.dbus_adapter 1.0
import com.ford.sdl.hmi.hw_buttons 1.0
import "./controls"
import "./views"
import "./hmi_api" as HmiApi
import "./models"
import "./popups"

Rectangle {
    width: 1600
    height: 768
    property string startQml: "./views/AMPlayerView.qml"
    property int margin: 20
    property int minWidth: 800
    property int minHeight: 600
    color: "black"

    DataStorage {
        id: dataContainer

        onHmiContextChanged: {
            // TODO: Send notification to SDL
        }
    }

    SettingsStorage {
        id: settingsContainer
    }

    Item {
        id: mainScreen
        anchors.top: parent. top
        anchors.left: parent.left
        width: (parent.width * 0.62 < minWidth) ? minWidth : (parent.width * 0.62)
        height: (parent.height < minHeight) ? minHeight : parent.height
        visible: false

        Item {
            anchors.top: parent.top
            anchors.horizontalCenter: parent.horizontalCenter
            height: parent.height * 0.25
            width: parent.width
            HeaderMenu {}
        }

        Item {
            anchors.leftMargin: 30
            anchors.rightMargin: 30
            anchors.bottomMargin: 30
            anchors.fill: parent

            Loader {
                id: contentLoader
                asynchronous: true
                anchors.bottom: parent.bottom
                anchors.horizontalCenter: parent.horizontalCenter
                height: parent.height * 0.75
                width: parent.width
                source:startQml
                property var viewTransitionStack : []

                function reset(){
                    viewTransitionStack = []
                    source = startQml
                }

                function go(path) {
                    viewTransitionStack.push(source.toString())
                    source = path
                }

                function back() {
                    source = viewTransitionStack.pop()
                }

                onStatusChanged: {
                    if (status == Component.Ready) {
                        dataContainer.hmiContext = item.context
                    }
                }
            }
        }
    }

    Item {
        id: hwBtnScreen
        anchors.verticalCenter: parent.verticalCenter
        anchors.left: mainScreen.right
        width: parent.width * 0.38
        height: (parent.height < minHeight) ? minHeight : parent.height
        HardwareButtonsView {}
    }

    HMIProxy {
        HmiApi.ButtonsProxy {
            id: sdlButtons
            objectName: "Buttons"
        }
<<<<<<< HEAD
        HmiApi.BasicCommunication_auto {
            id: sdlBasicCommunication
=======
        HmiApi.BasicCommunicationProxy {
            id: sdlBasicCommunications
>>>>>>> 0e9230c5
            objectName: "BasicCommunication"
        }
        HmiApi.VRProxy {
            id: sdlVR
            objectName: "VR"
        }
        HmiApi.TTSProxy {
            id: sdlTTS
            objectName: "TTS"
        }
        HmiApi.NavigationProxy {
            id: sdlNavigation
            objectName: "Navigation"
        }
        HmiApi.VehicleInfoProxy {
            id: sdlVehicleInfo
            objectName: "VehicleInfo"
        }
        HmiApi.UIProxy {
            id: sdlUI
            objectName: "UI"
        }
    }

    SDLProxy {
        id: sdlProxy

        onAppRegistered: {
            dataContainer.applicationList.append(
            {
                 appName: application.appName,
                 ngnMediaScreenAppName: application.ngnMediaScreenAppName,
                 icon: application.icon,
                 deviceName: application.deviceName,
                 appId: application.appID,
                 hmiDisplayLanguageDesired: application.hmiDisplayLanguageDesired,
                 isMediaApplication: application.isMediaApplication,
                 appType: application.appType
             })
        }
    }

    AlertWindow {
        id: alertWindow
        objectName: "AlertWindow"
    }

    Component.onCompleted: {
        dataContainer.hmiVRAvailable = true
        dataContainer.hmiTTSAvailable = true
        dataContainer.hmiNavigationAvailable = true
        dataContainer.hmiVehicleInfoAvailable = true
        dataContainer.hmiUIAvailable = true

        sdlBasicCommunication.onReady()
    }
}<|MERGE_RESOLUTION|>--- conflicted
+++ resolved
@@ -97,13 +97,8 @@
             id: sdlButtons
             objectName: "Buttons"
         }
-<<<<<<< HEAD
-        HmiApi.BasicCommunication_auto {
+        HmiApi.BasicCommunicationProxy {
             id: sdlBasicCommunication
-=======
-        HmiApi.BasicCommunicationProxy {
-            id: sdlBasicCommunications
->>>>>>> 0e9230c5
             objectName: "BasicCommunication"
         }
         HmiApi.VRProxy {
