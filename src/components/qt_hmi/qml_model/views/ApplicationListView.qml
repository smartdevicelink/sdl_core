--- conflicted
+++ resolved
@@ -63,9 +63,6 @@
                         MouseArea {
                           anchors.fill: parent
                           onClicked: {
-<<<<<<< HEAD
-                              contentLoader.go("./views/SDLPlayerView.qml", appId)
-=======
                               var application = dataContainer.getApplication(appId);
                               dataContainer.currentApplication = {
                                   appName: application.appName,
@@ -79,7 +76,6 @@
                               }
 
                               contentLoader.go("./views/SDLPlayerView.qml")
->>>>>>> d07cae79
                             }
                         }
                     }
