/**
 * @file MediaPlayerView.qml
 * @brief Parent for BT, IPod, CD players screen view.
 * Copyright (c) 2013, Ford Motor Company
 * All rights reserved.
 *
 * Redistribution and use in source and binary forms, with or without
 * modification, are permitted provided that the following conditions are met:
 *
 * Redistributions of source code must retain the above copyright notice, this
 * list of conditions and the following disclaimer.
 *
 * Redistributions in binary form must reproduce the above copyright notice,
 * this list of conditions and the following
 * disclaimer in the documentation and/or other materials provided with the
 * distribution.
 *
 * Neither the name of the Ford Motor Company nor the names of its contributors
 * may be used to endorse or promote products derived from this software
 * without specific prior written permission.
 *
 * THIS SOFTWARE IS PROVIDED BY THE COPYRIGHT HOLDERS AND CONTRIBUTORS "AS IS"
 * AND ANY EXPRESS OR IMPLIED WARRANTIES, INCLUDING, BUT NOT LIMITED TO, THE
 * IMPLIED WARRANTIES OF MERCHANTABILITY AND FITNESS FOR A PARTICULAR PURPOSE
 * ARE DISCLAIMED. IN NO EVENT SHALL THE COPYRIGHT HOLDER OR CONTRIBUTORS BE
 * LIABLE FOR ANY DIRECT, INDIRECT, INCIDENTAL, SPECIAL, EXEMPLARY, OR
 * CONSEQUENTIAL DAMAGES (INCLUDING, BUT NOT LIMITED TO, PROCUREMENT OF
 * SUBSTITUTE GOODS OR SERVICES; LOSS OF USE, DATA, OR PROFITS; OR BUSINESS
 * INTERRUPTION) HOWEVER CAUSED AND ON ANY THEORY OF LIABILITY, WHETHER IN
 * CONTRACT, STRICT LIABILITY, OR TORT (INCLUDING NEGLIGENCE OR OTHERWISE)
 * ARISING IN ANY WAY OUT OF THE USE OF THIS SOFTWARE, EVEN IF ADVISED OF THE
 * POSSIBILITY OF SUCH DAMAGE.
 */

import QtQuick 2.0
import "../controls"
<<<<<<< HEAD
import "../hmi_api/Common.js" as Common
=======
import "../models"
>>>>>>> 8c5c1d1b

Item {
    id: mediaPlayerView

    property string playerName: ""
    property string playerType: ""

    property string textColor: "#1d81d5"

    property alias topOvalButtons: top.children

    signal rewind
    signal forward
    signal play
    signal pause

    // Holds players info (song name, play/pause state, track number etc)
    property PlayerState playerState;

    Item {
        // top 3/4 screen
        id: upperContent
        height: parent.height * 3/4
        width: parent.width
        anchors.top: parent.top
        anchors.left: parent.left

        Item {
            // top part for buttons
            id: top
            anchors.top: parent.top
            anchors.left: parent.left
            width: parent.width
            height: parent.height * 1/4

            LongOvalButton {
                anchors.left: parent.left
                anchors.top: parent.top
                text: playerName
                pixelSize: 20
                dest: "./views/MusicSourceView.qml"
            }

            LongOvalButton {
                anchors.right: parent.right
                anchors.top: parent.top
                text: "Browse"
                pixelSize: 20
            }
        }

        Item {
            // mid part for picture, information about song, album
            id: mid
            anchors.verticalCenter: parent.verticalCenter
            anchors.left: parent.left
            anchors.right: parent.right
            width: parent.width
            height: parent.height * 2/4

            Image {
                id: image
                anchors.left: parent.left
                anchors.verticalCenter: parent.verticalCenter
<<<<<<< HEAD
                source: albumImage
            }
=======
                height: parent.height
                width: parent.width
                spacing: 20

                Image {
                    anchors.verticalCenter: parent.verticalCenter
                    width: parent.height
                    height: parent.height
                    source: playerState.albumImage
                }
>>>>>>> 8c5c1d1b

            Item {
                id: space
                anchors.left: image.right
                width: 20
            }

<<<<<<< HEAD
            Column {
                anchors.left: space.right
                anchors.right: parent.right
                anchors.verticalCenter: parent.verticalCenter
                spacing: parent.height / 5

                Text {
                    anchors.left: parent.left
                    anchors.right: parent.right
                    horizontalAlignment: dataContainer.hmiUITextAlignment
                    color: textColor
                    text: trackName
                    font.pixelSize: 45
                    font.bold: true
                }

                Text {
                    anchors.left: parent.left
                    anchors.right: parent.right
                    horizontalAlignment: dataContainer.hmiUITextAlignment
                    color: textColor
                    text: albumName
                    font.pixelSize: 25
                }

                Text {
                    anchors.left: parent.left
                    anchors.right: parent.right
                    color: textColor
                    text: trackNumber
                    font.pixelSize: 20
=======
                    Text {
                        color: "#1d81d5"
                        text: "Track " + playerState.trackNumber
                        font.pixelSize: 20
                    }

                    Text {
                        color: "#1d81d5"
                        text: playerState.trackName
                        font.pixelSize: 45
                        font.bold: true
                    }

                    Text {
                        color: "#1d81d5"
                        text: playerState.albumName
                        font.pixelSize: 25
                    }
>>>>>>> 8c5c1d1b
                }
            }
        }

        Item {
            // bottom part
            id: bot
            anchors.left: parent.left
            anchors.bottom: parent. bottom
            width: parent.width
            height: parent.height * 1/4

            Text {
                id: time
                anchors.left: parent.left
                anchors.leftMargin: 1/10 * parent.width
                anchors.verticalCenter: parent.verticalCenter
                color: "white"
                text: dataContainer.hmiUIText.mediaClock
                font.pixelSize: 18
            }

            Row {
                anchors.horizontalCenter: parent.horizontalCenter
                anchors.verticalCenter: parent.verticalCenter
                height: parent.height
                width: 2/3 * parent.width

                Rectangle {
                   id: firstRect
                   anchors.verticalCenter: parent.verticalCenter
                   height: 2
                   width: 1/3 * parent.width
                   color: "white"
                }

                Rectangle {
                   id: secondRect
                   anchors.verticalCenter: parent.verticalCenter
                   height: 2
                   width: 2/3 * parent.width
                   color: textColor
                }
            }
            Text {
                anchors.right: parent.right
                anchors.rightMargin: 1/10 * parent.width
                anchors.verticalCenter: parent.verticalCenter
                color: textColor
                text: "04:23"
                font.pixelSize: 18
            }
        }
    }

    Item {
        //bottom 1/4 screen
        id: lowerContent
        anchors.bottom: parent.bottom
        anchors.left: parent.left
        width: parent.width
        height: 1/4 * parent.height

        Row {
            id: mediaControl

            anchors.centerIn: parent
            Image {
                id: prevButton
                anchors.verticalCenter: parent.verticalCenter
                source: "../res/buttons/player_prev_btn.png"
                MouseArea {
                    anchors.fill: parent
                    onPressed: {
                        prevButton.source = "../res/buttons/player_prev_pressed_btn.png"
                    }
                    onReleased: {
                        prevButton.source = "../res/buttons/player_prev_btn.png"
                    }
                }
            }

            PlayPauseButton {
                state: playerState.playPauseState
                onClicked: {
                    (state == 'Play') ? play() : pause()
                    mediaPlayerView.playerState.playPauseState = state
                }
            }

            Image {
                id: nextButton
                anchors.verticalCenter: parent.verticalCenter
                source: "../res/buttons/player_next_btn.png"
                MouseArea {
                    anchors.fill: parent
                    onPressed: {
                        nextButton.source = "../res/buttons/player_next_pressed_btn.png"
                    }
                    onReleased: {
                        nextButton.source = "../res/buttons/player_next_btn.png"
                    }
                }
            }
        }

        Text {
            anchors.left: parent.left
            anchors.right: parent.right
            anchors.top: mediaControl.bottom
            anchors.bottom: parent.bottom
            text: dataContainer.hmiUIText.statusBar
            color: textColor
        }
    }
}<|MERGE_RESOLUTION|>--- conflicted
+++ resolved
@@ -34,11 +34,8 @@
 
 import QtQuick 2.0
 import "../controls"
-<<<<<<< HEAD
+import "../models"
 import "../hmi_api/Common.js" as Common
-=======
-import "../models"
->>>>>>> 8c5c1d1b
 
 Item {
     id: mediaPlayerView
@@ -103,21 +100,8 @@
                 id: image
                 anchors.left: parent.left
                 anchors.verticalCenter: parent.verticalCenter
-<<<<<<< HEAD
                 source: albumImage
             }
-=======
-                height: parent.height
-                width: parent.width
-                spacing: 20
-
-                Image {
-                    anchors.verticalCenter: parent.verticalCenter
-                    width: parent.height
-                    height: parent.height
-                    source: playerState.albumImage
-                }
->>>>>>> 8c5c1d1b
 
             Item {
                 id: space
@@ -125,7 +109,6 @@
                 width: 20
             }
 
-<<<<<<< HEAD
             Column {
                 anchors.left: space.right
                 anchors.right: parent.right
@@ -157,26 +140,6 @@
                     color: textColor
                     text: trackNumber
                     font.pixelSize: 20
-=======
-                    Text {
-                        color: "#1d81d5"
-                        text: "Track " + playerState.trackNumber
-                        font.pixelSize: 20
-                    }
-
-                    Text {
-                        color: "#1d81d5"
-                        text: playerState.trackName
-                        font.pixelSize: 45
-                        font.bold: true
-                    }
-
-                    Text {
-                        color: "#1d81d5"
-                        text: playerState.albumName
-                        font.pixelSize: 25
-                    }
->>>>>>> 8c5c1d1b
                 }
             }
         }
