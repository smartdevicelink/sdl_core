--- conflicted
+++ resolved
@@ -224,14 +224,9 @@
                     model: languagesList
                     width: 180
                     onCurrentIndexChanged: {
-<<<<<<< HEAD
-                        sdlTTS.onLanguageChange(settingsContainer.sdlLanguagesList[currentIndex]);
-                        sdlVR.onLanguageChange(settingsContainer.sdlLanguagesList[currentIndex]);
-=======
                         dataContainer.hmiTTSVRLanguage = settingsContainer.sdlLanguagesList[currentIndex];
                         sdlTTS.onLanguageChange(dataContainer.hmiTTSVRLanguage);
                         sdlVR.onLanguageChange(dataContainer.hmiTTSVRLanguage);
->>>>>>> 2562b24f
                     }
                 }
             }
