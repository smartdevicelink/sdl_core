--- conflicted
+++ resolved
@@ -172,19 +172,6 @@
                     }
                 }
             }
-<<<<<<< HEAD
-        }
-    } // 3/4 top screen
-
-    Item{
-        // 1/4 bottom screen
-        anchors.bottom: parent.bottom
-        anchors.left: parent.left
-        width: parent.width
-        height: 1/4 * parent.height
-
-        BackButton { anchors.horizontalCenter: parent.horizontalCenter }
-=======
         } // 3/4 top screen
 
         Item {
@@ -195,6 +182,5 @@
             height: 1/4 * parent.height
             BackButton { anchors.horizontalCenter: parent.horizontalCenter }
 	}
->>>>>>> 65ebb3c6
     }
 }