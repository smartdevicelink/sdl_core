--- conflicted
+++ resolved
@@ -1,17 +1,12 @@
 import QtQuick 2.0
 
-<<<<<<< HEAD
 GeneralView {
-    PlayerView {
+    MediaPlayerView {
+        playerName: "iPod"
         anchors.fill: parent
-        playerType: "iPod"
+        albumImage: "../res/album_art.png"
+        trackNumber: "13/16"
+        trackName: "The Dog Days Are Over"
+        albumName: "Florence and the Machine"
     }
-=======
-MediaPlayerView {
-    playerName: "iPod"
-    albumImage: "../res/album_art.png"
-    trackNumber: "13/16"
-    trackName: "The Dog Days Are Over"
-    albumName: "Florence and the Machine"
->>>>>>> 0e9230c5
 }