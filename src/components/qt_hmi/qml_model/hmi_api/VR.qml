import QtQuick 2.0

Item {
    function isReady() {
        return {
            available: dataContainer.hmiVRAvailable
        }
    }

<<<<<<< HEAD
    function addCommand (cmdID, vrCommands, appID) {
        console.log("VR.AddCommand");
=======
    function addCommand(cmdID, vrCommands, appID) {
        console.log("VR.AddCommand: cmd ", cmdID, ", app ", appID);
>>>>>>> 2c37cf2f
        for (var i = 0; i < vrCommands.length; ++i) {
            dataContainer.vrCommands.append({
                                               cmdID: cmdID,
                                               command: vrCommands[i],
                                               appID: appID
                                           })
        }
    }

    function deleteCommand(cmdID, appID) {
        console.log("VR.DeleteCommand: cmd ", cmdID, ", app ", appID);
        for (var i = 0; i < dataContainer.vrCommands.count; ) {
            if ((dataContainer.vrCommands.get(i).cmdID === cmdID) &&
                    ((appID === undefined) || (dataContainer.vrCommands.get(i).appID === appID))) {
                dataContainer.vrCommands.remove(i);
                continue;
            }
            ++i;
        }
    }

    function getLanguage() {
        return {
            language: dataContainer.hmiTTSVRLanguage
        }
    }

    function getSupportedLanguages() {
        return {
            languages: settingsContainer.sdlLanguagesList
        }
    }

    function changeRegistration(language) {
        dataContainer.changeRegistrationTTSVR(language)
    }
}<|MERGE_RESOLUTION|>--- conflicted
+++ resolved
@@ -7,13 +7,8 @@
         }
     }
 
-<<<<<<< HEAD
-    function addCommand (cmdID, vrCommands, appID) {
-        console.log("VR.AddCommand");
-=======
     function addCommand(cmdID, vrCommands, appID) {
         console.log("VR.AddCommand: cmd ", cmdID, ", app ", appID);
->>>>>>> 2c37cf2f
         for (var i = 0; i < vrCommands.length; ++i) {
             dataContainer.vrCommands.append({
                                                cmdID: cmdID,
