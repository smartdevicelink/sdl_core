--- conflicted
+++ resolved
@@ -7,8 +7,6 @@
     signal onSystemContext (int systemContext)
     signal onLanguageChange (int language)
     signal onDriverDistraction (int state)
-
-<<<<<<< HEAD
     function filter (strings, fields) {
 // substrings for each allowed field
         var fieldSubstrings = []
@@ -20,23 +18,6 @@
         for (var stringIndex = 0; stringIndex < strings.length; ++stringIndex) {
             for (fieldIndex = 0; fieldIndex < fields.length; ++fieldIndex) {
                 if (strings[stringIndex].fieldName === fields[fieldIndex]) {
-=======
-    function alert (alertStrings, duration, softButtons, appID) {
-        // with this array we grab only the lines we need
-        var alertFields = [Common.TextFieldName.alertText1,
-                           Common.TextFieldName.alertText2,
-                           Common.TextFieldName.alertText3]
-        // substrings for each allowed field
-        var fieldSubstrings = []
-        // have to populate the array to appropriate size
-        for (var fieldIndex = 0; fieldIndex < alertFields.length; ++fieldIndex) {
-            fieldSubstrings.push("")
-        }
-        // this cycle concatenates allowed lines sorting them by field
-        for (var alertStringIndex = 0; alertStringIndex < alertStrings.length; ++alertStringIndex) {
-            for (fieldIndex = 0; fieldIndex < alertFields.length; ++fieldIndex) {
-                if (alertStrings[alertStringIndex].fieldName === alertFields[fieldIndex]) {
->>>>>>> 65ebb3c6
                     if (fieldSubstrings[fieldIndex] !== "") {
                         fieldSubstrings[fieldIndex] += "\n";
                     }
@@ -56,13 +37,8 @@
         var fieldSubstrings = filter(alertStrings, alertFields)
 
         var alertString = ""
-<<<<<<< HEAD
 // this cycle concatenates all the substrings according to the order of the fields
         for (var fieldIndex = 0; fieldIndex < alertFields.length; ++fieldIndex) {
-=======
-        // this cycle concatenates all the substrings according to the order of the fields
-        for (fieldIndex = 0; fieldIndex < alertFields.length; ++fieldIndex) {
->>>>>>> 65ebb3c6
             if (fieldSubstrings[fieldIndex] !== "") {
                 if (alertString !== "") {
                     alertString += "\n" // need linebreak
