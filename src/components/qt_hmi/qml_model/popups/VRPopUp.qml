/**
 * @file VRPopUp.qml
 * @brief Popup view for VR interface (list commands).
 * Copyright (c) 2013, Ford Motor Company
 * All rights reserved.
 *
 * Redistribution and use in source and binary forms, with or without
 * modification, are permitted provided that the following conditions are met:
 *
 * Redistributions of source code must retain the above copyright notice, this
 * list of conditions and the following disclaimer.
 *
 * Redistributions in binary form must reproduce the above copyright notice,
 * this list of conditions and the following
 * disclaimer in the documentation and/or other materials provided with the
 * distribution.
 *
 * Neither the name of the Ford Motor Company nor the names of its contributors
 * may be used to endorse or promote products derived from this software
 * without specific prior written permission.
 *
 * THIS SOFTWARE IS PROVIDED BY THE COPYRIGHT HOLDERS AND CONTRIBUTORS "AS IS"
 * AND ANY EXPRESS OR IMPLIED WARRANTIES, INCLUDING, BUT NOT LIMITED TO, THE
 * IMPLIED WARRANTIES OF MERCHANTABILITY AND FITNESS FOR A PARTICULAR PURPOSE
 * ARE DISCLAIMED. IN NO EVENT SHALL THE COPYRIGHT HOLDER OR CONTRIBUTORS BE
 * LIABLE FOR ANY DIRECT, INDIRECT, INCIDENTAL, SPECIAL, EXEMPLARY, OR
 * CONSEQUENTIAL DAMAGES (INCLUDING, BUT NOT LIMITED TO, PROCUREMENT OF
 * SUBSTITUTE GOODS OR SERVICES; LOSS OF USE, DATA, OR PROFITS; OR BUSINESS
 * INTERRUPTION) HOWEVER CAUSED AND ON ANY THEORY OF LIABILITY, WHETHER IN
 * CONTRACT, STRICT LIABILITY, OR TORT (INCLUDING NEGLIGENCE OR OTHERWISE)
 * ARISING IN ANY WAY OUT OF THE USE OF THIS SOFTWARE, EVEN IF ADVISED OF THE
 * POSSIBILITY OF SUCH DAMAGE.
 */

import QtQuick 2.0
import "../models/Constants.js" as Constants
import "../hmi_api/Common.js" as Common
import "../views"
import "../controls"

PopUp {
    Text {
        id: title
        height: 50
        text: "Speak the command"
        verticalAlignment: Text.AlignVCenter
        anchors.right: voice.left
        anchors.rightMargin: 10
        anchors.top: parent.top
        anchors.topMargin: 5
        anchors.left: parent.left
        anchors.leftMargin: 15
        font.pixelSize: 14
        color: Constants.primaryColor
    }

    Image {
        id: voice
        x: 591
        width: 50
        height: 50
        anchors.top: parent.top
        anchors.topMargin: 5
        anchors.right: parent.right
        anchors.rightMargin: 15
        source: "../res/controlButtons/vrImage.png"
    }

    ListView {
        id: listCommands
        anchors.bottomMargin: 15
        anchors.rightMargin: 15
        anchors.leftMargin: 15
        anchors.top: voice.bottom
        anchors.right: parent.right
        anchors.bottom: parent.bottom
        anchors.left: parent.left
        anchors.topMargin: 0
        clip: true
        model: dataContainer.vrCommands
        delegate: OvalButton {
            width: parent.width
            text: command
            onClicked: {
                sdlVR.onCommand(cmdID, appID);
            }
        }
<<<<<<< HEAD
=======
        Rectangle {
            id: scrollbar
            visible: true
            anchors.right: listCommands.right
            y: listCommands.visibleArea.yPosition * listCommands.height
            width: 5
            height: listCommands.visibleArea.heightRatio * listCommands.height
            color: Constants.primaryColor
        }
>>>>>>> d9826120
    }

    function activate() {
        dataContainer.activeVR = true;
        dataContainer.systemSavedContext = dataContainer.systemContext
        dataContainer.systemContext = Common.SystemContext.SYSCTXT_VRSESSION
        sdlVR.started();
        show();
    }

    function deactivate() {
        dataContainer.activeVR = false;
        dataContainer.systemContext = dataContainer.systemSavedContext
        sdlVR.stopped();
        hide();
    }
}<|MERGE_RESOLUTION|>--- conflicted
+++ resolved
@@ -85,8 +85,6 @@
                 sdlVR.onCommand(cmdID, appID);
             }
         }
-<<<<<<< HEAD
-=======
         Rectangle {
             id: scrollbar
             visible: true
@@ -96,7 +94,6 @@
             height: listCommands.visibleArea.heightRatio * listCommands.height
             color: Constants.primaryColor
         }
->>>>>>> d9826120
     }
 
     function activate() {
