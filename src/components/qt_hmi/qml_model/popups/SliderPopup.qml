--- conflicted
+++ resolved
@@ -100,10 +100,6 @@
         Timer {
             id: timer
             interval: dataContainer.uiSlider.timeout
-<<<<<<< HEAD
-            triggeredOnStart:false
-=======
->>>>>>> 8c0294a9
             onTriggered: {
                 console.debug("triggered")
                 complete(Common.Result.SUCCESS)
