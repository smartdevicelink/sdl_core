--- conflicted
+++ resolved
@@ -126,18 +126,17 @@
   bool SendToHmi(const vr_hmi_api::ServiceMessage& message);
 
   /**
-<<<<<<< HEAD
-   * Registers service
-   * @param app_id unique application ID
-   */
-  void RegisterService(int32_t app_id);
-=======
    * Sends message to Mobile side
    * @param message is GPB message according with protocol
    * @return true if message was sent successful
    */
   bool SendToMobile(const vr_mobile_api::ServiceMessage& message);
->>>>>>> 3bb31f24
+
+  /**
+   * Registers service
+   * @param app_id unique application ID
+   */
+  void RegisterService(int32_t app_id);
 
   bool supported() const {
     return supported_;
