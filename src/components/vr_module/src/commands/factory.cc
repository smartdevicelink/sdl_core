--- conflicted
+++ resolved
@@ -34,12 +34,9 @@
 
 #include "utils/logger.h"
 
-<<<<<<< HEAD
+#include "vr_module/commands/activate_service.h"
 #include "vr_module/commands/on_default_service_chosen.h"
-=======
-#include "vr_module/commands/activate_service.h"
 #include "vr_module/commands/on_service_deactivated.h"
->>>>>>> 41c13e4d
 #include "vr_module/commands/support_service.h"
 #include "vr_module/interface/hmi.pb.h"
 #include "vr_module/interface/mobile.pb.h"
@@ -58,22 +55,14 @@
   switch (message.rpc()) {
     case vr_hmi_api::SUPPORT_SERVICE:
       return new SupportService(message, module_);
-<<<<<<< HEAD
     case vr_hmi_api::ON_DEFAULT_CHOSEN:
       return new OnDefaultServiceChosen(message, module_);
-=======
     case vr_hmi_api::ON_DEACTIVATED:
       return new OnServiceDeactivated(module_);
->>>>>>> 41c13e4d
     case vr_hmi_api::ACTIVATE:
       return new ActivateService(message, module_);
     case vr_hmi_api::PROCESS_DATA:
     case vr_hmi_api::ON_REGISTER:
-<<<<<<< HEAD
-    case vr_hmi_api::ON_DEACTIVATED:
-=======
-    case vr_hmi_api::ON_DEFAULT_CHOSEN:
->>>>>>> 41c13e4d
     default: return 0;
   }
   return 0;
