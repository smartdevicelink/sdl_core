set(target vrmoduleplugin)
set(library_name ${CMAKE_SHARED_LIBRARY_PREFIX}${target}${CMAKE_SHARED_LIBRARY_SUFFIX})
set(install_destination ${CMAKE_BINARY_DIR}/bin/plugins)
set(copy_destination ${CMAKE_BINARY_DIR}/src/appMain/plugins)

if (ENABLE_GCOV)
  set(GCOV_FLAGS "-ftest-coverage -fprofile-arcs")
else()
  set(GCOV_FLAGS "")
endif()

set(CMAKE_CXX_FLAGS "-fPIC -std=gnu++0x -Wall -Werror ${GCOV_FLAGS}")

if (CMAKE_BUILD_TYPE)
  if (${CMAKE_BUILD_TYPE} STREQUAL "Release")
    set(CMAKE_CXX_FLAGS_RELEASE "-O3 -DNDEBUG")
    set(CMAKE_CXX_FLAGS_DEBUG "")
  else ()
    set(CMAKE_CXX_FLAGS_RELEASE "")
    set(CMAKE_CXX_FLAGS_DEBUG "-g3 -ggdb3 -DDEBUG")
  endif()
endif()

include_directories (
  ${CMAKE_CURRENT_SOURCE_DIR}
  ./include/
  ../include/
  ../functional_module/include/
  ../application_manager/include
  ../connection_handler/include/
  ${LOG4CXX_INCLUDE_DIRECTORY}
  ${JSONCPP_INCLUDE_DIRECTORY}
  ${CMAKE_BINARY_DIR}/src/components/
  ${GPB_INCLUDE_DIRECTORY}
)

set (SOURCES
    src/vr_module.cc
    src/vr_proxy.cc
    src/socket_channel.cc
    src/request_controller.cc
    src/hmi_event.cc
    src/mobile_event.cc
    src/convertor.cc
    src/commands/factory.cc
    src/commands/support_service.cc
<<<<<<< HEAD
    src/commands/on_register_service.cc
=======
    src/commands/activate_service.cc
    src/commands/on_default_service_chosen.cc
    src/commands/on_service_deactivated.cc
>>>>>>> 3bb31f24
)

set (LIBRARIES
    jsoncpp
    ApplicationManager
    FunctionalModule
    ConfigProfile
    Utils
    Net
    protobuf
    MobileProto
    HmiProto
)

generate_proto(${CMAKE_CURRENT_SOURCE_DIR}/interface/mobile.proto MobileProto)
generate_proto(${CMAKE_CURRENT_SOURCE_DIR}/interface/hmi.proto HmiProto)

link_directories(${LINK_DIRECTORIES} ${GPB_LIBS_DIRECTORY})
add_library(${target} SHARED ${SOURCES})
add_dependencies(${target} LibGPB)
target_link_libraries(${target} ${LIBRARIES} )

if(ENABLE_LOG)
  target_link_libraries(${target} log4cxx -L${LOG4CXX_LIBS_DIRECTORY})
endif()

install(TARGETS ${target}
  DESTINATION ${install_destination}
  PERMISSIONS OWNER_READ OWNER_WRITE OWNER_EXECUTE
    GROUP_READ GROUP_EXECUTE
    WORLD_READ WORLD_EXECUTE
)

install(
  FILES ${FILES_FOR_COPY}
  DESTINATION ${install_destination}
)

add_subdirectory(net)

if(BUILD_TESTS)
  add_subdirectory(test)
endif()<|MERGE_RESOLUTION|>--- conflicted
+++ resolved
@@ -44,13 +44,10 @@
     src/convertor.cc
     src/commands/factory.cc
     src/commands/support_service.cc
-<<<<<<< HEAD
-    src/commands/on_register_service.cc
-=======
     src/commands/activate_service.cc
     src/commands/on_default_service_chosen.cc
     src/commands/on_service_deactivated.cc
->>>>>>> 3bb31f24
+    src/commands/on_register_service.cc
 )
 
 set (LIBRARIES
