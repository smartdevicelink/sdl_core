/*
 * Copyright (c) 2019, Ford Motor Company
 * All rights reserved.
 *
 * Redistribution and use in source and binary forms, with or without
 * modification, are permitted provided that the following conditions are met:
 *
 * Redistributions of source code must retain the above copyright notice, this
 * list of conditions and the following disclaimer.
 *
 * Redistributions in binary form must reproduce the above copyright notice,
 * this list of conditions and the following
 * disclaimer in the documentation and/or other materials provided with the
 * distribution.
 *
 * Neither the name of the Ford Motor Company nor the names of its contributors
 * may be used to endorse or promote products derived from this software
 * without specific prior written permission.
 *
 * THIS SOFTWARE IS PROVIDED BY THE COPYRIGHT HOLDERS AND CONTRIBUTORS "AS IS"
 * AND ANY EXPRESS OR IMPLIED WARRANTIES, INCLUDING, BUT NOT LIMITED TO, THE
 * IMPLIED WARRANTIES OF MERCHANTABILITY AND FITNESS FOR A PARTICULAR PURPOSE
 * ARE DISCLAIMED. IN NO EVENT SHALL THE COPYRIGHT HOLDER OR CONTRIBUTORS BE
 * LIABLE FOR ANY DIRECT, INDIRECT, INCIDENTAL, SPECIAL, EXEMPLARY, OR
 * CONSEQUENTIAL DAMAGES (INCLUDING, BUT NOT LIMITED TO, PROCUREMENT OF
 * SUBSTITUTE GOODS OR SERVICES; LOSS OF USE, DATA, OR PROFITS; OR BUSINESS
 * INTERRUPTION) HOWEVER CAUSED AND ON ANY THEORY OF LIABILITY, WHETHER IN
 * CONTRACT, STRICT LIABILITY, OR TORT (INCLUDING NEGLIGENCE OR OTHERWISE)
 * ARISING IN ANY WAY OUT OF THE USE OF THIS SOFTWARE, EVEN IF ADVISED OF THE
 * POSSIBILITY OF SUCH DAMAGE.
 */

#include <memory.h>
#include <stdint.h>
#include <algorithm>
#include <cstring>
#include <limits>
#include <memory>
#include <new>

#include "protocol/common.h"
#include "protocol_handler/protocol_packet.h"
#include "utils/byte_order.h"
#include "utils/macro.h"
#include "utils/semantic_version.h"

namespace protocol_handler {

CREATE_LOGGERPTR_GLOBAL(logger_, "ProtocolHandler")

namespace {
std::string StringifyFrameType(uint8_t type) {
  switch (type) {
    case FRAME_TYPE_SINGLE:
      return "FRAME_TYPE_SINGLE";

    case FRAME_TYPE_CONSECUTIVE:
      return "FRAME_TYPE_CONSECUTIVE";

    case FRAME_TYPE_CONTROL:
      return "FRAME_TYPE_CONTROL";

    case FRAME_TYPE_FIRST:
      return "FRAME_TYPE_FIRST";

    default:
      LOG4CXX_ERROR(logger_, "Unknown frame type:" << static_cast<int>(type));
      break;
  }

  return "";
}
}  // namespace

ProtocolPacket::ProtocolData::ProtocolData() : data(NULL), totalDataBytes(0u) {}

ProtocolPacket::ProtocolData::~ProtocolData() {
  delete[] data;
}

ProtocolPacket::ProtocolHeader::ProtocolHeader()
    : version(0x00)
    , protection_flag(PROTECTION_OFF)
    , frameType(0x00)
    , serviceType(0x00)
    , frameData(0x00)
    , sessionId(0x00)
    , dataSize(0x00)
    , messageId(0x00) {}

ProtocolPacket::ProtocolHeader::ProtocolHeader(uint8_t version,
                                               bool protection,
                                               uint8_t frameType,
                                               uint8_t serviceType,
                                               uint8_t frameData,
                                               uint8_t sessionID,
                                               uint32_t dataSize,
                                               uint32_t messageID)
    : version(version)
    , protection_flag(protection)
    , frameType(frameType)
    , serviceType(serviceType)
    , frameData(frameData)
    , sessionId(sessionID)
    , dataSize(dataSize)
    , messageId(messageID) {}

inline uint32_t read_be_uint32(const uint8_t* const data) {
  // Int value read byte per byte
  // reintercast for non-4 byte address alignment lead to UB on arm platform
  uint32_t value = data[3];
  value += (data[2] << 8);
  value += (data[1] << 16);
  value += (data[0] << 24);
  return value;
}

void ProtocolPacket::ProtocolHeader::deserialize(const uint8_t* message,
                                                 const size_t messageSize) {
  LOG4CXX_AUTO_TRACE(logger_);
  DCHECK_OR_RETURN_VOID(message);
  if (messageSize < PROTOCOL_HEADER_V1_SIZE) {
    LOG4CXX_DEBUG(logger_,
                  "Message size less " << PROTOCOL_HEADER_V1_SIZE << " bytes");
    return;
  }
  // first 4 bits
  version = message[0] >> 4u;
  // 5th bit
  protection_flag = message[0] & 0x08u;
  // 6-8 bits
  frameType = message[0] & 0x07u;

  serviceType = message[1];
  frameData = message[2];
  sessionId = message[3];

  // FIXME(EZamakhov): usage for FirstFrame message
  dataSize = read_be_uint32(message + 4);
  switch (version) {
    case PROTOCOL_VERSION_2:
    case PROTOCOL_VERSION_3:
    case PROTOCOL_VERSION_4:
    case PROTOCOL_VERSION_5: {
      if (messageSize < PROTOCOL_HEADER_V2_SIZE) {
        LOG4CXX_DEBUG(
            logger_,
            "Message size less " << PROTOCOL_HEADER_V2_SIZE << " bytes");
        return;
      }
      messageId = read_be_uint32(message + 8);
    } break;
    default:
      LOG4CXX_WARN(logger_, "Unknown version:" << static_cast<int>(version));
      messageId = 0;
      break;
  }
}

ProtocolPacket::ProtocolHeaderValidator::ProtocolHeaderValidator()
    : max_payload_size_(std::numeric_limits<size_t>::max())
    , max_control_payload_size_(0)
    , max_rpc_payload_size_(0)
    , max_audio_payload_size_(0)
    , max_video_payload_size_(0)
    , max_protocol_version_supported_(PROTOCOL_VERSION_MAX) {}

void ProtocolPacket::ProtocolHeaderValidator::set_max_payload_size(
    const size_t max_payload_size) {
  LOG4CXX_DEBUG(logger_, "New maximum payload size is " << max_payload_size);
  max_payload_size_ = max_payload_size;
}

void ProtocolPacket::ProtocolHeaderValidator::set_max_control_payload_size(
    const size_t max_payload_size) {
  LOG4CXX_DEBUG(logger_,
                "New maximum Control payload size is " << max_payload_size);
  max_control_payload_size_ = max_payload_size;
}

void ProtocolPacket::ProtocolHeaderValidator::set_max_rpc_payload_size(
    const size_t max_payload_size) {
  LOG4CXX_DEBUG(logger_,
                "New maximum RPC payload size is " << max_payload_size);
  max_rpc_payload_size_ = max_payload_size;
}

void ProtocolPacket::ProtocolHeaderValidator::set_max_audio_payload_size(
    const size_t max_payload_size) {
  LOG4CXX_DEBUG(logger_,
                "New maximum audio payload size is " << max_payload_size);
  max_audio_payload_size_ = max_payload_size;
}

void ProtocolPacket::ProtocolHeaderValidator::set_max_video_payload_size(
    const size_t max_payload_size) {
  LOG4CXX_DEBUG(logger_,
                "New maximum video payload size is " << max_payload_size);
  max_video_payload_size_ = max_payload_size;
}

void ProtocolPacket::ProtocolHeaderValidator::
    set_max_protocol_version_supported(
        const uint16_t max_protocol_version_supported) {
  LOG4CXX_DEBUG(logger_,
                "New maximum protocol version supported is "
                    << max_protocol_version_supported);
  max_protocol_version_supported_ = max_protocol_version_supported;
}

size_t ProtocolPacket::ProtocolHeaderValidator::max_payload_size() const {
  return max_payload_size_;
}

size_t ProtocolPacket::ProtocolHeaderValidator::max_control_payload_size()
    const {
  return max_control_payload_size_;
}

size_t ProtocolPacket::ProtocolHeaderValidator::max_rpc_payload_size() const {
  return max_rpc_payload_size_;
}

size_t ProtocolPacket::ProtocolHeaderValidator::max_audio_payload_size() const {
  return max_audio_payload_size_;
}

size_t ProtocolPacket::ProtocolHeaderValidator::max_video_payload_size() const {
  return max_video_payload_size_;
}

uint16_t
ProtocolPacket::ProtocolHeaderValidator::max_protocol_version_supported()
    const {
  return max_protocol_version_supported_;
}

size_t
ProtocolPacket::ProtocolHeaderValidator::max_payload_size_by_service_type(
    const ServiceType type) const {
  size_t payload_size = 0;
  switch (type) {
    case kControl:
      // Default to the generic MTU if specific MTU is not set
      payload_size = max_control_payload_size_ == 0 ? max_payload_size_
                                                    : max_control_payload_size_;
      break;
    case kBulk:
    case kRpc:
      // Default to the generic MTU if specific MTU is not set
      payload_size = max_rpc_payload_size_ == 0 ? max_payload_size_
                                                : max_rpc_payload_size_;
      break;
    case kAudio:
      // Default to the generic MTU if specific MTU is not set
      payload_size = max_audio_payload_size_ == 0 ? max_payload_size_
                                                  : max_audio_payload_size_;
      break;
    case kMobileNav:
      // Default to the generic MTU if specific MTU is not set
      payload_size = max_video_payload_size_ == 0 ? max_payload_size_
                                                  : max_video_payload_size_;
      break;
    case kInvalidServiceType:
      LOG4CXX_WARN(logger_, "Invalid service type: " << static_cast<int>(type));
  }
  return payload_size;
}

RESULT_CODE ProtocolPacket::ProtocolHeaderValidator::validate(
    const ProtocolHeader& header) const {
  LOG4CXX_DEBUG(logger_, "Validating header - " << header);
  // expected payload size will be calculated depending
  // on used protocol version and service type
  size_t payload_size = MAXIMUM_FRAME_DATA_V2_SIZE;
<<<<<<< HEAD
  // Protocol version shall be from 1 to 4
  if (max_protocol_version_supported_ < header.version) {
    return RESULT_FAIL;
  }
=======
>>>>>>> 4900a41b
  switch (header.version) {
    case PROTOCOL_VERSION_1:
    case PROTOCOL_VERSION_2:
      break;
    case PROTOCOL_VERSION_3:
    case PROTOCOL_VERSION_4:
      payload_size = std::max(max_payload_size_, MAXIMUM_FRAME_DATA_V2_SIZE);
      break;
    case PROTOCOL_VERSION_5:
      payload_size = max_payload_size_by_service_type(
          ServiceTypeFromByte(header.serviceType));
      break;
    default:
      LOG4CXX_WARN(logger_,
                   "Unknown version:" << static_cast<int>(header.version));
      return RESULT_FAIL;
  }

  // ServiceType shall be equal 0x0 (Control), 0x07 (RPC), 0x0A (PCM), 0x0B
  // (Video), 0x0F (Bulk)
  if (ServiceTypeFromByte(header.serviceType) == kInvalidServiceType) {
    LOG4CXX_WARN(
        logger_,
        "Invalide service type" << static_cast<int>(header.serviceType));
    return RESULT_FAIL;
  }
  // Check frame info for each frame type
  // Frame type shall be 0x00 (Control), 0x01 (Single), 0x02 (First), 0x03
  // (Consecutive)
  // For Control frames Frame info value shall be from 0x00 to 0x09 or
  // 0xFD(Transport Event Update), 0xFE(Data Ack), 0xFF(HB Ack)
  // For Single and First frames Frame info value shall be equal 0x00
  switch (header.frameType) {
    case FRAME_TYPE_CONTROL: {
      switch (header.frameData) {
        case FRAME_DATA_HEART_BEAT:
        case FRAME_DATA_START_SERVICE:
        case FRAME_DATA_START_SERVICE_ACK:
        case FRAME_DATA_START_SERVICE_NACK:
        case FRAME_DATA_END_SERVICE:
        case FRAME_DATA_END_SERVICE_ACK:
        case FRAME_DATA_END_SERVICE_NACK:
        case FRAME_DATA_REGISTER_SECONDARY_TRANSPORT:
        case FRAME_DATA_REGISTER_SECONDARY_TRANSPORT_ACK:
        case FRAME_DATA_REGISTER_SECONDARY_TRANSPORT_NACK:
        case FRAME_DATA_TRANSPORT_EVENT_UPDATE:
        case FRAME_DATA_SERVICE_DATA_ACK:
        case FRAME_DATA_HEART_BEAT_ACK:
          break;
        default:
          LOG4CXX_WARN(logger_,
                       "FRAME_TYPE_CONTROL - Invalide frame data "
                           << static_cast<int>(header.frameData));
          return RESULT_FAIL;
      }
      break;
    }
    case FRAME_TYPE_SINGLE:
      if (header.frameData != FRAME_DATA_SINGLE) {
        LOG4CXX_WARN(logger_,
                     "FRAME_TYPE_SINGLE - Invalide frame data "
                         << static_cast<int>(header.frameData));
        return RESULT_FAIL;
      }
      break;
    case FRAME_TYPE_FIRST:
      if (header.frameData != FRAME_DATA_FIRST) {
        LOG4CXX_WARN(logger_,
                     "FRAME_TYPE_FIRST - Invalide frame data "
                         << static_cast<int>(header.frameData));
        return RESULT_FAIL;
      }
      break;
    case FRAME_TYPE_CONSECUTIVE:
      // Could have any FrameInfo value
      break;
    default:
      LOG4CXX_WARN(logger_,
                   "Unknown frame type " << static_cast<int>(header.frameType));
      // All other Frame type is invalid
      return RESULT_FAIL;
  }
  // For Control frames Data Size value shall be less than MTU header
  // For Single and Consecutive Data Size value shall be greater than 0x00
  // and shall be less than payload size
  // For First Frame Data Size shall be equal 0x08 (payload of this packet will
  // be 8 bytes).

  switch (header.frameType) {
    case FRAME_TYPE_SINGLE:
    case FRAME_TYPE_CONSECUTIVE:
    case FRAME_TYPE_CONTROL: {
      if (header.dataSize > payload_size ||
          (FRAME_TYPE_CONTROL != header.frameType && header.dataSize == 0u)) {
        UNUSED(StringifyFrameType);
        LOG4CXX_WARN(
            logger_,
            "Packet data size of "
                << StringifyFrameType(header.frameType)
                << " frame must be in range (0, payload_size=" << payload_size
                << "], but actual value is " << header.dataSize);
        return RESULT_FAIL;
      }
    } break;

    case FRAME_TYPE_FIRST:
      if (FIRST_FRAME_DATA_SIZE != header.dataSize) {
        LOG4CXX_WARN(logger_,
                     "Packet data size of FRAME_TYPE_FIRST frame must equal "
                         << static_cast<int>(FIRST_FRAME_DATA_SIZE)
                         << ", but actual value is " << header.dataSize);
        return RESULT_FAIL;
      }
      break;

    default:
      LOG4CXX_WARN(logger_,
                   "Unknown frame type " << static_cast<int>(header.frameType));
      return RESULT_FAIL;
  }
  // Message ID be equal or greater than 0x01 (not actual for 1 protocol version
  // and Control frames)
  if (header.messageId <= 0) {
    if (FRAME_TYPE_CONTROL != header.frameType &&
        PROTOCOL_VERSION_1 != header.version) {
      LOG4CXX_WARN(logger_, "Message ID shall be greater than 0x00");
      return RESULT_FAIL;
    }
  }
  LOG4CXX_DEBUG(logger_, "Message header is completely correct.");
  return RESULT_OK;
}

ProtocolPacket::ProtocolPacket() : payload_size_(0u), connection_id_(0u) {}

ProtocolPacket::ProtocolPacket(ConnectionID connection_id,
                               uint8_t version,
                               bool protection,
                               uint8_t frameType,
                               uint8_t serviceType,
                               uint8_t frameData,
                               uint8_t sessionID,
                               uint32_t dataSize,
                               uint32_t messageID,
                               const uint8_t* data)
    : packet_header_(version,
                     protection,
                     frameType,
                     serviceType,
                     frameData,
                     sessionID,
                     dataSize,
                     messageID)
    , packet_data_()
    , payload_size_(0)
    , connection_id_(connection_id) {
  set_data(data, dataSize);
}

ProtocolPacket::ProtocolPacket(ConnectionID connection_id)
    : packet_header_()
    , packet_data_()
    , payload_size_(0)
    , connection_id_(connection_id) {}

// Serialization
RawMessagePtr ProtocolPacket::serializePacket() const {
  LOG4CXX_AUTO_TRACE(logger_);
  // TODO(EZamakhov): Move header serialization to ProtocolHeader
  // version is low byte
  const uint8_t version_byte = packet_header_.version << 4;
  // protection is first bit of second byte
  const uint8_t protection_byte = packet_header_.protection_flag ? (0x8) : 0x0;
  // frame type is last 3 bits of second byte
  const uint8_t frame_type_byte = packet_header_.frameType & 0x07;

  uint8_t header[PROTOCOL_HEADER_V2_SIZE];
  uint8_t offset = 0;
  header[offset++] = version_byte | protection_byte | frame_type_byte;
  header[offset++] = packet_header_.serviceType;
  header[offset++] = packet_header_.frameData;
  header[offset++] = packet_header_.sessionId;

  header[offset++] = packet_header_.dataSize >> 24;
  header[offset++] = packet_header_.dataSize >> 16;
  header[offset++] = packet_header_.dataSize >> 8;
  header[offset++] = packet_header_.dataSize;

  if (packet_header_.version != PROTOCOL_VERSION_1) {
    header[offset++] = packet_header_.messageId >> 24;
    header[offset++] = packet_header_.messageId >> 16;
    header[offset++] = packet_header_.messageId >> 8;
    header[offset++] = packet_header_.messageId;
  }

  size_t total_packet_size =
      offset + (packet_data_.data ? packet_data_.totalDataBytes : 0);

  uint8_t* packet = new (std::nothrow) uint8_t[total_packet_size];
  if (!packet) {
    return RawMessagePtr();
  }

  memcpy(packet, header, offset);
  if (packet_data_.data && packet_data_.totalDataBytes) {
    memcpy(packet + offset, packet_data_.data, packet_data_.totalDataBytes);
  }

  const RawMessagePtr out_message(new RawMessage(connection_id(),
                                                 packet_header_.version,
                                                 packet,
                                                 total_packet_size,
                                                 false,
                                                 packet_header_.serviceType));

  delete[] packet;
  return out_message;
}

RESULT_CODE ProtocolPacket::appendData(uint8_t* chunkData,
                                       uint32_t chunkDataSize) {
  if (payload_size_ + chunkDataSize <= packet_data_.totalDataBytes) {
    if (chunkData && chunkDataSize > 0) {
      if (packet_data_.data) {
        memcpy(packet_data_.data + payload_size_, chunkData, chunkDataSize);
        payload_size_ += chunkDataSize;
        return RESULT_OK;
      }
    }
  }

  return RESULT_FAIL;
}

size_t ProtocolPacket::packet_size() const {
  return packet_header_.dataSize;
}

bool ProtocolPacket::operator==(const ProtocolPacket& other) const {
  if (connection_id_ == other.connection_id_ &&
      packet_header_.version == other.packet_header_.version &&
      packet_header_.protection_flag == other.packet_header_.protection_flag &&
      packet_header_.frameType == other.packet_header_.frameType &&
      packet_header_.serviceType == other.packet_header_.serviceType &&
      packet_header_.frameData == other.packet_header_.frameData &&
      packet_header_.sessionId == other.packet_header_.sessionId &&
      packet_header_.dataSize == other.packet_header_.dataSize &&
      packet_header_.messageId == other.packet_header_.messageId &&
      packet_data_.totalDataBytes == other.packet_data_.totalDataBytes) {
    if (other.packet_data_.totalDataBytes == 0) {
      return true;
    }
    // Compare payload data
    if (packet_data_.data && other.packet_data_.data &&
        0 == memcmp(packet_data_.data,
                    other.packet_data_.data,
                    packet_data_.totalDataBytes)) {
      return true;
    }
  }
  return false;
}

void ProtocolPacket::HandleRawFirstFrameData(const uint8_t* message) {
  LOG4CXX_AUTO_TRACE(logger_);
  payload_size_ = 0;
  const uint8_t* data = message;
  uint32_t total_data_bytes = data[0] << 24;
  total_data_bytes |= data[1] << 16;
  total_data_bytes |= data[2] << 8;
  total_data_bytes |= data[3];
  set_total_data_bytes(total_data_bytes);
}

RESULT_CODE ProtocolPacket::deserializePacket(const uint8_t* message,
                                              const size_t messageSize) {
  LOG4CXX_AUTO_TRACE(logger_);
  DCHECK_OR_RETURN(message, RESULT_FAIL);
  packet_header_.deserialize(message, messageSize);
  const uint8_t offset = packet_header_.version == PROTOCOL_VERSION_1
                             ? PROTOCOL_HEADER_V1_SIZE
                             : PROTOCOL_HEADER_V2_SIZE;

  packet_data_.totalDataBytes = packet_header_.dataSize;

  uint32_t dataPayloadSize = 0;
  if ((offset < messageSize)) {
    dataPayloadSize = messageSize - offset;
  }

  if (packet_header_.frameType == FRAME_TYPE_FIRST &&
      !packet_header_.protection_flag) {
    payload_size_ = 0;
    const uint8_t* data = message + offset;
    HandleRawFirstFrameData(data);
    if (0 == packet_data_.data) {
      return RESULT_FAIL;
    }
  } else if (dataPayloadSize) {
    delete[] packet_data_.data;
    packet_data_.data = new (std::nothrow) uint8_t[dataPayloadSize];
    memcpy(packet_data_.data, message + offset, dataPayloadSize);
    payload_size_ = dataPayloadSize;
  }

  return RESULT_OK;
}

uint8_t ProtocolPacket::protocol_version() const {
  return packet_header_.version;
}

bool ProtocolPacket::protection_flag() const {
  return packet_header_.protection_flag;
}

void ProtocolPacket::set_protection_flag(const bool protection) {
  packet_header_.protection_flag = protection;
}

uint8_t ProtocolPacket::frame_type() const {
  return packet_header_.frameType;
}

uint8_t ProtocolPacket::service_type() const {
  return packet_header_.serviceType;
}

uint8_t ProtocolPacket::frame_data() const {
  return packet_header_.frameData;
}

void ProtocolPacket::set_frame_data(const uint8_t frame_data) {
  packet_header_.frameData = frame_data;
}

uint8_t ProtocolPacket::session_id() const {
  return packet_header_.sessionId;
}

uint32_t ProtocolPacket::data_size() const {
  return packet_header_.dataSize;
}

uint32_t ProtocolPacket::message_id() const {
  return packet_header_.messageId;
}

uint8_t* ProtocolPacket::data() const {
  return packet_data_.data;
}

void ProtocolPacket::set_total_data_bytes(size_t dataBytes) {
  LOG4CXX_AUTO_TRACE(logger_);
  LOG4CXX_DEBUG(logger_, "Data bytes : " << dataBytes);
  if (dataBytes) {
    delete[] packet_data_.data;
    packet_data_.data = new (std::nothrow) uint8_t[dataBytes];
    packet_data_.totalDataBytes = packet_data_.data ? dataBytes : 0u;
  }
}

void ProtocolPacket::set_data(const uint8_t* const new_data,
                              const size_t new_data_size) {
  if (new_data_size && new_data) {
    packet_header_.dataSize = packet_data_.totalDataBytes = new_data_size;
    delete[] packet_data_.data;
    packet_data_.data = new (std::nothrow) uint8_t[packet_data_.totalDataBytes];
    if (packet_data_.data) {
      memcpy(packet_data_.data, new_data, packet_data_.totalDataBytes);
    } else {
      // TODO(EZamakhov): add log info about memory problem
      packet_header_.dataSize = packet_data_.totalDataBytes = 0u;
    }
  }
}

uint32_t ProtocolPacket::total_data_bytes() const {
  return packet_data_.totalDataBytes;
}

ConnectionID ProtocolPacket::connection_id() const {
  return connection_id_;
}

void ProtocolPacket::set_connection_id(ConnectionID connection_id) {
  connection_id_ = connection_id;
}

uint32_t ProtocolPacket::payload_size() const {
  return payload_size_;
}

const ProtocolPacket::ProtocolHeader& ProtocolPacket::packet_header() const {
  return packet_header_;
}

}  // namespace protocol_handler<|MERGE_RESOLUTION|>--- conflicted
+++ resolved
@@ -273,13 +273,10 @@
   // expected payload size will be calculated depending
   // on used protocol version and service type
   size_t payload_size = MAXIMUM_FRAME_DATA_V2_SIZE;
-<<<<<<< HEAD
   // Protocol version shall be from 1 to 4
   if (max_protocol_version_supported_ < header.version) {
     return RESULT_FAIL;
   }
-=======
->>>>>>> 4900a41b
   switch (header.version) {
     case PROTOCOL_VERSION_1:
     case PROTOCOL_VERSION_2:
