--- conflicted
+++ resolved
@@ -125,16 +125,11 @@
 }
 
 ProtocolPacket::ProtocolHeaderValidator::ProtocolHeaderValidator()
-<<<<<<< HEAD
 #ifdef MODIFY_FUNCTION_SIGN
 	: max_payload_size_(UINT_MAX) {}
 #else
-  //: max_payload_size_(std::numeric_limits<size_t>::max()) {}
+    : max_payload_size_(std::numeric_limits<size_t>::max()) {}
 #endif
-=======
-  : max_payload_size_(std::numeric_limits<size_t>::max()) {
-}
->>>>>>> e2eb43b9
 
 void ProtocolPacket::ProtocolHeaderValidator::set_max_payload_size(
     const size_t max_payload_size) {
@@ -242,14 +237,6 @@
       break;
   }
   // Message ID be equal or greater than 0x01 (not actual for 1 protocol version and Control frames)
-<<<<<<< HEAD
-  if (FRAME_TYPE_CONTROL != header.frameType && PROTOCOL_VERSION_1 != header.version
-     && header.messageId <= 0) {
-      LOG4CXX_WARN(logger_, "Message ID shall be greater than 0x00");
-    // Message ID shall be greater than 0x00, but not implemented in SPT
-    // TODO(EZamakhov): return on fix on mobile side - APPLINK-9990
-    return RESULT_FAIL;
-=======
   if(header.messageId <= 0) {
     if (FRAME_TYPE_CONTROL != header.frameType &&
         PROTOCOL_VERSION_1 != header.version) {
@@ -257,7 +244,6 @@
       // Message ID shall be greater than 0x00, but not implemented in SPT
       return RESULT_FAIL;
     }
->>>>>>> e2eb43b9
   }
   LOG4CXX_DEBUG(logger_, "Message is complitly correct.");
   return RESULT_OK;
