--- conflicted
+++ resolved
@@ -203,11 +203,7 @@
   LOG4CXX_TRACE_ENTER(logger_);
 
   ProtocolFramePtr ptr(new protocol_handler::ProtocolPacket(connection_id,
-<<<<<<< HEAD
-      PROTOCOL_VERSION_2, encrypted, FRAME_TYPE_CONTROL,
-=======
-      PROTOCOL_VERSION_3, COMPRESS_OFF, FRAME_TYPE_CONTROL,
->>>>>>> c1e78024
+      PROTOCOL_VERSION_3, encrypted, FRAME_TYPE_CONTROL,
       service_type, FRAME_DATA_START_SERVICE_ACK, session_id,
       0, hash_code));
 
@@ -295,13 +291,8 @@
   LOG4CXX_TRACE_ENTER(logger_);
 
   ProtocolFramePtr ptr(new protocol_handler::ProtocolPacket(connection_id,
-<<<<<<< HEAD
-      PROTOCOL_VERSION_2, PROTECTION_OFF, FRAME_TYPE_CONTROL,
+      PROTOCOL_VERSION_3, PROTECTION_OFF, FRAME_TYPE_CONTROL,
       SERVICE_TYPE_CONTROL, FRAME_DATA_HEART_BEAT_ACK, session_id,
-=======
-      PROTOCOL_VERSION_3, COMPRESS_OFF, FRAME_TYPE_CONTROL,
-      SERVICE_TYPE_ZERO, FRAME_DATA_HEART_BEAT_ACK, session_id,
->>>>>>> c1e78024
       0, message_id));
 
   raw_ford_messages_to_mobile_.PostMessage(
@@ -320,17 +311,7 @@
     LOG4CXX_TRACE_EXIT(logger_);
     return;
   }
-<<<<<<< HEAD
-=======
-
-  uint32_t maxDataSize = 0;
-  if (PROTOCOL_VERSION_1 == message->protocol_version()) {
-    maxDataSize = MAXIMUM_FRAME_DATA_SIZE - PROTOCOL_HEADER_V1_SIZE;
-  } else {
-    maxDataSize = MAXIMUM_FRAME_DATA_SIZE - PROTOCOL_HEADER_V2_SIZE;
-  }
-
->>>>>>> c1e78024
+
   if (!session_observer_) {
     LOG4CXX_ERROR(
         logger_,
@@ -537,20 +518,9 @@
     const bool is_final_message) {
   LOG4CXX_TRACE_ENTER(logger_);
 
-<<<<<<< HEAD
-  uint8_t versionF = PROTOCOL_VERSION_1;
-  if (2 == protocol_version) {
-    versionF = PROTOCOL_VERSION_2;
-  }
-  ProtocolFramePtr ptr(
-          new protocol_handler::ProtocolPacket(
-            connection_id, versionF, PROTECTION_OFF, FRAME_TYPE_SINGLE, service_type, 0,
-            session_id, data_size, message_counters_[session_id]++, data));
-=======
   ProtocolFramePtr ptr(new protocol_handler::ProtocolPacket(connection_id,
-      protocol_version, compress, FRAME_TYPE_SINGLE, service_type, 0,
+      protocol_version, PROTECTION_OFF, FRAME_TYPE_SINGLE, service_type, 0,
       session_id, data_size, message_counters_[session_id]++, data));
->>>>>>> c1e78024
 
   raw_ford_messages_to_mobile_.PostMessage(
       impl::RawFordMessageToMobile(ptr, is_final_message));
@@ -597,11 +567,7 @@
   outDataFirstFrame[7] = numOfFrames;
 
   ProtocolFramePtr firstPacket(new protocol_handler::ProtocolPacket(connection_id,
-<<<<<<< HEAD
-      versionF, PROTECTION_OFF, FRAME_TYPE_FIRST, service_type, 0,
-=======
-      protocol_version, compress, FRAME_TYPE_FIRST, service_type, 0,
->>>>>>> c1e78024
+      protocol_version, PROTECTION_OFF, FRAME_TYPE_FIRST, service_type, 0,
       session_id, FIRST_FRAME_DATA_SIZE, ++message_counters_[session_id],
       outDataFirstFrame));
 
@@ -615,11 +581,7 @@
       memcpy(outDataFrame, data + (maxdata_size * i), maxdata_size);
 
       ProtocolFramePtr ptr(new protocol_handler::ProtocolPacket(connection_id,
-<<<<<<< HEAD
-          versionF, PROTECTION_OFF, FRAME_TYPE_CONSECUTIVE,
-=======
-          protocol_version, compress, FRAME_TYPE_CONSECUTIVE,
->>>>>>> c1e78024
+          protocol_version, PROTECTION_OFF, FRAME_TYPE_CONSECUTIVE,
           service_type, ((i % FRAME_DATA_MAX_VALUE) + 1), session_id,
           maxdata_size, message_counters_[session_id], outDataFrame));
 
@@ -630,15 +592,9 @@
       memcpy(outDataFrame, data + (maxdata_size * i), lastdata_size);
 
       ProtocolFramePtr ptr(new protocol_handler::ProtocolPacket(connection_id,
-<<<<<<< HEAD
-          versionF, PROTECTION_OFF, FRAME_TYPE_CONSECUTIVE, service_type, 0x0,
-          session_id, lastdata_size, message_counters_[session_id],
-          outDataFrame));
-=======
-          protocol_version, compress, FRAME_TYPE_CONSECUTIVE,
+          protocol_version, PROTECTION_OFF, FRAME_TYPE_CONSECUTIVE,
           service_type, 0x0, session_id, lastdata_size,
           message_counters_[session_id], outDataFrame));
->>>>>>> c1e78024
 
       raw_ford_messages_to_mobile_.PostMessage(
           impl::RawFordMessageToMobile(ptr, is_final_message));
@@ -915,17 +871,11 @@
 
 RESULT_CODE ProtocolHandlerImpl::HandleControlMessageStartSession(
     ConnectionID connection_id, const ProtocolPacket& packet) {
-<<<<<<< HEAD
-  LOG4CXX_INFO(logger_, "ProtocolHandlerImpl::HandleControlMessageStartSession "
-               << static_cast<int>(packet.protocol_version()));
-  LOG4CXX_INFO_EXT(logger_,
-                   "Version 2 " << (packet.protocol_version() == PROTOCOL_VERSION_2));
-  const ServiceType service_type = ServiceTypeFromByte(packet.service_type());
-=======
   LOG4CXX_INFO_EXT(logger_,
                    "Protocol version: " <<
                    static_cast<int>(packet.protocol_version()));
->>>>>>> c1e78024
+
+  const ServiceType service_type = ServiceTypeFromByte(packet.service_type());
 
   DCHECK(session_observer_);
   const int32_t session_id = session_observer_->OnSessionStartedCallback(
@@ -1118,11 +1068,7 @@
   uint8_t session_id = 0;
   session_observer_->PairFromKey(connection_key, &connection_id, &session_id);
   ProtocolFramePtr ptr(new protocol_handler::ProtocolPacket(connection_id,
-<<<<<<< HEAD
-      PROTOCOL_VERSION_2, PROTECTION_OFF, FRAME_TYPE_CONTROL,
-=======
-      PROTOCOL_VERSION_3, COMPRESS_OFF, FRAME_TYPE_CONTROL,
->>>>>>> c1e78024
+      PROTOCOL_VERSION_3, PROTECTION_OFF, FRAME_TYPE_CONTROL,
       SERVICE_TYPE_NAVI, FRAME_DATA_SERVICE_DATA_ACK,
       session_id, 0, number_of_frames));
 
