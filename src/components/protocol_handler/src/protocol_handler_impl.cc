/*
 * Copyright (c) 2014, Ford Motor Company
 * All rights reserved.
 *
 * Redistribution and use in source and binary forms, with or without
 * modification, are permitted provided that the following conditions are met:
 *
 * Redistributions of source code must retain the above copyright notice, this
 * list of conditions and the following disclaimer.
 *
 * Redistributions in binary form must reproduce the above copyright notice,
 * this list of conditions and the following
 * disclaimer in the documentation and/or other materials provided with the
 * distribution.
 *
 * Neither the name of the Ford Motor Company nor the names of its contributors
 * may be used to endorse or promote products derived from this software
 * without specific prior written permission.
 *
 * THIS SOFTWARE IS PROVIDED BY THE COPYRIGHT HOLDERS AND CONTRIBUTORS "AS IS"
 * AND ANY EXPRESS OR IMPLIED WARRANTIES, INCLUDING, BUT NOT LIMITED TO, THE
 * IMPLIED WARRANTIES OF MERCHANTABILITY AND FITNESS FOR A PARTICULAR PURPOSE
 * ARE DISCLAIMED. IN NO EVENT SHALL THE COPYRIGHT HOLDER OR CONTRIBUTORS BE
 * LIABLE FOR ANY DIRECT, INDIRECT, INCIDENTAL, SPECIAL, EXEMPLARY, OR
 * CONSEQUENTIAL DAMAGES (INCLUDING, BUT NOT LIMITED TO, PROCUREMENT OF
 * SUBSTITUTE GOODS OR SERVICES; LOSS OF USE, DATA, OR PROFITS; OR BUSINESS
 * INTERRUPTION) HOWEVER CAUSED AND ON ANY THEORY OF LIABILITY, WHETHER IN
 * CONTRACT, STRICT LIABILITY, OR TORT (INCLUDING NEGLIGENCE OR OTHERWISE)
 * ARISING IN ANY WAY OUT OF THE USE OF THIS SOFTWARE, EVEN IF ADVISED OF THE
 * POSSIBILITY OF SUCH DAMAGE.
 */

#include "protocol_handler/protocol_handler_impl.h"
#include <arpa/inet.h>  // for INET6_ADDRSTRLEN
#include <bson_object.h>
#include <memory.h>
#include <protocol/bson_object_keys.h>
#include <algorithm>  // std::find

#include "connection_handler/connection_handler_impl.h"
#include "protocol/common.h"
#include "protocol_handler/session_observer.h"
#include "utils/byte_order.h"
#include "utils/helpers.h"

#ifdef ENABLE_SECURITY
#include "security_manager/security_manager.h"
#include "security_manager/ssl_context.h"
#endif  // ENABLE_SECURITY

namespace protocol_handler {

SDL_CREATE_LOG_VARIABLE("ProtocolHandler")

/**
 * Function return packet data as std::string.
 * If packet data is not printable return error message
 */
std::string ConvertPacketDataToString(const uint8_t* data,
                                      const size_t data_size);

const size_t kStackSize = 131072;

const utils::SemanticVersion default_protocol_version(5, 3, 0);
const utils::SemanticVersion min_multiple_transports_version(5, 1, 0);
const utils::SemanticVersion min_cloud_app_version(5, 2, 0);
const utils::SemanticVersion min_reason_param_version(5, 3, 0);

ProtocolHandlerImpl::ProtocolHandlerImpl(
    const ProtocolHandlerSettings& settings,
    protocol_handler::SessionObserver& session_observer,
    connection_handler::ConnectionHandler& connection_handler,
    transport_manager::TransportManager& transport_manager)
    : settings_(settings)
    , protocol_observers_()
    , session_observer_(session_observer)
    , connection_handler_(connection_handler)
    , transport_manager_(transport_manager)
    , kPeriodForNaviAck(5)
    ,
#ifdef ENABLE_SECURITY
    security_manager_(NULL)
    ,
#endif  // ENABLE_SECURITY
    raw_ford_messages_from_mobile_(
        "PH FromMobile", this, threads::ThreadOptions(kStackSize))
    , raw_ford_messages_to_mobile_(
          "PH ToMobile", this, threads::ThreadOptions(kStackSize))
    , start_session_frame_map_lock_()
    , start_session_frame_map_()
    , tcp_enabled_(false)
#ifdef TELEMETRY_MONITOR
    , metric_observer_(NULL)
#endif  // TELEMETRY_MONITOR

{
  SDL_LOG_AUTO_TRACE();
  protocol_header_validator_.set_max_payload_size(
      get_settings().maximum_payload_size());
  protocol_header_validator_.set_max_control_payload_size(
      get_settings().maximum_control_payload_size());
  protocol_header_validator_.set_max_rpc_payload_size(
      get_settings().maximum_rpc_payload_size());
  protocol_header_validator_.set_max_audio_payload_size(
      get_settings().maximum_audio_payload_size());
  protocol_header_validator_.set_max_video_payload_size(
      get_settings().maximum_video_payload_size());
  protocol_header_validator_.set_max_protocol_version_supported(
      get_settings().max_supported_protocol_version());
  incoming_data_handler_.set_validator(&protocol_header_validator_);

  const size_t& message_frequency_count =
      get_settings().message_frequency_count();
  const size_t& message_frequency_time =
      get_settings().message_frequency_time();

  if (message_frequency_time > 0u && message_frequency_count > 0u) {
    message_meter_.set_time_range(message_frequency_time);
    SDL_LOG_DEBUG("Frequency meter is enabled ( "
                  << message_frequency_count << " per "
                  << message_frequency_time << " mSecond)");
  } else {
    SDL_LOG_WARN("Frequency meter is disabled");
  }

  const size_t& malformed_frequency_time =
      get_settings().malformed_frequency_time();
  const size_t& malformed_frequency_count =
      get_settings().message_frequency_time();

  if (get_settings().malformed_message_filtering()) {
    if (malformed_frequency_time > 0u && malformed_frequency_count > 0u) {
      malformed_message_meter_.set_time_range(malformed_frequency_time);
      SDL_LOG_DEBUG("Malformed frequency meter is enabled ( "
                    << malformed_frequency_count << " per "
                    << malformed_frequency_time << " mSecond)");
    } else {
      SDL_LOG_WARN("Malformed frequency meter is disabled");
    }
  } else {
    SDL_LOG_WARN(

        "Malformed message filtering is disabled."
        << "Connection will be close on first malformed message detection");
  }
  multiframe_builder_.set_waiting_timeout(
      get_settings().multiframe_waiting_timeout());
}

ProtocolHandlerImpl::~ProtocolHandlerImpl() {
  sync_primitives::AutoLock lock(protocol_observers_lock_);
  if (!protocol_observers_.empty()) {
    SDL_LOG_WARN(
        "Not all observers have unsubscribed"
        " from ProtocolHandlerImpl");
  }
}

void ProtocolHandlerImpl::AddProtocolObserver(ProtocolObserver* observer) {
  if (!observer) {
    SDL_LOG_ERROR("Invalid (NULL) pointer to IProtocolObserver.");
    return;
  }
  sync_primitives::AutoLock lock(protocol_observers_lock_);
  protocol_observers_.insert(observer);
}

void ProtocolHandlerImpl::RemoveProtocolObserver(ProtocolObserver* observer) {
  SDL_LOG_AUTO_TRACE();
  if (!observer) {
    SDL_LOG_ERROR("Invalid (NULL) pointer to IProtocolObserver.");
    return;
  }
  sync_primitives::AutoLock lock(protocol_observers_lock_);
  protocol_observers_.erase(observer);
}

void set_hash_id(uint32_t hash_id, protocol_handler::ProtocolPacket& packet) {
  if (HASH_ID_NOT_SUPPORTED == hash_id || HASH_ID_WRONG == hash_id) {
    return;
  }
  if (packet.protocol_version() < PROTOCOL_VERSION_2) {
    SDL_LOG_DEBUG("Packet needs no hash data (protocol version less 2)");
    return;
  }
  SDL_LOG_DEBUG("Set hash_id 0x" << std::hex << hash_id << " to the packet 0x"
                                 << &packet);
  // Hash id shall be 4 bytes according Ford Protocol v8
  DCHECK(sizeof(hash_id) == 4);
  const uint32_t hash_id_be = LE_TO_BE32(hash_id);
  packet.set_data(reinterpret_cast<const uint8_t*>(&hash_id_be),
                  sizeof(hash_id_be));
}

void ProtocolHandlerImpl::SendStartSessionAck(ConnectionID connection_id,
                                              uint8_t session_id,
                                              uint8_t input_protocol_version,
                                              uint32_t hash_id,
                                              uint8_t service_type,
                                              bool protection) {
  SDL_LOG_AUTO_TRACE();
  utils::SemanticVersion fullVersion;
  SendStartSessionAck(connection_id,
                      session_id,
                      input_protocol_version,
                      hash_id,
                      service_type,
                      protection,
                      fullVersion);
}

void ProtocolHandlerImpl::SendStartSessionAck(
    ConnectionID connection_id,
    uint8_t session_id,
    uint8_t input_protocol_version,
    uint32_t hash_id,
    uint8_t service_type,
    bool protection,
    utils::SemanticVersion& full_version) {
  SDL_LOG_AUTO_TRACE();

  BsonObject empty_param;
  bson_object_initialize_default(&empty_param);

  SendStartSessionAck(connection_id,
                      session_id,
                      input_protocol_version,
                      hash_id,
                      service_type,
                      protection,
                      full_version,
                      empty_param);

  bson_object_deinitialize(&empty_param);
}

void ProtocolHandlerImpl::SendStartSessionAck(
    ConnectionID connection_id,
    uint8_t session_id,
    uint8_t input_protocol_version,
    uint32_t hash_id,
    uint8_t service_type,
    bool protection,
    utils::SemanticVersion& full_version,
    BsonObject& params) {
  SDL_LOG_AUTO_TRACE();

  bool send_transport_update_event = false;

  uint8_t ack_protocol_version = SupportedSDLProtocolVersion();

  const bool proxy_supports_v5_protocol =
      input_protocol_version >= PROTOCOL_VERSION_5 ||
      (ServiceTypeFromByte(service_type) == kRpc &&
       full_version.major_version_ >= PROTOCOL_VERSION_5);

  if (kRpc != service_type) {
    // In case if input protocol version os bigger then supported, SDL should
    // respond with maximum supported protocol version
    ack_protocol_version = input_protocol_version < ack_protocol_version
                               ? input_protocol_version
                               : ack_protocol_version;
  }

  // We can't send a V5+ packet if the proxy doesn't support it,
  // so we manually set a maximum of V4 in that case
  if (!proxy_supports_v5_protocol &&
      ack_protocol_version >= PROTOCOL_VERSION_5) {
    ack_protocol_version = PROTOCOL_VERSION_4;
  }

  ProtocolFramePtr ptr(
      new protocol_handler::ProtocolPacket(connection_id,
                                           ack_protocol_version,
                                           protection,
                                           FRAME_TYPE_CONTROL,
                                           service_type,
                                           FRAME_DATA_START_SERVICE_ACK,
                                           session_id,
                                           0u,
                                           message_counters_[session_id]++));

  // Cannot include a constructed payload if either side doesn't support it
  if (ack_protocol_version >= PROTOCOL_VERSION_5) {
    ServiceType serviceTypeValue = ServiceTypeFromByte(service_type);

    const bool mtu_written = bson_object_put_int64(
        &params,
        strings::mtu,
        static_cast<int64_t>(
            protocol_header_validator_.max_payload_size_by_service_type(
                serviceTypeValue)));
    UNUSED(mtu_written)
    SDL_LOG_DEBUG(
        "MTU parameter was written to bson params: "
        << mtu_written << "; Value: "
        << static_cast<int32_t>(bson_object_get_int64(&params, strings::mtu)));

    if (serviceTypeValue == kRpc) {
      // Hash ID is only used in RPC case
      const bool hash_written = bson_object_put_int32(
          &params, strings::hash_id, static_cast<int32_t>(hash_id));
      UNUSED(hash_written);
      SDL_LOG_DEBUG("Hash parameter was written to bson params: "
                    << hash_written << "; Value: "
                    << static_cast<int32_t>(
                           bson_object_get_int32(&params, strings::hash_id)));

      // Minimum protocol version supported by both
      const utils::SemanticVersion& min_version =
          (full_version.major_version_ < PROTOCOL_VERSION_5)
              ? default_protocol_version
              : ((full_version < default_protocol_version)
                     ? full_version
                     : default_protocol_version);
      char protocol_version_string[256];
      strncpy(protocol_version_string, (min_version).toString().c_str(), 255);

      const bool protocol_ver_written = bson_object_put_string(
          &params, strings::protocol_version, protocol_version_string);
      UNUSED(protocol_ver_written);
      SDL_LOG_DEBUG(

          "Protocol version parameter was written to bson params: "
          << protocol_ver_written << "; Value: "
          << bson_object_get_string(&params, strings::protocol_version));

      SDL_LOG_INFO("Protocol Version String " << protocol_version_string);

      std::vector<std::string> secondaryTransports;
      std::vector<int32_t> audioServiceTransports;
      std::vector<int32_t> videoServiceTransports;
      if (min_version >= min_multiple_transports_version) {
        if (ParseSecondaryTransportConfiguration(connection_id,
                                                 secondaryTransports,
                                                 audioServiceTransports,
                                                 videoServiceTransports)) {
          SDL_LOG_DEBUG("Multiple transports are enabled.");
          BsonArray secondaryTransportsArr;
          bson_array_initialize(&secondaryTransportsArr,
                                secondaryTransports.size());
          for (unsigned int i = 0; i < secondaryTransports.size(); i++) {
            char secondaryTransport[255];
            strncpy(secondaryTransport,
                    secondaryTransports[i].c_str(),
                    sizeof(secondaryTransport));
            secondaryTransport[sizeof(secondaryTransport) - 1] = '\0';
            SDL_LOG_DEBUG(

                "Adding "
                << secondaryTransport
                << " to secondaryTransports parameter of StartSessionAck");
            bson_array_add_string(&secondaryTransportsArr, secondaryTransport);
          }
          bson_object_put_array(
              &params, strings::secondary_transports, &secondaryTransportsArr);

          BsonArray audioServiceTransportsArr;
          bson_array_initialize(&audioServiceTransportsArr,
                                audioServiceTransports.size());
          for (unsigned int i = 0; i < audioServiceTransports.size(); i++) {
            SDL_LOG_DEBUG("Adding " << audioServiceTransports[i]
                                    << " to audioServiceTransports parameter "
                                       "of StartSessionAck");
            bson_array_add_int32(&audioServiceTransportsArr,
                                 audioServiceTransports[i]);
          }
          bson_object_put_array(&params,
                                strings::audio_service_transports,
                                &audioServiceTransportsArr);

          BsonArray videoServiceTransportsArr;
          bson_array_initialize(&videoServiceTransportsArr,
                                videoServiceTransports.size());
          for (unsigned int i = 0; i < videoServiceTransports.size(); i++) {
            SDL_LOG_DEBUG("Adding " << videoServiceTransports[i]
                                    << " to videoServiceTransports parameter "
                                       "of StartSessionAck");
            bson_array_add_int32(&videoServiceTransportsArr,
                                 videoServiceTransports[i]);
          }
          bson_object_put_array(&params,
                                strings::video_service_transports,
                                &videoServiceTransportsArr);

          if (settings_.multiple_transports_enabled()) {
            send_transport_update_event = true;
          } else {
            SDL_LOG_DEBUG(

                "Multiple transports feature is disabled by configuration");
            // In this case, we must remember that this session will never have
            // a secondary transport.
            connection_handler_.SetSecondaryTransportID(session_id,
                                                        kDisabledSecondary);
          }
        } else {
          SDL_LOG_WARN(

              "Failed to set up secondary transport and service type params");
          connection_handler_.SetSecondaryTransportID(session_id,
                                                      kDisabledSecondary);
        }
      } else {
        SDL_LOG_INFO("Older protocol version. No multiple transports");
        connection_handler_.SetSecondaryTransportID(session_id,
                                                    kDisabledSecondary);
      }

      std::string policy_app_id =
          connection_handler_.GetCloudAppID(connection_id);
      if (min_version >= min_cloud_app_version && !policy_app_id.empty()) {
        sync_primitives::AutoLock lock(auth_token_map_lock_);
        auto it = auth_token_map_.find(policy_app_id);
        if (it != auth_token_map_.end()) {
          char auth_token[65536];
          strncpy(auth_token, it->second.c_str(), 65535);
          auth_token[sizeof(auth_token) - 1] = '\0';
          bson_object_put_string(&params, strings::auth_token, auth_token);
        }
      }
    }
    uint8_t* payload_bytes = bson_object_to_bytes(&params);
    ptr->set_data(payload_bytes, bson_object_size(&params));
    free(payload_bytes);
  } else {
    set_hash_id(hash_id, *ptr);
  }

  raw_ford_messages_to_mobile_.PostMessage(
      impl::RawFordMessageToMobile(ptr, false));

  SDL_LOG_DEBUG("SendStartSessionAck() for connection "
                << connection_id << " for service_type "
                << static_cast<int32_t>(service_type) << " session_id "
                << static_cast<int32_t>(session_id) << " protection "
                << (protection ? "ON" : "OFF"));

  if (send_transport_update_event) {
    // Wait until the StartService ACK has been processed for sending.
    // The TransportUpdateEvent has a higher priority, being that it's
    // a SERVICE_TYPE_CONTROL message. (The ACK is SERVICE_TYPE_RPC.)
    SDL_LOG_DEBUG("Waiting for the MessageToMobile queue to be empty");
    raw_ford_messages_to_mobile_.WaitDumpQueue();
    SDL_LOG_DEBUG("Sending the TransportUpdate event");
    SendTransportUpdateEvent(connection_id, session_id);
  }
}

void ProtocolHandlerImpl::SendStartSessionNAck(ConnectionID connection_id,
                                               uint8_t session_id,
                                               uint8_t protocol_version,
                                               uint8_t service_type,
                                               const std::string reason) {
  std::vector<std::string> rejectedParams;
  SendStartSessionNAck(connection_id,
                       session_id,
                       protocol_version,
                       service_type,
                       rejectedParams,
                       reason);
}

void ProtocolHandlerImpl::SendStartSessionNAck(
    ConnectionID connection_id,
    uint8_t session_id,
    uint8_t protocol_version,
    uint8_t service_type,
<<<<<<< HEAD
    std::vector<std::string>& rejectedParams,
    const std::string reason) {
  LOG4CXX_AUTO_TRACE(logger_);
=======
    std::vector<std::string>& rejectedParams) {
  SDL_LOG_AUTO_TRACE();
>>>>>>> 062d3b0f

  ProtocolFramePtr ptr(
      new protocol_handler::ProtocolPacket(connection_id,
                                           protocol_version,
                                           PROTECTION_OFF,
                                           FRAME_TYPE_CONTROL,
                                           service_type,
                                           FRAME_DATA_START_SERVICE_NACK,
                                           session_id,
                                           0u,
                                           message_counters_[session_id]++));

  uint8_t maxProtocolVersion = SupportedSDLProtocolVersion();

  utils::SemanticVersion full_version;
  if (!session_observer_.ProtocolVersionUsed(
          connection_id, session_id, full_version)) {
    LOG4CXX_WARN(logger_,
                 "Connection: " << connection_id << " and/or session: "
                                << session_id << "no longer exist(s).");
    return;
  }

  if (protocol_version >= PROTOCOL_VERSION_5 &&
      maxProtocolVersion >= PROTOCOL_VERSION_5) {
    BsonObject payloadObj;
    bson_object_initialize_default(&payloadObj);
    if (rejectedParams.size() > 0) {
      BsonArray rejectedParamsArr;
      bson_array_initialize(&rejectedParamsArr, rejectedParams.size());
      for (std::string param : rejectedParams) {
        char paramPtr[256];
        strncpy(paramPtr, param.c_str(), sizeof(paramPtr));
        paramPtr[sizeof(paramPtr) - 1] = '\0';
        bson_array_add_string(&rejectedParamsArr, paramPtr);
      }
      bson_object_put_array(
          &payloadObj, strings::rejected_params, &rejectedParamsArr);
    }
    if (!reason.empty() && full_version >= min_reason_param_version) {
      bson_object_put_string(
          &payloadObj, strings::reason, const_cast<char*>(reason.c_str()));
    }
    uint8_t* payloadBytes = bson_object_to_bytes(&payloadObj);
    ptr->set_data(payloadBytes, bson_object_size(&payloadObj));
    free(payloadBytes);
    bson_object_deinitialize(&payloadObj);
  }

  raw_ford_messages_to_mobile_.PostMessage(
      impl::RawFordMessageToMobile(ptr, false));

<<<<<<< HEAD
  LOG4CXX_DEBUG(logger_,
                "SendStartSessionNAck() for connection "
                    << connection_id << " for service_type "
                    << static_cast<int32_t>(service_type) << " session_id "
                    << static_cast<int32_t>(session_id)
                    << (reason.empty() ? "" : " reason \"" + reason + "\""));
=======
  SDL_LOG_DEBUG("SendStartSessionNAck() for connection "
                << connection_id << " for service_type "
                << static_cast<int32_t>(service_type) << " session_id "
                << static_cast<int32_t>(session_id));
>>>>>>> 062d3b0f
}

void ProtocolHandlerImpl::SendEndSessionNAck(ConnectionID connection_id,
                                             uint32_t session_id,
                                             uint8_t protocol_version,
                                             uint8_t service_type,
                                             const std::string reason) {
  std::vector<std::string> rejectedParams;
  SendEndSessionNAck(connection_id,
                     session_id,
                     protocol_version,
                     service_type,
                     rejectedParams,
                     reason);
}

void ProtocolHandlerImpl::SendEndSessionNAck(
    ConnectionID connection_id,
    uint32_t session_id,
    uint8_t protocol_version,
    uint8_t service_type,
<<<<<<< HEAD
    std::vector<std::string>& rejectedParams,
    const std::string reason) {
  LOG4CXX_AUTO_TRACE(logger_);
=======
    std::vector<std::string>& rejectedParams) {
  SDL_LOG_AUTO_TRACE();
>>>>>>> 062d3b0f

  ProtocolFramePtr ptr(
      new protocol_handler::ProtocolPacket(connection_id,
                                           protocol_version,
                                           PROTECTION_OFF,
                                           FRAME_TYPE_CONTROL,
                                           service_type,
                                           FRAME_DATA_END_SERVICE_NACK,
                                           session_id,
                                           0u,
                                           message_counters_[session_id]++));

  uint8_t maxProtocolVersion = SupportedSDLProtocolVersion();

  utils::SemanticVersion full_version;
  if (!session_observer_.ProtocolVersionUsed(
          connection_id, session_id, full_version)) {
    LOG4CXX_WARN(logger_,
                 "Connection: " << connection_id << " and/or session: "
                                << session_id << "no longer exist(s).");
    return;
  }

  if (protocol_version >= PROTOCOL_VERSION_5 &&
      maxProtocolVersion >= PROTOCOL_VERSION_5) {
    BsonObject payloadObj;
    bson_object_initialize_default(&payloadObj);

    if (rejectedParams.size() > 0) {
      BsonArray rejectedParamsArr;
      bson_array_initialize(&rejectedParamsArr, rejectedParams.size());
      for (std::string param : rejectedParams) {
        char paramPtr[256];
        strncpy(paramPtr, param.c_str(), sizeof(paramPtr));
        paramPtr[sizeof(paramPtr) - 1] = '\0';
        bson_array_add_string(&rejectedParamsArr, paramPtr);
      }
      bson_object_put_array(
          &payloadObj, strings::rejected_params, &rejectedParamsArr);
    }
    if (!reason.empty() && full_version >= min_reason_param_version) {
      bson_object_put_string(
          &payloadObj, strings::reason, const_cast<char*>(reason.c_str()));
    }
    uint8_t* payloadBytes = bson_object_to_bytes(&payloadObj);
    ptr->set_data(payloadBytes, bson_object_size(&payloadObj));
    free(payloadBytes);
    bson_object_deinitialize(&payloadObj);
  }

  raw_ford_messages_to_mobile_.PostMessage(
      impl::RawFordMessageToMobile(ptr, false));

<<<<<<< HEAD
  LOG4CXX_DEBUG(logger_,
                "SendEndSessionNAck() for connection "
                    << connection_id << " for service_type "
                    << static_cast<int32_t>(service_type) << " session_id "
                    << static_cast<int32_t>(session_id)
                    << (reason.empty() ? "" : " reason \"" + reason + "\""));
=======
  SDL_LOG_DEBUG("SendEndSessionNAck() for connection "
                << connection_id << " for service_type "
                << static_cast<int32_t>(service_type) << " session_id "
                << static_cast<int32_t>(session_id));
>>>>>>> 062d3b0f
}

SessionObserver& ProtocolHandlerImpl::get_session_observer() {
  return session_observer_;
}

void ProtocolHandlerImpl::SendEndSessionAck(ConnectionID connection_id,
                                            uint8_t session_id,
                                            uint8_t protocol_version,
                                            uint8_t service_type) {
  SDL_LOG_AUTO_TRACE();

  ProtocolFramePtr ptr(
      new protocol_handler::ProtocolPacket(connection_id,
                                           protocol_version,
                                           PROTECTION_OFF,
                                           FRAME_TYPE_CONTROL,
                                           service_type,
                                           FRAME_DATA_END_SERVICE_ACK,
                                           session_id,
                                           0u,
                                           message_counters_[session_id]++));

  raw_ford_messages_to_mobile_.PostMessage(
      impl::RawFordMessageToMobile(ptr, false));

  SDL_LOG_DEBUG("SendEndSessionAck() for connection "
                << connection_id << " for service_type "
                << static_cast<int32_t>(service_type) << " session_id "
                << static_cast<int32_t>(session_id));
}

void ProtocolHandlerImpl::SendEndServicePrivate(int32_t primary_connection_id,
                                                int32_t connection_id,
                                                uint8_t session_id,
                                                uint8_t service_type) {
  SDL_LOG_AUTO_TRACE();

  uint8_t protocol_version;
  if (session_observer_.ProtocolVersionUsed(
          primary_connection_id, session_id, protocol_version)) {
    SDL_LOG_TRACE("SendEndServicePrivate using protocol version "
                  << static_cast<int32_t>(protocol_version));
    ProtocolFramePtr ptr(
        new protocol_handler::ProtocolPacket(connection_id,
                                             protocol_version,
                                             PROTECTION_OFF,
                                             FRAME_TYPE_CONTROL,
                                             service_type,
                                             FRAME_DATA_END_SERVICE,
                                             session_id,
                                             0,
                                             message_counters_[session_id]++));

    raw_ford_messages_to_mobile_.PostMessage(
        impl::RawFordMessageToMobile(ptr, false));
    SDL_LOG_DEBUG("SendEndServicePrivate() for connection "
                  << connection_id << " for service_type "
                  << static_cast<int>(service_type) << " primary connection "
                  << primary_connection_id << " session_id "
                  << static_cast<int32_t>(session_id));
  } else {
    SDL_LOG_WARN(

        "SendEndServicePrivate is failed connection or session does not exist");
  }
}

void ProtocolHandlerImpl::SendEndSession(int32_t connection_id,
                                         uint8_t session_id) {
  SDL_LOG_AUTO_TRACE();
  // A session is always associated with a primary connection ID
  SendEndServicePrivate(
      connection_id, connection_id, session_id, SERVICE_TYPE_RPC);
}

void ProtocolHandlerImpl::SendEndService(int32_t primary_connection_id,
                                         int32_t connection_id,
                                         uint8_t session_id,
                                         uint8_t service_type) {
  SDL_LOG_AUTO_TRACE();
  SendEndServicePrivate(
      primary_connection_id, connection_id, session_id, service_type);
}

RESULT_CODE ProtocolHandlerImpl::SendHeartBeatAck(ConnectionID connection_id,
                                                  uint8_t session_id,
                                                  uint32_t message_id) {
  SDL_LOG_AUTO_TRACE();

  uint8_t protocol_version;
  if (session_observer_.ProtocolVersionUsed(
          connection_id, session_id, protocol_version)) {
    ProtocolFramePtr ptr(
        new protocol_handler::ProtocolPacket(connection_id,
                                             protocol_version,
                                             PROTECTION_OFF,
                                             FRAME_TYPE_CONTROL,
                                             SERVICE_TYPE_CONTROL,
                                             FRAME_DATA_HEART_BEAT_ACK,
                                             session_id,
                                             0u,
                                             message_id));

    raw_ford_messages_to_mobile_.PostMessage(
        impl::RawFordMessageToMobile(ptr, false));
    return RESULT_OK;
  }
  SDL_LOG_WARN(
      "SendHeartBeatAck is failed connection or session does not exist");
  return RESULT_FAIL;
}

void ProtocolHandlerImpl::SendTransportUpdateEvent(ConnectionID connection_id,
                                                   uint8_t session_id) {
  SDL_LOG_AUTO_TRACE();

  uint8_t protocol_version;
  if (session_observer_.ProtocolVersionUsed(
          connection_id, session_id, protocol_version)) {
    ProtocolFramePtr ptr(
        new protocol_handler::ProtocolPacket(connection_id,
                                             protocol_version,
                                             PROTECTION_OFF,
                                             FRAME_TYPE_CONTROL,
                                             SERVICE_TYPE_CONTROL,
                                             FRAME_DATA_TRANSPORT_EVENT_UPDATE,
                                             session_id,
                                             0,
                                             message_counters_[session_id]++));

    BsonObject payload_obj;
    bson_object_initialize_default(&payload_obj);

    int32_t tcp_port = atoi(tcp_port_.c_str());
    char tcp_ip_address[INET6_ADDRSTRLEN + 1];
    if (tcp_enabled_ && (tcp_port != 0)) {
      strncpy(tcp_ip_address, tcp_ip_address_.c_str(), INET6_ADDRSTRLEN);
      tcp_ip_address[INET6_ADDRSTRLEN] = '\0';
      bson_object_put_string(
          &payload_obj, strings::tcp_ip_address, tcp_ip_address);
      bson_object_put_int32(&payload_obj, strings::tcp_port, tcp_port);
    } else {
      tcp_ip_address[0] = '\0';
      bson_object_put_string(
          &payload_obj, strings::tcp_ip_address, tcp_ip_address);
      // omit TCP port number
    }
    SDL_LOG_INFO("SendTransportUpdateEvent IP address: "
                 << tcp_ip_address << " Port: " << tcp_port);

    uint8_t* payloadBytes = bson_object_to_bytes(&payload_obj);
    ptr->set_data(payloadBytes, bson_object_size(&payload_obj));
    free(payloadBytes);
    bson_object_deinitialize(&payload_obj);

    raw_ford_messages_to_mobile_.PostMessage(
        impl::RawFordMessageToMobile(ptr, false));

    SDL_LOG_DEBUG("SendTransportUpdateEvent() for connection "
                  << connection_id << " for session "
                  << static_cast<int32_t>(session_id));
  } else {
    SDL_LOG_WARN(
        "SendTransportUpdateEvent is failed connection or session "
        "does not exist");
  }
}

RESULT_CODE ProtocolHandlerImpl::SendRegisterSecondaryTransportAck(
    ConnectionID connection_id,
    ConnectionID primary_transport_connection_id,
    uint8_t session_id) {
  SDL_LOG_AUTO_TRACE();

  // acquire the protocol version from primary transport
  uint8_t protocol_version;
  if (session_observer_.ProtocolVersionUsed(
          primary_transport_connection_id, session_id, protocol_version)) {
    ProtocolFramePtr ptr(new protocol_handler::ProtocolPacket(
        connection_id,
        protocol_version,
        PROTECTION_OFF,
        FRAME_TYPE_CONTROL,
        SERVICE_TYPE_CONTROL,
        FRAME_DATA_REGISTER_SECONDARY_TRANSPORT_ACK,
        session_id,
        0u,
        2));

    raw_ford_messages_to_mobile_.PostMessage(
        impl::RawFordMessageToMobile(ptr, false));
    return RESULT_OK;
  }
  SDL_LOG_WARN(
      "RegisterSecondaryTransportAck is failed connection or session "
      "does not exist");
  return RESULT_FAIL;
}

RESULT_CODE ProtocolHandlerImpl::SendRegisterSecondaryTransportNAck(
    ConnectionID connection_id,
    ConnectionID primary_transport_connection_id,
    uint8_t session_id,
    BsonObject* reason) {
  SDL_LOG_AUTO_TRACE();

  // If mobile sends an invalid session ID and we cannot find out the Connection
  // ID of primary transport, then we use version 5. (The multiple-transports
  // feature is added in 5.1.0.)
  uint8_t protocol_version = PROTOCOL_VERSION_5;
  if (primary_transport_connection_id > 0) {
    // acquire the protocol version from primary transport
    if (!session_observer_.ProtocolVersionUsed(
            primary_transport_connection_id, session_id, protocol_version)) {
      SDL_LOG_WARN(
          "Failed to acquire protocol version for "
          "RegisterSecondaryTransportNAck");
      return RESULT_FAIL;
    }
  }

  ProtocolFramePtr ptr(new protocol_handler::ProtocolPacket(
      connection_id,
      protocol_version,
      PROTECTION_OFF,
      FRAME_TYPE_CONTROL,
      SERVICE_TYPE_CONTROL,
      FRAME_DATA_REGISTER_SECONDARY_TRANSPORT_NACK,
      session_id,
      0u,
      2));

  if (reason) {
    uint8_t* payloadBytes = bson_object_to_bytes(reason);
    ptr->set_data(payloadBytes, bson_object_size(reason));
    free(payloadBytes);
  }

  raw_ford_messages_to_mobile_.PostMessage(
      impl::RawFordMessageToMobile(ptr, false));
  return RESULT_OK;
}

void ProtocolHandlerImpl::SendHeartBeat(int32_t connection_id,
                                        uint8_t session_id) {
  SDL_LOG_AUTO_TRACE();
  uint8_t protocol_version;
  if (session_observer_.ProtocolVersionUsed(
          connection_id, session_id, protocol_version)) {
    ProtocolFramePtr ptr(
        new protocol_handler::ProtocolPacket(connection_id,
                                             protocol_version,
                                             PROTECTION_OFF,
                                             FRAME_TYPE_CONTROL,
                                             SERVICE_TYPE_CONTROL,
                                             FRAME_DATA_HEART_BEAT,
                                             session_id,
                                             0u,
                                             message_counters_[session_id]++));
    raw_ford_messages_to_mobile_.PostMessage(
        impl::RawFordMessageToMobile(ptr, false));
    SDL_LOG_DEBUG("SendHeartBeat finished successfully");
  } else {
    SDL_LOG_WARN(
        "SendHeartBeat is failed connection or session does not exist");
  }
}

void ProtocolHandlerImpl::SendMessageToMobileApp(const RawMessagePtr message,
                                                 bool needs_encryption,
                                                 bool final_message) {
#ifdef TELEMETRY_MONITOR
  const date_time::TimeDuration start_time = date_time::getCurrentTime();
#endif  // TELEMETRY_MONITOR
  SDL_LOG_AUTO_TRACE();
  if (!message) {
    SDL_LOG_ERROR("Invalid message for sending to mobile app is received.");
    return;
  }

  uint32_t connection_handle = 0;
  uint8_t sessionID = 0;
  session_observer_.PairFromKey(
      message->connection_key(), &connection_handle, &sessionID);
#ifdef TELEMETRY_MONITOR
  uint32_t message_id = message_counters_[sessionID];
  if (metric_observer_) {
    metric_observer_->StartMessageProcess(message_id, start_time);
  }
#endif  // TELEMETRY_MONITOR
  size_t max_frame_size = get_settings().maximum_payload_size();
  size_t frame_size = MAXIMUM_FRAME_DATA_V2_SIZE;
  switch (message->protocol_version()) {
    case PROTOCOL_VERSION_3:
    case PROTOCOL_VERSION_4:
      frame_size = max_frame_size > MAXIMUM_FRAME_DATA_V2_SIZE
                       ? max_frame_size
                       : MAXIMUM_FRAME_DATA_V2_SIZE;
      break;
    case PROTOCOL_VERSION_5:
      max_frame_size =
          protocol_header_validator_.max_payload_size_by_service_type(
              ServiceTypeFromByte(message->service_type()));
      frame_size = max_frame_size > MAXIMUM_FRAME_DATA_V2_SIZE
                       ? max_frame_size
                       : MAXIMUM_FRAME_DATA_V2_SIZE;
    default:
      break;
  }
#ifdef ENABLE_SECURITY
  const security_manager::SSLContext* ssl_context =
      session_observer_.GetSSLContext(message->connection_key(),
                                      message->service_type());
  if (ssl_context && ssl_context->IsInitCompleted()) {
    const size_t max_block_size = ssl_context->get_max_block_size(frame_size);
    DCHECK(max_block_size > 0);
    if (max_block_size > 0) {
      frame_size = max_block_size;
      SDL_LOG_DEBUG("Security set new optimal packet size " << frame_size);
    } else {
      SDL_LOG_ERROR(
          "Security could not return max block size, use the origin one");
    }
  }
  SDL_LOG_DEBUG("Optimal packet size is " << frame_size);
#endif  // ENABLE_SECURITY

  if (message->data_size() <= frame_size) {
    RESULT_CODE result = SendSingleFrameMessage(connection_handle,
                                                sessionID,
                                                message->protocol_version(),
                                                message->service_type(),
                                                message->data_size(),
                                                message->data(),
                                                needs_encryption,
                                                final_message);
    if (result != RESULT_OK) {
      SDL_LOG_ERROR("ProtocolHandler failed to send single frame message.");
    }
  } else {
    SDL_LOG_DEBUG("Message will be sent in multiple frames; max frame size is "
                  << frame_size);

    RESULT_CODE result = SendMultiFrameMessage(connection_handle,
                                               sessionID,
                                               message->protocol_version(),
                                               message->service_type(),
                                               message->data_size(),
                                               message->data(),
                                               frame_size,
                                               needs_encryption,
                                               final_message);
    if (result != RESULT_OK) {
      SDL_LOG_ERROR("ProtocolHandler failed to send multiframe messages.");
    }
  }
#ifdef TELEMETRY_MONITOR
  if (metric_observer_) {
    auto metric = std::make_shared<PHTelemetryObserver::MessageMetric>();
    metric->message_id = message_id;
    metric->connection_key = message->connection_key();
    metric->raw_msg = message;
    metric_observer_->EndMessageProcess(metric);
  }
#endif
}

void ProtocolHandlerImpl::OnTMMessageReceived(const RawMessagePtr tm_message) {
  SDL_LOG_AUTO_TRACE();

  if (!tm_message) {
    SDL_LOG_ERROR("Invalid incoming message received in"
                  << " ProtocolHandler from Transport Manager.");
    return;
  }

  const uint32_t connection_key = tm_message->connection_key();
  SDL_LOG_DEBUG("Received data from TM  with connection id "
                << connection_key << " msg data_size "
                << tm_message->data_size());

  RESULT_CODE result;
  size_t malformed_occurs = 0u;
  const ProtocolFramePtrList protocol_frames =
      incoming_data_handler_.ProcessData(
          *tm_message, result, &malformed_occurs);
  SDL_LOG_DEBUG("Processed " << protocol_frames.size() << " frames");
  if (result != RESULT_OK) {
    if (result == RESULT_MALFORMED_OCCURS) {
      SDL_LOG_WARN("Malformed message occurs, connection id "
                   << connection_key);
      if (!get_settings().malformed_message_filtering()) {
        SDL_LOG_DEBUG("Malformed message filtering disabled");
        session_observer_.OnMalformedMessageCallback(connection_key);
        // For tracking only malformed occurrence check output
      } else {
        if (malformed_occurs > 0) {
          TrackMalformedMessage(connection_key, malformed_occurs);
        }
      }
    } else {
      SDL_LOG_ERROR("Incoming data processing failed.");
      transport_manager_.DisconnectForce(connection_key);
    }
  }

  for (ProtocolFramePtrList::const_iterator it = protocol_frames.begin();
       it != protocol_frames.end();
       ++it) {
#ifdef TELEMETRY_MONITOR
    const date_time::TimeDuration start_time = date_time::getCurrentTime();
#endif  // TELEMETRY_MONITOR
    ProtocolFramePtr frame = *it;
#ifdef ENABLE_SECURITY
    const RESULT_CODE result = DecryptFrame(frame);
    if (result != RESULT_OK) {
      SDL_LOG_WARN("Error frame decryption. Frame skipped.");
      continue;
    }
#endif  // ENABLE_SECURITY
    impl::RawFordMessageFromMobile msg(frame);
#ifdef TELEMETRY_MONITOR
    if (metric_observer_) {
      metric_observer_->StartMessageProcess(msg->message_id(), start_time);
    }
#endif  // TELEMETRY_MONITOR

    raw_ford_messages_from_mobile_.PostMessage(msg);
  }
}

void ProtocolHandlerImpl::OnTMMessageReceiveFailed(
    const transport_manager::DataReceiveError& error) {
  // TODO(PV): implement
  SDL_LOG_ERROR("Received error on attemping to recieve message.");
}

void ProtocolHandlerImpl::NotifySubscribers(const RawMessagePtr message) {
  SDL_LOG_AUTO_TRACE();
  sync_primitives::AutoLock lock(protocol_observers_lock_);
  if (protocol_observers_.empty()) {
    SDL_LOG_ERROR(
        "Cannot handle multiframe message: no IProtocolObserver is set.");
  }
  for (ProtocolObservers::iterator it = protocol_observers_.begin();
       protocol_observers_.end() != it;
       ++it) {
    ProtocolObserver* observe = *it;
    observe->OnMessageReceived(message);
  }
}

void ProtocolHandlerImpl::OnTMMessageSend(const RawMessagePtr message) {
  SDL_LOG_DEBUG("Sending message finished successfully.");

  uint32_t connection_handle = 0;
  uint8_t sessionID = 0;

  session_observer_.PairFromKey(
      message->connection_key(), &connection_handle, &sessionID);

  std::vector<uint32_t>::iterator connection_it =
      std::find(ready_to_close_connections_.begin(),
                ready_to_close_connections_.end(),
                connection_handle);

  if (ready_to_close_connections_.end() != connection_it) {
    ready_to_close_connections_.erase(connection_it);
    transport_manager_.Disconnect(connection_handle);
    return;
  }

  ProtocolPacket sent_message(message->connection_key());
  const RESULT_CODE result =
      sent_message.deserializePacket(message->data(), message->data_size());
  if (result != RESULT_OK) {
    SDL_LOG_ERROR("Error while message deserialization.");
    return;
  }
  std::map<uint8_t, uint32_t>::iterator it =
      sessions_last_message_id_.find(sent_message.session_id());

  if (sessions_last_message_id_.end() != it) {
    uint32_t last_message_id = it->second;
    sessions_last_message_id_.erase(it);
    if ((sent_message.message_id() == last_message_id) &&
        ((FRAME_TYPE_SINGLE == sent_message.frame_type()) ||
         ((FRAME_TYPE_CONSECUTIVE == sent_message.frame_type()) &&
          (0 == sent_message.frame_data())))) {
      ready_to_close_connections_.push_back(connection_handle);
      SendEndSession(connection_handle, sent_message.session_id());
    }
  }
  sync_primitives::AutoLock lock(protocol_observers_lock_);
  for (ProtocolObservers::iterator it = protocol_observers_.begin();
       protocol_observers_.end() != it;
       ++it) {
    (*it)->OnMobileMessageSent(message);
  }
}

void ProtocolHandlerImpl::OnTMMessageSendFailed(
    const transport_manager::DataSendError& error,
    const RawMessagePtr message) {
  DCHECK_OR_RETURN_VOID(message);
  // TODO(PV): implement
  SDL_LOG_ERROR("Sending message " << message->data_size()
                                   << " bytes failed, connection_key "
                                   << message->connection_key()
                                   << " Error_text: " << error.text());

  uint32_t connection_handle = 0;
  uint8_t session_id = 0;

  session_observer_.PairFromKey(
      message->connection_key(), &connection_handle, &session_id);

  const auto connection_it = std::find(ready_to_close_connections_.begin(),
                                       ready_to_close_connections_.end(),
                                       connection_handle);
  if (ready_to_close_connections_.end() != connection_it) {
    ready_to_close_connections_.erase(connection_it);
  }

  const auto last_message_it = sessions_last_message_id_.find(session_id);
  if (sessions_last_message_id_.end() != last_message_it) {
    sessions_last_message_id_.erase(last_message_it);
  }
}

void ProtocolHandlerImpl::OnConnectionPending(
    const transport_manager::DeviceInfo& device_info,
    const transport_manager::ConnectionUID connection_id) {}

void ProtocolHandlerImpl::OnConnectionEstablished(
    const transport_manager::DeviceInfo& device_info,
    const transport_manager::ConnectionUID connection_id) {
  incoming_data_handler_.AddConnection(connection_id);
  multiframe_builder_.AddConnection(connection_id);
}

void ProtocolHandlerImpl::OnConnectionClosed(
    const transport_manager::ConnectionUID connection_id) {
  incoming_data_handler_.RemoveConnection(connection_id);
  message_meter_.ClearIdentifiers();
  malformed_message_meter_.ClearIdentifiers();
  multiframe_builder_.RemoveConnection(connection_id);
}

void ProtocolHandlerImpl::OnUnexpectedDisconnect(
    const transport_manager::ConnectionUID connection_id,
    const transport_manager::CommunicationError& error) {
  OnConnectionClosed(connection_id);
}

void ProtocolHandlerImpl::NotifyOnGetSystemTimeFailed() {
  SDL_LOG_AUTO_TRACE();
#ifdef ENABLE_SECURITY
  security_manager_->ResetPendingSystemTimeRequests();
  security_manager_->NotifyListenersOnGetSystemTimeFailed();
#endif  // ENABLE_SECURITY
}

void ProtocolHandlerImpl::ProcessFailedPTU() {
#ifdef ENABLE_SECURITY
  security_manager_->ProcessFailedPTU();
#endif  // ENABLE_SECURITY
}

#ifdef EXTERNAL_PROPRIETARY_MODE
void ProtocolHandlerImpl::ProcessFailedCertDecrypt() {
  SDL_LOG_AUTO_TRACE();
  security_manager_->ProcessFailedCertDecrypt();
}
#endif

void ProtocolHandlerImpl::OnTransportConfigUpdated(
    const transport_manager::transport_adapter::TransportConfig& configs) {
  SDL_LOG_AUTO_TRACE();

  transport_manager::transport_adapter::TransportConfig::const_iterator it =
      configs.find(transport_manager::transport_adapter::tc_enabled);
  if (configs.end() == it) {
    SDL_LOG_WARN("No enabled field in OnTransportConfigUpdated");
    return;
  }

  bool tcp_enabled = (0 == strcmp("true", it->second.c_str()));
  std::string tcp_port;

  if (tcp_enabled) {
    it = configs.find(transport_manager::transport_adapter::tc_tcp_port);
    if (configs.end() == it) {
      SDL_LOG_WARN("No port field in OnTransportConfigUpdated");
      return;
    }
    tcp_port = it->second;

    it = configs.find(transport_manager::transport_adapter::tc_tcp_ip_address);
    if (configs.end() == it) {
      SDL_LOG_WARN("No IP address field in OnTransportConfigUpdated");
      return;
    }
    tcp_enabled_ = true;
    tcp_port_ = tcp_port;
    tcp_ip_address_ = it->second;
  } else {
    tcp_enabled_ = false;
    tcp_port_.clear();
    tcp_ip_address_.clear();
  }

  SDL_LOG_INFO("OnTransportConfigUpdated: new config enabled is "
               << tcp_enabled_ << ". Port is " << tcp_port_
               << ". IP Address is " << tcp_ip_address_);

  // Walk the SessionConnection map and find all sessions that need a
  // TransportUpdate Event. Sessions flagged with kDisabledSecondary in their
  // secondary transport are ineligible for secondary transport, and
  // therefore don't get this event.
  DataAccessor<connection_handler::SessionConnectionMap>
      session_connection_map_accessor =
          connection_handler_.session_connection_map();
  const connection_handler::SessionConnectionMap& session_connection_map =
      session_connection_map_accessor.GetData();
  connection_handler::SessionConnectionMap::const_iterator itr =
      session_connection_map.begin();
  while (itr != session_connection_map.end()) {
    const connection_handler::SessionTransports st = itr->second;
    SDL_LOG_INFO("OnTransportConfigUpdated found session "
                 << itr->first << " with primary connection  "
                 << st.primary_transport << " and secondary connection "
                 << st.secondary_transport);
    if (st.secondary_transport != kDisabledSecondary) {
      SendTransportUpdateEvent(st.primary_transport, itr->first);
    }
    itr++;
  }
}

void ProtocolHandlerImpl::OnAuthTokenUpdated(const std::string& policy_app_id,
                                             const std::string& auth_token) {
  SDL_LOG_AUTO_TRACE();
  sync_primitives::AutoLock lock(auth_token_map_lock_);
  if (auth_token.empty()) {
    auth_token_map_.erase(policy_app_id);
  } else {
    auth_token_map_[policy_app_id] = auth_token;
  }
}

bool ProtocolHandlerImpl::IsRPCServiceSecure(
    const uint32_t connection_key) const {
  SDL_LOG_AUTO_TRACE();
#ifdef ENABLE_SECURITY

  security_manager::SSLContext* context =
      session_observer_.GetSSLContext(connection_key, ServiceType::kRpc);
  return (context && context->IsInitCompleted());
#else
  return false;
#endif  // ENABLE_SECURITY
}

RESULT_CODE ProtocolHandlerImpl::SendFrame(const ProtocolFramePtr packet) {
  SDL_LOG_AUTO_TRACE();
  if (!packet) {
    SDL_LOG_ERROR("Failed to send empty packet.");
    return RESULT_FAIL;
  }
#ifdef ENABLE_SECURITY
  // and return protect flag to Packet constructor for makeing design by Policy
  const RESULT_CODE result = EncryptFrame(packet);
  if (result != RESULT_OK) {
    SDL_LOG_WARN("Error frame encryption. Frame droped.");
    return RESULT_FAIL;
  }
#endif  // ENABLE_SECURITY

  SDL_LOG_DEBUG(
      "Packet to be sent: "
      << ConvertPacketDataToString(packet->data(), packet->data_size())
      << " of size: " << packet->data_size());
  const RawMessagePtr message_to_send = packet->serializePacket();
  if (!message_to_send) {
    SDL_LOG_ERROR("Serialization error");
    return RESULT_FAIL;
  }
  SDL_LOG_DEBUG("Message to send with connection id "
                << static_cast<int>(packet->connection_id()));

  if (transport_manager::E_SUCCESS !=
      transport_manager_.SendMessageToDevice(message_to_send)) {
    SDL_LOG_WARN("Can't send message to device");
    return RESULT_FAIL;
  }
  return RESULT_OK;
}

RESULT_CODE ProtocolHandlerImpl::SendSingleFrameMessage(
    const ConnectionID connection_id,
    const uint8_t session_id,
    const uint32_t protocol_version,
    const uint8_t service_type,
    const size_t data_size,
    const uint8_t* data,
    const bool needs_encryption,
    const bool is_final_message) {
  SDL_LOG_AUTO_TRACE();

  SDL_LOG_DEBUG("Packet needs encryption: " << std::boolalpha
                                            << needs_encryption);

  ProtocolFramePtr ptr(
      new protocol_handler::ProtocolPacket(connection_id,
                                           protocol_version,
                                           needs_encryption,
                                           FRAME_TYPE_SINGLE,
                                           service_type,
                                           FRAME_DATA_SINGLE,
                                           session_id,
                                           data_size,
                                           message_counters_[session_id]++,
                                           data));

  raw_ford_messages_to_mobile_.PostMessage(
      impl::RawFordMessageToMobile(ptr, is_final_message));
  return RESULT_OK;
}

RESULT_CODE ProtocolHandlerImpl::SendMultiFrameMessage(
    const ConnectionID connection_id,
    const uint8_t session_id,
    const uint8_t protocol_version,
    const uint8_t service_type,
    const size_t data_size,
    const uint8_t* data,
    const size_t max_frame_size,
    const bool needs_encryption,
    const bool is_final_message) {
  SDL_LOG_AUTO_TRACE();

  SDL_LOG_DEBUG(" data size " << data_size << " max_frame_size "
                              << max_frame_size);

  // remainder of last frame
  const size_t lastframe_remainder = data_size % max_frame_size;
  // size of last frame (full fill or not)
  const size_t lastframe_size =
      lastframe_remainder > 0 ? lastframe_remainder : max_frame_size;

  const size_t frames_count = data_size / max_frame_size +
                              // add last frame if not empty
                              (lastframe_remainder > 0 ? 1 : 0);

  SDL_LOG_DEBUG("Data " << data_size << " bytes in " << frames_count
                        << " frames with last frame size " << lastframe_size);

  DCHECK(max_frame_size >= FIRST_FRAME_DATA_SIZE);
  DCHECK(FIRST_FRAME_DATA_SIZE >= 8);
  uint8_t out_data[FIRST_FRAME_DATA_SIZE];
  out_data[0] = data_size >> 24;
  out_data[1] = data_size >> 16;
  out_data[2] = data_size >> 8;
  out_data[3] = data_size;

  out_data[4] = frames_count >> 24;
  out_data[5] = frames_count >> 16;
  out_data[6] = frames_count >> 8;
  out_data[7] = frames_count;

  // TODO(EZamakhov): investigate message_id for CONSECUTIVE frames -
  // APPLINK-9531
  const uint8_t message_id = message_counters_[session_id]++;
  const ProtocolFramePtr firstPacket(
      new protocol_handler::ProtocolPacket(connection_id,
                                           protocol_version,
                                           needs_encryption,
                                           FRAME_TYPE_FIRST,
                                           service_type,
                                           FRAME_DATA_FIRST,
                                           session_id,
                                           FIRST_FRAME_DATA_SIZE,
                                           message_id,
                                           out_data));

  raw_ford_messages_to_mobile_.PostMessage(
      impl::RawFordMessageToMobile(firstPacket, false));
  SDL_LOG_DEBUG("First frame is sent.");

  for (uint32_t i = 0; i < frames_count; ++i) {
    const bool is_last_frame = (i == (frames_count - 1));
    const size_t frame_size = is_last_frame ? lastframe_size : max_frame_size;
    const uint8_t data_type = is_last_frame
                                  ? FRAME_DATA_LAST_CONSECUTIVE
                                  : (i % FRAME_DATA_MAX_CONSECUTIVE + 1);
    const bool is_final_packet = is_last_frame ? is_final_message : false;

    const ProtocolFramePtr ptr(
        new protocol_handler::ProtocolPacket(connection_id,
                                             protocol_version,
                                             needs_encryption,
                                             FRAME_TYPE_CONSECUTIVE,
                                             service_type,
                                             data_type,
                                             session_id,
                                             frame_size,
                                             message_id,
                                             data + max_frame_size * i));

    raw_ford_messages_to_mobile_.PostMessage(
        impl::RawFordMessageToMobile(ptr, is_final_packet));
    SDL_LOG_DEBUG('#' << i << " frame is sent.");
  }
  return RESULT_OK;
}

RESULT_CODE ProtocolHandlerImpl::HandleMessage(const ProtocolFramePtr packet) {
  DCHECK_OR_RETURN(packet, RESULT_UNKNOWN);
  SDL_LOG_DEBUG("Handling message " << packet);
  switch (packet->frame_type()) {
    case FRAME_TYPE_CONTROL:
      SDL_LOG_TRACE("FRAME_TYPE_CONTROL");
      return HandleControlMessage(packet);
    case FRAME_TYPE_SINGLE:
      SDL_LOG_TRACE("FRAME_TYPE_SINGLE");
      return HandleSingleFrameMessage(packet);
    case FRAME_TYPE_FIRST:
    case FRAME_TYPE_CONSECUTIVE:
      SDL_LOG_TRACE("FRAME_TYPE_FIRST or FRAME_TYPE_CONSECUTIVE");
      return HandleMultiFrameMessage(packet);
    default: {
      SDL_LOG_WARN("Unknown frame type" << packet->frame_type());
      return RESULT_FAIL;
    }
  }
  return RESULT_OK;
}

RESULT_CODE ProtocolHandlerImpl::HandleSingleFrameMessage(
    const ProtocolFramePtr packet) {
  SDL_LOG_AUTO_TRACE();

  SDL_LOG_DEBUG(

      "FRAME_TYPE_SINGLE message of size "
      << packet->data_size() << "; message "
      << ConvertPacketDataToString(packet->data(), packet->data_size()));

  // Replace a potential secondary transport ID in the packet with the primary
  // transport ID
  const connection_handler::SessionTransports st =
      connection_handler_.GetSessionTransports(packet->session_id());
  if (st.primary_transport != 0) {
    packet->set_connection_id(st.primary_transport);
  }
  const uint32_t connection_key = session_observer_.KeyFromPair(
      packet->connection_id(), packet->session_id());

  const RawMessagePtr rawMessage(new RawMessage(connection_key,
                                                packet->protocol_version(),
                                                packet->data(),
                                                packet->total_data_bytes(),
                                                packet->protection_flag(),
                                                packet->service_type(),
                                                packet->payload_size()));
  if (!rawMessage) {
    return RESULT_FAIL;
  }
#ifdef TELEMETRY_MONITOR
  if (metric_observer_) {
    auto metric = std::make_shared<PHTelemetryObserver::MessageMetric>();
    metric->message_id = packet->message_id();
    metric->connection_key = connection_key;
    metric->raw_msg = rawMessage;
    metric_observer_->EndMessageProcess(metric);
  }
#endif

  // TODO(EZamakhov): check service in session
  NotifySubscribers(rawMessage);
  return RESULT_OK;
}

RESULT_CODE ProtocolHandlerImpl::HandleMultiFrameMessage(
    const ProtocolFramePtr packet) {
  SDL_LOG_AUTO_TRACE();

  // Replace a potential secondary transport ID in the packet with the primary
  // transport ID
  const connection_handler::SessionTransports st =
      connection_handler_.GetSessionTransports(packet->session_id());
  if (st.primary_transport != 0) {
    packet->set_connection_id(st.primary_transport);
  }

  if (multiframe_builder_.AddFrame(packet) != RESULT_OK) {
    SDL_LOG_WARN("Frame assembling issue");
  }

  return RESULT_OK;
}

RESULT_CODE ProtocolHandlerImpl::HandleControlMessage(
    const ProtocolFramePtr packet) {
  SDL_LOG_AUTO_TRACE();

  // TODO{ALeshin}: Rename "Session" to "Service" on PH, CH, AM levels
  switch (packet->frame_data()) {
    case FRAME_DATA_START_SERVICE: {
      SDL_LOG_TRACE("FrameData: StartService");
      return HandleControlMessageStartSession(packet);
    }
    case FRAME_DATA_END_SERVICE: {
      SDL_LOG_TRACE("FrameData: StopService");
      return HandleControlMessageEndSession(*packet);
    }
    case FRAME_DATA_END_SERVICE_ACK: {
      SDL_LOG_TRACE("FrameData: StopService ACK");
      return HandleControlMessageEndServiceACK(*packet);
    }
    case FRAME_DATA_HEART_BEAT: {
      SDL_LOG_TRACE("FrameData: Heartbeat");
      return HandleControlMessageHeartBeat(*packet);
    }
    case FRAME_DATA_HEART_BEAT_ACK: {
      SDL_LOG_TRACE("FrameData Heartbeat ACK");
      SDL_LOG_DEBUG(
          "Received Heartbeat ACK from mobile,"
          " connection: "
          << packet->connection_id());
      return RESULT_OK;
    }
    case FRAME_DATA_REGISTER_SECONDARY_TRANSPORT: {
      SDL_LOG_TRACE("FrameData: RegisterSecondaryTransport");
      return HandleControlMessageRegisterSecondaryTransport(packet);
    }
    default:
      SDL_LOG_WARN("Control message of type "
                   << static_cast<int>(packet->frame_data()) << " ignored");
      return RESULT_OK;
  }
  return RESULT_OK;
}

uint32_t get_hash_id(const ProtocolPacket& packet) {
  if (packet.protocol_version() < PROTOCOL_VERSION_2) {
    SDL_LOG_DEBUG("Packet without hash data (protocol version less 2)");
    return HASH_ID_NOT_SUPPORTED;
  }
  if (packet.data_size() < 4) {
    SDL_LOG_WARN("Packet without hash data (data size less 4)");
    return HASH_ID_WRONG;
  }
  if (packet.protocol_version() >= PROTOCOL_VERSION_5) {
    BsonObject obj;
    size_t obj_size = bson_object_from_bytes_len(
        &obj, packet.data(), packet.total_data_bytes());
    if (obj_size > 0) {
      const uint32_t hash_id =
          (uint32_t)bson_object_get_int32(&obj, strings::hash_id);
      bson_object_deinitialize(&obj);
      return hash_id;
    } else {
      SDL_LOG_WARN("Failed to parse BSON field for hash ID");
      return HASH_ID_WRONG;
    }
  } else {
    const uint32_t hash_be = *(reinterpret_cast<uint32_t*>(packet.data()));
    const uint32_t hash_le = BE_TO_LE32(hash_be);

    // null hash is wrong hash value
    return hash_le == HASH_ID_NOT_SUPPORTED ? HASH_ID_WRONG : hash_le;
  }
}

RESULT_CODE ProtocolHandlerImpl::HandleControlMessageEndSession(
    const ProtocolPacket& packet) {
  SDL_LOG_AUTO_TRACE();

  const uint8_t current_session_id = packet.session_id();
  uint32_t hash_id = get_hash_id(packet);
  const ServiceType service_type = ServiceTypeFromByte(packet.service_type());

  const ConnectionID connection_id = packet.connection_id();
  std::string err_reason;
  const uint32_t session_key = session_observer_.OnSessionEndedCallback(
      connection_id, current_session_id, &hash_id, service_type, &err_reason);

  // TODO(EZamakhov): add clean up output queue (for removed service)
  if (session_key != 0) {
    SendEndSessionAck(connection_id,
                      current_session_id,
                      packet.protocol_version(),
                      service_type);
    message_counters_.erase(current_session_id);
  } else {
    SDL_LOG_WARN("Refused to end session " << static_cast<int>(service_type)
                                           << " type.");
    if (packet.protocol_version() >= PROTOCOL_VERSION_5) {
      std::vector<std::string> rejectedParams;
      if (hash_id == protocol_handler::HASH_ID_WRONG &&
          packet.service_type() == kRpc) {
        rejectedParams.push_back(std::string(strings::hash_id));
      }
      SendEndSessionNAck(connection_id,
                         current_session_id,
                         packet.protocol_version(),
                         service_type,
                         rejectedParams,
                         err_reason);
    } else {
      SendEndSessionNAck(connection_id,
                         current_session_id,
                         packet.protocol_version(),
                         service_type,
                         err_reason);
    }
  }
  return RESULT_OK;
}

const ServiceStatus ProtocolHandlerImpl::ServiceDisallowedBySettings(
    const ServiceType service_type,
    const ConnectionID connection_id,
    const uint8_t session_id,
    const bool protection) const {
  SDL_LOG_AUTO_TRACE();
  const std::string& transport =
      session_observer_.TransportTypeProfileStringFromConnHandle(connection_id);

  const auto video_transports = settings_.video_service_transports();
  const bool is_video_allowed =
      video_transports.empty() ||
      std::find(video_transports.begin(), video_transports.end(), transport) !=
          video_transports.end();

  const auto audio_transports = settings_.audio_service_transports();
  const bool is_audio_allowed =
      audio_transports.empty() ||
      std::find(audio_transports.begin(), audio_transports.end(), transport) !=
          audio_transports.end();

#ifdef ENABLE_SECURITY
  const auto& force_protected = get_settings().force_protected_service();

  const auto& force_unprotected = get_settings().force_unprotected_service();

  const bool is_force_protected =
      (helpers::in_range(force_protected, service_type));

  const bool is_force_unprotected =
      (helpers::in_range(force_unprotected, service_type));

  const bool can_start_protected = is_force_protected && protection;

  const bool can_start_unprotected = is_force_unprotected && !protection;

  if (is_force_protected && !can_start_protected) {
    return ServiceStatus::PROTECTION_ENFORCED;
  }

  if (is_force_unprotected && !can_start_unprotected) {
    return ServiceStatus::UNSECURE_START_FAILED;
  }
#endif  // ENABLE_SECURITY

  if ((ServiceType::kMobileNav == service_type && !is_video_allowed) ||
      (ServiceType::kAudio == service_type && !is_audio_allowed)) {
    return ServiceStatus::SERVICE_START_FAILED;
  }

  return ServiceStatus::INVALID_ENUM;
}

RESULT_CODE ProtocolHandlerImpl::HandleControlMessageEndServiceACK(
    const ProtocolPacket& packet) {
  SDL_LOG_AUTO_TRACE();

  const uint8_t current_session_id = packet.session_id();
  uint32_t hash_id = get_hash_id(packet);
  const ServiceType service_type = ServiceTypeFromByte(packet.service_type());
  const ConnectionID connection_id = packet.connection_id();

  const uint32_t session_key = session_observer_.OnSessionEndedCallback(
      connection_id, current_session_id, &hash_id, service_type);

  if (0 == session_key) {
    SDL_LOG_WARN("Refused to end service");
    return RESULT_FAIL;
  }

  return RESULT_OK;
}

RESULT_CODE ProtocolHandlerImpl::HandleControlMessageStartSession(
    const ProtocolFramePtr packet) {
  SDL_LOG_AUTO_TRACE();
  SDL_LOG_DEBUG(

      "Protocol version:" << static_cast<int>(packet->protocol_version()));
  const ServiceType service_type = ServiceTypeFromByte(packet->service_type());

  const uint8_t protocol_version = packet->protocol_version();
#ifdef ENABLE_SECURITY
  const bool protection =
      // Protocol version 1 does not support protection
      (protocol_version > PROTOCOL_VERSION_1) ? packet->protection_flag()
                                              : false;
#else
  const bool protection = false;
#endif  // ENABLE_SECURITY

  const ConnectionID connection_id = packet->connection_id();
  const uint8_t session_id = packet->session_id();
  const uint32_t connection_key =
      session_observer_.KeyFromPair(connection_id, session_id);

  service_status_update_handler_->OnServiceUpdate(
      connection_key, service_type, ServiceStatus::SERVICE_RECEIVED);

  const auto settings_check = ServiceDisallowedBySettings(
      service_type, connection_id, session_id, protection);

  if (ServiceStatus::INVALID_ENUM != settings_check) {
    SDL_LOG_DEBUG("Rejecting StartService for service:"
                  << service_type << ", disallowed by settings.");
    service_status_update_handler_->OnServiceUpdate(
        connection_key, service_type, settings_check);
    SendStartSessionNAck(connection_id,
                         session_id,
                         protocol_version,
                         service_type,
                         "Service type: " + std::to_string(service_type) +
                             " disallowed by settings");
    return RESULT_OK;
  }

  SDL_LOG_INFO("StartSession ID " << static_cast<int>(session_id)
                                  << " and Connection ID "
                                  << static_cast<int>(connection_id));

  {
    sync_primitives::AutoLock auto_lock(start_session_frame_map_lock_);
    start_session_frame_map_[std::make_pair(connection_id, session_id)] =
        packet;
  }

  BsonObject bson_obj;
  if (packet->data() != NULL) {
    size_t bson_obj_size = bson_object_from_bytes_len(
        &bson_obj, packet->data(), packet->total_data_bytes());
    if (bson_obj_size == 0) {
      SDL_LOG_WARN("Failed to parse BSON field of start service packet");
      bson_object_initialize_default(&bson_obj);
    }
  } else {
    bson_object_initialize_default(&bson_obj);
  }

  session_observer_.OnSessionStartedCallback(
      connection_id, packet->session_id(), service_type, protection, &bson_obj);
  bson_object_deinitialize(&bson_obj);

  return RESULT_OK;
}

RESULT_CODE ProtocolHandlerImpl::HandleControlMessageRegisterSecondaryTransport(
    const ProtocolFramePtr packet) {
  SDL_LOG_AUTO_TRACE();
  const uint8_t session_id = packet->session_id();
  const ConnectionID connection_id = packet->connection_id();
  ConnectionID primary_connection_id = 0;

  SDL_LOG_INFO("RegisterSecondaryTransport ID "
               << static_cast<int>(session_id) << " and Connection ID "
               << static_cast<int>(connection_id));

  if (connection_handler_.OnSecondaryTransportStarted(
          primary_connection_id, connection_id, session_id)) {
    SendRegisterSecondaryTransportAck(
        connection_id, primary_connection_id, session_id);
  } else {
    char reason[256];
    BsonObject registerSecondaryTransportNackObj;
    bson_object_initialize_default(&registerSecondaryTransportNackObj);
    if (0 == session_id) {
      strncpy(reason,
              "RegisterSecondaryTransport MUST include a non-zero session ID",
              255);
    } else if (primary_connection_id == 0) {
      strncpy(reason, "RegisterSecondaryTransport session ID not found", 255);
    } else {
      strncpy(
          reason,
          "RegisterSecondaryTransport session ID has already been registered",
          255);
    }
    bson_object_put_string(
        &registerSecondaryTransportNackObj, strings::reason, reason);
    SendRegisterSecondaryTransportNAck(connection_id,
                                       primary_connection_id,
                                       session_id,
                                       &registerSecondaryTransportNackObj);
    bson_object_deinitialize(&registerSecondaryTransportNackObj);
  }

  return RESULT_OK;
}

void ProtocolHandlerImpl::NotifySessionStarted(
    const SessionContext& context, std::vector<std::string>& rejected_params) {
  SDL_LOG_AUTO_TRACE();

  ProtocolFramePtr packet;
  {
    sync_primitives::AutoLock auto_lock(start_session_frame_map_lock_);
    StartSessionFrameMap::iterator it = start_session_frame_map_.find(
        std::make_pair(context.connection_id_, context.initial_session_id_));
    if (it == start_session_frame_map_.end()) {
      SDL_LOG_ERROR("Cannot find Session Started packet");
      return;
    }
    packet = it->second;
    start_session_frame_map_.erase(it);
  }

  const ServiceType service_type = ServiceTypeFromByte(packet->service_type());
  const uint8_t protocol_version = packet->protocol_version();

  if (0 == context.new_session_id_) {
    SDL_LOG_WARN("Refused by session_observer to create service "
                 << static_cast<int32_t>(service_type) << " type.");
    const auto session_id = packet->session_id();
    const auto connection_key =
        session_observer_.KeyFromPair(context.connection_id_, session_id);
    service_status_update_handler_->OnServiceUpdate(
        connection_key,
        context.service_type_,
        ServiceStatus::SERVICE_START_FAILED);
    SendStartSessionNAck(context.connection_id_,
                         session_id,
                         protocol_version,
                         packet->service_type(),
                         rejected_params,
                         "Session observer refused to create service of type " +
                             std::to_string(service_type));
    return;
  }

  std::shared_ptr<BsonObject> start_session_ack_params(
      new BsonObject(), [](BsonObject* obj) {
        bson_object_deinitialize(obj);
        delete obj;
      });
  bson_object_initialize_default(start_session_ack_params.get());
  // when video service is successfully started, copy input parameters
  // ("width", "height", "videoProtocol", "videoCodec") to the ACK packet
  if (packet->service_type() == kMobileNav && packet->data() != NULL) {
    BsonObject req_param;
    size_t req_param_size = bson_object_from_bytes_len(
        &req_param, packet->data(), packet->total_data_bytes());
    if (req_param_size > 0) {
      BsonElement* element = NULL;

      if ((element = bson_object_get(&req_param, strings::height)) != NULL &&
          element->type == TYPE_INT32) {
        bson_object_put_int32(
            start_session_ack_params.get(),
            strings::height,
            bson_object_get_int32(&req_param, strings::height));
      }
      if ((element = bson_object_get(&req_param, strings::width)) != NULL &&
          element->type == TYPE_INT32) {
        bson_object_put_int32(
            start_session_ack_params.get(),
            strings::width,
            bson_object_get_int32(&req_param, strings::width));
      }
      char* protocol =
          bson_object_get_string(&req_param, strings::video_protocol);
      if (protocol != NULL) {
        bson_object_put_string(
            start_session_ack_params.get(), strings::video_protocol, protocol);
      }
      char* codec = bson_object_get_string(&req_param, strings::video_codec);
      if (codec != NULL) {
        bson_object_put_string(
            start_session_ack_params.get(), strings::video_codec, codec);
      }
      bson_object_deinitialize(&req_param);
    } else {
      SDL_LOG_WARN("Failed to parse BSON field of start service (video)");
    }
  }

  std::shared_ptr<utils::SemanticVersion> fullVersion;

  // Can't check protocol_version because the first packet is v1, but there
  // could still be a payload, in which case we can get the real protocol
  // version
  if (packet->service_type() == kRpc && packet->data() != NULL) {
    BsonObject request_params;
    size_t request_params_size = bson_object_from_bytes_len(
        &request_params, packet->data(), packet->total_data_bytes());
    if (request_params_size > 0) {
      char* version_param =
          bson_object_get_string(&request_params, strings::protocol_version);
      std::string version_string(version_param == NULL ? "" : version_param);
      fullVersion = std::make_shared<utils::SemanticVersion>(version_string);

      const auto connection_key = session_observer_.KeyFromPair(
          packet->connection_id(), context.new_session_id_);
      connection_handler_.BindProtocolVersionWithSession(connection_key,
                                                         *fullVersion);
      // Constructed payloads added in Protocol v5
      if (fullVersion->major_version_ < PROTOCOL_VERSION_5) {
        rejected_params.push_back(std::string(strings::protocol_version));
      }
      bson_object_deinitialize(&request_params);
    } else {
      SDL_LOG_WARN("Failed to parse start service packet for version string");
      fullVersion = std::make_shared<utils::SemanticVersion>();
    }
  } else {
    fullVersion = std::make_shared<utils::SemanticVersion>();
  }

#ifdef ENABLE_SECURITY
  // for packet is encrypted and security plugin is enable
  if (context.is_protected_ && security_manager_) {
    const uint32_t connection_key = session_observer_.KeyFromPair(
        context.connection_id_, context.new_session_id_);

    std::shared_ptr<HandshakeHandler> handler =
        std::make_shared<HandshakeHandler>(
            *this,
            session_observer_,
            *fullVersion,
            context,
            packet->protocol_version(),
            start_session_ack_params,
            *(service_status_update_handler_.get()));

    security_manager::SSLContext* ssl_context =
        security_manager_->CreateSSLContext(
            connection_key,
            security_manager::SecurityManager::ContextCreationStrategy::
                kUseExisting);
    if (!ssl_context) {
      const std::string error("CreateSSLContext failed");
      SDL_LOG_ERROR(error);
      security_manager_->SendInternalError(
          connection_key,
          security_manager::SecurityManager::ERROR_INTERNAL,
          error);

      handler->OnHandshakeDone(
          connection_key, security_manager::SSLContext::Handshake_Result_Fail);

      return;
    }

    if (!rejected_params.empty()) {
      SendStartSessionNAck(context.connection_id_,
                           packet->session_id(),
                           protocol_version,
                           packet->service_type(),
                           rejected_params,
                           "SSL Handshake failed due to rejected parameters");
    } else if (ssl_context->IsInitCompleted()) {
      // mark service as protected
      session_observer_.SetProtectionFlag(connection_key, service_type);
      // Start service as protected with current SSLContext
      service_status_update_handler_->OnServiceUpdate(
          connection_key,
          context.service_type_,
          ServiceStatus::SERVICE_ACCEPTED);
      SendStartSessionAck(context.connection_id_,
                          context.new_session_id_,
                          packet->protocol_version(),
                          context.hash_id_,
                          packet->service_type(),
                          PROTECTION_ON,
                          *fullVersion,
                          *start_session_ack_params);
    } else {
      SDL_LOG_DEBUG("Adding Handshake handler to listeners: " << handler.get());
      security_manager::SecurityManagerListener* listener =
          new HandshakeHandler(*handler);
      security_manager_->AddListener(listener);

      if (!ssl_context->IsHandshakePending()) {
        // Start handshake process
        security_manager_->StartHandshake(connection_key);

        if (!security_manager_->IsSystemTimeProviderReady()) {
          security_manager_->RemoveListener(listener);
          SendStartSessionNAck(context.connection_id_,
                               packet->session_id(),
                               protocol_version,
                               packet->service_type(),
                               rejected_params,
                               "System time provider is not ready");
        }
      }
    }

    SDL_LOG_DEBUG("Protection establishing for connection "
                  << connection_key << " is in progress");
    return;
  }
#endif  // ENABLE_SECURITY
  const uint32_t connection_key = session_observer_.KeyFromPair(
      context.connection_id_, context.new_session_id_);
  if (rejected_params.empty()) {
    service_status_update_handler_->OnServiceUpdate(
        connection_key, context.service_type_, ServiceStatus::SERVICE_ACCEPTED);
    SendStartSessionAck(context.connection_id_,
                        context.new_session_id_,
                        packet->protocol_version(),
                        context.hash_id_,
                        packet->service_type(),
                        PROTECTION_OFF,
                        *fullVersion,
                        *start_session_ack_params);
  } else {
    service_status_update_handler_->OnServiceUpdate(
        connection_key,
        context.service_type_,
        ServiceStatus::SERVICE_START_FAILED);
    SendStartSessionNAck(
        context.connection_id_,
        packet->session_id(),
        protocol_version,
        packet->service_type(),
        rejected_params,
        "Certain parameters in the StartService request were rejected");
  }
}

RESULT_CODE ProtocolHandlerImpl::HandleControlMessageHeartBeat(
    const ProtocolPacket& packet) {
  const ConnectionID connection_id = packet.connection_id();
  SDL_LOG_DEBUG(

      "Sending heart beat acknowledgment for connection " << connection_id);
  uint8_t protocol_version;
  if (session_observer_.ProtocolVersionUsed(
          connection_id, packet.session_id(), protocol_version)) {
    // TODO(EZamakhov): investigate message_id for HeartBeatAck
    if (protocol_version >= PROTOCOL_VERSION_3 &&
        protocol_version <= PROTOCOL_VERSION_5) {
      return SendHeartBeatAck(
          connection_id, packet.session_id(), packet.message_id());
    } else {
      SDL_LOG_WARN("HeartBeat is not supported");
      return RESULT_HEARTBEAT_IS_NOT_SUPPORTED;
    }

  } else {
    SDL_LOG_WARN(
        "SendHeartBeatAck is failed connection or session does not exist");
    return RESULT_FAIL;
  }
}

void ProtocolHandlerImpl::PopValideAndExpirateMultiframes() {
  SDL_LOG_AUTO_TRACE();
  const ProtocolFramePtrList& frame_list = multiframe_builder_.PopMultiframes();
  for (ProtocolFramePtrList::const_iterator it = frame_list.begin();
       it != frame_list.end();
       ++it) {
    const ProtocolFramePtr frame = *it;
    DCHECK(frame);
    if (!frame) {
      continue;
    }

    const uint32_t connection_key = session_observer_.KeyFromPair(
        frame->connection_id(), frame->session_id());
    SDL_LOG_DEBUG("Result frame" << frame << "for connection "
                                 << connection_key);
    const RawMessagePtr rawMessage(new RawMessage(connection_key,
                                                  frame->protocol_version(),
                                                  frame->data(),
                                                  frame->total_data_bytes(),
                                                  frame->protection_flag(),
                                                  frame->service_type(),
                                                  frame->payload_size()));
    DCHECK(rawMessage);

#ifdef TELEMETRY_MONITOR
    if (metric_observer_) {
      auto metric = std::make_shared<PHTelemetryObserver::MessageMetric>();
      metric->raw_msg = rawMessage;
      metric_observer_->EndMessageProcess(metric);
    }
#endif  // TELEMETRY_MONITOR
    NotifySubscribers(rawMessage);
  }
}

bool ProtocolHandlerImpl::TrackMessage(const uint32_t& connection_key) {
  SDL_LOG_AUTO_TRACE();
  const size_t& frequency_time = get_settings().message_frequency_time();
  const size_t& frequency_count = get_settings().message_frequency_count();
  if (frequency_time > 0u && frequency_count > 0u) {
    const size_t message_frequency =
        message_meter_.TrackMessage(connection_key);
    SDL_LOG_DEBUG("Frequency of " << connection_key << " is "
                                  << message_frequency);
    if (message_frequency > frequency_count) {
      SDL_LOG_WARN("Frequency of " << connection_key << " is marked as high.");
      session_observer_.OnApplicationFloodCallBack(connection_key);
      message_meter_.RemoveIdentifier(connection_key);
      return true;
    }
  }
  return false;
}

bool ProtocolHandlerImpl::TrackMalformedMessage(const uint32_t& connection_key,
                                                const size_t count) {
  const size_t& malformed_frequency_count =
      get_settings().malformed_frequency_count();
  SDL_LOG_AUTO_TRACE();
  if (get_settings().malformed_frequency_time() > 0u &&
      malformed_frequency_count > 0u) {
    const size_t malformed_message_frequency =
        malformed_message_meter_.TrackMessages(connection_key, count);
    SDL_LOG_DEBUG("Malformed frequency of " << connection_key << " is "
                                            << malformed_message_frequency);
    if (!get_settings().malformed_message_filtering() ||
        malformed_message_frequency > malformed_frequency_count) {
      SDL_LOG_WARN(

          "Malformed frequency of " << connection_key << " is marked as high.");
      session_observer_.OnMalformedMessageCallback(connection_key);
      malformed_message_meter_.RemoveIdentifier(connection_key);
      return true;
    }
  }
  return false;
}

void ProtocolHandlerImpl::Handle(const impl::RawFordMessageFromMobile message) {
  SDL_LOG_AUTO_TRACE();

  switch (message->service_type()) {
    case kMobileNav:
    case kAudio:
      break;
    default: {
      const uint32_t connection_key = session_observer_.KeyFromPair(
          message->connection_id(), message->session_id());
      if (TrackMessage(connection_key)) {
        return;
      }
    } break;
  }
  SDL_LOG_DEBUG("Message : " << message.get());
  const uint8_t c_id = message->connection_id();
  const uint32_t m_id = message->session_id();

  if (session_observer_.IsHeartBeatSupported(c_id, m_id)) {
    connection_handler_.KeepConnectionAlive(c_id, m_id);
  }

  // TODO(EZamakhov): remove dublication of IncomingDataHandler logic
  if (((0 != message->data()) && (0 != message->data_size())) ||
      FRAME_TYPE_CONTROL == message->frame_type() ||
      FRAME_TYPE_FIRST == message->frame_type()) {
    SDL_LOG_DEBUG("Packet: dataSize " << message->data_size());
    HandleMessage(message);
    PopValideAndExpirateMultiframes();
  } else {
    SDL_LOG_WARN("handleMessagesFromMobileApp() - incorrect or NULL data");
  }
}

void ProtocolHandlerImpl::Handle(const impl::RawFordMessageToMobile message) {
  SDL_LOG_DEBUG("Message to mobile app: connection id "
                << static_cast<int>(message->connection_id())
                << ";"
                   " dataSize: "
                << message->data_size()
                << " ;"
                   " protocolVersion "
                << static_cast<int>(message->protocol_version()));

  if (message.is_final) {
    sessions_last_message_id_.insert(std::pair<uint8_t, uint32_t>(
        message->session_id(), message->message_id()));
  }

  SendFrame(message);
}

void ProtocolHandlerImpl::Stop() {
  raw_ford_messages_from_mobile_.Shutdown();
  raw_ford_messages_to_mobile_.Shutdown();

  sync_primitives::AutoLock auto_lock(start_session_frame_map_lock_);
  start_session_frame_map_.clear();
}

void ProtocolHandlerImpl::set_service_status_update_handler(
    std::unique_ptr<ServiceStatusUpdateHandler> handler) {
  service_status_update_handler_ = std::move(handler);
}

#ifdef ENABLE_SECURITY
void ProtocolHandlerImpl::set_security_manager(
    security_manager::SecurityManager* security_manager) {
  if (!security_manager) {
    SDL_LOG_ERROR("Invalid (NULL) pointer to SecurityManager.");
    return;
  }
  security_manager_ = security_manager;
}

RESULT_CODE ProtocolHandlerImpl::EncryptFrame(ProtocolFramePtr packet) {
  DCHECK(packet);
  // Control frames and data over control service shall be unprotected
  if (packet->service_type() == kControl ||
      // For protocol v5 control frames could be protected
      (packet->frame_type() == FRAME_TYPE_CONTROL &&
       packet->protocol_version() < PROTOCOL_VERSION_5)) {
    return RESULT_OK;
  }
  if (!security_manager_) {
    SDL_LOG_WARN("No security_manager_ set.");
    return RESULT_FAIL;
  }
  const uint32_t connection_key = session_observer_.KeyFromPair(
      packet->connection_id(), packet->session_id());
  security_manager::SSLContext* context = session_observer_.GetSSLContext(
      connection_key, ServiceTypeFromByte(packet->service_type()));

  SDL_LOG_DEBUG(

      "Protection flag is: " << packet->protection_flag() << std::boolalpha);
  if ((!context || !context->IsInitCompleted()) || !packet->protection_flag()) {
    SDL_LOG_DEBUG("Ecryption is skipped!");
    return RESULT_OK;
  }
  const uint8_t* out_data;
  size_t out_data_size;
  if (!context->Encrypt(
          packet->data(), packet->data_size(), &out_data, &out_data_size)) {
    const std::string error_text(context->LastError());
    SDL_LOG_ERROR("Enryption failed: " << error_text);
    security_manager_->SendInternalError(
        connection_key,
        security_manager::SecurityManager::ERROR_ENCRYPTION_FAILED,
        error_text);

    uint32_t hash_id = packet->message_id();
    // Close session to prevent usage unprotected service/session
    session_observer_.OnSessionEndedCallback(
        packet->connection_id(), packet->session_id(), &hash_id, kRpc);
    return RESULT_OK;
  }
  SDL_LOG_DEBUG("Encrypted " << packet->data_size() << " bytes to "
                             << out_data_size << " bytes");
  DCHECK(out_data);
  DCHECK(out_data_size);
  packet->set_protection_flag(true);
  packet->set_data(out_data, out_data_size);
  return RESULT_OK;
}

RESULT_CODE ProtocolHandlerImpl::DecryptFrame(ProtocolFramePtr packet) {
  DCHECK(packet);

  bool shoud_not_decrypt;
  if (packet->protocol_version() >= PROTOCOL_VERSION_5) {
    // For v5 protocol control frames except StartService could be encrypted
    shoud_not_decrypt =
        !packet->protection_flag() || packet->service_type() == kControl ||
        (FRAME_TYPE_CONTROL == packet->frame_type() &&
         helpers::Compare<ServiceType, helpers::EQ, helpers::ONE>(
             static_cast<ServiceType>(packet->service_type()),
             kMobileNav,
             kAudio,
             kRpc));
  } else {
    // Control frames and data over control service shall be unprotected
    shoud_not_decrypt = !packet->protection_flag() ||
                        packet->service_type() == kControl ||
                        packet->frame_type() == FRAME_TYPE_CONTROL;
  }

  if (shoud_not_decrypt) {
    SDL_LOG_DEBUG("Frame will not be decrypted");
    return RESULT_OK;
  }

  if (!security_manager_) {
    SDL_LOG_WARN("No security_manager_ set.");
    return RESULT_FAIL;
  }
  const uint32_t connection_key = session_observer_.KeyFromPair(
      packet->connection_id(), packet->session_id());
  security_manager::SSLContext* context = session_observer_.GetSSLContext(
      connection_key, ServiceTypeFromByte(packet->service_type()));
  if (!context || !context->IsInitCompleted()) {
    const std::string error_text("Fail decryption for unprotected service ");
    SDL_LOG_ERROR(error_text << static_cast<int>(packet->service_type()));
    security_manager_->SendInternalError(
        connection_key,
        security_manager::SecurityManager::ERROR_SERVICE_NOT_PROTECTED,
        error_text);
    return RESULT_ENCRYPTION_FAILED;
  }
  const uint8_t* out_data;
  size_t out_data_size;
  if (!context->Decrypt(
          packet->data(), packet->data_size(), &out_data, &out_data_size)) {
    const std::string error_text(context->LastError());
    SDL_LOG_ERROR("Decryption failed: " << error_text);
    security_manager_->SendInternalError(
        connection_key,
        security_manager::SecurityManager::ERROR_DECRYPTION_FAILED,
        error_text);

    uint32_t hash_id = packet->message_id();
    // Close session to prevent usage unprotected service/session
    session_observer_.OnSessionEndedCallback(
        packet->connection_id(), packet->session_id(), &hash_id, kRpc);
    return RESULT_ENCRYPTION_FAILED;
  }
  SDL_LOG_DEBUG("Decrypted " << packet->data_size() << " bytes to "
                             << out_data_size << " bytes");
  DCHECK(out_data);
  DCHECK(out_data_size);
  // Special handling for decrypted FIRST_FRAME
  if (packet->frame_type() == FRAME_TYPE_FIRST && packet->protection_flag()) {
    packet->HandleRawFirstFrameData(out_data);
    return RESULT_OK;
  }
  packet->set_data(out_data, out_data_size);
  return RESULT_OK;
}
#endif  // ENABLE_SECURITY

void ProtocolHandlerImpl::SendFramesNumber(uint32_t connection_key,
                                           int32_t number_of_frames) {
  SDL_LOG_DEBUG("SendFramesNumber MobileNaviAck for session "
                << connection_key);

  transport_manager::ConnectionUID connection_id = 0;
  uint8_t session_id = 0;
  session_observer_.PairFromKey(connection_key, &connection_id, &session_id);
  uint8_t protocol_version;
  if (session_observer_.ProtocolVersionUsed(
          connection_id, session_id, protocol_version)) {
    if (protocol_version > PROTOCOL_VERSION_1 &&
        protocol_version < PROTOCOL_VERSION_5) {
      ProtocolFramePtr ptr(new protocol_handler::ProtocolPacket(
          connection_id,
          protocol_version,
          PROTECTION_OFF,
          FRAME_TYPE_CONTROL,
          SERVICE_TYPE_NAVI,
          FRAME_DATA_SERVICE_DATA_ACK,
          session_id,
          0,
          message_counters_[session_id]++));

      // Flow control data shall be 4 bytes according Ford Protocol
      DCHECK(sizeof(number_of_frames) == 4);
      number_of_frames = LE_TO_BE32(number_of_frames);
      ptr->set_data(reinterpret_cast<const uint8_t*>(&number_of_frames),
                    sizeof(number_of_frames));
      raw_ford_messages_to_mobile_.PostMessage(
          impl::RawFordMessageToMobile(ptr, false));
      SDL_LOG_DEBUG("SendFramesNumber finished successfully");
    }
  } else {
    SDL_LOG_WARN(
        "SendFramesNumber is failed connection or session does not exist");
  }
}

#ifdef TELEMETRY_MONITOR
void ProtocolHandlerImpl::SetTelemetryObserver(PHTelemetryObserver* observer) {
  metric_observer_ = observer;
}
#endif  // TELEMETRY_MONITOR

std::string ConvertPacketDataToString(const uint8_t* data,
                                      const size_t data_size) {
  if (0 == data_size)
    return std::string();
  bool is_printable_array = true;
  std::locale loc;
  const char* text = reinterpret_cast<const char*>(data);
  // Check data for printability
  for (size_t i = 0; i < data_size; ++i) {
    if (!std::isprint(text[i], loc)) {
      is_printable_array = false;
      break;
    }
  }
  return is_printable_array ? std::string(text, data_size)
                            : std::string("is raw data");
}

uint8_t ProtocolHandlerImpl::SupportedSDLProtocolVersion() const {
  SDL_LOG_AUTO_TRACE();
  return get_settings().max_supported_protocol_version();
}

const impl::TransportTypes transportTypes = {
    std::make_pair(
        std::string("AOA_USB"),
        impl::TransportDescription(impl::TransportType::TT_USB, false, true)),
    std::make_pair(std::string("SPP_BLUETOOTH"),
                   impl::TransportDescription(
                       impl::TransportType::TT_BLUETOOTH, false, true)),
    std::make_pair(std::string("IAP_BLUETOOTH"),
                   impl::TransportDescription(
                       impl::TransportType::TT_BLUETOOTH, true, false)),
    std::make_pair(
        std::string("IAP_USB"),
        impl::TransportDescription(impl::TransportType::TT_USB, true, false)),
    std::make_pair(
        std::string("TCP_WIFI"),
        impl::TransportDescription(impl::TransportType::TT_WIFI, true, true)),
    std::make_pair(
        std::string("IAP_USB_HOST_MODE"),
        impl::TransportDescription(impl::TransportType::TT_USB, true, false)),
    std::make_pair(
        std::string("IAP_USB_DEVICE_MODE"),
        impl::TransportDescription(impl::TransportType::TT_USB, true, false)),
    std::make_pair(
        std::string("IAP_CARPLAY"),
        impl::TransportDescription(impl::TransportType::TT_WIFI, true, false)),
    std::make_pair(std::string("WEBSOCKET"),
                   impl::TransportDescription(
                       impl::TransportType::TT_WEBSOCKET, false, false))};

const impl::TransportDescription
ProtocolHandlerImpl::GetTransportTypeFromConnectionType(
    const std::string& connection_type) const {
  impl::TransportDescription result =
      impl::TransportDescription(impl::TransportType::TT_NONE, false, false);
  impl::TransportTypes::const_iterator it =
      transportTypes.find(connection_type);
  if (it != transportTypes.end()) {
    result = it->second;
  } else {
    SDL_LOG_ERROR("Unknown connection type " << connection_type);
  }

  return result;
}

const bool ProtocolHandlerImpl::ParseSecondaryTransportConfiguration(
    const ConnectionID connection_id,
    std::vector<std::string>& secondaryTransports,
    std::vector<int32_t>& audioServiceTransports,
    std::vector<int32_t>& videoServiceTransports) const {
  SDL_LOG_AUTO_TRACE();
  std::vector<std::string> secondary_transport_types;

  // First discover what the connection type of the primary transport is
  // and look up the allowed secondary transports for that primary transport
  const std::string connection_type =
      session_observer_.TransportTypeProfileStringFromConnHandle(connection_id);
  const impl::TransportDescription td =
      GetTransportTypeFromConnectionType(connection_type);
  if (settings_.multiple_transports_enabled()) {
    if (td.transport_type_ == impl::TransportType::TT_USB) {
      secondary_transport_types = settings_.secondary_transports_for_usb();
    } else if (td.transport_type_ == impl::TransportType::TT_BLUETOOTH) {
      secondary_transport_types =
          settings_.secondary_transports_for_bluetooth();
    } else if (td.transport_type_ == impl::TransportType::TT_WIFI) {
      secondary_transport_types = settings_.secondary_transports_for_wifi();
    } else {
      SDL_LOG_ERROR(

          "Bad or unknown device type in ParseSecondaryTransportConfiguration");
      return false;
    }
  }
  // note: even if settings_.multiple_transports_enabled() is false, we still
  // send out an empty "secondaryTransports" parameter, along with
  // "videoServiceTransports" and "audioServiceTransports" params which are
  // useful without secondary transport.

  // Then, generate the "secondaryTransports" array for the StartSession ACK
  GenerateSecondaryTransportsForStartSessionAck(secondary_transport_types,
                                                td.ios_transport_,
                                                td.android_transport_,
                                                secondaryTransports);

  // Next, figure out which connections audio or video services are allowed on
  GenerateServiceTransportsForStartSessionAck(
      settings_.multiple_transports_enabled(),
      settings_.audio_service_transports(),
      connection_type,
      td.transport_type_,
      secondary_transport_types,
      audioServiceTransports);

  GenerateServiceTransportsForStartSessionAck(
      settings_.multiple_transports_enabled(),
      settings_.video_service_transports(),
      connection_type,
      td.transport_type_,
      secondary_transport_types,
      videoServiceTransports);

  return true;
}

void ProtocolHandlerImpl::GenerateSecondaryTransportsForStartSessionAck(
    const std::vector<std::string>& secondary_transport_types,
    bool device_is_ios,
    bool device_is_android,
    std::vector<std::string>& secondaryTransports) const {
  SDL_LOG_AUTO_TRACE();

  // Parse the "secondary_transport_types" vector (which comes from
  // smartDeviceLink.ini). For each entry in the vector, add an
  // appropriate string to the secondaryTransports
  std::vector<std::string>::const_iterator it =
      secondary_transport_types.begin();
  while (it != secondary_transport_types.end()) {
    const utils::custom_string::CustomString transport_type(*it);
    if (transport_type.CompareIgnoreCase("USB")) {
      if (device_is_ios) {
        SDL_LOG_TRACE(
            "Adding IAP_USB to secondaryTransports for StartSessionAck");
        secondaryTransports.push_back("IAP_USB");
      }
      if (device_is_android) {
        SDL_LOG_TRACE(
            "Adding AOA_USB to secondaryTransports for StartSessionAck");
        secondaryTransports.push_back("AOA_USB");
      }
    } else if (transport_type.CompareIgnoreCase("Bluetooth")) {
      if (device_is_ios) {
        SDL_LOG_TRACE(

            "Adding IAP_BLUETOOTH to secondaryTransports for StartSessionAck");
        secondaryTransports.push_back("IAP_BLUETOOTH");
      }
      if (device_is_android) {
        SDL_LOG_TRACE(

            "Adding SPP_BLUETOOTH to secondaryTransports for StartSessionAck");
        secondaryTransports.push_back("SPP_BLUETOOTH");
      }
    }
    if (transport_type.CompareIgnoreCase("WiFi")) {
      SDL_LOG_TRACE(
          "Adding TCP_WIFI to secondaryTransports for StartSessionAck");
      secondaryTransports.push_back("TCP_WIFI");
    }

    it++;
  }
}

void ProtocolHandlerImpl::GenerateServiceTransportsForStartSessionAck(
    bool secondary_enabled,
    const std::vector<std::string>& service_transports,
    const std::string& primary_connection_type,
    const impl::TransportType primary_transport_type,
    const std::vector<std::string>& secondary_transport_types,
    std::vector<int32_t>& serviceTransports) const {
  SDL_LOG_AUTO_TRACE();

  if (service_transports.size() == 0) {
    if (secondary_enabled && !secondary_transport_types.empty()) {
      SDL_LOG_TRACE(
          "Empty Service Transports. Allowing service to run on both "
          "connections");
      serviceTransports.push_back(1);
      serviceTransports.push_back(2);
    } else {
      serviceTransports.push_back(1);
    }
  } else {
    bool fPrimaryAdded = false;
    bool fSecondaryAdded = false;
    std::vector<std::string>::const_iterator it = service_transports.begin();
    for (; it != service_transports.end(); it++) {
      const utils::custom_string::CustomString transport(*it);
      SDL_LOG_TRACE(

          "Service Allowed to run on " << transport.c_str() << " transport");

      if (!fPrimaryAdded &&
          (transport.CompareIgnoreCase(primary_connection_type.c_str()) ||
           (transport.CompareIgnoreCase("IAP_USB") &&
            primary_transport_type == impl::TransportType::TT_USB))) {
        SDL_LOG_TRACE("Service allowed on primary transport");
        serviceTransports.push_back(1);
        fPrimaryAdded = true;
      }

      if (!fSecondaryAdded) {
        const utils::custom_string::CustomString transport_type(
            TransportTypeFromTransport(transport));
        std::vector<std::string>::const_iterator found =
            std::find_if(secondary_transport_types.begin(),
                         secondary_transport_types.end(),
                         [&](const std::string& secondary_transport_type) {
                           return transport_type.CompareIgnoreCase(
                               secondary_transport_type.c_str());
                         });
        if (found != secondary_transport_types.end()) {
          SDL_LOG_TRACE("Service allowed on secondary transport");
          serviceTransports.push_back(2);
          fSecondaryAdded = true;
        }
      }

      if (fPrimaryAdded && fSecondaryAdded) {
        break;
      }
    }
  }
}

const std::string ProtocolHandlerImpl::TransportTypeFromTransport(
    const utils::custom_string::CustomString& transport) const {
  std::string transport_type;

  if (transport.CompareIgnoreCase("IAP_BLUETOOTH") ||
      transport.CompareIgnoreCase("SPP_BLUETOOTH")) {
    transport_type = "Bluetooth";
  } else if (transport.CompareIgnoreCase("IAP_USB") ||
             transport.CompareIgnoreCase("AOA_USB") ||
             transport.CompareIgnoreCase("IAP_USB_HOST_MODE") ||
             transport.CompareIgnoreCase("IAP_USB_DEVICE_MODE")) {
    transport_type = "USB";
  } else if (transport.CompareIgnoreCase("TCP_WIFI") ||
             transport.CompareIgnoreCase("IAP_CARPLAY")) {
    transport_type = "WiFi";
  }

  return transport_type;
}

}  // namespace protocol_handler<|MERGE_RESOLUTION|>--- conflicted
+++ resolved
@@ -466,14 +466,9 @@
     uint8_t session_id,
     uint8_t protocol_version,
     uint8_t service_type,
-<<<<<<< HEAD
     std::vector<std::string>& rejectedParams,
     const std::string reason) {
-  LOG4CXX_AUTO_TRACE(logger_);
-=======
-    std::vector<std::string>& rejectedParams) {
-  SDL_LOG_AUTO_TRACE();
->>>>>>> 062d3b0f
+  SDL_LOG_AUTO_TRACE();
 
   ProtocolFramePtr ptr(
       new protocol_handler::ProtocolPacket(connection_id,
@@ -491,8 +486,7 @@
   utils::SemanticVersion full_version;
   if (!session_observer_.ProtocolVersionUsed(
           connection_id, session_id, full_version)) {
-    LOG4CXX_WARN(logger_,
-                 "Connection: " << connection_id << " and/or session: "
+    SDL_LOG_WARN("Connection: " << connection_id << " and/or session: "
                                 << session_id << "no longer exist(s).");
     return;
   }
@@ -526,19 +520,11 @@
   raw_ford_messages_to_mobile_.PostMessage(
       impl::RawFordMessageToMobile(ptr, false));
 
-<<<<<<< HEAD
-  LOG4CXX_DEBUG(logger_,
-                "SendStartSessionNAck() for connection "
-                    << connection_id << " for service_type "
-                    << static_cast<int32_t>(service_type) << " session_id "
-                    << static_cast<int32_t>(session_id)
-                    << (reason.empty() ? "" : " reason \"" + reason + "\""));
-=======
   SDL_LOG_DEBUG("SendStartSessionNAck() for connection "
                 << connection_id << " for service_type "
                 << static_cast<int32_t>(service_type) << " session_id "
-                << static_cast<int32_t>(session_id));
->>>>>>> 062d3b0f
+                << static_cast<int32_t>(session_id)
+                << (reason.empty() ? "" : " reason \"" + reason + "\""));
 }
 
 void ProtocolHandlerImpl::SendEndSessionNAck(ConnectionID connection_id,
@@ -560,14 +546,9 @@
     uint32_t session_id,
     uint8_t protocol_version,
     uint8_t service_type,
-<<<<<<< HEAD
     std::vector<std::string>& rejectedParams,
     const std::string reason) {
-  LOG4CXX_AUTO_TRACE(logger_);
-=======
-    std::vector<std::string>& rejectedParams) {
-  SDL_LOG_AUTO_TRACE();
->>>>>>> 062d3b0f
+  SDL_LOG_AUTO_TRACE();
 
   ProtocolFramePtr ptr(
       new protocol_handler::ProtocolPacket(connection_id,
@@ -585,8 +566,7 @@
   utils::SemanticVersion full_version;
   if (!session_observer_.ProtocolVersionUsed(
           connection_id, session_id, full_version)) {
-    LOG4CXX_WARN(logger_,
-                 "Connection: " << connection_id << " and/or session: "
+    SDL_LOG_WARN("Connection: " << connection_id << " and/or session: "
                                 << session_id << "no longer exist(s).");
     return;
   }
@@ -621,19 +601,11 @@
   raw_ford_messages_to_mobile_.PostMessage(
       impl::RawFordMessageToMobile(ptr, false));
 
-<<<<<<< HEAD
-  LOG4CXX_DEBUG(logger_,
-                "SendEndSessionNAck() for connection "
-                    << connection_id << " for service_type "
-                    << static_cast<int32_t>(service_type) << " session_id "
-                    << static_cast<int32_t>(session_id)
-                    << (reason.empty() ? "" : " reason \"" + reason + "\""));
-=======
   SDL_LOG_DEBUG("SendEndSessionNAck() for connection "
                 << connection_id << " for service_type "
                 << static_cast<int32_t>(service_type) << " session_id "
-                << static_cast<int32_t>(session_id));
->>>>>>> 062d3b0f
+                << static_cast<int32_t>(session_id)
+                << (reason.empty() ? "" : " reason \"" + reason + "\""));
 }
 
 SessionObserver& ProtocolHandlerImpl::get_session_observer() {
