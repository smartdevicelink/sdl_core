--- conflicted
+++ resolved
@@ -952,37 +952,20 @@
   LOG4CXX_INFO_EXT(logger_,
                    "Protocol version: " <<
                    static_cast<int>(packet.protocol_version()));
-
-<<<<<<< HEAD
   const ServiceType service_type = ServiceTypeFromByte(packet.service_type());
 
   DCHECK(session_observer_);
-  const int32_t session_id = session_observer_->OnSessionStartedCallback(
+  const uint32_t session_id = session_observer_->OnSessionStartedCallback(
         connection_id, packet.session_id(), service_type,
         packet.protection_flag());
 
-  if (-1 == session_id) {
-    LOG4CXX_INFO_EXT(logger_, "Refused to create service " << service_type << " type.");
+  if (0 == session_id) {
+    LOG4CXX_WARN_EXT(logger_, "Refused to create service " <<
+                     static_cast<int32_t>(service_type) << " type.");
     SendStartSessionNAck(connection_id, packet.session_id(),
                          packet.protocol_version(), packet.service_type());
     return RESULT_OK;
   }
-=======
-  uint32_t session_id = session_observer_->OnSessionStartedCallback(
-      connection_id, packet.session_id(),
-      ServiceTypeFromByte(packet.service_type()));
-
-  if (0 != session_id) {
-    SendStartSessionAck(
-        connection_id, session_id, packet.protocol_version(),
-        session_observer_->KeyFromPair(connection_id, session_id),
-        packet.service_type());
-  } else {
-    LOG4CXX_INFO_EXT(
-        logger_,
-        "Refused to create service " <<
-        static_cast<int32_t>(packet.service_type()) << " type.");
->>>>>>> fd2f8d6c
 
   const uint32_t connection_key =
       session_observer_->KeyFromPair(connection_id, session_id);
