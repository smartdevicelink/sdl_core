/**
 * \file ProtocolHandler.cpp
 * \brief ProtocolHandler class source file.
 *
 * Copyright (c) 2013, Ford Motor Company
 * All rights reserved.
 *
 * Redistribution and use in source and binary forms, with or without
 * modification, are permitted provided that the following conditions are met:
 *
 * Redistributions of source code must retain the above copyright notice, this
 * list of conditions and the following disclaimer.
 *
 * Redistributions in binary form must reproduce the above copyright notice,
 * this list of conditions and the following
 * disclaimer in the documentation and/or other materials provided with the
 * distribution.
 *
 * Neither the name of the Ford Motor Company nor the names of its contributors
 * may be used to endorse or promote products derived from this software
 * without specific prior written permission.
 *
 * THIS SOFTWARE IS PROVIDED BY THE COPYRIGHT HOLDERS AND CONTRIBUTORS "AS IS"
 * AND ANY EXPRESS OR IMPLIED WARRANTIES, INCLUDING, BUT NOT LIMITED TO, THE
 * IMPLIED WARRANTIES OF MERCHANTABILITY AND FITNESS FOR A PARTICULAR PURPOSE
 * ARE DISCLAIMED. IN NO EVENT SHALL THE COPYRIGHT HOLDER OR CONTRIBUTORS BE
 * LIABLE FOR ANY DIRECT, INDIRECT, INCIDENTAL, SPECIAL, EXEMPLARY, OR
 * CONSEQUENTIAL DAMAGES (INCLUDING, BUT NOT LIMITED TO, PROCUREMENT OF
 * SUBSTITUTE GOODS OR SERVICES; LOSS OF USE, DATA, OR PROFITS; OR BUSINESS
 * INTERRUPTION) HOWEVER CAUSED AND ON ANY THEORY OF LIABILITY, WHETHER IN
 * CONTRACT, STRICT LIABILITY, OR TORT (INCLUDING NEGLIGENCE OR OTHERWISE)
 * ARISING IN ANY WAY OUT OF THE USE OF THIS SOFTWARE, EVEN IF ADVISED OF THE
 * POSSIBILITY OF SUCH DAMAGE.
 */

#include "protocol_handler/protocol_handler_impl.h"
#include <memory.h>
#include "connection_handler/connection_handler_impl.h"
#include "config_profile/profile.h"
#include "security_manager/security_manager_listener.h"
#include "security_manager/crypto_manager.h"

namespace protocol_handler {

#ifdef ENABLE_LOG
log4cxx::LoggerPtr ProtocolHandlerImpl::logger_ = log4cxx::LoggerPtr(
    log4cxx::Logger::getLogger("ProtocolHandler"));
#endif // ENABLE_LOG


/**
 * Function return packet data as std::string.
 * If packet data is not printable return error message
 */
std::string ConvertPacketDataToString(const uint8_t *data,
                                      const std::size_t data_size);

const size_t kStackSize = 32768;

class ProtocolHandlerImpl::IncomingDataHandler {
 public:
  IncomingDataHandler() : connections_data_() {}

  bool ProcessData(const RawMessagePtr tm_message,
                   std::vector<ProtocolFramePtr>* out_frames) {
    const ConnectionID connection_id = tm_message->connection_key();
    const uint8_t* data = tm_message->data();
    const std::size_t size = tm_message->data_size();
    LOG4CXX_TRACE(logger_, "Start of processing incoming data of size "
                               << size << " for connection " << connection_id);
    const uint32_t kBytesForSizeDetection = 8;
    ConnectionsData::iterator it = connections_data_.find(connection_id);
    if (connections_data_.end() == it) {
      LOG4CXX_ERROR(logger_, "ProcessData requested for unknown connection");
      return false;
    }
    std::vector<uint8_t>& connection_data = it->second;
    connection_data.insert(connection_data.end(), data, data + size);

    LOG4CXX_TRACE(logger_, "Total data size for connection "
                               << connection_id << " is "
                               << connection_data.size());
    while (connection_data.size() >= kBytesForSizeDetection) {
      const uint32_t packet_size = GetPacketSize(&connection_data[0]);
      if (0 == packet_size) {
        LOG4CXX_ERROR(logger_, "Failed to get packet size");
        return false;
      }
      LOG4CXX_TRACE(logger_, "Packet size " << packet_size);
      if (connection_data.size() >= packet_size) {
        ProtocolFramePtr frame(new protocol_handler::ProtocolPacket(
            connection_id, &connection_data[0], packet_size));
        out_frames->push_back(frame);
        connection_data.erase(connection_data.begin(),
                              connection_data.begin() + packet_size);
        LOG4CXX_TRACE(logger_,
                      "Packet created and passed, new data size for connection "
                          << connection_id << " is " << connection_data.size());
      } else {
        LOG4CXX_TRACE(logger_, "Packet data is not available yet");
        return true;
      }
    }
    return true;
  }

  void AddConnection(ConnectionID connection_id) {
    connections_data_[connection_id];
  }

  void RemoveConnection(ConnectionID connection_id) {
    connections_data_.erase(connection_id);
  }

 private:
  /**
   * @brief Returns size of frame to be formed from raw bytes.
   * expects first bytes of message which will be treated as frame header.
   */
  uint32_t GetPacketSize(unsigned char* received_bytes) {
    DCHECK(received_bytes);
    unsigned char offset = sizeof(uint32_t);
    unsigned char version = received_bytes[0] >> 4u;
    uint32_t frame_body_size = received_bytes[offset++] << 24u;
    frame_body_size |= received_bytes[offset++] << 16u;
    frame_body_size |= received_bytes[offset++] << 8u;
    frame_body_size |= received_bytes[offset++];

    uint32_t required_size = frame_body_size;
    switch (version) {
      case PROTOCOL_VERSION_1:
        required_size += PROTOCOL_HEADER_V1_SIZE;
        break;
      case PROTOCOL_VERSION_2:
        required_size += PROTOCOL_HEADER_V2_SIZE;
        break;
      default:
        LOG4CXX_ERROR(logger_, "Unknown protocol version.");
        return 0;
    }
    return required_size;
  }

  typedef std::map<ConnectionID, std::vector<uint8_t> > ConnectionsData;
  ConnectionsData connections_data_;
};

ProtocolHandlerImpl::ProtocolHandlerImpl(
    transport_manager::TransportManager* transport_manager_param)
    : protocol_observers_(),
      session_observer_(0),
      transport_manager_(transport_manager_param),
      security_manager_(NULL),
      kPeriodForNaviAck(5),
      incoming_data_handler_(new IncomingDataHandler),
      raw_ford_messages_from_mobile_("MessagesFromMobileAppHandler", this,
                                     threads::ThreadOptions(kStackSize)),
      raw_ford_messages_to_mobile_("MessagesToMobileAppHandler", this,
                                   threads::ThreadOptions(kStackSize)) {
  LOG4CXX_TRACE_ENTER(logger_);

  LOG4CXX_TRACE_EXIT(logger_);
}

ProtocolHandlerImpl::~ProtocolHandlerImpl() {
  if (!protocol_observers_.empty()) {
    LOG4CXX_WARN(logger_, "Not all observers have unsubscribed"
                 " from ProtocolHandlerImpl");
  }
}

void ProtocolHandlerImpl::AddProtocolObserver(ProtocolObserver* observer) {
  if (!observer) {
    LOG4CXX_ERROR(logger_, "Invalid (NULL) pointer to IProtocolObserver.");
    return;
  }

  protocol_observers_.insert(observer);
}

void ProtocolHandlerImpl::RemoveProtocolObserver(ProtocolObserver* observer) {
  if (!observer) {
    LOG4CXX_ERROR(logger_, "Invalid (NULL) pointer to IProtocolObserver.");
    return;
  }

  protocol_observers_.erase(observer);
}

void ProtocolHandlerImpl::set_session_observer(SessionObserver* observer) {
  if (!observer) {
    LOG4CXX_ERROR(logger_, "Invalid (NULL) pointer to ISessionObserver.");
    return;
  }

  session_observer_ = observer;
}

void ProtocolHandlerImpl::SendStartSessionAck(ConnectionID connection_id,
                                              uint8_t session_id,
                                              uint8_t protocol_version,
                                              uint32_t hash_code,
                                              uint8_t service_type,
                                              bool encrypted) {
  LOG4CXX_TRACE_ENTER(logger_);

  ProtocolFramePtr ptr(new protocol_handler::ProtocolPacket(connection_id,
      protocol_version, encrypted, FRAME_TYPE_CONTROL,
      service_type, FRAME_DATA_START_SERVICE_ACK, session_id,
      0, hash_code));

  raw_ford_messages_to_mobile_.PostMessage(
      impl::RawFordMessageToMobile(ptr, false));

  LOG4CXX_INFO(logger_,
               "sendStartSessionAck() for connection " << connection_id
               << " for service_type " << static_cast<int32_t>(service_type)
               << " session_id " << static_cast<int32_t>(session_id));

  LOG4CXX_TRACE_EXIT(logger_);
}

void ProtocolHandlerImpl::SendStartSessionNAck(ConnectionID connection_id,
                                               uint8_t session_id,
                                               uint8_t protocol_version,
                                               uint8_t service_type) {
  LOG4CXX_TRACE_ENTER(logger_);

  ProtocolFramePtr ptr(new protocol_handler::ProtocolPacket(connection_id,
      protocol_version, PROTECTION_OFF, FRAME_TYPE_CONTROL,
      service_type, FRAME_DATA_START_SERVICE_NACK,
      session_id, 0, 0));

  raw_ford_messages_to_mobile_.PostMessage(
      impl::RawFordMessageToMobile(ptr, false));

  LOG4CXX_INFO(logger_,
               "sendStartSessionNAck() for connection " << connection_id
               << " for service_type " << static_cast<int32_t>(service_type)
               << " session_id " << static_cast<int32_t>(session_id));

  LOG4CXX_TRACE_EXIT(logger_);
}

void ProtocolHandlerImpl::SendEndSessionNAck(ConnectionID connection_id,
                                             uint32_t session_id,
                                             uint8_t protocol_version,
                                             uint8_t service_type) {
  LOG4CXX_TRACE_ENTER(logger_);

  ProtocolFramePtr ptr(new protocol_handler::ProtocolPacket(connection_id,
      protocol_version, PROTECTION_OFF, FRAME_TYPE_CONTROL,
      service_type, FRAME_DATA_END_SERVICE_NACK,
      session_id, 0, 0));

  raw_ford_messages_to_mobile_.PostMessage(
      impl::RawFordMessageToMobile(ptr, false));

  LOG4CXX_INFO(logger_, "SendEndSessionNAck() for connection " << connection_id
               << " for service_type " << static_cast<int32_t>(service_type)
               << " session_id " << static_cast<int32_t>(session_id));

  LOG4CXX_TRACE_EXIT(logger_);
}

void ProtocolHandlerImpl::SendEndSessionAck(ConnectionID connection_id,
                                            uint8_t session_id,
                                            uint8_t protocol_version,
                                            uint32_t hash_code,
                                            uint8_t service_type) {
  LOG4CXX_TRACE_ENTER(logger_);

  ProtocolFramePtr ptr(new protocol_handler::ProtocolPacket(connection_id,
      protocol_version, PROTECTION_OFF, FRAME_TYPE_CONTROL,
      service_type, FRAME_DATA_END_SERVICE_ACK, session_id, 0,
      hash_code));

  raw_ford_messages_to_mobile_.PostMessage(
      impl::RawFordMessageToMobile(ptr, false));

  LOG4CXX_INFO(logger_,
               "SendEndSessionAck() for connection " << connection_id
               << " for service_type " << static_cast<int32_t>(service_type)
               << " session_id " << static_cast<int32_t>(session_id));

  LOG4CXX_TRACE_EXIT(logger_);
}

RESULT_CODE ProtocolHandlerImpl::SendHeartBeatAck(ConnectionID connection_id,
                                                  uint8_t session_id,
                                                  uint32_t message_id) {
  LOG4CXX_TRACE_ENTER(logger_);

  ProtocolFramePtr ptr(new protocol_handler::ProtocolPacket(connection_id,
      PROTOCOL_VERSION_2, PROTECTION_OFF, FRAME_TYPE_CONTROL,
      SERVICE_TYPE_CONTROL, FRAME_DATA_HEART_BEAT_ACK, session_id,
      0, message_id));

  raw_ford_messages_to_mobile_.PostMessage(
      impl::RawFordMessageToMobile(ptr, false));

  LOG4CXX_TRACE_EXIT(logger_);
  return RESULT_OK;
}

void ProtocolHandlerImpl::SendMessageToMobileApp(const RawMessagePtr& message,
                                                 bool final_message) {
  LOG4CXX_TRACE_ENTER(logger_);
  if (!message) {
    LOG4CXX_ERROR(logger_,
        "Invalid message for sending to mobile app is received.");
    LOG4CXX_TRACE_EXIT(logger_);
    return;
  }

  const uint32_t header_size =  (PROTOCOL_VERSION_1 == message->protocol_version())
      ? PROTOCOL_HEADER_V1_SIZE : PROTOCOL_HEADER_V2_SIZE;
  const uint32_t overhead_size = 0;
  DCHECK( MAXIMUM_FRAME_DATA_SIZE > (header_size + overhead_size) );
  const uint32_t maxDataSize =
      MAXIMUM_FRAME_DATA_SIZE - header_size - overhead_size;

  if (!session_observer_) {
    LOG4CXX_ERROR(
        logger_,
        "Cannot handle message to mobile app:" <<
        " ISessionObserver doesn't exist.");
    return;
  }
  uint32_t connection_handle = 0;
  uint8_t sessionID = 0;
  session_observer_->PairFromKey(message->connection_key(), &connection_handle,
                                 &sessionID);

  const ServiceType service_type = ServiceTypeFromByte(message->service_type());
  security_manager::SSLContext* ssl_context =
      session_observer_->GetSSLContext(message->connection_key(), service_type);
  const bool protect_message = ssl_context && ssl_context->IsInitCompleted();

  if (message->data_size() <= maxDataSize) {
    RESULT_CODE result = SendSingleFrameMessage(connection_handle, sessionID,
                                                message->protocol_version(),
                                                message->service_type(),
                                                message->data_size(),
<<<<<<< HEAD
                                                message->data(), protect_message);
=======
                                                message->data(), false,
                                                final_message);
>>>>>>> 0d2b6fe7
    if (result != RESULT_OK) {
      LOG4CXX_ERROR(logger_,
          "ProtocolHandler failed to send single frame message.");
    }
  } else {
    LOG4CXX_INFO_EXT(
        logger_,
        "Message will be sent in multiple frames; max size is " << maxDataSize);

    RESULT_CODE result = SendMultiFrameMessage(connection_handle, sessionID,
                                               message->protocol_version(),
                                               message->service_type(),
                                               message->data_size(),
<<<<<<< HEAD
                                               message->data(), protect_message,
                                               maxDataSize);
=======
                                               message->data(), false,
                                               maxDataSize, final_message);
>>>>>>> 0d2b6fe7
    if (result != RESULT_OK) {
      LOG4CXX_ERROR(logger_,
          "ProtocolHandler failed to send multiframe messages.");
    }
  }
  LOG4CXX_TRACE_EXIT(logger_);
}

void ProtocolHandlerImpl::OnTMMessageReceived(const RawMessagePtr tm_message) {
  LOG4CXX_TRACE_ENTER(logger_);
  connection_handler::ConnectionHandlerImpl* connection_handler =
      connection_handler::ConnectionHandlerImpl::instance();
  // Connection handler should be accessed from TM thread only
  connection_handler->KeepConnectionAlive(tm_message->connection_key());

  if (tm_message) {
    LOG4CXX_INFO_EXT(
        logger_,
        "Received from TM "    << tm_message->data() <<
        " with connection id " << tm_message->connection_key() <<
        " msg data_size "      << tm_message->data_size());
  } else {
    LOG4CXX_ERROR(
        logger_,
        "Invalid incoming message received in"
        << " ProtocolHandler from Transport Manager.");
    return;
  }

#if 0
  ProtocolFramePtr ptr = ProtocolFramePtr(
      new protocol_handler::ProtocolPacket(
          tm_message->connection_key(),
          tm_message->data(),
          tm_message->data_size()));
  const uint32_t packet_size = GetPacketSize(&connection_data[0]);
  if (0 == packet_size) {
    LOG4CXX_ERROR(logger_, "Failed to get packet size");
    return false;
  }
  // DecryptData
  if (ptr && ptr->protection_flag()) {
    security_manager::SSLContext* context =
        connection_handler->GetSSLContext(tm_message->connection_key(),
                                          tm_message->service_type());
    if (!context) {
      LOG4CXX_ERROR(logger_, "Decrypted message received through not protected service");
      return;
    }

    size_t dec_data_size = 0;
    uint8_t *dec_data = static_cast<uint8_t*>(
        context->Decrypt(tm_message->data(), tm_message->data_size(),
                          &dec_data_size));

    if (!dec_data) {
      LOG4CXX_ERROR(logger_, "Decryption failed: " <<
                    security_manager::LastError());
      return;
    }
    ptr = ProtocolFramePtr(new protocol_handler::ProtocolPacket(
        tm_message->connection_key(),
        dec_data,
        dec_data_size));
  }

  raw_ford_messages_from_mobile_.PostMessage(
      impl::RawFordMessageFromMobile(ptr));

#endif

  std::vector<ProtocolFramePtr> protocol_frames;
  const bool ok =
      incoming_data_handler_->ProcessData(tm_message, &protocol_frames);
  if (!ok) {
    LOG4CXX_ERROR(logger_,
                  "Incoming data processing failed. Terminating connection.");
    transport_manager_->DisconnectForce(tm_message->connection_key());
  }

  for (std::vector<ProtocolFramePtr>::const_iterator it =
           protocol_frames.begin();
       it != protocol_frames.end(); ++it) {
    raw_ford_messages_from_mobile_.PostMessage(
        impl::RawFordMessageFromMobile(*it));
  }
  LOG4CXX_TRACE_EXIT(logger_);
}

void ProtocolHandlerImpl::OnTMMessageReceiveFailed(
    const transport_manager::DataReceiveError& error) {
  // TODO(PV): implement
  LOG4CXX_ERROR(logger_, "Received error on attemping to recieve message.");
}

void ProtocolHandlerImpl::NotifySubscribers(const RawMessagePtr& message) {
  for (ProtocolObservers::iterator it = protocol_observers_.begin();
      protocol_observers_.end() != it; ++it) {
    (*it)->OnMessageReceived(message);
  }
}

void ProtocolHandlerImpl::OnTMMessageSend(const RawMessagePtr message) {
  LOG4CXX_INFO(logger_, "Sending message finished successfully.");

  uint32_t connection_handle = 0;
  uint8_t sessionID = 0;
  const ProtocolPacket sent_message(message->connection_key(),
                                    message->data(),
                                    message->data_size());

  std::map<uint8_t, uint32_t>::const_iterator it =
      sessions_last_message_id_.find(sent_message.session_id());

  if (sessions_last_message_id_.end() != it) {
    uint32_t last_message_id = it->second;
    sessions_last_message_id_.erase(it);
    if ((sent_message.message_id() ==  last_message_id) &&
        ((FRAME_TYPE_SINGLE == sent_message.frame_type()) ||
        ((FRAME_TYPE_CONSECUTIVE == sent_message.frame_type()) &&
         (0 == sent_message.frame_data())))) {

      session_observer_->PairFromKey(message->connection_key(),
                                       &connection_handle,
                                       &sessionID);
      transport_manager_->Disconnect(connection_handle);
    }
  }

  for (ProtocolObservers::iterator it = protocol_observers_.begin();
      protocol_observers_.end() != it; ++it) {
    (*it)->OnMobileMessageSent(message);
  }
}

void ProtocolHandlerImpl::OnTMMessageSendFailed(
    const transport_manager::DataSendError& error,
    const RawMessagePtr& message) {
  // TODO(PV): implement
  LOG4CXX_ERROR(logger_, "Sending message " <<
      message-> data() << " failed.");
}

void ProtocolHandlerImpl::OnConnectionEstablished(
    const transport_manager::DeviceInfo& device_info,
    const transport_manager::ConnectionUID& connection_id) {
  incoming_data_handler_->AddConnection(connection_id);
}

void ProtocolHandlerImpl::OnConnectionClosed(
    const transport_manager::ConnectionUID& connection_id) {
  incoming_data_handler_->RemoveConnection(connection_id);
}

RESULT_CODE ProtocolHandlerImpl::SendFrame(ConnectionID connection_id,
                                           const ProtocolPacket& packet) {
  LOG4CXX_TRACE_ENTER(logger_);

  if (!packet.packet()) {
    LOG4CXX_ERROR(logger_, "Failed to create packet.");

    LOG4CXX_TRACE_EXIT(logger_);
    return RESULT_FAIL;
  }

  LOG4CXX_INFO_EXT(
      logger_,
      "Packet to be sent: " << packet.packet() <<
      " of size: " << packet.packet_size());

  if (!session_observer_) {
    LOG4CXX_WARN(logger_, "No session_observer_ set.");
    return RESULT_FAIL;
  }

  RawMessagePtr message_to_send(
      new RawMessage(connection_id, packet.protocol_version(), packet.packet(),
                     packet.packet_size()));

  LOG4CXX_INFO(logger_,
               "Message to send with connection id " << connection_id);

  if (transport_manager_) {
    if (transport_manager::E_SUCCESS !=
            transport_manager_->SendMessageToDevice(message_to_send)) {
        LOG4CXX_WARN(logger_, "Can't send message to device");
        return RESULT_FAIL;
    };
  } else {
    LOG4CXX_WARN(logger_, "No Transport Manager found.");
    LOG4CXX_TRACE_EXIT(logger_);
    return RESULT_FAIL;
  }

  LOG4CXX_TRACE_EXIT(logger_);
  return RESULT_OK;
}

RESULT_CODE ProtocolHandlerImpl::SendSingleFrameMessage(
    ConnectionID connection_id, const uint8_t session_id,
    uint32_t protocol_version, const uint8_t service_type,
<<<<<<< HEAD
    size_t data_size, const uint8_t* data, const bool protection_flag) {
=======
    const uint32_t data_size, const uint8_t* data, const bool compress,
    const bool is_final_message) {
>>>>>>> 0d2b6fe7
  LOG4CXX_TRACE_ENTER(logger_);

  //Control service shall not be encrypted
  const bool encrypt_message =
      (service_type == kControl) ? PROTECTION_OFF : protection_flag;

  if(encrypt_message) {
    DCHECK(session_observer_);
    const int32_t connection_key =
        session_observer_->KeyFromPair(connection_id, session_id);
    const RESULT_CODE code = EncryptData(
          connection_key, service_type, data, data_size, &data, &data_size);
    if(code != RESULT_OK) {
      LOG4CXX_ERROR(logger_, "Encryption error");
      return code;
    }
  }

  uint8_t versionF = PROTOCOL_VERSION_1;
  if (2 == protocol_version) {
    versionF = PROTOCOL_VERSION_2;
  }
<<<<<<< HEAD

  ProtocolFramePtr ptr (
          new protocol_handler::ProtocolPacket(
            connection_id, versionF, encrypt_message, FRAME_TYPE_SINGLE, service_type, 0,
            session_id, data_size, message_counters_[session_id]++, data));
=======
  ProtocolFramePtr ptr(new protocol_handler::ProtocolPacket(connection_id,
      versionF, compress, FRAME_TYPE_SINGLE, service_type, 0,
      session_id, data_size, message_counters_[session_id]++, data));
>>>>>>> 0d2b6fe7

  raw_ford_messages_to_mobile_.PostMessage(
      impl::RawFordMessageToMobile(ptr, is_final_message));

  LOG4CXX_TRACE_EXIT(logger_);
  return RESULT_OK;
}

RESULT_CODE ProtocolHandlerImpl::SendMultiFrameMessage(
    ConnectionID connection_id, const uint8_t session_id,
    uint32_t protocol_version, const uint8_t service_type,
<<<<<<< HEAD
    size_t data_size, const uint8_t* data, const bool protection_flag,
    const size_t maxdata_size) {
=======
    const uint32_t data_size, const uint8_t* data, const bool compress,
    const uint32_t maxdata_size, const bool is_final_message) {
>>>>>>> 0d2b6fe7
  LOG4CXX_TRACE_ENTER(logger_);

  //Control service shall not be encrypted
  const bool encrypt_message =
      (service_type == kControl) ? PROTECTION_OFF : protection_flag;
  if(encrypt_message) {
    DCHECK(session_observer_);
    const int32_t connection_key =
        session_observer_->KeyFromPair(connection_id, session_id);
    const RESULT_CODE code = EncryptData(
          connection_key, service_type, data, data_size, &data, &data_size);
    if(code!=RESULT_OK) {
      LOG4CXX_ERROR(logger_, "Encryption error");
      return code;
    }
  }

  LOG4CXX_INFO_EXT(
      logger_, " data size " << data_size << " maxdata_size " << maxdata_size);

  uint8_t versionF = PROTOCOL_VERSION_1;
  if (2 == protocol_version) {
    versionF = PROTOCOL_VERSION_2;
  }

  int32_t numOfFrames = 0;
  int32_t lastdata_size = 0;
  // Send data
  if (data_size % maxdata_size) {
    numOfFrames = (data_size / maxdata_size) + 1;
    lastdata_size = data_size % maxdata_size;
  } else {
    numOfFrames = data_size / maxdata_size;
    lastdata_size = maxdata_size;
  }

  LOG4CXX_INFO_EXT(
      logger_,
      "Data size " << data_size << " of " << numOfFrames <<
      " frames with last frame " << lastdata_size);

  uint8_t* outDataFirstFrame = new uint8_t[FIRST_FRAME_DATA_SIZE];
  outDataFirstFrame[0] = data_size >> 24;
  outDataFirstFrame[1] = data_size >> 16;
  outDataFirstFrame[2] = data_size >> 8;
  outDataFirstFrame[3] = data_size;

  outDataFirstFrame[4] = numOfFrames >> 24;
  outDataFirstFrame[5] = numOfFrames >> 16;
  outDataFirstFrame[6] = numOfFrames >> 8;
  outDataFirstFrame[7] = numOfFrames;

  ProtocolFramePtr firstPacket(new protocol_handler::ProtocolPacket(connection_id,
      versionF, encrypt_message, FRAME_TYPE_FIRST, service_type, 0,
      session_id, FIRST_FRAME_DATA_SIZE, ++message_counters_[session_id],
      outDataFirstFrame));

  raw_ford_messages_to_mobile_.PostMessage(
      impl::RawFordMessageToMobile(firstPacket, false));
  LOG4CXX_INFO_EXT(logger_, "First frame is sent.");

  uint8_t* outDataFrame = new uint8_t[maxdata_size];
  for (uint32_t i = 0; i < numOfFrames; i++) {
    if (i != (numOfFrames - 1)) {
      memcpy(outDataFrame, data + (maxdata_size * i), maxdata_size);

      ProtocolFramePtr ptr(new protocol_handler::ProtocolPacket(connection_id,
          versionF, encrypt_message, FRAME_TYPE_CONSECUTIVE,
          service_type, ((i % FRAME_DATA_MAX_VALUE) + 1), session_id,
          maxdata_size, message_counters_[session_id], outDataFrame));

      raw_ford_messages_to_mobile_.PostMessage(
          impl::RawFordMessageToMobile(ptr, false));

    } else {
      memcpy(outDataFrame, data + (maxdata_size * i), lastdata_size);

      ProtocolFramePtr ptr(new protocol_handler::ProtocolPacket(connection_id,
          versionF, encrypt_message, FRAME_TYPE_CONSECUTIVE, service_type, 0x0,
          session_id, lastdata_size, message_counters_[session_id],
          outDataFrame));

      raw_ford_messages_to_mobile_.PostMessage(
          impl::RawFordMessageToMobile(ptr, is_final_message));
    }
  }

  LOG4CXX_TRACE_EXIT(logger_);
  return RESULT_OK;
}

RESULT_CODE ProtocolHandlerImpl::HandleMessage(ConnectionID connection_id,
                                               const ProtocolFramePtr& packet) {
  LOG4CXX_TRACE_ENTER(logger_);

  switch (packet->frame_type()) {
    case FRAME_TYPE_CONTROL:
      LOG4CXX_INFO(logger_, "handleMessage() - case FRAME_TYPE_CONTROL");
      LOG4CXX_TRACE_EXIT(logger_);
      return HandleControlMessage(connection_id, packet);
    case FRAME_TYPE_SINGLE:
      return HandleSingleFrameMessage(connection_id, packet);
    case FRAME_TYPE_FIRST:
    case FRAME_TYPE_CONSECUTIVE:
      LOG4CXX_INFO(logger_, "handleMessage() - case FRAME_TYPE_CONSECUTIVE");
      LOG4CXX_TRACE_EXIT(logger_);
      return HandleMultiFrameMessage(connection_id, packet);
    default: {
      LOG4CXX_WARN(logger_, "handleMessage() - case default!!!");
      return RESULT_FAIL;
    }
  }

  LOG4CXX_TRACE_EXIT(logger_);
  return RESULT_OK;
}

RESULT_CODE ProtocolHandlerImpl::HandleSingleFrameMessage(
    ConnectionID connection_id, const ProtocolFramePtr &packet) {
  LOG4CXX_TRACE_ENTER(logger_);

  LOG4CXX_INFO(
      logger_,
        "FRAME_TYPE_SINGLE message of size " << packet->data_size() << "; message "
        << ConvertPacketDataToString(packet->data(), packet->data_size()));

  // DecryptData
  const RawMessagePtr rawMessage = DecryptMessage(connection_id, *packet);
  if(!rawMessage) {
    LOG4CXX_TRACE_EXIT(logger_);
    return RESULT_FAIL;
  }
  NotifySubscribers(rawMessage);
  LOG4CXX_TRACE_EXIT(logger_);
  return RESULT_OK;
}

RESULT_CODE ProtocolHandlerImpl::HandleMultiFrameMessage(
    ConnectionID connection_id, const ProtocolFramePtr& packet) {
  LOG4CXX_TRACE_ENTER(logger_);

  if (!session_observer_) {
    LOG4CXX_ERROR(logger_, "No ISessionObserver set.");

    LOG4CXX_TRACE_EXIT(logger_);
    return RESULT_FAIL;
  }

  int32_t key = session_observer_->KeyFromPair(connection_id,
                                               packet->session_id());
  LOG4CXX_INFO_EXT(
      logger_,
      "Packet " << packet << "; session id " << static_cast<int32_t>(key));

  if (packet->frame_type() == FRAME_TYPE_FIRST) {
    LOG4CXX_INFO(logger_, "handleMultiFrameMessage() - FRAME_TYPE_FIRST "
                 << packet->data_size());
    incomplete_multi_frame_messages_[key] = packet;
  } else {
    LOG4CXX_INFO(logger_, "handleMultiFrameMessage() - Consecutive frame");

    std::map<int32_t, ProtocolFramePtr>::iterator it =
        incomplete_multi_frame_messages_.find(key);

    if (it == incomplete_multi_frame_messages_.end()) {
      LOG4CXX_ERROR(
          logger_, "Frame of multiframe message for non-existing session id");

      LOG4CXX_TRACE_EXIT(logger_);
      return RESULT_FAIL;
    }

    if (it->second->appendData(packet->data(), packet->data_size())
        != RESULT_OK) {
      LOG4CXX_ERROR(logger_,
          "Failed to append frame for multiframe message.");

      LOG4CXX_TRACE_EXIT(logger_);
      return RESULT_FAIL;
    }

    if (packet->frame_data() == FRAME_DATA_LAST_FRAME) {

      LOG4CXX_INFO(
          logger_,
          "Last frame of multiframe message size " << packet->data_size()
              << "; connection key " << key);

      if (protocol_observers_.empty()) {
        LOG4CXX_ERROR(
            logger_,
            "Cannot handle multiframe message: no IProtocolObserver is set.");

        LOG4CXX_TRACE_EXIT(logger_);
        return RESULT_FAIL;
      }

      ProtocolPacket* completePacket = it->second.get();

      // DecryptData
      const RawMessagePtr rawMessage = DecryptMessage(connection_id, *completePacket);
      if(!rawMessage){
        LOG4CXX_TRACE_EXIT(logger_);
        return RESULT_FAIL;
      }
      NotifySubscribers(rawMessage);

      incomplete_multi_frame_messages_.erase(it);
    }
  }

  LOG4CXX_TRACE_EXIT(logger_);
  return RESULT_OK;
}

RESULT_CODE ProtocolHandlerImpl::HandleControlMessage(
    ConnectionID connection_id, const ProtocolFramePtr& packet) {
  LOG4CXX_TRACE_ENTER(logger_);
  if (!session_observer_) {
    LOG4CXX_ERROR(logger_, "ISessionObserver is not set.");
    LOG4CXX_TRACE_EXIT(logger_);
    return RESULT_FAIL;
  }

  switch (packet->frame_data()) {
    case FRAME_DATA_START_SERVICE:
      return HandleControlMessageStartSession(connection_id, *(packet.get()));
    case FRAME_DATA_END_SERVICE:
      return HandleControlMessageEndSession(connection_id, *(packet.get()));
    case FRAME_DATA_HEART_BEAT: {
      LOG4CXX_INFO(logger_,
                   "Received heart beat for connection " << connection_id);

      LOG4CXX_TRACE_EXIT(logger_);
      return HandleControlMessageHeartBeat(connection_id, *(packet.get()));
    }
    default:
      LOG4CXX_WARN(
          logger_,
          "Control message of type " << int32_t(packet->frame_data())
              << " ignored");
      LOG4CXX_TRACE_EXIT(logger_);
      return RESULT_OK;
  }
}

RESULT_CODE ProtocolHandlerImpl::HandleControlMessageEndSession(
    ConnectionID connection_id, const ProtocolPacket& packet) {
  LOG4CXX_INFO(logger_,
               "ProtocolHandlerImpl::HandleControlMessageEndSession()");

  uint8_t current_session_id = packet.session_id();

  uint32_t hash_code = 0;
  if (packet.protocol_version() == 2) {
    hash_code = packet.message_id();
  }

  const ServiceType service_type = ServiceTypeFromByte(packet.service_type());
  bool success = true;
  int32_t session_hash_code = session_observer_->OnSessionEndedCallback(
      connection_id, current_session_id, hash_code, service_type);

  if (-1 != session_hash_code) {
    if (2 == packet.protocol_version()) {
      if (packet.message_id() != session_hash_code) {
        success = false;
      }
    }
  } else {
    success = false;
  }

  if (success) {
    SendEndSessionAck(
        connection_id, current_session_id, packet.protocol_version(),
        session_observer_->KeyFromPair(connection_id, current_session_id),
        service_type);
    message_counters_.erase(current_session_id);
  } else {
    LOG4CXX_INFO_EXT(
        logger_,
        "Refused to end session " << service_type << " type.");
    SendEndSessionNAck(connection_id, current_session_id, packet.protocol_version(),
                       service_type);
  }
  return RESULT_OK;
}
/**
   * \brief SecurityManagerListener for send Ask/NAsk on success or fail
   * SSL handshake
 */
namespace {
class StartSessionHandler : public security_manager::SecurityManagerListener {
 public:
  StartSessionHandler(
      const uint32_t connection_key,
      impl::ToMobileQueue* queue,
      ConnectionID connection_id,
      int32_t session_id,
      uint8_t protocol_version,
      uint32_t hash_code,
      uint8_t service_type,
      security_manager::SecurityManager* security_manager)
     : connection_key_(connection_key),
       connection_id_(connection_id),
       session_id_(session_id),
       protocol_version_(protocol_version),
       hash_code_(hash_code),
       service_type_(service_type),
       queue_(queue){
  }
  bool OnHandshakeDone(const uint32_t &connection_key,
                       const bool success) OVERRIDE {
    if(connection_key==connection_key_) {
      ProtocolFramePtr ptr(new protocol_handler::ProtocolPacket(
                             connection_id_, protocol_version_, success,
                             FRAME_TYPE_CONTROL, service_type_,
                             FRAME_DATA_START_SERVICE_ACK, session_id_,
                             0, hash_code_));
      queue_->PostMessage(
            impl::RawFordMessageToMobile(ptr, false));
      delete this;
      return true;
    }
    return false;
  }
  bool OnHandshakeFailed(const uint32_t &connection_key) OVERRIDE {
    if(connection_key==connection_key_) {
      ProtocolFramePtr ptr(new protocol_handler::ProtocolPacket(
                             connection_id_, protocol_version_, false,
                             FRAME_TYPE_CONTROL, service_type_,
                             FRAME_DATA_START_SERVICE_NACK, session_id_,
                             0, hash_code_));
      queue_->PostMessage(
            impl::RawFordMessageToMobile(ptr, false));
      delete this;
      return true;
    }
    return false;
  }
 private:
  const uint32_t connection_key_;
  ConnectionID connection_id_;
  int32_t session_id_;
  uint8_t protocol_version_;
  uint32_t hash_code_;
  uint8_t service_type_;
  impl::ToMobileQueue* queue_;
};
}

RESULT_CODE ProtocolHandlerImpl::HandleControlMessageStartSession(
    ConnectionID connection_id, const ProtocolPacket& packet) {
  LOG4CXX_INFO(logger_, "ProtocolHandlerImpl::HandleControlMessageStartSession "
               << static_cast<int>(packet.protocol_version()));
  LOG4CXX_INFO_EXT(logger_,
                   "Version 2 " << (packet.protocol_version() == PROTOCOL_VERSION_2));
  const ServiceType service_type = ServiceTypeFromByte(packet.service_type());

  DCHECK(session_observer_);
  const int32_t session_id = session_observer_->OnSessionStartedCallback(
        connection_id, packet.session_id(), service_type, packet.protection_flag() );

  const uint32_t connection_key =
      session_observer_->KeyFromPair(connection_id, session_id);

  if (-1 == session_id) {
    LOG4CXX_INFO_EXT( logger_, "Refused to create service " << service_type << " type.");
    SendStartSessionNAck(connection_id, packet.session_id(),
                         packet.protocol_version(), packet.service_type());
    return RESULT_OK;
  }

  // for not protected service or no security plugin
  if (!packet.protection_flag() || !security_manager_) {
    //Start service without protection
    SendStartSessionAck( connection_id, session_id, packet.protocol_version(),
                         connection_key, packet.service_type(), PROTECTION_OFF);
    return RESULT_OK;
  }

  security_manager::SSLContext* ssl_context = session_observer_->
      GetSSLContext(connection_key, service_type);
  // if session already has initialized SSLContext
  if (ssl_context && ssl_context->IsInitCompleted()) {
    //Start service as protected with corrent SSLContext
    SendStartSessionAck( connection_id, session_id, packet.protocol_version(),
                         connection_key, packet.service_type(), PROTECTION_ON);
    return RESULT_OK;
  }

  // start new SSL at this session
  if(security_manager_->ProtectConnection(connection_key)) {
    security_manager_->AddListener(
          new StartSessionHandler( connection_key, &raw_ford_messages_to_mobile_,
            connection_id, session_id, packet.protocol_version(), connection_key,
            packet.service_type(), security_manager_));
    security_manager_->StartHandshake(connection_key);
    return RESULT_OK;
  }

  LOG4CXX_ERROR(logger_, "ProtectConnection failed");
  //Start service without protection
  SendStartSessionAck( connection_id, session_id, packet.protocol_version(),
                       connection_key, packet.service_type(), PROTECTION_OFF);
  return RESULT_OK;
}

RESULT_CODE ProtocolHandlerImpl::HandleControlMessageHeartBeat(
    ConnectionID connection_id, const ProtocolPacket& packet) {
  LOG4CXX_INFO(
      logger_,
      "Sending heart beat acknowledgment for connection " << connection_id);
  return SendHeartBeatAck(connection_id, packet.session_id(),
                          packet.message_id());
}

void ProtocolHandlerImpl::Handle(
    const impl::RawFordMessageFromMobile& message) {
  LOG4CXX_TRACE_ENTER(logger_);

  if (((0 != message->data()) && (0 != message->data_size())) ||
      FRAME_TYPE_CONTROL == message->frame_type() ||
      FRAME_TYPE_FIRST == message->frame_type()) {

      LOG4CXX_INFO_EXT(logger_, "Packet: dataSize " << message->data_size());
      HandleMessage(message->connection_key(), message);
  } else {
    LOG4CXX_WARN(logger_, "handleMessagesFromMobileApp() - incorrect or NULL data");
  }
  LOG4CXX_TRACE_EXIT(logger_);
}

void ProtocolHandlerImpl::Handle(const impl::RawFordMessageToMobile& message) {
  LOG4CXX_INFO_EXT(
      logger_,
      "Message to mobile app: connection " << int(message->connection_key()) << ";"
      " dataSize: " << message->data_size() << " ;"
      " protocolVersion " << message->protocol_version());

  if (message.is_final) {
    sessions_last_message_id_.insert(
        std::pair<uint8_t, uint32_t>(message->session_id(),
                                     message->message_id()));
  }

  SendFrame(message->connection_key(), (*message.get()));
}

void ProtocolHandlerImpl::set_security_manager(
    security_manager::SecurityManager* security_manager) {
  security_manager_ = security_manager;
}

RawMessagePtr ProtocolHandlerImpl::DecryptMessage(
    const ConnectionID connection_id, ProtocolPacket &packet) {
  if (!session_observer_) {
    LOG4CXX_ERROR( logger_,
        "Cannot handle message from Transport"
        << " Manager: ISessionObserver doesn't exist.");
    //return empty Ptr on error
    return RawMessagePtr();
  }
  const int32_t connection_key =
      session_observer_->KeyFromPair(connection_id, packet.session_id());

  const ServiceType service_type = ServiceTypeFromByte(packet.service_type());
  //Control service shall not be encrypted
  if(service_type!=kControl && packet.protection_flag()) {
    security_manager::SSLContext* context =
        session_observer_->GetSSLContext(connection_key,
                                         ServiceTypeFromByte(service_type));
    if(!context) {
      LOG4CXX_ERROR(logger_, "Received encrypted message for uprotected service "
                    << service_type);
      security_manager_->SendInternalError( packet.connection_key(),
            security_manager::SecurityQuery::ERROR_SERVICE_NOT_PROTECTED);
      return RawMessagePtr();
    }
    if(!context->IsInitCompleted()) {
      LOG4CXX_ERROR(logger_, "Received encrypted message for pending protection service "
                    << service_type);
      security_manager_->SendInternalError( packet.connection_key(),
            security_manager::SecurityQuery::ERROR_SERVICE_PROTECTION_PENDING);
      return RawMessagePtr();
    }
    const uint8_t* data = packet.data();
    const size_t data_size = packet.data_size();
    size_t new_data_size;
    const uint8_t *new_data;
    if (!context->Decrypt(data, data_size, &new_data, &new_data_size)) {
      LOG4CXX_ERROR(logger_, "Decryption failed: " <<
                   security_manager::LastError());
      security_manager_->SendInternalError( packet.connection_key(),
            security_manager::SecurityQuery::ERROR_DECRYPTION_FAILED);
      //return empty Ptr on error
      return RawMessagePtr();
    }
    LOG4CXX_INFO(logger_, "Decrypted " << data_size << " bytes to "
                 << new_data_size << " bytes");
    packet.set_data(new_data, new_data_size);
  }

  return RawMessagePtr(
      new RawMessage(connection_key, packet.protocol_version(), packet.data(),
                     packet.total_data_bytes(), service_type));
}

RESULT_CODE ProtocolHandlerImpl::EncryptData(
    const int32_t connection_key, const uint8_t service_type,
    const uint8_t * const data_in, const size_t data_in_size,
    const uint8_t **data_out, size_t *data_out_size) {
  if(!data_in  || !data_in_size || !data_out || !data_out_size) {
    LOG4CXX_ERROR(logger_, "Wrong input or output data");
    return RESULT_FAIL;
  }

  security_manager::SSLContext* context =
      session_observer_->GetSSLContext(connection_key,
                                       ServiceTypeFromByte(service_type));
  if(!context || !context->IsInitCompleted()) {
    LOG4CXX_ERROR(logger_, "Try to encrypt message for unprotected service "
                  << int(service_type));
    return RESULT_ENCRYPTION_FAILED;
  }

  if(!context->Encrypt(data_in, data_in_size, data_out, data_out_size)) {
    LOG4CXX_WARN(logger_, "Encryption failed: " << security_manager::LastError());
    return RESULT_ENCRYPTION_FAILED;
  }
  LOG4CXX_INFO(logger_, "Encrypted " << data_in_size << " bytes to "
               << *data_out_size << " bytes");
  return RESULT_OK;
}

RESULT_CODE ProtocolHandlerImpl::DecryptData(
    const int32_t connection_key,const uint8_t service_type,
    const uint8_t * const data_in, const size_t data_in_size,
    const uint8_t **data_out, size_t *data_out_size) {
  if(!data_in  || !data_in_size || !data_out || !data_out_size){
    LOG4CXX_ERROR(logger_, "Wrong input or output data");
    return RESULT_FAIL;
    }

  security_manager::SSLContext* context =
      session_observer_->GetSSLContext(connection_key,
                                       ServiceTypeFromByte(service_type));
  if(!context || !context->IsInitCompleted()) {
    LOG4CXX_ERROR(logger_, "Received encrypted message for unprotected service "
                  << int(service_type));
    security_manager_->SendInternalError( connection_key,
          security_manager::SecurityQuery::ERROR_SERVICE_NOT_PROTECTED);
    return RESULT_ENCRYPTION_FAILED;
  }

  if(!context->Decrypt(data_in, data_in_size, data_out, data_out_size)) {
    LOG4CXX_ERROR(logger_, "Decryption failed: " << security_manager::LastError());
    security_manager_->SendInternalError( connection_key,
          security_manager::SecurityQuery::ERROR_DECRYPTION_FAILED);
    //return empty Ptr on error
    return RESULT_ENCRYPTION_FAILED;
    }
  LOG4CXX_INFO(logger_, "Decrypted " << data_in_size << " bytes to "
               << *data_out_size << " bytes");
  return RESULT_OK;
}

void ProtocolHandlerImpl::SendFramesNumber(int32_t connection_key,
                                           int32_t number_of_frames) {
  LOG4CXX_INFO(logger_,
               "SendFramesNumber MobileNaviAck for session " << connection_key);

  transport_manager::ConnectionUID   connection_id = 0;
  uint8_t session_id = 0;
  session_observer_->PairFromKey(connection_key, &connection_id, &session_id);
  // TODO (EZamakhov) : shall be this frame encrypted?
  ProtocolFramePtr ptr(new protocol_handler::ProtocolPacket(connection_id,
      PROTOCOL_VERSION_2, PROTECTION_OFF, FRAME_TYPE_CONTROL,
      SERVICE_TYPE_NAVI, FRAME_DATA_SERVICE_DATA_ACK,
      session_id, 0, number_of_frames));

  raw_ford_messages_to_mobile_.PostMessage(
      impl::RawFordMessageToMobile(ptr, false));
}

std::string ConvertPacketDataToString(const uint8_t* data,
                                      const std::size_t data_size) {
  if (0 == data_size)
    return std::string();
  bool is_printable_array = true;
  std::locale loc;
  const char* text = reinterpret_cast<const char*>(data);
  // Check data for printability
  for (int i = 0; i < data_size; ++i) {
    if (!std::isprint(text[i], loc)) {
      is_printable_array = false;
      break;
    }
  }
  return is_printable_array ? std::string(text) : std::string("is raw data");
}

}  // namespace protocol_handler<|MERGE_RESOLUTION|>--- conflicted
+++ resolved
@@ -342,12 +342,8 @@
                                                 message->protocol_version(),
                                                 message->service_type(),
                                                 message->data_size(),
-<<<<<<< HEAD
-                                                message->data(), protect_message);
-=======
-                                                message->data(), false,
-                                                final_message);
->>>>>>> 0d2b6fe7
+                                                message->data(), protect_message,
+						final_message);
     if (result != RESULT_OK) {
       LOG4CXX_ERROR(logger_,
           "ProtocolHandler failed to send single frame message.");
@@ -361,13 +357,8 @@
                                                message->protocol_version(),
                                                message->service_type(),
                                                message->data_size(),
-<<<<<<< HEAD
                                                message->data(), protect_message,
-                                               maxDataSize);
-=======
-                                               message->data(), false,
                                                maxDataSize, final_message);
->>>>>>> 0d2b6fe7
     if (result != RESULT_OK) {
       LOG4CXX_ERROR(logger_,
           "ProtocolHandler failed to send multiframe messages.");
@@ -569,12 +560,8 @@
 RESULT_CODE ProtocolHandlerImpl::SendSingleFrameMessage(
     ConnectionID connection_id, const uint8_t session_id,
     uint32_t protocol_version, const uint8_t service_type,
-<<<<<<< HEAD
-    size_t data_size, const uint8_t* data, const bool protection_flag) {
-=======
-    const uint32_t data_size, const uint8_t* data, const bool compress,
+    size_t data_size, const uint8_t* data, const bool protection_flag,
     const bool is_final_message) {
->>>>>>> 0d2b6fe7
   LOG4CXX_TRACE_ENTER(logger_);
 
   //Control service shall not be encrypted
@@ -597,17 +584,10 @@
   if (2 == protocol_version) {
     versionF = PROTOCOL_VERSION_2;
   }
-<<<<<<< HEAD
-
   ProtocolFramePtr ptr (
           new protocol_handler::ProtocolPacket(
             connection_id, versionF, encrypt_message, FRAME_TYPE_SINGLE, service_type, 0,
             session_id, data_size, message_counters_[session_id]++, data));
-=======
-  ProtocolFramePtr ptr(new protocol_handler::ProtocolPacket(connection_id,
-      versionF, compress, FRAME_TYPE_SINGLE, service_type, 0,
-      session_id, data_size, message_counters_[session_id]++, data));
->>>>>>> 0d2b6fe7
 
   raw_ford_messages_to_mobile_.PostMessage(
       impl::RawFordMessageToMobile(ptr, is_final_message));
@@ -619,13 +599,8 @@
 RESULT_CODE ProtocolHandlerImpl::SendMultiFrameMessage(
     ConnectionID connection_id, const uint8_t session_id,
     uint32_t protocol_version, const uint8_t service_type,
-<<<<<<< HEAD
     size_t data_size, const uint8_t* data, const bool protection_flag,
-    const size_t maxdata_size) {
-=======
-    const uint32_t data_size, const uint8_t* data, const bool compress,
-    const uint32_t maxdata_size, const bool is_final_message) {
->>>>>>> 0d2b6fe7
+    const size_t maxdata_size, const bool is_final_message) {
   LOG4CXX_TRACE_ENTER(logger_);
 
   //Control service shall not be encrypted
