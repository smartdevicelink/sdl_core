--- conflicted
+++ resolved
@@ -158,13 +158,8 @@
     }
     SDL_LOG_DEBUG("Payload size " << header_.dataSize);
     const uint32_t packet_size = GetPacketSize(header_);
-<<<<<<< HEAD
     if (packet_size == 0) {
-      LOG4CXX_WARN(logger_, "Null packet size");
-=======
-    if (packet_size <= 0) {
       SDL_LOG_WARN("Null packet size");
->>>>>>> 10f19d1b
       ++data_it;
       --data_size;
       SDL_LOG_DEBUG("Moved to the next byte "
