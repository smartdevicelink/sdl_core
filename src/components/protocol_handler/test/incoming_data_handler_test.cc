--- conflicted
+++ resolved
@@ -68,15 +68,10 @@
   void ProcessData(transport_manager::ConnectionUID uid,
                    const uint8_t* const data,
                    const uint32_t data_size) {
-<<<<<<< HEAD
-    actual_frames = data_handler.ProcessData(
-        RawMessage(uid, 0, data, data_size), result_code, &malformed_occurs);
-=======
     actual_frames =
         data_handler.ProcessData(RawMessage(uid, 0, data, data_size, false),
-                                 &result_code,
+                                 result_code,
                                  &malformed_occurs);
->>>>>>> 4900a41b
   }
 
   void AppendPacketToTMData(const ProtocolPacket& packet) {
@@ -124,28 +119,18 @@
 
 TEST_F(IncomingDataHandlerTest, DataForUnknownConnection) {
   size_t malformed_count = 0;
-<<<<<<< HEAD
-  actual_frames = data_handler.ProcessData(
-      RawMessage(uid_unknown, 0, NULL, 0), result_code, &malformed_count);
-=======
   actual_frames =
       data_handler.ProcessData(RawMessage(uid_unknown, 0, NULL, 0, false),
-                               &result_code,
+                               result_code,
                                &malformed_count);
->>>>>>> 4900a41b
   EXPECT_EQ(RESULT_FAIL, result_code);
   EXPECT_EQ(malformed_count, 0u);
   EXPECT_TRUE(actual_frames.empty());
 
   AppendPacketToTMData(ProtocolPacket());
   actual_frames = data_handler.ProcessData(
-<<<<<<< HEAD
-      RawMessage(uid_unknown, 0, tm_data.data(), tm_data.size()),
+      RawMessage(uid_unknown, 0, tm_data.data(), tm_data.size(), false),
       result_code,
-=======
-      RawMessage(uid_unknown, 0, tm_data.data(), tm_data.size(), false),
-      &result_code,
->>>>>>> 4900a41b
       &malformed_count);
   EXPECT_EQ(RESULT_FAIL, result_code);
   EXPECT_EQ(malformed_count, 0u);
