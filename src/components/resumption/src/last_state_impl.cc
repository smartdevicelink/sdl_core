--- conflicted
+++ resolved
@@ -90,18 +90,10 @@
 
 void LastStateImpl::LoadFromFileSystem() {
   std::string buffer;
-<<<<<<< HEAD
-  bool result = file_system::ReadFile(app_info_storage_, buffer);
-  Json::Reader m_reader;
-
-  sync_primitives::AutoLock lock(dictionary_lock_);
-  if (result && m_reader.parse(buffer, dictionary_)) {
-=======
   const bool result = file_system::ReadFile(app_info_storage_, buffer);
   utils::JsonReader reader;
 
   if (result && reader.parse(buffer, &dictionary_)) {
->>>>>>> 656cb057
     LOG4CXX_INFO(logger_,
                  "Valid last state was found." << dictionary_.toStyledString());
     return;
