--- conflicted
+++ resolved
@@ -37,11 +37,8 @@
 #include "application_manager/resumption/resume_ctrl_impl.h"
 #include "application_manager/usage_statistics.h"
 #include "application_manager/mock_application.h"
-<<<<<<< HEAD
+#include "application_manager/mock_app_extension.h"
 #include "application_manager/mock_help_prompt_manager.h"
-=======
-#include "application_manager/mock_app_extension.h"
->>>>>>> ba1da7bc
 #include "application_manager/mock_resumption_data.h"
 #include "interfaces/MOBILE_API.h"
 #include "application_manager/application_manager_impl.h"
@@ -94,17 +91,12 @@
         .WillByDefault(ReturnRef(mock_event_dispatcher_));
     mock_storage_ =
         ::utils::MakeShared<NiceMock<resumption_test::MockResumptionData> >(
-<<<<<<< HEAD
-            app_mngr_);
-    app_mock_ = utils::MakeShared<NiceMock<MockApplication> >();
-    mock_help_prompt_manager_ =
-        utils::SharedPtr<MockHelpPromptManager>(new MockHelpPromptManager());
-=======
             mock_app_mngr_);
     mock_app_ = utils::MakeShared<NiceMock<MockApplication> >();
+    mock_help_prompt_manager_ =
+        std::shared_ptr<MockHelpPromptManager>(new MockHelpPromptManager());
     mock_app_extension_ = utils::MakeShared<
         NiceMock<application_manager_test::MockAppExtension> >();
->>>>>>> ba1da7bc
     const_app_ =
         static_cast<application_manager::ApplicationConstSharedPtr>(mock_app_);
     res_ctrl_ = utils::MakeShared<ResumeCtrlImpl>(mock_app_mngr_);
@@ -141,12 +133,8 @@
   utils::SharedPtr<ResumeCtrl> res_ctrl_;
   utils::SharedPtr<NiceMock<resumption_test::MockResumptionData> >
       mock_storage_;
-<<<<<<< HEAD
-  utils::SharedPtr<NiceMock<MockApplication> > app_mock_;
-  utils::SharedPtr<MockHelpPromptManager> mock_help_prompt_manager_;
-=======
   utils::SharedPtr<NiceMock<MockApplication> > mock_app_;
->>>>>>> ba1da7bc
+  std::shared_ptr<MockHelpPromptManager> mock_help_prompt_manager_;
   application_manager::ApplicationConstSharedPtr const_app_;
   const uint32_t kTestAppId_;
   const std::string kTestPolicyAppId_;
@@ -567,94 +555,81 @@
   saved_app[application_manager::strings::ign_off_count] = ign_off_count;
   saved_app[application_manager::strings::hmi_level] = restored_test_type;
 
-<<<<<<< HEAD
+  application_manager::CommandsMap command;
+  DataAccessor<application_manager::CommandsMap> data_accessor(command,
+                                                               app_set_lock_);
+
+  EXPECT_CALL(mock_state_controller_, SetRegularState(_, restored_test_type))
+      .Times(AtLeast(1));
+  GetInfoFromApp();
+  EXPECT_CALL(mock_app_mngr_, GetDefaultHmiLevel(const_app_))
+      .WillRepeatedly(Return(kDefaultTestLevel_));
+  EXPECT_CALL(*mock_app_, commands_map()).WillRepeatedly(Return(data_accessor));
+  ON_CALL(*mock_storage_,
+          GetSavedApplication(kTestPolicyAppId_, kMacAddress_, _))
+      .WillByDefault(DoAll(SetArgReferee<2>(saved_app), Return(true)));
+
+  EXPECT_CALL(*mock_storage_,
+              RemoveApplicationFromSaved(kTestPolicyAppId_, kMacAddress_))
+      .WillOnce(Return(true));
+
+  ON_CALL(mock_app_mngr_, GetUserConsentForDevice("12345"))
+      .WillByDefault(Return(policy::kDeviceAllowed));
+  EXPECT_CALL(*mock_app_, help_prompt_manager())
+      .WillOnce(ReturnRef(*mock_help_prompt_manager_.get()));
+  res_ctrl_->StartAppHmiStateResumption(mock_app_);
+}
+
+TEST_F(ResumeCtrlTest, StartAppHmiStateResumption_AppInBackground) {
+  uint32_t ign_off_count = 0;
+  smart_objects::SmartObject saved_app;
+
+  mobile_apis::HMILevel::eType restored_test_type = eType::HMI_BACKGROUND;
+  saved_app[application_manager::strings::ign_off_count] = ign_off_count;
+  saved_app[application_manager::strings::hmi_level] = restored_test_type;
+
+  EXPECT_CALL(mock_app_mngr_, state_controller()).Times(0);
+  GetInfoFromApp();
+  ON_CALL(*mock_storage_,
+          GetSavedApplication(kTestPolicyAppId_, kMacAddress_, _))
+      .WillByDefault(DoAll(SetArgReferee<2>(saved_app), Return(true)));
+
+  res_ctrl_->StartAppHmiStateResumption(mock_app_);
+}
+
+/**
+ * @brief  Group of tests which check restoring resumption with different data
+ */
+
+TEST_F(ResumeCtrlTest, RestoreAppHMIState_RestoreHMILevelFull) {
+  mobile_apis::HMILevel::eType restored_test_type = eType::HMI_FULL;
+
   ::application_manager::CommandsMap command;
   DataAccessor<application_manager::CommandsMap> data_accessor(command,
                                                                app_set_lock_);
 
-  EXPECT_CALL(state_controller_, SetRegularState(_, restored_test_type))
-=======
+  smart_objects::SmartObject saved_app;
+  saved_app[application_manager::strings::hash_id] = kHash_;
+  saved_app[application_manager::strings::grammar_id] = kTestGrammarId_;
+  saved_app[application_manager::strings::hmi_level] = restored_test_type;
+
   EXPECT_CALL(mock_state_controller_, SetRegularState(_, restored_test_type))
->>>>>>> ba1da7bc
       .Times(AtLeast(1));
   GetInfoFromApp();
-  EXPECT_CALL(app_mngr_, GetDefaultHmiLevel(const_app_))
+  EXPECT_CALL(mock_app_mngr_, GetDefaultHmiLevel(const_app_))
       .WillRepeatedly(Return(kDefaultTestLevel_));
-  EXPECT_CALL(*app_mock_, commands_map()).WillRepeatedly(Return(data_accessor));
-  ON_CALL(*mock_storage_,
-          GetSavedApplication(kTestPolicyAppId_, kMacAddress_, _))
-      .WillByDefault(DoAll(SetArgReferee<2>(saved_app), Return(true)));
-
-  EXPECT_CALL(*mock_storage_,
-              RemoveApplicationFromSaved(kTestPolicyAppId_, kMacAddress_))
-      .WillOnce(Return(true));
+  EXPECT_CALL(*mock_app_, commands_map()).WillRepeatedly(Return(data_accessor));
+  ON_CALL(*mock_storage_,
+          GetSavedApplication(kTestPolicyAppId_, kMacAddress_, _))
+      .WillByDefault(DoAll(SetArgReferee<2>(saved_app), Return(true)));
 
   ON_CALL(mock_app_mngr_, GetUserConsentForDevice("12345"))
       .WillByDefault(Return(policy::kDeviceAllowed));
-<<<<<<< HEAD
-  EXPECT_CALL(*app_mock_, help_prompt_manager())
+  EXPECT_CALL(*mock_app_, set_is_resuming(true));
+  EXPECT_CALL(*mock_app_, help_prompt_manager())
       .WillOnce(ReturnRef(*mock_help_prompt_manager_.get()));
-  res_ctrl_->StartAppHmiStateResumption(app_mock_);
-=======
-  res_ctrl_->StartAppHmiStateResumption(mock_app_);
->>>>>>> ba1da7bc
-}
-
-TEST_F(ResumeCtrlTest, StartAppHmiStateResumption_AppInBackground) {
-  uint32_t ign_off_count = 0;
-  smart_objects::SmartObject saved_app;
-
-  mobile_apis::HMILevel::eType restored_test_type = eType::HMI_BACKGROUND;
-  saved_app[application_manager::strings::ign_off_count] = ign_off_count;
-  saved_app[application_manager::strings::hmi_level] = restored_test_type;
-
-  EXPECT_CALL(mock_app_mngr_, state_controller()).Times(0);
-  GetInfoFromApp();
-  ON_CALL(*mock_storage_,
-          GetSavedApplication(kTestPolicyAppId_, kMacAddress_, _))
-      .WillByDefault(DoAll(SetArgReferee<2>(saved_app), Return(true)));
-
-  res_ctrl_->StartAppHmiStateResumption(mock_app_);
-}
-
-/**
- * @brief  Group of tests which check restoring resumption with different data
- */
-
-TEST_F(ResumeCtrlTest, RestoreAppHMIState_RestoreHMILevelFull) {
-  mobile_apis::HMILevel::eType restored_test_type = eType::HMI_FULL;
-
-  ::application_manager::CommandsMap command;
-  DataAccessor<application_manager::CommandsMap> data_accessor(command,
-                                                               app_set_lock_);
-
-  smart_objects::SmartObject saved_app;
-  saved_app[application_manager::strings::hash_id] = kHash_;
-  saved_app[application_manager::strings::grammar_id] = kTestGrammarId_;
-  saved_app[application_manager::strings::hmi_level] = restored_test_type;
-
-  EXPECT_CALL(mock_state_controller_, SetRegularState(_, restored_test_type))
-      .Times(AtLeast(1));
-  GetInfoFromApp();
-  EXPECT_CALL(app_mngr_, GetDefaultHmiLevel(const_app_))
-      .WillRepeatedly(Return(kDefaultTestLevel_));
-  EXPECT_CALL(*app_mock_, commands_map()).WillRepeatedly(Return(data_accessor));
-  ON_CALL(*mock_storage_,
-          GetSavedApplication(kTestPolicyAppId_, kMacAddress_, _))
-      .WillByDefault(DoAll(SetArgReferee<2>(saved_app), Return(true)));
-
-  ON_CALL(mock_app_mngr_, GetUserConsentForDevice("12345"))
-      .WillByDefault(Return(policy::kDeviceAllowed));
-<<<<<<< HEAD
-  EXPECT_CALL(*app_mock_, set_is_resuming(true));
-  EXPECT_CALL(*app_mock_, help_prompt_manager())
-      .WillOnce(ReturnRef(*mock_help_prompt_manager_.get()));
-  const bool res = res_ctrl_->RestoreAppHMIState(app_mock_);
-=======
-  EXPECT_CALL(*mock_app_, set_is_resuming(true));
 
   const bool res = res_ctrl_->RestoreAppHMIState(mock_app_);
->>>>>>> ba1da7bc
   EXPECT_TRUE(res);
 }
 
@@ -710,13 +685,9 @@
 
   ON_CALL(mock_app_mngr_, GetUserConsentForDevice(kMacAddress_))
       .WillByDefault(Return(policy::kDeviceAllowed));
-<<<<<<< HEAD
-  EXPECT_CALL(*app_mock_, help_prompt_manager())
+  EXPECT_CALL(*mock_app_, help_prompt_manager())
       .WillOnce(ReturnRef(*mock_help_prompt_manager_.get()));
-  res_ctrl_->StartAppHmiStateResumption(app_mock_);
-=======
   res_ctrl_->StartAppHmiStateResumption(mock_app_);
->>>>>>> ba1da7bc
 }
 
 /**
