--- conflicted
+++ resolved
@@ -101,12 +101,8 @@
   MediaManager
   Resumption
   ProtocolHandler
-<<<<<<< HEAD
-=======
-  SecurityManager
   bson -L${BSON_LIBS_DIRECTORY}
   emhashmap -L${EMHASHMAP_LIBS_DIRECTORY}
->>>>>>> 10cdb088
 )
 
 if(ENABLE_SECURITY)
