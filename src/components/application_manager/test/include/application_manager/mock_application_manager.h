--- conflicted
+++ resolved
@@ -35,9 +35,7 @@
 
 #include <string>
 #include <vector>
-
 #include "gmock/gmock.h"
-
 #include "application_manager/application_manager.h"
 #include "application_manager/application_manager_impl.h"
 #include "application_manager/application_manager_settings.h"
@@ -47,7 +45,6 @@
 #include "application_manager/state_controller.h"
 
 #include "interfaces/MOBILE_API.h"
-
 namespace test {
 namespace components {
 namespace application_manager_test {
@@ -57,8 +54,9 @@
  public:
   MOCK_METHOD2(Init,
                bool(resumption::LastState& last_state,
-                    media_manager::MediaManager* media_manager));
+                          media_manager::MediaManager* media_manager));
   MOCK_METHOD0(Stop, bool());
+
   MOCK_METHOD1(set_hmi_message_handler,
                void(hmi_message_handler::HMIMessageHandler* handler));
   MOCK_METHOD1(set_protocol_handler,
@@ -122,7 +120,6 @@
                     const uint32_t connection_key));
   MOCK_CONST_METHOD0(is_attenuated_supported, bool());
   MOCK_CONST_METHOD1(IsAppTypeExistsInFullOrLimited,
-<<<<<<< HEAD
                      bool(application_manager::ApplicationConstSharedPtr app));
   MOCK_METHOD1(OnApplicationRegistered,
                void(application_manager::ApplicationSharedPtr app));
@@ -234,33 +231,7 @@
   MOCK_METHOD1(UnsubscribeAppFromWayPoints, void(const uint32_t));
   MOCK_CONST_METHOD0(IsAnyAppSubscribedForWayPoints, bool());
   MOCK_CONST_METHOD0(GetAppsSubscribedForWayPoints, const std::set<int32_t>());
-=======
-                     bool(am::ApplicationConstSharedPtr));
-  MOCK_METHOD1(OnApplicationRegistered, void(am::ApplicationSharedPtr));
-  MOCK_METHOD2(SendMessageToMobile,
-               void(const smart_objects::SmartObjectSPtr message,
-                    bool final_message));
-  MOCK_METHOD1(SendMessageToMobile,
-               void(const smart_objects::SmartObjectSPtr message));
-  MOCK_METHOD1(SendMessageToHMI,
-               void(const smart_objects::SmartObjectSPtr message));
-  MOCK_METHOD2(ManageMobileCommand,
-               bool(const smart_objects::SmartObjectSPtr message,
-                    am::commands::Command::CommandOrigin origin));
-  MOCK_METHOD1(ManageHMICommand,
-               bool(const smart_objects::SmartObjectSPtr message));
-  MOCK_CONST_METHOD2(CanAppStream,
-                     bool(uint32_t app_id,
-                          protocol_handler::ServiceType service_type));
-  MOCK_METHOD1(ForbidStreaming, void(uint32_t app_id));
-  MOCK_METHOD2(SendAudioPassThroughNotification,
-               void(uint32_t session_key, std::vector<uint8_t>& binary_data));
-  MOCK_CONST_METHOD0(connection_handler,
-                     connection_handler::ConnectionHandler&());
-  MOCK_METHOD0(GetPolicyHandler, policy::PolicyHandlerInterface&());
->>>>>>> 64ac11d0
 };
-
 }  // namespace application_manager_test
 }  // namespace components
 }  // namespace test
