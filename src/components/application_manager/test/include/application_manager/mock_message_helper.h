--- conflicted
+++ resolved
@@ -169,19 +169,6 @@
                     const std::vector<uint8_t>& policy_data,
                     const std::string& url,
                     ApplicationManager& app_mngr));
-<<<<<<< HEAD
-  MOCK_METHOD1(CommonLanguageFromString,
-               hmi_apis::Common_Language::eType(const std::string& language));
-  MOCK_METHOD1(CommonLightNameFromString,
-               hmi_apis::Common_LightName::eType(const std::string& lightName));
-  MOCK_METHOD1(HMIFunctionIDFromString,
-               hmi_apis::FunctionID::eType(const std::string& function_id));
-  MOCK_METHOD1(CommonLanguageToString,
-               std::string(hmi_apis::Common_Language::eType));
-  MOCK_METHOD1(MobileLanguageToString,
-               std::string(mobile_apis::Language::eType));
-=======
->>>>>>> 9ac9acde
   MOCK_METHOD2(CreateModuleInfoSO,
                smart_objects::SmartObjectSPtr(uint32_t function_id,
                                               ApplicationManager& app_mngr));
