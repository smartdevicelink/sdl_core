--- conflicted
+++ resolved
@@ -279,10 +279,8 @@
   MOCK_CONST_METHOD0(is_foreground, bool());
   MOCK_METHOD1(set_foreground, void(bool is_foreground));
   MOCK_CONST_METHOD0(IsRegistered, bool());
-<<<<<<< HEAD
   MOCK_CONST_METHOD0(SchemaUrl, std::string());
   MOCK_CONST_METHOD0(PackageName, std::string());
-=======
   MOCK_METHOD1(set_audio_streaming_indicator,
                void(const mobile_apis::AudioStreamingIndicator::eType indicator));
   MOCK_CONST_METHOD0(audio_streaming_indicator,
@@ -291,7 +289,6 @@
                bool(const mobile_apis::AudioStreamingIndicator::eType indicator));
   MOCK_METHOD1(RemoveIndicatorWaitForResponse,
                void(const mobile_apis::AudioStreamingIndicator::eType indicator));
->>>>>>> b49bafda
 };
 
 }  // namespace application_manager_test
