/*
 * Copyright (c) 2016, Ford Motor Company
 * All rights reserved.
 *
 * Redistribution and use in source and binary forms, with or without
 * modification, are permitted provided that the following conditions are met:
 *
 * Redistributions of source code must retain the above copyright notice, this
 * list of conditions and the following disclaimer.
 *
 * Redistributions in binary form must reproduce the above copyright notice,
 * this list of conditions and the following
 * disclaimer in the documentation and/or other materials provided with the
 * distribution.
 *
 * Neither the name of the Ford Motor Company nor the names of its contributors
 * may be used to endorse or promote products derived from this software
 * without specific prior written permission.
 *
 * THIS SOFTWARE IS PROVIDED BY THE COPYRIGHT HOLDERS AND CONTRIBUTORS "AS IS"
 * AND ANY EXPRESS OR IMPLIED WARRANTIES, INCLUDING, BUT NOT LIMITED TO, THE
 * IMPLIED WARRANTIES OF MERCHANTABILITY AND FITNESS FOR A PARTICULAR PURPOSE
 * ARE DISCLAIMED. IN NO EVENT SHALL THE COPYRIGHT HOLDER OR CONTRIBUTORS BE
 * LIABLE FOR ANY DIRECT, INDIRECT, INCIDENTAL, SPECIAL, EXEMPLARY, OR
 * CONSEQUENTIAL DAMAGES (INCLUDING, BUT NOT LIMITED TO, PROCUREMENT OF
 * SUBSTITUTE GOODS OR SERVICES; LOSS OF USE, DATA, OR PROFITS; OR BUSINESS
 * INTERRUPTION) HOWEVER CAUSED AND ON ANY THEORY OF LIABILITY, WHETHER IN
 * CONTRACT, STRICT LIABILITY, OR TORT (INCLUDING NEGLIGENCE OR OTHERWISE)
 * ARISING IN ANY WAY OUT OF THE USE OF THIS SOFTWARE, EVEN IF ADVISED OF THE
 * POSSIBILITY OF SUCH DAMAGE.
 */

#ifndef SRC_COMPONENTS_APPLICATION_MANAGER_TEST_INCLUDE_APPLICATION_MANAGER_COMMANDS_COMMANDS_TEST_H_
#define SRC_COMPONENTS_APPLICATION_MANAGER_TEST_INCLUDE_APPLICATION_MANAGER_COMMANDS_COMMANDS_TEST_H_

#include <stdint.h>
#include "gtest/gtest.h"

#include "application_manager/commands/command.h"
#include "smart_objects/smart_object.h"

#include "application_manager/mock_application_manager.h"
#include "application_manager/mock_application_manager_settings.h"
#include "application_manager/mock_hmi_capabilities.h"
#include "application_manager/mock_rpc_service.h"
#include "application_manager/policies/mock_policy_handler_interface.h"
#include "application_manager/test/include/application_manager/mock_application.h"
#include "application_manager/test/include/application_manager/mock_hmi_interface.h"
#include "application_manager/test/include/application_manager/mock_message_helper.h"
#include "test/application_manager/mock_application_manager_settings.h"
namespace test {
namespace components {
namespace commands_test {

namespace am = ::application_manager;

using ::testing::_;
using ::testing::Mock;
using ::testing::NiceMock;
using ::testing::Return;
using ::testing::ReturnRef;

using am::ApplicationSharedPtr;
using am::MockMessageHelper;
using am::commands::MessageSharedPtr;
using ::smart_objects::SmartObject;
using ::test::components::application_manager_test::MockApplication;
using ::test::components::application_manager_test::MockApplicationManager;
using ::test::components::application_manager_test::
    MockApplicationManagerSettings;

// Depending on the value type will be selected
template <const bool kIf, class ThenT, class ElseT>
struct TypeIf {
  typedef ThenT Result;
};
template <class ThenT, class ElseT>
struct TypeIf<false, ThenT, ElseT> {
  typedef ElseT Result;
};

template <class MockT, bool kIsNice>
struct IsNiceMock : public TypeIf<kIsNice, ::testing::NiceMock<MockT>, MockT> {
};

#define MOCK(Type) typename IsNiceMock<Type, kMocksAreNice>::Result

// If `kIsNice` is `true` then all used mock types
// will be wrapped by a `NiceMock`

enum CommandsTestMocks { kNotNice = 0, kIsNice };

template <const CommandsTestMocks kIsNice = CommandsTestMocks::kNotNice>
class CommandsTest : public ::testing::Test {
 public:
  enum { kMocksAreNice = kIsNice };

  typedef NiceMock<MockApplicationManagerSettings> MockAppManagerSettings;
  typedef NiceMock<application_manager_test::MockRPCService> MockRPCService;
<<<<<<< HEAD
  typedef
      typename TypeIf<kIsNice,
                      NiceMock<MockApplicationManager>,
                      NiceMock<MockApplicationManager> >::Result MockAppManager;
  typedef typename TypeIf<kIsNice,
                          NiceMock<MockApplication>,
                          NiceMock<MockApplication> >::Result MockApp;
=======
  typedef typename TypeIf<kIsNice,
                          NiceMock<MockApplicationManager>,
                          MockApplicationManager>::Result MockAppManager;
  typedef typename TypeIf<kIsNice, NiceMock<MockApplication>, MockApplication>::
      Result MockApp;
>>>>>>> 40d1d3ee
  typedef std::shared_ptr<MockApp> MockAppPtr;

  virtual ~CommandsTest() {
    Mock::VerifyAndClearExpectations(&mock_message_helper_);
  }

  static MessageSharedPtr CreateMessage(
      const smart_objects::SmartType type = smart_objects::SmartType_Null) {
    return std::make_shared<SmartObject>(type);
  }

  static MockAppPtr CreateMockApp() {
    return std::make_shared<MockApp>();
  }

  template <class Command>
  std::shared_ptr<Command> CreateCommand(const uint32_t timeout,
                                         MessageSharedPtr& msg) {
    InitCommand(timeout);
    return std::make_shared<Command>((msg ? msg : msg = CreateMessage()),
                                     app_mngr_,
                                     mock_rpc_service_,
                                     mock_hmi_capabilities_,
                                     mock_policy_handler_);
  }

  template <class Command>
  std::shared_ptr<Command> CreateCommand(MessageSharedPtr& msg) {
    return CreateCommand<Command>(kDefaultTimeout_, msg);
  }

  template <class Command>
  std::shared_ptr<Command> CreateCommand(
      const uint32_t timeout = kDefaultTimeout_) {
    InitCommand(timeout);
    MessageSharedPtr msg = CreateMessage();
    return std::make_shared<Command>(msg,
                                     app_mngr_,
                                     mock_rpc_service_,
                                     mock_hmi_capabilities_,
                                     mock_policy_handler_);
  }

  enum { kDefaultTimeout_ = 100 };

  MockAppManager app_mngr_;
  MockRPCService mock_rpc_service_;
  testing::NiceMock<application_manager_test::MockHMICapabilities>
      mock_hmi_capabilities_;
  testing::NiceMock<policy_test::MockPolicyHandlerInterface>
      mock_policy_handler_;
  MockAppManagerSettings app_mngr_settings_;
  MOCK(am::MockHmiInterfaces) mock_hmi_interfaces_;
  am::MockMessageHelper& mock_message_helper_;

 protected:
  virtual void InitCommand(const uint32_t& timeout) {
    timeout_ = timeout;
    ON_CALL(app_mngr_, get_settings())
        .WillByDefault(ReturnRef(app_mngr_settings_));
    ON_CALL(app_mngr_settings_, default_timeout())
        .WillByDefault(ReturnRef(timeout_));
  }

  CommandsTest()
      : mock_message_helper_(*am::MockMessageHelper::message_helper_mock())
      , timeout_(0) {
    ON_CALL(app_mngr_, hmi_interfaces())
        .WillByDefault(ReturnRef(mock_hmi_interfaces_));
    ON_CALL(mock_hmi_interfaces_, GetInterfaceFromFunction(_))
        .WillByDefault(Return(am::HmiInterfaces::HMI_INTERFACE_SDL));
    ON_CALL(mock_hmi_interfaces_, GetInterfaceState(_))
        .WillByDefault(Return(am::HmiInterfaces::STATE_AVAILABLE));
    Mock::VerifyAndClearExpectations(&mock_message_helper_);
    InitHMIToMobileResultConverter();
  }

  void InitHMIToMobileResultConverter() {
    namespace MobileResult = mobile_apis::Result;
    namespace HMIResult = hmi_apis::Common_Result;
    auto link_hmi_to_mob_result = [this](HMIResult::eType hmi_result,
                                         MobileResult::eType mobile_result) {
      ON_CALL(mock_message_helper_, HMIToMobileResult(hmi_result))
          .WillByDefault(Return(mobile_result));
    };
    link_hmi_to_mob_result(HMIResult::INVALID_ENUM, MobileResult::INVALID_ENUM);
    link_hmi_to_mob_result(HMIResult::SUCCESS, MobileResult::SUCCESS);
    link_hmi_to_mob_result(HMIResult::UNSUPPORTED_REQUEST,
                           MobileResult::UNSUPPORTED_REQUEST);
    link_hmi_to_mob_result(HMIResult::UNSUPPORTED_RESOURCE,
                           MobileResult::UNSUPPORTED_RESOURCE);
    link_hmi_to_mob_result(HMIResult::DISALLOWED, MobileResult::DISALLOWED);
    link_hmi_to_mob_result(HMIResult::REJECTED, MobileResult::REJECTED);
    link_hmi_to_mob_result(HMIResult::ABORTED, MobileResult::ABORTED);
    link_hmi_to_mob_result(HMIResult::IGNORED, MobileResult::IGNORED);
    link_hmi_to_mob_result(HMIResult::RETRY, MobileResult::RETRY);
    link_hmi_to_mob_result(HMIResult::IN_USE, MobileResult::IN_USE);
    link_hmi_to_mob_result(HMIResult::TIMED_OUT, MobileResult::TIMED_OUT);
    link_hmi_to_mob_result(HMIResult::INVALID_DATA, MobileResult::INVALID_DATA);
    link_hmi_to_mob_result(HMIResult::CHAR_LIMIT_EXCEEDED,
                           MobileResult::CHAR_LIMIT_EXCEEDED);
    link_hmi_to_mob_result(HMIResult::INVALID_ID, MobileResult::INVALID_ID);
    link_hmi_to_mob_result(HMIResult::DUPLICATE_NAME,
                           MobileResult::DUPLICATE_NAME);
    link_hmi_to_mob_result(HMIResult::APPLICATION_NOT_REGISTERED,
                           MobileResult::APPLICATION_NOT_REGISTERED);
    link_hmi_to_mob_result(HMIResult::WRONG_LANGUAGE,
                           MobileResult::WRONG_LANGUAGE);
    link_hmi_to_mob_result(HMIResult::OUT_OF_MEMORY,
                           MobileResult::OUT_OF_MEMORY);
    link_hmi_to_mob_result(HMIResult::TOO_MANY_PENDING_REQUESTS,
                           MobileResult::TOO_MANY_PENDING_REQUESTS);
    link_hmi_to_mob_result(HMIResult::WARNINGS, MobileResult::WARNINGS);
    link_hmi_to_mob_result(HMIResult::GENERIC_ERROR,
                           MobileResult::GENERIC_ERROR);
    link_hmi_to_mob_result(HMIResult::USER_DISALLOWED,
                           MobileResult::USER_DISALLOWED);
    link_hmi_to_mob_result(HMIResult::TRUNCATED_DATA,
                           MobileResult::TRUNCATED_DATA);
    link_hmi_to_mob_result(HMIResult::SAVED, MobileResult::SAVED);
    link_hmi_to_mob_result(HMIResult::DATA_NOT_AVAILABLE,
                           MobileResult::DATA_NOT_AVAILABLE);
    link_hmi_to_mob_result(HMIResult::READ_ONLY, MobileResult::READ_ONLY);
  }

 private:
  uint32_t timeout_;
};

MATCHER_P(MobileResultCodeIs, result_code, "") {
  return result_code == static_cast<mobile_apis::Result::eType>(
                            (*arg)[application_manager::strings::msg_params]
                                  [application_manager::strings::result_code]
                                      .asInt());
}

MATCHER_P(HMIResultCodeIs, result_code, "") {
  return result_code == static_cast<hmi_apis::FunctionID::eType>(
                            (*arg)[application_manager::strings::params]
                                  [application_manager::strings::function_id]
                                      .asInt());
}

MATCHER_P3(
    HMIMessageParametersAre, correlation_id, function_id, result_code, "") {
  using namespace application_manager;

  const bool corr_ids_eq =
      correlation_id ==
      (*arg)[strings::params][strings::correlation_id].asInt();
  const bool func_ids_eq =
      (*arg)[strings::params][strings::function_id].asInt() == function_id;
  const bool res_codes_eq =
      (*arg)[strings::params][hmi_response::code].asInt() == result_code;

  return corr_ids_eq && func_ids_eq && res_codes_eq;
}

MATCHER_P3(MobileResponseIs, result_code, result_info, result_success, "") {
  mobile_apis::Result::eType code = static_cast<mobile_apis::Result::eType>(
      (*arg)[am::strings::msg_params][am::strings::result_code].asInt());
  std::string info =
      (*arg)[am::strings::msg_params][am::strings::info].asString();
  bool success = (*arg)[am::strings::msg_params][am::strings::success].asBool();
  return result_code == code && result_info == info &&
         result_success == success;
}

}  // namespace commands_test
}  // namespace components
}  // namespace test

#endif  // SRC_COMPONENTS_APPLICATION_MANAGER_TEST_INCLUDE_APPLICATION_MANAGER_COMMANDS_COMMANDS_TEST_H_<|MERGE_RESOLUTION|>--- conflicted
+++ resolved
@@ -97,21 +97,11 @@
 
   typedef NiceMock<MockApplicationManagerSettings> MockAppManagerSettings;
   typedef NiceMock<application_manager_test::MockRPCService> MockRPCService;
-<<<<<<< HEAD
-  typedef
-      typename TypeIf<kIsNice,
-                      NiceMock<MockApplicationManager>,
-                      NiceMock<MockApplicationManager> >::Result MockAppManager;
-  typedef typename TypeIf<kIsNice,
-                          NiceMock<MockApplication>,
-                          NiceMock<MockApplication> >::Result MockApp;
-=======
   typedef typename TypeIf<kIsNice,
                           NiceMock<MockApplicationManager>,
                           MockApplicationManager>::Result MockAppManager;
   typedef typename TypeIf<kIsNice, NiceMock<MockApplication>, MockApplication>::
       Result MockApp;
->>>>>>> 40d1d3ee
   typedef std::shared_ptr<MockApp> MockAppPtr;
 
   virtual ~CommandsTest() {
