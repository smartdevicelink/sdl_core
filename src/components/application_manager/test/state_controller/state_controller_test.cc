--- conflicted
+++ resolved
@@ -130,12 +130,8 @@
       : ::testing::Test()
       , usage_stat("0",
                    utils::SharedPtr<usage_statistics::StatisticsManager>(
-<<<<<<< HEAD
                        utils::MakeShared<
                            application_manager_test::MockStatisticsManager>()))
-=======
-                       new state_controller_test::MockStatisticsManager))
->>>>>>> a9899206
       , applications_(application_set_, applications_lock_) {}
   NiceMock<application_manager_test::MockApplicationManager> app_manager_mock_;
   NiceMock<policy_test::MockPolicyHandlerInterface> policy_interface_;
