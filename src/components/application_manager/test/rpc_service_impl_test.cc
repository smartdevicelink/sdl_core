--- conflicted
+++ resolved
@@ -69,11 +69,8 @@
 typedef smart_objects::SmartObjectSPtr MessageSharedPtr;
 typedef utils::Optional<am::plugin_manager::RPCPlugin> PluginOpt;
 using test::components::application_manager_test::MockAppServiceManager;
-<<<<<<< HEAD
+using test::components::application_manager_test::MockRequestTimeoutHandler;
 using test::components::event_engine_test::MockEventDispatcher;
-=======
-using test::components::application_manager_test::MockRequestTimeoutHandler;
->>>>>>> 04c02ecf
 using ::testing::_;
 using ::testing::NiceMock;
 using ::testing::Return;
@@ -94,12 +91,9 @@
 class RPCServiceImplTest : public ::testing::Test {
  public:
   RPCServiceImplTest()
-<<<<<<< HEAD
-      : request_controller_(mock_request_controler_, mock_event_dispatcher_)
-=======
       : request_controller_(mock_request_controler_,
-                            mock_request_timeout_handler_)
->>>>>>> 04c02ecf
+                            mock_request_timeout_handler_,
+                            mock_event_dispatcher_)
       , mock_rpc_protection_manager_(
             std::make_shared<
                 testing::NiceMock<am::MockRPCProtectionManager> >())
@@ -158,13 +152,9 @@
   testing::NiceMock<MockApplicationManager> mock_app_mngr_;
   testing::NiceMock<MockRequestControlerSettings> mock_request_controler_;
   testing::NiceMock<MockProtocolHandler> mock_protocol_handler_;
-<<<<<<< HEAD
-  am::request_controller::RequestController request_controller_;
+  am::request_controller::RequestControllerImpl request_controller_;
+  testing::NiceMock<MockHMIMessageHandler> mock_hmi_handler_;
   MockEventDispatcher mock_event_dispatcher_;
-=======
-  am::request_controller::RequestControllerImpl request_controller_;
->>>>>>> 04c02ecf
-  testing::NiceMock<MockHMIMessageHandler> mock_hmi_handler_;
   testing::NiceMock<MockCommandHolder> mock_command_holder_;
   std::shared_ptr<am::MockRPCProtectionManager> mock_rpc_protection_manager_;
   std::shared_ptr<rpc_service::RPCService> rpc_service_;
