/*
 * Copyright (c) 2017, Ford Motor Company
 * All rights reserved.
 *
 * Redistribution and use in source and binary forms, with or without
 * modification, are permitted provided that the following conditions are met:
 *
 * Redistributions of source code must retain the above copyright notice, this
 * list of conditions and the following disclaimer.
 *
 * Redistributions in binary form must reproduce the above copyright notice,
 * this list of conditions and the following
 * disclaimer in the documentation and/or other materials provided with the
 * distribution.
 *
 * Neither the name of the Ford Motor Company nor the names of its contributors
 * may be used to endorse or promote products derived from this software
 * without specific prior written permission.
 *
 * THIS SOFTWARE IS PROVIDED BY THE COPYRIGHT HOLDERS AND CONTRIBUTORS "AS IS"
 * AND ANY EXPRESS OR IMPLIED WARRANTIES, INCLUDING, BUT NOT LIMITED TO, THE
 * IMPLIED WARRANTIES OF MERCHANTABILITY AND FITNESS FOR A PARTICULAR PURPOSE
 * ARE DISCLAIMED. IN NO EVENT SHALL THE COPYRIGHT HOLDER OR CONTRIBUTORS BE
 * LIABLE FOR ANY DIRECT, INDIRECT, INCIDENTAL, SPECIAL, EXEMPLARY, OR
 * CONSEQUENTIAL DAMAGES (INCLUDING, BUT NOT LIMITED TO, PROCUREMENT OF
 * SUBSTITUTE GOODS OR SERVICES; LOSS OF USE, DATA, OR PROFITS; OR BUSINESS
 * INTERRUPTION) HOWEVER CAUSED AND ON ANY THEORY OF LIABILITY, WHETHER IN
 * CONTRACT, STRICT LIABILITY, OR TORT (INCLUDING NEGLIGENCE OR OTHERWISE)
 * ARISING IN ANY WAY OUT OF THE USE OF THIS SOFTWARE, EVEN IF ADVISED OF THE
 * POSSIBILITY OF SUCH DAMAGE.
 */

#include <stdint.h>

#include "application_manager/mock_request.h"
#include "application_manager/request_controller_impl.h"
#include "application_manager/request_info.h"
#include "gtest/gtest.h"

#include "application_manager/application_impl.h"
#include "application_manager/commands/command_request_impl.h"
#include "application_manager/message_helper.h"
#include "smart_objects/smart_object.h"

#include "application_manager/event_engine/event_dispatcher.h"
#include "application_manager/mock_application_manager.h"

#include "application_manager/mock_application_manager.h"
#include "application_manager/mock_request_controller_settings.h"
#include "application_manager/mock_request_timeout_handler.h"
#include "application_manager/policies/policy_handler.h"
#include "application_manager/resumption/resume_ctrl.h"
#include "application_manager/state_controller.h"
#include "application_manager/test/include/application_manager/mock_event_dispatcher.h"
#include "resumption/last_state.h"
#include "utils/test_async_waiter.h"

namespace test {
namespace components {
namespace request_controller_test {

using ::application_manager::request_controller::RequestController;
using ::application_manager::request_controller::RequestControllerImpl;
using ::application_manager::request_controller::RequestInfo;
using test::components::application_manager_test::MockRequestTimeoutHandler;

using ::test::components::event_engine_test::MockEventDispatcher;
using ::testing::_;
using ::testing::NiceMock;
using ::testing::Return;
using ::testing::ReturnRef;

typedef NiceMock<application_manager_test::MockRequest> MRequest;
typedef std::shared_ptr<MRequest> RequestPtr;
typedef std::shared_ptr<RequestControllerImpl> RequestControllerSPtr;

namespace {
const size_t kNumberOfRequests = 10u;
const uint32_t kTimeScale = 5000u;  // 5 seconds
const uint32_t kMaxRequestAmount = 2u;
const uint32_t kDefaultCorrelationID = 1u;
const uint32_t kDefaultConnectionKey = 0u;
const uint32_t kDefaultTimeout = 100u;
const uint32_t kThreadPoolSize = 1u;
}  // namespace

class RequestControllerTestClass : public ::testing::Test {
 public:
  struct TestSettings {
    uint32_t app_hmi_level_none_requests_time_scale_;
    uint32_t app_hmi_level_none_time_scale_max_requests_;
    uint32_t app_time_scale_max_requests_;
    uint32_t app_requests_time_scale_;
    uint32_t pending_requests_amount_;

    TestSettings(const uint32_t app_hmi_level_none_requests_time_scale = 0u,
                 const uint32_t app_hmi_level_none_time_scale_max_requests = 0u,
                 const uint32_t app_time_scale_max_requests = 0u,
                 const uint32_t app_requests_time_scale = 0u,
                 const uint32_t pending_requests_amount = 0u)
        : app_hmi_level_none_requests_time_scale_(
              app_hmi_level_none_requests_time_scale)
        , app_hmi_level_none_time_scale_max_requests_(
              app_hmi_level_none_time_scale_max_requests)
        , app_time_scale_max_requests_(app_time_scale_max_requests)
        , app_requests_time_scale_(app_requests_time_scale)
        , pending_requests_amount_(pending_requests_amount) {}
  };

  RequestControllerTestClass() {
    ON_CALL(mock_request_controller_settings_, thread_pool_size())
        .WillByDefault(Return(kThreadPoolSize));
<<<<<<< HEAD
    request_ctrl_ = std::make_shared<RequestController>(
        mock_request_controller_settings_, mock_event_dispatcher_);
=======
    request_ctrl_ = std::make_shared<RequestControllerImpl>(
        mock_request_controller_settings_, mock_request_timeout_handler_);
>>>>>>> 04c02ecf
  }

  RequestPtr GetMockRequest(
      const uint32_t correlation_id = kDefaultCorrelationID,
      const uint32_t connection_key = kDefaultConnectionKey,
      const uint32_t default_timeout = kDefaultTimeout) {
    RequestPtr output =
        std::make_shared<MRequest>(connection_key, correlation_id);
    ON_CALL(*output, default_timeout()).WillByDefault(Return(default_timeout));
    ON_CALL(*output, CheckPermissions()).WillByDefault(Return(true));
    return output;
  }

  RequestController::TResult AddRequest(
      const TestSettings& settings,
      RequestPtr request,
      const RequestInfo::RequestType request_type =
          RequestInfo::RequestType::HMIRequest,
      const mobile_apis::HMILevel::eType& hmi_level =
          mobile_apis::HMILevel::INVALID_ENUM) {
    if (RequestInfo::RequestType::HMIRequest == request_type) {
      return request_ctrl_->AddHMIRequest(request);
    }
    CallSettings(settings);
    return request_ctrl_->AddMobileRequest(request, hmi_level);
  }

  void CallSettings(const TestSettings& settings) const {
    ON_CALL(mock_request_controller_settings_, app_hmi_level_none_time_scale())
        .WillByDefault(
            ReturnRef(settings.app_hmi_level_none_requests_time_scale_));

    ON_CALL(mock_request_controller_settings_,
            app_hmi_level_none_time_scale_max_requests())
        .WillByDefault(
            ReturnRef(settings.app_hmi_level_none_time_scale_max_requests_));

    ON_CALL(mock_request_controller_settings_, app_time_scale())
        .WillByDefault(ReturnRef(settings.app_requests_time_scale_));

    ON_CALL(mock_request_controller_settings_, app_time_scale_max_requests())
        .WillByDefault(ReturnRef(settings.app_time_scale_max_requests_));

    ON_CALL(mock_request_controller_settings_, pending_requests_amount())
        .WillByDefault(ReturnRef(settings.pending_requests_amount_));
  }

  NiceMock<application_manager_test::MockRequestControlerSettings>
      mock_request_controller_settings_;
<<<<<<< HEAD
  NiceMock<MockEventDispatcher> mock_event_dispatcher_;
=======
  MockRequestTimeoutHandler mock_request_timeout_handler_;
>>>>>>> 04c02ecf
  RequestControllerSPtr request_ctrl_;
  RequestPtr empty_mock_request_;
  const TestSettings default_settings_;
};

TEST_F(RequestControllerTestClass,
       AddMobileRequest_DuplicateCorrelationId_INVALID_ID) {
  RequestPtr request_valid = GetMockRequest();
  auto waiter_valid = TestAsyncWaiter::createInstance();
  ON_CALL(*request_valid, default_timeout()).WillByDefault(Return(0));
  EXPECT_CALL(*request_valid, Init()).WillOnce(Return(true));
  EXPECT_CALL(*request_valid, Run())
      .Times(1)
      .WillRepeatedly(NotifyTestAsyncWaiter(waiter_valid));

  EXPECT_EQ(RequestController::TResult::SUCCESS,
            AddRequest(default_settings_,
                       request_valid,
                       RequestInfo::RequestType::MobileRequest,
                       mobile_apis::HMILevel::HMI_NONE));
  EXPECT_TRUE(waiter_valid->WaitFor(1, 1000));

  // The command should not be run if another command with the same
  // correlation_id is waiting for a response
  RequestPtr request_dup_corr_id = GetMockRequest();
  auto waiter_dup = TestAsyncWaiter::createInstance();
  ON_CALL(*request_dup_corr_id, default_timeout()).WillByDefault(Return(0));
  EXPECT_CALL(*request_dup_corr_id, Init()).WillOnce(Return(true));
  ON_CALL(*request_dup_corr_id, Run())
      .WillByDefault(NotifyTestAsyncWaiter(waiter_dup));

  EXPECT_EQ(RequestController::TResult::SUCCESS,
            AddRequest(default_settings_,
                       request_dup_corr_id,
                       RequestInfo::RequestType::MobileRequest,
                       mobile_apis::HMILevel::HMI_NONE));
  EXPECT_FALSE(waiter_dup->WaitFor(1, 1000));
}

TEST_F(RequestControllerTestClass,
       CheckPosibilitytoAdd_ZeroValueLimiters_SUCCESS) {
  // Test case than pending_requests_amount,
  // app_time_scale_max_requests_ and
  // app_hmi_level_none_time_scale_max_requests_ equals 0
  // (in the default settings they setted to 0)
  for (size_t i = 0; i < kMaxRequestAmount; ++i) {
    EXPECT_EQ(RequestController::TResult::SUCCESS,
              AddRequest(default_settings_,
                         GetMockRequest(i),
                         RequestInfo::RequestType::MobileRequest,
                         mobile_apis::HMILevel::HMI_FULL));
  }
}

TEST_F(
    RequestControllerTestClass,
    CheckPosibilitytoAdd_ExcessPendingRequestsAmount_TooManyPendingRequests) {
  TestSettings settings;
  settings.pending_requests_amount_ = kNumberOfRequests;

  request_ctrl_->DestroyThreadpool();

  // Adding requests to fit in pending_requests_amount_
  for (size_t i = 0; i < kNumberOfRequests; ++i) {
    EXPECT_EQ(RequestController::TResult::SUCCESS,
              AddRequest(settings,
                         GetMockRequest(),
                         RequestInfo::RequestType::MobileRequest,
                         mobile_apis::HMILevel::HMI_FULL));
  }

  // Trying to add one more extra request
  // Expect overflow and TOO_MANY_PENDING_REQUESTS result
  EXPECT_EQ(RequestController::TResult::TOO_MANY_PENDING_REQUESTS,
            AddRequest(settings,
                       GetMockRequest(),
                       RequestInfo::RequestType::MobileRequest,
                       mobile_apis::HMILevel::HMI_FULL));
}

TEST_F(RequestControllerTestClass, IsLowVoltage_SetOnLowVoltage_TRUE) {
  request_ctrl_->OnLowVoltage();
  const bool result = true;
  EXPECT_EQ(result, request_ctrl_->IsLowVoltage());
}

TEST_F(RequestControllerTestClass, IsLowVoltage_SetOnWakeUp_FALSE) {
  request_ctrl_->OnWakeUp();
  const bool result = false;
  EXPECT_EQ(result, request_ctrl_->IsLowVoltage());
}

TEST_F(RequestControllerTestClass, AddMobileRequest_SetValidData_SUCCESS) {
  EXPECT_EQ(RequestController::TResult::SUCCESS,
            AddRequest(default_settings_,
                       GetMockRequest(),
                       RequestInfo::RequestType::MobileRequest,
                       mobile_apis::HMILevel::HMI_FULL));
}

TEST_F(RequestControllerTestClass,
       AddMobileRequest_SetInvalidData_INVALID_DATA) {
  EXPECT_EQ(RequestController::TResult::INVALID_DATA,
            AddRequest(default_settings_,
                       empty_mock_request_,
                       RequestInfo::RequestType::MobileRequest,
                       mobile_apis::HMILevel::HMI_NONE));
}

TEST_F(RequestControllerTestClass, AddHMIRequest_AddRequest_SUCCESS) {
  EXPECT_EQ(RequestController::TResult::SUCCESS,
            AddRequest(default_settings_,
                       GetMockRequest(),
                       RequestInfo::RequestType::HMIRequest));
}

TEST_F(RequestControllerTestClass, AddHMIRequest_AddInvalidData_INVALID_DATA) {
  EXPECT_EQ(RequestController::TResult::INVALID_DATA,
            AddRequest(default_settings_,
                       empty_mock_request_,
                       RequestInfo::RequestType::HMIRequest));
}

TEST_F(RequestControllerTestClass, OnTimer_SUCCESS) {
  const uint32_t request_timeout = 1u;
  RequestPtr mock_request = GetMockRequest(
      kDefaultCorrelationID, kDefaultConnectionKey, request_timeout);

  auto waiter = TestAsyncWaiter::createInstance();
  EXPECT_EQ(RequestController::TResult::SUCCESS,
            AddRequest(default_settings_,
                       mock_request,
                       RequestInfo::RequestType::MobileRequest));

<<<<<<< HEAD
  EXPECT_CALL(*mock_request, HandleTimeOut())
      .WillOnce(NotifyTestAsyncWaiter(&waiter));
=======
  EXPECT_CALL(*mock_request, onTimeOut())
      .WillOnce(NotifyTestAsyncWaiter(waiter));
>>>>>>> 04c02ecf

  // Waiting for call of `onTimeOut` for `kTimeScale` seconds
  EXPECT_TRUE(waiter->WaitFor(1, kTimeScale));
}

}  // namespace request_controller_test
}  // namespace components
}  // namespace test<|MERGE_RESOLUTION|>--- conflicted
+++ resolved
@@ -110,13 +110,10 @@
   RequestControllerTestClass() {
     ON_CALL(mock_request_controller_settings_, thread_pool_size())
         .WillByDefault(Return(kThreadPoolSize));
-<<<<<<< HEAD
-    request_ctrl_ = std::make_shared<RequestController>(
-        mock_request_controller_settings_, mock_event_dispatcher_);
-=======
     request_ctrl_ = std::make_shared<RequestControllerImpl>(
-        mock_request_controller_settings_, mock_request_timeout_handler_);
->>>>>>> 04c02ecf
+        mock_request_controller_settings_,
+        mock_request_timeout_handler_,
+        mock_event_dispatcher_);
   }
 
   RequestPtr GetMockRequest(
@@ -166,11 +163,8 @@
 
   NiceMock<application_manager_test::MockRequestControlerSettings>
       mock_request_controller_settings_;
-<<<<<<< HEAD
   NiceMock<MockEventDispatcher> mock_event_dispatcher_;
-=======
   MockRequestTimeoutHandler mock_request_timeout_handler_;
->>>>>>> 04c02ecf
   RequestControllerSPtr request_ctrl_;
   RequestPtr empty_mock_request_;
   const TestSettings default_settings_;
@@ -305,13 +299,8 @@
                        mock_request,
                        RequestInfo::RequestType::MobileRequest));
 
-<<<<<<< HEAD
   EXPECT_CALL(*mock_request, HandleTimeOut())
-      .WillOnce(NotifyTestAsyncWaiter(&waiter));
-=======
-  EXPECT_CALL(*mock_request, onTimeOut())
       .WillOnce(NotifyTestAsyncWaiter(waiter));
->>>>>>> 04c02ecf
 
   // Waiting for call of `onTimeOut` for `kTimeScale` seconds
   EXPECT_TRUE(waiter->WaitFor(1, kTimeScale));
