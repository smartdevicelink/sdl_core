/*
 * Copyright (c) 2015, Ford Motor Company
 * All rights reserved.
 *
 * Redistribution and use in source and binary forms, with or without
 * modification, are permitted provided that the following conditions are met:
 *
 * Redistributions of source code must retain the above copyright notice, this
 * list of conditions and the following disclaimer.
 *
 * Redistributions in binary form must reproduce the above copyright notice,
 * this list of conditions and the following
 * disclaimer in the documentation and/or other materials provided with the
 * distribution.
 *
 * Neither the name of the Ford Motor Company nor the names of its contributors
 * may be used to endorse or promote products derived from this software
 * without specific prior written permission.
 *
 * THIS SOFTWARE IS PROVIDED BY THE COPYRIGHT HOLDERS AND CONTRIBUTORS "AS IS"
 * AND ANY EXPRESS OR IMPLIED WARRANTIES, INCLUDING, BUT NOT LIMITED TO, THE
 * IMPLIED WARRANTIES OF MERCHANTABILITY AND FITNESS FOR A PARTICULAR PURPOSE
 * ARE DISCLAIMED. IN NO EVENT SHALL THE COPYRIGHT HOLDER OR CONTRIBUTORS BE
 * LIABLE FOR ANY DIRECT, INDIRECT, INCIDENTAL, SPECIAL, EXEMPLARY, OR
 * CONSEQUENTIAL DAMAGES (INCLUDING, BUT NOT LIMITED TO, PROCUREMENT OF
 * SUBSTITUTE GOODS OR SERVICES; LOSS OF USE, DATA, OR PROFITS; OR BUSINESS
 * INTERRUPTION) HOWEVER CAUSED AND ON ANY THEORY OF LIABILITY, WHETHER IN
 * CONTRACT, STRICT LIABILITY, OR TORT (INCLUDING NEGLIGENCE OR OTHERWISE)
 * ARISING IN ANY WAY OUT OF THE USE OF THIS SOFTWARE, EVEN IF ADVISED OF THE
 * POSSIBILITY OF SUCH DAMAGE.
 */

#include "application_manager/request_info.h"
#include "application_manager/mock_request.h"
#include <iostream>
#include <vector>
#include <limits>
#include "gmock/gmock.h"

namespace request_info = application_manager::request_controller;

namespace test {
namespace components {
namespace application_manager_test {

class TestRequestInfo : public request_info::RequestInfo {
 public:
  TestRequestInfo(request_info::RequestPtr request,
                  const RequestType requst_type,
                  const date_time::TimeDuration& start_time,
                  const uint64_t timeout_msec)
      : RequestInfo(request, requst_type, start_time, timeout_msec) {}
  void SetEndTime(const date_time::TimeDuration& end_time) {
    end_time_ = end_time;
  }
};

class RequestInfoTest : public ::testing::Test {
 protected:
  virtual void SetUp() OVERRIDE {
    count_of_requests_for_test_ = 1000;
    hmi_connection_key_ = 0;
    mobile_connection_key1_ = 65431;
    mobile_connection_key2_ = 65123;
    mobile_correlation_id = 111;
    default_timeout_ = 10;
  }

  request_info::RequestInfoSet request_info_set_;
  uint32_t count_of_requests_for_test_;
  uint32_t hmi_connection_key_;
  uint32_t mobile_connection_key1_;
  uint32_t mobile_connection_key2_;
  uint32_t default_timeout_;
  uint32_t mobile_correlation_id;

  std::shared_ptr<TestRequestInfo> CreateTestInfo(
      uint32_t connection_key,
      uint32_t correlation_id,
      request_info::RequestInfo::RequestType requst_type,
      const date_time::TimeDuration& start_time,
      uint64_t timeout_msec) {
    std::shared_ptr<MockRequest> mock_request =
        std::make_shared<MockRequest>(connection_key, correlation_id);
    std::shared_ptr<TestRequestInfo> request =
        std::make_shared<TestRequestInfo>(
            mock_request, requst_type, start_time, timeout_msec);
    return request;
  }
};

TEST_F(RequestInfoTest, RequestInfoEqualEndTime) {
<<<<<<< HEAD
  std::vector<utils::SharedPtr<TestRequestInfo> > requests;
  const date_time::TimeDuration& time = date_time::getCurrentTime();
=======
  std::vector<std::shared_ptr<TestRequestInfo> > requests;
  const TimevalStruct& time = date_time::DateTime::getCurrentTime();
>>>>>>> 43e53192
  for (uint32_t i = 0; i < count_of_requests_for_test_; ++i) {
    std::shared_ptr<TestRequestInfo> request = CreateTestInfo(
        i, i, request_info::RequestInfo::MobileRequest, time, default_timeout_);
    request->SetEndTime(time);
    EXPECT_TRUE(request_info_set_.Add(request));
  }
  EXPECT_EQ(count_of_requests_for_test_, request_info_set_.Size());
}

TEST_F(RequestInfoTest, AddRemoveHMIRequests) {
  for (uint32_t i = 0; i < count_of_requests_for_test_; ++i) {
    std::shared_ptr<TestRequestInfo> request =
        CreateTestInfo(hmi_connection_key_,
                       i,
                       request_info::RequestInfo::HMIRequest,
                       date_time::getCurrentTime(),
                       default_timeout_);
    EXPECT_TRUE(request_info_set_.Add(request));
    EXPECT_TRUE(request_info_set_.RemoveRequest(request));
  }

  EXPECT_EQ(0u, request_info_set_.Size());
}

TEST_F(RequestInfoTest, AddHMIRequests_RemoveAllRequests) {
  std::vector<std::shared_ptr<TestRequestInfo> > requests;

  // Add hmi requests
  for (uint32_t i = 0; i < count_of_requests_for_test_; ++i) {
    std::shared_ptr<TestRequestInfo> request =
        CreateTestInfo(hmi_connection_key_,
                       i,
                       request_info::RequestInfo::HMIRequest,
                       date_time::getCurrentTime(),
                       default_timeout_);
    requests.push_back(request);
    EXPECT_TRUE(request_info_set_.Add(request));
  }
  EXPECT_EQ(count_of_requests_for_test_, request_info_set_.Size());

  // Delete every request
  std::vector<std::shared_ptr<TestRequestInfo> >::iterator req_it =
      requests.begin();

  for (; req_it != requests.end(); ++req_it) {
    EXPECT_TRUE(request_info_set_.RemoveRequest(*req_it));
  }
  EXPECT_EQ(0u, request_info_set_.Size());

  // Delete requests by connection key
  req_it = requests.begin();
  for (; req_it != requests.end(); ++req_it) {
    EXPECT_TRUE(request_info_set_.Add(*req_it));
  }
  EXPECT_EQ(count_of_requests_for_test_, request_info_set_.Size());
  EXPECT_EQ(count_of_requests_for_test_,
            request_info_set_.RemoveByConnectionKey(hmi_connection_key_));
  EXPECT_EQ(0u, request_info_set_.Size());
}

TEST_F(RequestInfoTest, AddMobileRequests_RemoveMobileRequests) {
  std::shared_ptr<TestRequestInfo> mobile_request1 =
      CreateTestInfo(mobile_connection_key1_,
                     12345,
                     request_info::RequestInfo::MobileRequest,
                     date_time::getCurrentTime(),
                     default_timeout_);
  EXPECT_TRUE(request_info_set_.Add(mobile_request1));
  std::shared_ptr<TestRequestInfo> mobile_request2 =
      CreateTestInfo(mobile_connection_key2_,
                     54321,
                     request_info::RequestInfo::MobileRequest,
                     date_time::getCurrentTime(),
                     default_timeout_);
  EXPECT_TRUE(request_info_set_.Add(mobile_request2));
  EXPECT_EQ(2u, request_info_set_.Size());
  EXPECT_EQ(2u, request_info_set_.RemoveMobileRequests());
  EXPECT_EQ(0u, request_info_set_.Size());
}

TEST_F(RequestInfoTest, AddMobileRequests_RemoveMobileRequestsByConnectionKey) {
  std::vector<std::shared_ptr<TestRequestInfo> > requests;
  const uint32_t count_of_mobile_request1 = 200;
  const uint32_t count_of_mobile_request2 = 100;
  for (uint32_t i = 0; i < count_of_mobile_request1; ++i) {
    std::shared_ptr<TestRequestInfo> mobile_request1 =
        CreateTestInfo(mobile_connection_key1_,
                       i,
                       request_info::RequestInfo::MobileRequest,
                       date_time::getCurrentTime(),
                       default_timeout_);

    requests.push_back(mobile_request1);
    EXPECT_TRUE(request_info_set_.Add(mobile_request1));
  }
  EXPECT_EQ(count_of_mobile_request1, request_info_set_.Size());

  for (uint32_t i = 0; i < count_of_mobile_request2; ++i) {
    std::shared_ptr<TestRequestInfo> mobile_request2 =
        CreateTestInfo(mobile_connection_key2_,
                       i,
                       request_info::RequestInfo::MobileRequest,
                       date_time::getCurrentTime(),
                       default_timeout_);

    requests.push_back(mobile_request2);
    EXPECT_TRUE(request_info_set_.Add(mobile_request2));
  }
  EXPECT_EQ(count_of_mobile_request1 + count_of_mobile_request2,
            request_info_set_.Size());

  EXPECT_EQ(count_of_mobile_request1,
            request_info_set_.RemoveByConnectionKey(mobile_connection_key1_));
  EXPECT_EQ(count_of_mobile_request2,
            request_info_set_.RemoveByConnectionKey(mobile_connection_key2_));
  EXPECT_EQ(0u, request_info_set_.Size());
}

TEST_F(RequestInfoTest, RequestInfoSetFront) {
  for (uint32_t i = 0; i < count_of_requests_for_test_; ++i) {
    std::shared_ptr<TestRequestInfo> request =
        CreateTestInfo(mobile_connection_key1_,
                       i,
                       request_info::RequestInfo::HMIRequest,
                       date_time::getCurrentTime(),
                       i);
    request_info_set_.Add(request);
  }

  for (uint32_t i = 1; i < count_of_requests_for_test_; ++i) {
    request_info::RequestInfoPtr request_info = request_info_set_.Front();
    EXPECT_TRUE(request_info.use_count() != 0);
    request_info = request_info_set_.FrontWithNotNullTimeout();
    EXPECT_TRUE(request_info.use_count() != 0);
    EXPECT_TRUE(request_info_set_.RemoveRequest(request_info));
  }
  EXPECT_EQ(1u, request_info_set_.Size());
  EXPECT_EQ(1u,
            request_info_set_.RemoveByConnectionKey(mobile_connection_key1_));
  EXPECT_EQ(0u, request_info_set_.Size());
}

TEST_F(RequestInfoTest, RequestInfoSetFind) {
  std::vector<std::pair<uint32_t, uint32_t> > appid_connection_id;
  for (uint32_t i = 0; i < count_of_requests_for_test_; ++i) {
    appid_connection_id.push_back(
        std::pair<uint32_t, uint32_t>(i, count_of_requests_for_test_ - i));
  }
  std::vector<std::pair<uint32_t, uint32_t> >::iterator req_it =
      appid_connection_id.begin();
  const std::vector<std::pair<uint32_t, uint32_t> >::iterator end =
      appid_connection_id.end();

  for (; req_it != end; ++req_it) {
    std::shared_ptr<TestRequestInfo> request =
        CreateTestInfo(req_it->first,
                       req_it->second,
                       request_info::RequestInfo::HMIRequest,
                       date_time::getCurrentTime(),
                       10);
    EXPECT_TRUE(request_info_set_.Add(request));
  }

  request_info::RequestInfoPtr request = request_info_set_.Find(
      count_of_requests_for_test_, count_of_requests_for_test_);
  EXPECT_FALSE(request.use_count() != 0);

  req_it = appid_connection_id.begin();
  for (; req_it != end; ++req_it) {
    request_info::RequestInfoPtr request =
        request_info_set_.Find(req_it->first, req_it->second);
    EXPECT_TRUE(request.use_count() != 0);
    EXPECT_TRUE(request_info_set_.RemoveRequest(request));
    request = request_info_set_.Find(req_it->first, req_it->second);
    EXPECT_FALSE(request.use_count() != 0);
  }
  EXPECT_EQ(0u, request_info_set_.Size());
}

TEST_F(RequestInfoTest, RequestInfoSetEqualHash) {
  request_info::RequestInfoSet request_info_set;
  const uint32_t connection_key = 65483;
  const uint32_t corr_id = 65483;
  std::shared_ptr<TestRequestInfo> request =
      CreateTestInfo(connection_key,
                     corr_id,
                     request_info::RequestInfo::HMIRequest,
                     date_time::getCurrentTime(),
                     10);
  EXPECT_TRUE(request_info_set.Add(request));
  EXPECT_FALSE(request_info_set.Add(request));
  EXPECT_FALSE(request_info_set.Add(request));
  EXPECT_EQ(1u, request_info_set.Size());
  request_info::RequestInfoPtr found =
      request_info_set.Find(connection_key, corr_id);
  EXPECT_TRUE(found.use_count() != 0);
  EXPECT_TRUE(request_info_set.RemoveRequest(found));
  EXPECT_EQ(0u, request_info_set.Size());
  EXPECT_TRUE(request_info_set.Add(request));
  EXPECT_FALSE(request_info_set.Add(request));
  found = request_info_set.FrontWithNotNullTimeout();
  EXPECT_TRUE(found.use_count() != 0);
  EXPECT_TRUE(request_info_set.RemoveRequest(found));
  found = request_info_set.FrontWithNotNullTimeout();
  EXPECT_FALSE(found.use_count() != 0);
  found = request_info_set.Front();
  EXPECT_FALSE(found.use_count() != 0);
  EXPECT_EQ(0u, request_info_set.Size());
}

TEST_F(RequestInfoTest, EndTimeisExpired) {
  date_time::TimeDuration time = date_time::getCurrentTime();
  // get just the seconds part of the current time
  date_time::TimeDuration not_expired =
      date_time::seconds(date_time::getSecs(date_time::getCurrentTime()));
  not_expired += date_time::microseconds(std::numeric_limits<time_t>::min());

  date_time::TimeDuration expired =
      date_time::seconds(date_time::getSecs(date_time::getCurrentTime()));
  expired += date_time::microseconds(std::numeric_limits<time_t>::max());

  std::shared_ptr<TestRequestInfo> request =
      CreateTestInfo(mobile_connection_key1_,
                     mobile_correlation_id,
                     request_info::RequestInfo::MobileRequest,
                     time,
                     default_timeout_);

  request->SetEndTime(expired);
  EXPECT_FALSE(request->isExpired());

  request->SetEndTime(not_expired);
  EXPECT_TRUE(request->isExpired());
}

TEST_F(RequestInfoTest, UpdateEndTime) {
<<<<<<< HEAD
  date_time::TimeDuration time = date_time::getCurrentTime();
  utils::SharedPtr<TestRequestInfo> request =
=======
  TimevalStruct time = date_time::DateTime::getCurrentTime();
  std::shared_ptr<TestRequestInfo> request =
>>>>>>> 43e53192
      CreateTestInfo(mobile_connection_key1_,
                     mobile_correlation_id,
                     request_info::RequestInfo::MobileRequest,
                     time,
                     default_timeout_);
  request->SetEndTime(time);
  request->updateEndTime();
  date_time::TimeDuration last_time = request->end_time();
  EXPECT_LE(date_time::getSecs(time), date_time::getSecs(last_time));
}

TEST_F(RequestInfoTest, UpdateTimeOut) {
<<<<<<< HEAD
  date_time::TimeDuration time = date_time::getCurrentTime();
  utils::SharedPtr<TestRequestInfo> request =
=======
  TimevalStruct time = date_time::DateTime::getCurrentTime();
  std::shared_ptr<TestRequestInfo> request =
>>>>>>> 43e53192
      CreateTestInfo(mobile_connection_key1_,
                     mobile_correlation_id,
                     request_info::RequestInfo::MobileRequest,
                     time,
                     default_timeout_);
  request->SetEndTime(time);
  request->updateEndTime();

  request->updateTimeOut(100);
  time = date_time::getCurrentTime();
  date_time::TimeDuration last_time = request->end_time();
  EXPECT_NEAR(
      date_time::getSecs(time) + 100, date_time::getSecs(last_time), 500);
}

}  // namespace application_manager_test
}  // namespace components
}  // namespace test<|MERGE_RESOLUTION|>--- conflicted
+++ resolved
@@ -90,13 +90,8 @@
 };
 
 TEST_F(RequestInfoTest, RequestInfoEqualEndTime) {
-<<<<<<< HEAD
-  std::vector<utils::SharedPtr<TestRequestInfo> > requests;
+  std::vector<std::shared_ptr<TestRequestInfo> > requests;
   const date_time::TimeDuration& time = date_time::getCurrentTime();
-=======
-  std::vector<std::shared_ptr<TestRequestInfo> > requests;
-  const TimevalStruct& time = date_time::DateTime::getCurrentTime();
->>>>>>> 43e53192
   for (uint32_t i = 0; i < count_of_requests_for_test_; ++i) {
     std::shared_ptr<TestRequestInfo> request = CreateTestInfo(
         i, i, request_info::RequestInfo::MobileRequest, time, default_timeout_);
@@ -186,7 +181,7 @@
         CreateTestInfo(mobile_connection_key1_,
                        i,
                        request_info::RequestInfo::MobileRequest,
-                       date_time::getCurrentTime(),
+                       date_time::DateTime::getCurrentTime(),
                        default_timeout_);
 
     requests.push_back(mobile_request1);
@@ -333,13 +328,8 @@
 }
 
 TEST_F(RequestInfoTest, UpdateEndTime) {
-<<<<<<< HEAD
   date_time::TimeDuration time = date_time::getCurrentTime();
-  utils::SharedPtr<TestRequestInfo> request =
-=======
-  TimevalStruct time = date_time::DateTime::getCurrentTime();
   std::shared_ptr<TestRequestInfo> request =
->>>>>>> 43e53192
       CreateTestInfo(mobile_connection_key1_,
                      mobile_correlation_id,
                      request_info::RequestInfo::MobileRequest,
@@ -352,13 +342,8 @@
 }
 
 TEST_F(RequestInfoTest, UpdateTimeOut) {
-<<<<<<< HEAD
   date_time::TimeDuration time = date_time::getCurrentTime();
-  utils::SharedPtr<TestRequestInfo> request =
-=======
-  TimevalStruct time = date_time::DateTime::getCurrentTime();
   std::shared_ptr<TestRequestInfo> request =
->>>>>>> 43e53192
       CreateTestInfo(mobile_connection_key1_,
                      mobile_correlation_id,
                      request_info::RequestInfo::MobileRequest,
