--- conflicted
+++ resolved
@@ -223,10 +223,7 @@
 #include "application_manager/commands/hmi/ui_set_display_layout_request.h"
 #include "application_manager/commands/hmi/ui_set_display_layout_response.h"
 #include "application_manager/commands/hmi/on_sdl_close_notification.h"
-<<<<<<< HEAD
 #include "application_manager/commands/hmi/on_record_start_notification.h"
-=======
->>>>>>> 8ec855a6
 
 namespace application_manager {
 
@@ -1876,13 +1873,10 @@
       command.reset(new commands::OnSDLCloseNotification(message));
       break;
     }
-<<<<<<< HEAD
     case hmi_apis::FunctionID::UI_OnRecordStart: {
       command.reset(new commands::OnRecordStartdNotification(message));
       break;
     }
-=======
->>>>>>> 8ec855a6
   }
 
   return command;
