--- conflicted
+++ resolved
@@ -30,7 +30,6 @@
  * POSSIBILITY OF SUCH DAMAGE.
  */
 #include "application_manager/commands/hmi/button_get_capabilities_response.h"
-
 #include "utils/logger.h"
 
 namespace application_manager {
@@ -38,13 +37,8 @@
 namespace commands {
 
 ButtonGetCapabilitiesResponse::ButtonGetCapabilitiesResponse(
-<<<<<<< HEAD
     const MessageSharedPtr& message, ApplicationManager& application_manager)
     : ResponseFromHMI(message, application_manager) {}
-=======
-    const MessageSharedPtr& message)
-    : ResponseFromHMI(message) {}
->>>>>>> 64ac11d0
 
 ButtonGetCapabilitiesResponse::~ButtonGetCapabilitiesResponse() {}
 
