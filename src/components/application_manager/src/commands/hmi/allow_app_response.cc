--- conflicted
+++ resolved
@@ -30,21 +30,15 @@
  * POSSIBILITY OF SUCH DAMAGE.
  */
 #include "application_manager/commands/hmi/allow_app_response.h"
-
 #include "application_manager/application_impl.h"
 
 namespace application_manager {
 
 namespace commands {
 
-<<<<<<< HEAD
 AllowAppResponse::AllowAppResponse(const MessageSharedPtr& message,
                                    ApplicationManager& application_manager)
     : ResponseFromHMI(message, application_manager) {}
-=======
-AllowAppResponse::AllowAppResponse(const MessageSharedPtr& message)
-    : ResponseFromHMI(message) {}
->>>>>>> 64ac11d0
 
 AllowAppResponse::~AllowAppResponse() {}
 
@@ -52,14 +46,9 @@
   LOGGER_AUTO_TRACE(logger_);
 
   uint32_t connection_key =
-      (*message_)[strings::params][strings::connection_key].asInt();
+    (*message_)[strings::params][strings::connection_key].asInt();
 
-<<<<<<< HEAD
   ApplicationSharedPtr app = application_manager_.application(connection_key);
-=======
-  ApplicationSharedPtr app =
-      ApplicationManagerImpl::instance()->application(connection_key);
->>>>>>> 64ac11d0
 
   if (!app) {
     LOGGER_ERROR(logger_, "NULL pointer");
