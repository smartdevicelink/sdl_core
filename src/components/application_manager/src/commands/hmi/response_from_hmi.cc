/*
 Copyright (c) 2013, Ford Motor Company
 All rights reserved.

 Redistribution and use in source and binary forms, with or without
 modification, are permitted provided that the following conditions are met:

 Redistributions of source code must retain the above copyright notice, this
 list of conditions and the following disclaimer.

 Redistributions in binary form must reproduce the above copyright notice,
 this list of conditions and the following
 disclaimer in the documentation and/or other materials provided with the
 distribution.

 Neither the name of the Ford Motor Company nor the names of its contributors
 may be used to endorse or promote products derived from this software
 without specific prior written permission.

 THIS SOFTWARE IS PROVIDED BY THE COPYRIGHT HOLDERS AND CONTRIBUTORS "AS IS"
 AND ANY EXPRESS OR IMPLIED WARRANTIES, INCLUDING, BUT NOT LIMITED TO, THE
 IMPLIED WARRANTIES OF MERCHANTABILITY AND FITNESS FOR A PARTICULAR PURPOSE
 ARE DISCLAIMED. IN NO EVENT SHALL THE COPYRIGHT HOLDER OR CONTRIBUTORS BE
 LIABLE FOR ANY DIRECT, INDIRECT, INCIDENTAL, SPECIAL, EXEMPLARY, OR
 CONSEQUENTIAL DAMAGES (INCLUDING, BUT NOT LIMITED TO, PROCUREMENT OF
 SUBSTITUTE GOODS OR SERVICES; LOSS OF USE, DATA, OR PROFITS; OR BUSINESS
 INTERRUPTION) HOWEVER CAUSED AND ON ANY THEORY OF LIABILITY, WHETHER IN
 CONTRACT, STRICT LIABILITY, OR TORT (INCLUDING NEGLIGENCE OR OTHERWISE)
 ARISING IN ANY WAY OUT OF THE USE OF THIS SOFTWARE, EVEN IF ADVISED OF THE
 POSSIBILITY OF SUCH DAMAGE.
 */

#include "application_manager/commands/hmi/response_from_hmi.h"

#include "smart_objects/smart_object.h"

namespace application_manager {

namespace commands {

<<<<<<< HEAD
ResponseFromHMI::ResponseFromHMI(const MessageSharedPtr& message,
                                 ApplicationManager& application_manager)
    : CommandImpl(message, application_manager) {
=======
ResponseFromHMI::ResponseFromHMI(const MessageSharedPtr& message)
    : CommandImpl(message) {
>>>>>>> 64ac11d0
  // If it is error response, shift info
  if ((*message)[strings::params].keyExists(hmi_response::message)) {
    (*message)[strings::msg_params][strings::info] =
        (*message)[strings::params][hmi_response::message];
  }

  // Replace HMI app id with Mobile connection id
  ReplaceHMIByMobileAppId(*(message.get()));
}

ResponseFromHMI::~ResponseFromHMI() {}

bool ResponseFromHMI::Init() {
  return true;
}

bool ResponseFromHMI::CleanUp() {
  return true;
}

void ResponseFromHMI::Run() {}

void ResponseFromHMI::SendResponseToMobile(
    const MessageSharedPtr& message, ApplicationManager& application_manager) {
  (*message)[strings::params][strings::message_type] = MessageType::kResponse;

  application_manager_.ManageMobileCommand(message, ORIGIN_SDL);
}

void ResponseFromHMI::CreateHMIRequest(
    const hmi_apis::FunctionID::eType& function_id,
    const smart_objects::SmartObject& msg_params) const {
  smart_objects::SmartObjectSPtr result = new smart_objects::SmartObject;

  if (!result) {
    LOGGER_ERROR(logger_, "Memory allocation failed.");
    return;
  }

  // get hmi correlation id for chaining further request from this object
  const uint32_t hmi_correlation_id_ =
<<<<<<< HEAD
      application_manager_.GetNextHMICorrelationID();
=======
      ApplicationManagerImpl::instance()->GetNextHMICorrelationID();
>>>>>>> 64ac11d0

  NsSmartDeviceLink::NsSmartObjects::SmartObject& request = *result;
  request[strings::params][strings::message_type] = MessageType::kRequest;
  request[strings::params][strings::function_id] = function_id;
  request[strings::params][strings::correlation_id] = hmi_correlation_id_;
  request[strings::params][strings::protocol_version] =
      CommandImpl::protocol_version_;
  request[strings::params][strings::protocol_type] =
      CommandImpl::hmi_protocol_type_;

  request[strings::msg_params] = msg_params;

<<<<<<< HEAD
  if (!application_manager_.ManageHMICommand(result)) {
=======
  if (!ApplicationManagerImpl::instance()->ManageHMICommand(result)) {
>>>>>>> 64ac11d0
    LOGGER_ERROR(logger_, "Unable to send request");
    return;
  }
}

}  // namespace commands

}  // namespace application_manager<|MERGE_RESOLUTION|>--- conflicted
+++ resolved
@@ -31,22 +31,16 @@
  */
 
 #include "application_manager/commands/hmi/response_from_hmi.h"
-
 #include "smart_objects/smart_object.h"
 
 namespace application_manager {
 
 namespace commands {
 
-<<<<<<< HEAD
 ResponseFromHMI::ResponseFromHMI(const MessageSharedPtr& message,
                                  ApplicationManager& application_manager)
     : CommandImpl(message, application_manager) {
-=======
-ResponseFromHMI::ResponseFromHMI(const MessageSharedPtr& message)
-    : CommandImpl(message) {
->>>>>>> 64ac11d0
-  // If it is error response, shift info
+  //If it is error response, shift info
   if ((*message)[strings::params].keyExists(hmi_response::message)) {
     (*message)[strings::msg_params][strings::info] =
         (*message)[strings::params][hmi_response::message];
@@ -78,6 +72,7 @@
 void ResponseFromHMI::CreateHMIRequest(
     const hmi_apis::FunctionID::eType& function_id,
     const smart_objects::SmartObject& msg_params) const {
+
   smart_objects::SmartObjectSPtr result = new smart_objects::SmartObject;
 
   if (!result) {
@@ -87,11 +82,7 @@
 
   // get hmi correlation id for chaining further request from this object
   const uint32_t hmi_correlation_id_ =
-<<<<<<< HEAD
       application_manager_.GetNextHMICorrelationID();
-=======
-      ApplicationManagerImpl::instance()->GetNextHMICorrelationID();
->>>>>>> 64ac11d0
 
   NsSmartDeviceLink::NsSmartObjects::SmartObject& request = *result;
   request[strings::params][strings::message_type] = MessageType::kRequest;
@@ -104,11 +95,7 @@
 
   request[strings::msg_params] = msg_params;
 
-<<<<<<< HEAD
   if (!application_manager_.ManageHMICommand(result)) {
-=======
-  if (!ApplicationManagerImpl::instance()->ManageHMICommand(result)) {
->>>>>>> 64ac11d0
     LOGGER_ERROR(logger_, "Unable to send request");
     return;
   }
