--- conflicted
+++ resolved
@@ -43,12 +43,8 @@
 SDLPolicyUpdate::~SDLPolicyUpdate() {}
 
 void SDLPolicyUpdate::Run() {
-<<<<<<< HEAD
-  LOG4CXX_AUTO_TRACE(logger_);
+  LOGGER_AUTO_TRACE(logger_);
 #ifdef EXTENDED_POLICY
-=======
-  LOGGER_AUTO_TRACE(logger_);
->>>>>>> a9899206
   SendRequest();
 #else
   LOG4CXX_WARN(logger_,
