--- conflicted
+++ resolved
@@ -31,7 +31,6 @@
  */
 
 #include "application_manager/commands/hmi/navi_start_stream_request.h"
-
 #include "application_manager/message_helper.h"
 #include "protocol_handler/protocol_handler.h"
 
@@ -39,16 +38,11 @@
 
 namespace commands {
 
-<<<<<<< HEAD
 NaviStartStreamRequest::NaviStartStreamRequest(
     const MessageSharedPtr& message, ApplicationManager& application_manager)
     : RequestToHMI(message, application_manager)
     , EventObserver(application_manager.event_dispatcher())
     , retry_number_(0) {
-=======
-NaviStartStreamRequest::NaviStartStreamRequest(const MessageSharedPtr& message)
-    : RequestToHMI(message), retry_number_(0) {
->>>>>>> 64ac11d0
   LOGGER_AUTO_TRACE(logger_);
   std::pair<uint32_t, int32_t> stream_retry =
       application_manager_.get_settings().start_stream_retry_amount();
@@ -56,7 +50,7 @@
   retry_number_ = stream_retry.first;
   LOGGER_DEBUG(logger_,
                "default_timeout_ = " << default_timeout_
-                                     << "; retry_number_ = " << retry_number_);
+                <<"; retry_number_ = " << retry_number_);
 }
 
 NaviStartStreamRequest::~NaviStartStreamRequest() {}
@@ -69,12 +63,7 @@
                      correlation_id());
 
   ApplicationSharedPtr app =
-<<<<<<< HEAD
       application_manager_.application_by_hmi_app(application_id());
-=======
-      ApplicationManagerImpl::instance()->application_by_hmi_app(
-          application_id());
->>>>>>> 64ac11d0
   if (app) {
     app->set_video_streaming_allowed(true);
     SendRequest();
@@ -90,15 +79,10 @@
   LOGGER_AUTO_TRACE(logger_);
 
   ApplicationSharedPtr app =
-<<<<<<< HEAD
       application_manager_.application_by_hmi_app(application_id());
-=======
-      ApplicationManagerImpl::instance()->application_by_hmi_app(
-          application_id());
->>>>>>> 64ac11d0
   if (!app) {
     LOGGER_ERROR(logger_,
-                 "NaviStartStreamRequest aborted. Application not found");
+        "NaviStartStreamRequest aborted. Application not found");
     return;
   }
 
@@ -113,17 +97,13 @@
 
       if (hmi_apis::Common_Result::SUCCESS == code) {
         LOGGER_INFO(logger_, "NaviStartStreamResponse SUCCESS");
-<<<<<<< HEAD
         if (application_manager_.HMILevelAllowsStreaming(
-=======
-        if (ApplicationManagerImpl::instance()->HMILevelAllowsStreaming(
->>>>>>> 64ac11d0
                 app->app_id(), ServiceType::kMobileNav)) {
           app->set_video_streaming_approved(true);
         } else {
           LOGGER_DEBUG(
               logger_,
-              "NaviStartStreamRequest aborted. Application can not stream");
+                       "NaviStartStreamRequest aborted. Application can not stream");
         }
         break;
       }
@@ -143,37 +123,29 @@
 void NaviStartStreamRequest::onTimeOut() {
   RetryStartSession();
 
-<<<<<<< HEAD
   application_manager_.TerminateRequest(connection_key(), correlation_id());
-=======
-  ApplicationManagerImpl::instance()->TerminateRequest(connection_key(),
-                                                       correlation_id());
->>>>>>> 64ac11d0
 }
 
 void NaviStartStreamRequest::RetryStartSession() {
   LOGGER_AUTO_TRACE(logger_);
 
   ApplicationSharedPtr app =
-<<<<<<< HEAD
       application_manager_.application_by_hmi_app(application_id());
-=======
-      ApplicationManagerImpl::instance()->application_by_hmi_app(
-          application_id());
->>>>>>> 64ac11d0
   if (!app) {
     LOGGER_ERROR(logger_,
-                 "NaviStartStreamRequest aborted. Application not found");
+        "NaviStartStreamRequest aborted. Application not found");
     return;
   }
+
   if (!app->video_streaming_allowed()) {
     LOGGER_WARN(logger_, "Video streaming not allowed");
     return;
   }
+
   if (app->video_streaming_approved()) {
     LOGGER_INFO(logger_,
                 "NaviStartStream retry sequence stopped. "
-                    << "SUCCESS received");
+                 << "SUCCESS received");
     app->set_video_stream_retry_number(0);
     return;
   }
@@ -183,22 +155,14 @@
     LOGGER_DEBUG(
         logger_,
         "Send NaviStartStream retry. retry_number = " << curr_retry_number);
-<<<<<<< HEAD
     MessageHelper::SendNaviStartStream(app->app_id(), application_manager_);
-=======
-    MessageHelper::SendNaviStartStream(app->app_id());
->>>>>>> 64ac11d0
     app->set_video_stream_retry_number(++curr_retry_number);
   } else {
     LOGGER_DEBUG(logger_,
                  "NaviStartStream retry sequence stopped. "
-                     << "Attempts expired");
-<<<<<<< HEAD
+                 << "Attempts expired");
 
     application_manager_.EndNaviServices(app->app_id());
-=======
-    ApplicationManagerImpl::instance()->EndNaviServices(app->app_id());
->>>>>>> 64ac11d0
   }
 }
 
