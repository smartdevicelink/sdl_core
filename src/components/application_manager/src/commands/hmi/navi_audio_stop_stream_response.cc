--- conflicted
+++ resolved
@@ -36,18 +36,14 @@
 namespace commands {
 
 AudioStopStreamResponse::AudioStopStreamResponse(
-<<<<<<< HEAD
     const MessageSharedPtr& message, ApplicationManager& application_manager)
     : ResponseFromHMI(message, application_manager) {}
-=======
-    const MessageSharedPtr& message)
-    : ResponseFromHMI(message) {}
->>>>>>> 64ac11d0
 
 AudioStopStreamResponse::~AudioStopStreamResponse() {}
 
 void AudioStopStreamResponse::Run() {
   LOGGER_AUTO_TRACE(logger_);
+
 }
 
 }  // namespace commands
