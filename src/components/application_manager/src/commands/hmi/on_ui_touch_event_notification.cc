--- conflicted
+++ resolved
@@ -40,22 +40,17 @@
 namespace hmi {
 
 OnUITouchEventNotification::OnUITouchEventNotification(
-<<<<<<< HEAD
     const MessageSharedPtr& message, ApplicationManager& application_manager)
     : NotificationFromHMI(message, application_manager) {}
-=======
-    const MessageSharedPtr& message)
-    : NotificationFromHMI(message) {}
->>>>>>> 64ac11d0
 
 OnUITouchEventNotification::~OnUITouchEventNotification() {}
 
 void OnUITouchEventNotification::Run() {
   LOGGER_AUTO_TRACE(logger_);
 
-  // prepare SmartObject for mobile factory
+  //prepare SmartObject for mobile factory
   (*message_)[strings::params][strings::function_id] =
-      mobile_apis::FunctionID::OnTouchEventID;
+  mobile_apis::FunctionID::OnTouchEventID;
   SendNotificationToMobile(message_);
 }
 
@@ -63,4 +58,4 @@
 
 }  // namespace commands
 
-}  // namespace application_manager+}  // namespace application_manager
