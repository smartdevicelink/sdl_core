/*
 * Copyright (c) 2013, Ford Motor Company
 * All rights reserved.
 *
 * Redistribution and use in source and binary forms, with or without
 * modification, are permitted provided that the following conditions are met:
 *
 * Redistributions of source code must retain the above copyright notice, this
 * list of conditions and the following disclaimer.
 *
 * Redistributions in binary form must reproduce the above copyright notice,
 * this list of conditions and the following
 * disclaimer in the documentation and/or other materials provided with the
 * distribution.
 *
 * Neither the name of the Ford Motor Company nor the names of its contributors
 * may be used to endorse or promote products derived from this software
 * without specific prior written permission.
 *
 * THIS SOFTWARE IS PROVIDED BY THE COPYRIGHT HOLDERS AND CONTRIBUTORS "AS IS"
 * AND ANY EXPRESS OR IMPLIED WARRANTIES, INCLUDING, BUT NOT LIMITED TO, THE
 * IMPLIED WARRANTIES OF MERCHANTABILITY AND FITNESS FOR A PARTICULAR PURPOSE
 * ARE DISCLAIMED. IN NO EVENT SHALL THE COPYRIGHT HOLDER OR CONTRIBUTORS BE
 * LIABLE FOR ANY DIRECT, INDIRECT, INCIDENTAL, SPECIAL, EXEMPLARY, OR
 * CONSEQUENTIAL DAMAGES (INCLUDING, BUT NOT LIMITED TO, PROCUREMENT OF
 * SUBSTITUTE GOODS OR SERVICES; LOSS OF USE, DATA, OR PROFITS; OR BUSINESS
 * INTERRUPTION) HOWEVER CAUSED AND ON ANY THEORY OF LIABILITY, WHETHER IN
 * CONTRACT, STRICT LIABILITY, OR TORT (INCLUDING NEGLIGENCE OR OTHERWISE)
 * ARISING IN ANY WAY OUT OF THE USE OF THIS SOFTWARE, EVEN IF ADVISED OF THE
 * POSSIBILITY OF SUCH DAMAGE.
 */

#include "application_manager/commands/hmi/update_app_list_response.h"

namespace application_manager {

namespace commands {

<<<<<<< HEAD
UpdateAppListResponse::UpdateAppListResponse(
    const MessageSharedPtr& message, ApplicationManager& application_manager)
    : ResponseFromHMI(message, application_manager) {}
=======
UpdateAppListResponse::UpdateAppListResponse(const MessageSharedPtr& message)
    : ResponseFromHMI(message) {}
>>>>>>> 64ac11d0

UpdateAppListResponse::~UpdateAppListResponse() {}

void UpdateAppListResponse::Run() {
  LOGGER_AUTO_TRACE(logger_);

  // TODO(PV): add check
}

}  // namespace commands

}  // namespace application_manager<|MERGE_RESOLUTION|>--- conflicted
+++ resolved
@@ -36,14 +36,9 @@
 
 namespace commands {
 
-<<<<<<< HEAD
 UpdateAppListResponse::UpdateAppListResponse(
     const MessageSharedPtr& message, ApplicationManager& application_manager)
     : ResponseFromHMI(message, application_manager) {}
-=======
-UpdateAppListResponse::UpdateAppListResponse(const MessageSharedPtr& message)
-    : ResponseFromHMI(message) {}
->>>>>>> 64ac11d0
 
 UpdateAppListResponse::~UpdateAppListResponse() {}
 
@@ -55,4 +50,5 @@
 
 }  // namespace commands
 
-}  // namespace application_manager+}  // namespace application_manager
+
