/*
 * Copyright (c) 2014, Ford Motor Company
 * All rights reserved.
 *
 * Redistribution and use in source and binary forms, with or without
 * modification, are permitted provided that the following conditions are met:
 *
 * Redistributions of source code must retain the above copyright notice, this
 * list of conditions and the following disclaimer.
 *
 * Redistributions in binary form must reproduce the above copyright notice,
 * this list of conditions and the following
 * disclaimer in the documentation and/or other materials provided with the
 * distribution.
 *
 * Neither the name of the Ford Motor Company nor the names of its contributors
 * may be used to endorse or promote products derived from this software
 * without specific prior written permission.
 *
 * THIS SOFTWARE IS PROVIDED BY THE COPYRIGHT HOLDERS AND CONTRIBUTORS "AS IS"
 * AND ANY EXPRESS OR IMPLIED WARRANTIES, INCLUDING, BUT NOT LIMITED TO, THE
 * IMPLIED WARRANTIES OF MERCHANTABILITY AND FITNESS FOR A PARTICULAR PURPOSE
 * ARE DISCLAIMED. IN NO EVENT SHALL THE COPYRIGHT HOLDER OR CONTRIBUTORS BE
 * LIABLE FOR ANY DIRECT, INDIRECT, INCIDENTAL, SPECIAL, EXEMPLARY, OR
 * CONSEQUENTIAL DAMAGES (INCLUDING, BUT NOT LIMITED TO, PROCUREMENT OF
 * SUBSTITUTE GOODS OR SERVICES; LOSS OF USE, DATA, OR PROFITS; OR BUSINESS
 * INTERRUPTION) HOWEVER CAUSED AND ON ANY THEORY OF LIABILITY, WHETHER IN
 * CONTRACT, STRICT LIABILITY, OR TORT (INCLUDING NEGLIGENCE OR OTHERWISE)
 * ARISING IN ANY WAY OUT OF THE USE OF THIS SOFTWARE, EVEN IF ADVISED OF THE
 * POSSIBILITY OF SUCH DAMAGE.
 */

#include "application_manager/commands/hmi/on_resume_audio_source_notification.h"
#include "interfaces/MOBILE_API.h"

namespace application_manager {

namespace commands {

OnResumeAudioSourceNotification::OnResumeAudioSourceNotification(
<<<<<<< HEAD
    const MessageSharedPtr& message, ApplicationManager& application_manager)
    : NotificationToHMI(message, application_manager) {}
=======
    const MessageSharedPtr& message)
    : NotificationToHMI(message) {}
>>>>>>> 64ac11d0

OnResumeAudioSourceNotification::~OnResumeAudioSourceNotification() {}

void OnResumeAudioSourceNotification::Run() {
  LOGGER_AUTO_TRACE(logger_);
  SendNotification();
}

}  // namespace commands

}  // namespace application_manager<|MERGE_RESOLUTION|>--- conflicted
+++ resolved
@@ -38,13 +38,8 @@
 namespace commands {
 
 OnResumeAudioSourceNotification::OnResumeAudioSourceNotification(
-<<<<<<< HEAD
     const MessageSharedPtr& message, ApplicationManager& application_manager)
     : NotificationToHMI(message, application_manager) {}
-=======
-    const MessageSharedPtr& message)
-    : NotificationToHMI(message) {}
->>>>>>> 64ac11d0
 
 OnResumeAudioSourceNotification::~OnResumeAudioSourceNotification() {}
 
@@ -55,4 +50,4 @@
 
 }  // namespace commands
 
-}  // namespace application_manager+}  // namespace application_manager
