/*
 * Copyright (c) 2013, Ford Motor Company
 * All rights reserved.
 *
 * Redistribution and use in source and binary forms, with or without
 * modification, are permitted provided that the following conditions are met:
 *
 * Redistributions of source code must retain the above copyright notice, this
 * list of conditions and the following disclaimer.
 *
 * Redistributions in binary form must reproduce the above copyright notice,
 * this list of conditions and the following
 * disclaimer in the documentation and/or other materials provided with the
 * distribution.
 *
 * Neither the name of the Ford Motor Company nor the names of its contributors
 * may be used to endorse or promote products derived from this software
 * without specific prior written permission.
 *
 * THIS SOFTWARE IS PROVIDED BY THE COPYRIGHT HOLDERS AND CONTRIBUTORS "AS IS"
 * AND ANY EXPRESS OR IMPLIED WARRANTIES, INCLUDING, BUT NOT LIMITED TO, THE
 * IMPLIED WARRANTIES OF MERCHANTABILITY AND FITNESS FOR A PARTICULAR PURPOSE
 * ARE DISCLAIMED. IN NO EVENT SHALL THE COPYRIGHT HOLDER OR CONTRIBUTORS BE
 * LIABLE FOR ANY DIRECT, INDIRECT, INCIDENTAL, SPECIAL, EXEMPLARY, OR
 * CONSEQUENTIAL DAMAGES (INCLUDING, BUT NOT LIMITED TO, PROCUREMENT OF
 * SUBSTITUTE GOODS OR SERVICES; LOSS OF USE, DATA, OR PROFITS; OR BUSINESS
 * INTERRUPTION) HOWEVER CAUSED AND ON ANY THEORY OF LIABILITY, WHETHER IN
 * CONTRACT, STRICT LIABILITY, OR TORT (INCLUDING NEGLIGENCE OR OTHERWISE)
 * ARISING IN ANY WAY OUT OF THE USE OF THIS SOFTWARE, EVEN IF ADVISED OF THE
 * POSSIBILITY OF SUCH DAMAGE.
 */

#include "application_manager/commands/hmi/dial_number_request.h"

namespace application_manager {

namespace commands {

namespace hmi {

<<<<<<< HEAD
DialNumberRequest::DialNumberRequest(const MessageSharedPtr& message,
                                     ApplicationManager& application_manager)
    : RequestToHMI(message, application_manager) {}
=======
DialNumberRequest::DialNumberRequest(const MessageSharedPtr& message)
    : RequestToHMI(message) {}
>>>>>>> 64ac11d0

DialNumberRequest::~DialNumberRequest() {}

void DialNumberRequest::Run() {
  SendRequest();
}

}  // namespace hmi

}  // namespace commands

}  // namespace application_manager<|MERGE_RESOLUTION|>--- conflicted
+++ resolved
@@ -38,14 +38,9 @@
 
 namespace hmi {
 
-<<<<<<< HEAD
 DialNumberRequest::DialNumberRequest(const MessageSharedPtr& message,
                                      ApplicationManager& application_manager)
     : RequestToHMI(message, application_manager) {}
-=======
-DialNumberRequest::DialNumberRequest(const MessageSharedPtr& message)
-    : RequestToHMI(message) {}
->>>>>>> 64ac11d0
 
 DialNumberRequest::~DialNumberRequest() {}
 
@@ -53,8 +48,8 @@
   SendRequest();
 }
 
-}  // namespace hmi
+} // namespace hmi
 
 }  // namespace commands
 
-}  // namespace application_manager+}  // namespace application_manager
