--- conflicted
+++ resolved
@@ -55,11 +55,7 @@
       application_manager_.application(application_id);
 
   if (!app) {
-<<<<<<< HEAD
-    LOG4CXX_ERROR(
-=======
-    LOGGER_WARN(
->>>>>>> edc76fe1
+    LOGGER_ERROR(
         logger_,
         "Can't find application within regular apps: " << application_id);
     return;
