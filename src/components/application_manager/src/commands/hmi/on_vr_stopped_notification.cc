/*
 * Copyright (c) 2013, Ford Motor Company
 * All rights reserved.
 *
 * Redistribution and use in source and binary forms, with or without
 * modification, are permitted provided that the following conditions are met:
 *
 * Redistributions of source code must retain the above copyright notice, this
 * list of conditions and the following disclaimer.
 *
 * Redistributions in binary form must reproduce the above copyright notice,
 * this list of conditions and the following
 * disclaimer in the documentation and/or other materials provided with the
 * distribution.
 *
 * Neither the name of the Ford Motor Company nor the names of its contributors
 * may be used to endorse or promote products derived from this software
 * without specific prior written permission.
 *
 * THIS SOFTWARE IS PROVIDED BY THE COPYRIGHT HOLDERS AND CONTRIBUTORS "AS IS"
 * AND ANY EXPRESS OR IMPLIED WARRANTIES, INCLUDING, BUT NOT LIMITED TO, THE
 * IMPLIED WARRANTIES OF MERCHANTABILITY AND FITNESS FOR A PARTICULAR PURPOSE
 * ARE DISCLAIMED. IN NO EVENT SHALL THE COPYRIGHT HOLDER OR CONTRIBUTORS BE
 * LIABLE FOR ANY DIRECT, INDIRECT, INCIDENTAL, SPECIAL, EXEMPLARY, OR
 * CONSEQUENTIAL DAMAGES (INCLUDING, BUT NOT LIMITED TO, PROCUREMENT OF
 * SUBSTITUTE GOODS OR SERVICES; LOSS OF USE, DATA, OR PROFITS; OR BUSINESS
 * INTERRUPTION) HOWEVER CAUSED AND ON ANY THEORY OF LIABILITY, WHETHER IN
 * CONTRACT, STRICT LIABILITY, OR TORT (INCLUDING NEGLIGENCE OR OTHERWISE)
 * ARISING IN ANY WAY OUT OF THE USE OF THIS SOFTWARE, EVEN IF ADVISED OF THE
 * POSSIBILITY OF SUCH DAMAGE.
 */

#include "application_manager/commands/hmi/on_vr_stopped_notification.h"

namespace application_manager {

namespace commands {

OnVRStoppedNotification::OnVRStoppedNotification(
<<<<<<< HEAD
    const MessageSharedPtr& message, ApplicationManager& application_manager)
    : NotificationFromHMI(message, application_manager) {}
=======
    const MessageSharedPtr& message)
    : NotificationFromHMI(message) {}
>>>>>>> 64ac11d0

OnVRStoppedNotification::~OnVRStoppedNotification() {}

void OnVRStoppedNotification::Run() {
  LOGGER_AUTO_TRACE(logger_);

  event_engine::Event event(hmi_apis::FunctionID::VR_Stopped);
  event.set_smart_object(*message_);
  event.raise(application_manager_.event_dispatcher());
}

}  // namespace commands

}  // namespace application_manager<|MERGE_RESOLUTION|>--- conflicted
+++ resolved
@@ -37,13 +37,8 @@
 namespace commands {
 
 OnVRStoppedNotification::OnVRStoppedNotification(
-<<<<<<< HEAD
     const MessageSharedPtr& message, ApplicationManager& application_manager)
     : NotificationFromHMI(message, application_manager) {}
-=======
-    const MessageSharedPtr& message)
-    : NotificationFromHMI(message) {}
->>>>>>> 64ac11d0
 
 OnVRStoppedNotification::~OnVRStoppedNotification() {}
 
@@ -57,4 +52,4 @@
 
 }  // namespace commands
 
-}  // namespace application_manager+}  // namespace application_manager
