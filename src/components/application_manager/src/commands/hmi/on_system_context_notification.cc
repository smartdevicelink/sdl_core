/*
 * Copyright (c) 2013, Ford Motor Company
 * All rights reserved.
 *
 * Redistribution and use in source and binary forms, with or without
 * modification, are permitted provided that the following conditions are met:
 *
 * Redistributions of source code must retain the above copyright notice, this
 * list of conditions and the following disclaimer.
 *
 * Redistributions in binary form must reproduce the above copyright notice,
 * this list of conditions and the following
 * disclaimer in the documentation and/or other materials provided with the
 * distribution.
 *
 * Neither the name of the Ford Motor Company nor the names of its contributors
 * may be used to endorse or promote products derived from this software
 * without specific prior written permission.
 *
 * THIS SOFTWARE IS PROVIDED BY THE COPYRIGHT HOLDERS AND CONTRIBUTORS "AS IS"
 * AND ANY EXPRESS OR IMPLIED WARRANTIES, INCLUDING, BUT NOT LIMITED TO, THE
 * IMPLIED WARRANTIES OF MERCHANTABILITY AND FITNESS FOR A PARTICULAR PURPOSE
 * ARE DISCLAIMED. IN NO EVENT SHALL THE COPYRIGHT HOLDER OR CONTRIBUTORS BE
 * LIABLE FOR ANY DIRECT, INDIRECT, INCIDENTAL, SPECIAL, EXEMPLARY, OR
 * CONSEQUENTIAL DAMAGES (INCLUDING, BUT NOT LIMITED TO, PROCUREMENT OF
 * SUBSTITUTE GOODS OR SERVICES; LOSS OF USE, DATA, OR PROFITS; OR BUSINESS
 * INTERRUPTION) HOWEVER CAUSED AND ON ANY THEORY OF LIABILITY, WHETHER IN
 * CONTRACT, STRICT LIABILITY, OR TORT (INCLUDING NEGLIGENCE OR OTHERWISE)
 * ARISING IN ANY WAY OUT OF THE USE OF THIS SOFTWARE, EVEN IF ADVISED OF THE
 * POSSIBILITY OF SUCH DAMAGE.
 */

#include "application_manager/commands/hmi/on_system_context_notification.h"

#include "application_manager/application_impl.h"
#include "application_manager/state_controller.h"
#include "application_manager/message_helper.h"

namespace application_manager {
namespace commands {

OnSystemContextNotification::OnSystemContextNotification(
<<<<<<< HEAD
    const MessageSharedPtr& message, ApplicationManager& application_manager)
    : NotificationFromHMI(message, application_manager) {}
=======
    const MessageSharedPtr& message)
    : NotificationFromHMI(message) {}
>>>>>>> 64ac11d0

OnSystemContextNotification::~OnSystemContextNotification() {}

void OnSystemContextNotification::Run() {
  LOGGER_AUTO_TRACE(logger_);

  mobile_api::SystemContext::eType system_context =
      static_cast<mobile_api::SystemContext::eType>(
          (*message_)[strings::msg_params][hmi_notification::system_context]
              .asInt());

  ApplicationSharedPtr app;
  if ((mobile_api::SystemContext::SYSCTXT_VRSESSION == system_context) ||
      (mobile_api::SystemContext::SYSCTXT_MENU == system_context) ||
      (mobile_api::SystemContext::SYSCTXT_HMI_OBSCURED == system_context)) {
    app = application_manager_.active_application();
  } else if ((mobile_api::SystemContext::SYSCTXT_ALERT == system_context) ||
             (mobile_api::SystemContext::SYSCTXT_MAIN == system_context)) {
    if ((*message_)[strings::msg_params].keyExists(strings::app_id)) {
<<<<<<< HEAD
      app = application_manager_.application(
=======
      app = ApplicationManagerImpl::instance()->application(
>>>>>>> 64ac11d0
          (*message_)[strings::msg_params][strings::app_id].asUInt());
    }
  }

  if (app && mobile_api::SystemContext::INVALID_ENUM != system_context) {
    application_manager_.state_controller().SetRegularState(app,
                                                            system_context);
  } else {
    LOGGER_ERROR(logger_, "Application does not exist");
  }
}

}  // namespace commands

}  // namespace application_manager<|MERGE_RESOLUTION|>--- conflicted
+++ resolved
@@ -31,7 +31,6 @@
  */
 
 #include "application_manager/commands/hmi/on_system_context_notification.h"
-
 #include "application_manager/application_impl.h"
 #include "application_manager/state_controller.h"
 #include "application_manager/message_helper.h"
@@ -40,13 +39,8 @@
 namespace commands {
 
 OnSystemContextNotification::OnSystemContextNotification(
-<<<<<<< HEAD
     const MessageSharedPtr& message, ApplicationManager& application_manager)
     : NotificationFromHMI(message, application_manager) {}
-=======
-    const MessageSharedPtr& message)
-    : NotificationFromHMI(message) {}
->>>>>>> 64ac11d0
 
 OnSystemContextNotification::~OnSystemContextNotification() {}
 
@@ -54,7 +48,7 @@
   LOGGER_AUTO_TRACE(logger_);
 
   mobile_api::SystemContext::eType system_context =
-      static_cast<mobile_api::SystemContext::eType>(
+    static_cast<mobile_api::SystemContext::eType>(
           (*message_)[strings::msg_params][hmi_notification::system_context]
               .asInt());
 
@@ -66,11 +60,7 @@
   } else if ((mobile_api::SystemContext::SYSCTXT_ALERT == system_context) ||
              (mobile_api::SystemContext::SYSCTXT_MAIN == system_context)) {
     if ((*message_)[strings::msg_params].keyExists(strings::app_id)) {
-<<<<<<< HEAD
       app = application_manager_.application(
-=======
-      app = ApplicationManagerImpl::instance()->application(
->>>>>>> 64ac11d0
           (*message_)[strings::msg_params][strings::app_id].asUInt());
     }
   }
