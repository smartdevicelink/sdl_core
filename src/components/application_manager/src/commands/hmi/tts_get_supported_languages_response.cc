--- conflicted
+++ resolved
@@ -30,7 +30,6 @@
  * POSSIBILITY OF SUCH DAMAGE.
  */
 #include "application_manager/commands/hmi/tts_get_supported_languages_response.h"
-
 #include "interfaces/HMI_API.h"
 
 namespace application_manager {
@@ -38,13 +37,8 @@
 namespace commands {
 
 TTSGetSupportedLanguagesResponse::TTSGetSupportedLanguagesResponse(
-<<<<<<< HEAD
     const MessageSharedPtr& message, ApplicationManager& application_manager)
     : ResponseFromHMI(message, application_manager) {}
-=======
-    const MessageSharedPtr& message)
-    : ResponseFromHMI(message) {}
->>>>>>> 64ac11d0
 
 TTSGetSupportedLanguagesResponse::~TTSGetSupportedLanguagesResponse() {}
 
