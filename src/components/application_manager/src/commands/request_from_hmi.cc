/*
 Copyright (c) 2016, Ford Motor Company
 All rights reserved.

 Redistribution and use in source and binary forms, with or without
 modification, are permitted provided that the following conditions are met:

 Redistributions of source code must retain the above copyright notice, this
 list of conditions and the following disclaimer.

 Redistributions in binary form must reproduce the above copyright notice,
 this list of conditions and the following
 disclaimer in the documentation and/or other materials provided with the
 distribution.

 Neither the name of the Ford Motor Company nor the names of its contributors
 may be used to endorse or promote products derived from this software
 without specific prior written permission.

 THIS SOFTWARE IS PROVIDED BY THE COPYRIGHT HOLDERS AND CONTRIBUTORS "AS IS"
 AND ANY EXPRESS OR IMPLIED WARRANTIES, INCLUDING, BUT NOT LIMITED TO, THE
 IMPLIED WARRANTIES OF MERCHANTABILITY AND FITNESS FOR A PARTICULAR PURPOSE
 ARE DISCLAIMED. IN NO EVENT SHALL THE COPYRIGHT HOLDER OR CONTRIBUTORS BE
 LIABLE FOR ANY DIRECT, INDIRECT, INCIDENTAL, SPECIAL, EXEMPLARY, OR
 CONSEQUENTIAL DAMAGES (INCLUDING, BUT NOT LIMITED TO, PROCUREMENT OF
 SUBSTITUTE GOODS OR SERVICES; LOSS OF USE, DATA, OR PROFITS; OR BUSINESS
 INTERRUPTION) HOWEVER CAUSED AND ON ANY THEORY OF LIABILITY, WHETHER IN
 CONTRACT, STRICT LIABILITY, OR TORT (INCLUDING NEGLIGENCE OR OTHERWISE)
 ARISING IN ANY WAY OUT OF THE USE OF THIS SOFTWARE, EVEN IF ADVISED OF THE
 POSSIBILITY OF SUCH DAMAGE.
 */

#include "application_manager/commands/request_from_hmi.h"
#include "application_manager/application_manager.h"
#include "application_manager/rpc_service.h"

#include "smart_objects/enum_schema_item.h"

namespace application_manager {

namespace commands {

RequestFromHMI::RequestFromHMI(const MessageSharedPtr& message,
                               ApplicationManager& application_manager,
                               rpc_service::RPCService& rpc_service,
                               HMICapabilities& hmi_capabilities,
                               policy::PolicyHandlerInterface& policy_handler)
    : CommandImpl(message,
                  application_manager,
                  rpc_service,
                  hmi_capabilities,
                  policy_handler)
    , EventObserver(application_manager.event_dispatcher()) {
  // Replace HMI app id with Mobile connection id
  ReplaceHMIWithMobileAppId(*message);
}

RequestFromHMI::~RequestFromHMI() {}

bool RequestFromHMI::Init() {
  return true;
}

bool RequestFromHMI::CleanUp() {
  return true;
}

void RequestFromHMI::Run() {}

void RequestFromHMI::on_event(const event_engine::Event& event) {}

void RequestFromHMI::on_event(const event_engine::MobileEvent& event) {}

void RequestFromHMI::SendResponse(
    const bool success,
    const uint32_t correlation_id,
    const hmi_apis::FunctionID::eType function_id,
    const hmi_apis::Common_Result::eType result_code,
    const smart_objects::SmartObject* response_params,
    commands::Command::CommandSource source) {
  smart_objects::SmartObjectSPtr message =
      std::make_shared<smart_objects::SmartObject>(
          smart_objects::SmartType_Map);
  FillCommonParametersOfSO(*message, correlation_id, function_id);
  (*message)[strings::params][strings::message_type] = MessageType::kResponse;
  (*message)[strings::params][hmi_response::code] = 0;
  (*message)[strings::msg_params][strings::success] = success;
  (*message)[strings::msg_params][strings::result_code] = result_code;

  if (response_params) {
    (*message)[strings::msg_params] = *response_params;
  }

  rpc_service_.ManageHMICommand(message, source);
}

void RequestFromHMI::SendErrorResponse(
    const uint32_t correlation_id,
    const hmi_apis::FunctionID::eType function_id,
    const hmi_apis::Common_Result::eType result_code,
    const std::string error_message) {
  smart_objects::SmartObjectSPtr message =
      std::make_shared<smart_objects::SmartObject>(
          smart_objects::SmartType_Map);
  FillCommonParametersOfSO(*message, correlation_id, function_id);
  (*message)[strings::params][strings::message_type] =
      MessageType::kErrorResponse;
  (*message)[strings::params][hmi_response::code] = result_code;
  (*message)[strings::params][strings::error_msg] = error_message;

  rpc_service_.ManageHMICommand(message);
}

void RequestFromHMI::FillCommonParametersOfSO(
    smart_objects::SmartObject& message,
    const uint32_t correlation_id,
    const hmi_apis::FunctionID::eType function_id) {
  (message)[strings::params][strings::function_id] = function_id;
  (message)[strings::params][strings::protocol_type] = hmi_protocol_type_;
  (message)[strings::params][strings::protocol_version] = protocol_version_;
  (message)[strings::params][strings::correlation_id] = correlation_id;
}

void RequestFromHMI::SendProviderRequest(
    const mobile_apis::FunctionID::eType& mobile_function_id,
    const hmi_apis::FunctionID::eType& hmi_function_id,
    const smart_objects::SmartObject* msg,
    bool use_events) {
<<<<<<< HEAD
  LOG4CXX_AUTO_TRACE(logger_);
  bool hmi_destination = false;
  ApplicationSharedPtr app;
  if ((*msg)[strings::msg_params].keyExists(strings::service_type)) {
    std::string service_type =
        (*msg)[strings::msg_params][strings::service_type].asString();
    application_manager_.GetAppServiceManager().GetProviderByType(
        service_type, app, hmi_destination);
  } else if ((*msg)[strings::msg_params].keyExists(strings::service_id)) {
    std::string service_id =
        (*msg)[strings::msg_params][strings::service_id].asString();
    application_manager_.GetAppServiceManager().GetProviderByID(
        service_id, app, hmi_destination);
  }
=======
  std::string service_type =
      (*msg)[strings::msg_params][strings::service_type].asString();

  bool hmi_destination = false;
  ApplicationSharedPtr app;
  application_manager_.GetAppServiceManager().GetProvider(
      service_type, app, hmi_destination);
>>>>>>> bcdab614

  if (hmi_destination) {
    LOG4CXX_DEBUG(logger_, "Sending Request to HMI Provider");
    SendHMIRequest(hmi_function_id, &(*msg)[strings::msg_params], use_events);
    return;
  }

  if (!app) {
    LOG4CXX_DEBUG(logger_, "Invalid App Provider pointer");
    return;
  }

  LOG4CXX_DEBUG(logger_, "Sending Request to Mobile Provider");
  SendMobileRequest(
      mobile_function_id, app, &(*msg)[strings::msg_params], use_events);
}

void RequestFromHMI::SendMobileRequest(
    const mobile_apis::FunctionID::eType& function_id,
    const ApplicationSharedPtr app,
    const smart_objects::SmartObject* msg_params,
    bool use_events) {
  smart_objects::SmartObjectSPtr result =
      std::make_shared<smart_objects::SmartObject>();

  const uint32_t mobile_correlation_id =
      application_manager_.GetNextMobileCorrelationID();

  smart_objects::SmartObject& request = *result;

  request[strings::params][strings::message_type] = MessageType::kRequest;
  request[strings::params][strings::function_id] = function_id;
  request[strings::params][strings::correlation_id] = mobile_correlation_id;
  request[strings::params][strings::protocol_version] = app->protocol_version();
  request[strings::params][strings::protocol_type] =
      CommandImpl::mobile_protocol_type_;

  request[strings::params][strings::connection_key] = app->app_id();

  if (msg_params) {
    request[strings::msg_params] = *msg_params;
  }

  if (use_events) {
    LOG4CXX_DEBUG(logger_,
                  "RequestFromHMI subscribe_on_event "
                      << function_id << " " << mobile_correlation_id);
    subscribe_on_event(function_id, mobile_correlation_id);
  }
  if (!rpc_service_.ManageMobileCommand(
          result, commands::Command::CommandSource::SOURCE_SDL)) {
    LOG4CXX_ERROR(logger_, "Unable to send request to mobile");
  }
}

void RequestFromHMI::SendHMIRequest(
    const hmi_apis::FunctionID::eType& function_id,
    const smart_objects::SmartObject* msg_params,
    bool use_events) {
  smart_objects::SmartObjectSPtr result =
      std::make_shared<smart_objects::SmartObject>();

  const uint32_t hmi_correlation_id =
      application_manager_.GetNextHMICorrelationID();

  smart_objects::SmartObject& request = *result;
  request[strings::params][strings::message_type] = MessageType::kRequest;
  request[strings::params][strings::function_id] = function_id;
  request[strings::params][strings::correlation_id] = hmi_correlation_id;
  request[strings::params][strings::protocol_version] =
      CommandImpl::protocol_version_;
  request[strings::params][strings::protocol_type] =
      CommandImpl::hmi_protocol_type_;

  if (msg_params) {
    request[strings::msg_params] = *msg_params;
  }

  if (use_events) {
    LOG4CXX_DEBUG(logger_,
                  "RequestFromHMI subscribe_on_event " << function_id << " "
                                                       << hmi_correlation_id);
    subscribe_on_event(function_id, hmi_correlation_id);
  }
  if (ProcessHMIInterfacesAvailability(hmi_correlation_id, function_id)) {
    if (!rpc_service_.ManageHMICommand(
            result, commands::Command::CommandSource::SOURCE_SDL_TO_HMI)) {
      LOG4CXX_ERROR(logger_, "Unable to send request");
    }
  } else {
    LOG4CXX_DEBUG(logger_, "Interface is not available");
  }
}

bool RequestFromHMI::ProcessHMIInterfacesAvailability(
    const uint32_t hmi_correlation_id,
    const hmi_apis::FunctionID::eType& function_id) {
  LOG4CXX_AUTO_TRACE(logger_);
  HmiInterfaces& hmi_interfaces = application_manager_.hmi_interfaces();
  HmiInterfaces::InterfaceID interface =
      hmi_interfaces.GetInterfaceFromFunction(function_id);
  DCHECK(interface != HmiInterfaces::HMI_INTERFACE_INVALID_ENUM);
  const HmiInterfaces::InterfaceState state =
      hmi_interfaces.GetInterfaceState(interface);
  if (HmiInterfaces::STATE_NOT_AVAILABLE == state) {
    return false;
  }
  return true;
}

}  // namespace commands
}  // namespace application_manager<|MERGE_RESOLUTION|>--- conflicted
+++ resolved
@@ -33,6 +33,7 @@
 #include "application_manager/commands/request_from_hmi.h"
 #include "application_manager/application_manager.h"
 #include "application_manager/rpc_service.h"
+#include "utils/helpers.h"
 
 #include "smart_objects/enum_schema_item.h"
 
@@ -121,12 +122,48 @@
   (message)[strings::params][strings::correlation_id] = correlation_id;
 }
 
+bool RequestFromHMI::IsMobileResultSuccess(
+    mobile_apis::Result::eType result_code) const {
+  LOG4CXX_AUTO_TRACE(logger_);
+  using namespace helpers;
+  return Compare<mobile_apis::Result::eType, EQ, ONE>(
+      result_code,
+      mobile_apis::Result::SUCCESS,
+      mobile_apis::Result::WARNINGS,
+      mobile_apis::Result::WRONG_LANGUAGE,
+      mobile_apis::Result::RETRY,
+      mobile_apis::Result::SAVED);
+}
+
+bool RequestFromHMI::IsHMIResultSuccess(
+    hmi_apis::Common_Result::eType result_code,
+    HmiInterfaces::InterfaceID interface) const {
+  LOG4CXX_AUTO_TRACE(logger_);
+  using namespace helpers;
+  if (Compare<hmi_apis::Common_Result::eType, EQ, ONE>(
+          result_code,
+          hmi_apis::Common_Result::SUCCESS,
+          hmi_apis::Common_Result::WARNINGS,
+          hmi_apis::Common_Result::WRONG_LANGUAGE,
+          hmi_apis::Common_Result::RETRY,
+          hmi_apis::Common_Result::SAVED)) {
+    return true;
+  }
+
+  const HmiInterfaces::InterfaceState state =
+      application_manager_.hmi_interfaces().GetInterfaceState(interface);
+  if ((hmi_apis::Common_Result::UNSUPPORTED_RESOURCE == result_code) &&
+      (HmiInterfaces::STATE_NOT_AVAILABLE != state)) {
+    return true;
+  }
+  return false;
+}
+
 void RequestFromHMI::SendProviderRequest(
     const mobile_apis::FunctionID::eType& mobile_function_id,
     const hmi_apis::FunctionID::eType& hmi_function_id,
     const smart_objects::SmartObject* msg,
     bool use_events) {
-<<<<<<< HEAD
   LOG4CXX_AUTO_TRACE(logger_);
   bool hmi_destination = false;
   ApplicationSharedPtr app;
@@ -141,15 +178,6 @@
     application_manager_.GetAppServiceManager().GetProviderByID(
         service_id, app, hmi_destination);
   }
-=======
-  std::string service_type =
-      (*msg)[strings::msg_params][strings::service_type].asString();
-
-  bool hmi_destination = false;
-  ApplicationSharedPtr app;
-  application_manager_.GetAppServiceManager().GetProvider(
-      service_type, app, hmi_destination);
->>>>>>> bcdab614
 
   if (hmi_destination) {
     LOG4CXX_DEBUG(logger_, "Sending Request to HMI Provider");
