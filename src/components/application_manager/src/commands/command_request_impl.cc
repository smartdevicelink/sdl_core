--- conflicted
+++ resolved
@@ -204,8 +204,8 @@
       application_manager_.GetNextHMICorrelationID();
   if (use_events) {
     LOGGER_DEBUG(logger_,
-                 "subscribe_on_event " << function_id << " "
-                                       << hmi_correlation_id);
+                  "subscribe_on_event " << function_id << " "
+                                        << hmi_correlation_id);
     subscribe_on_event(function_id, hmi_correlation_id);
   }
 
@@ -222,11 +222,7 @@
     request[strings::msg_params] = *msg_params;
   }
 
-<<<<<<< HEAD
   if (!application_manager_.ManageHMICommand(result)) {
-=======
-  if (!ApplicationManagerImpl::instance()->ManageHMICommand(result)) {
->>>>>>> 64ac11d0
     LOGGER_ERROR(logger_, "Unable to send request");
     SendResponse(false, mobile_apis::Result::OUT_OF_MEMORY);
   }
@@ -252,11 +248,7 @@
   notify[strings::params][strings::function_id] = function_id;
   notify[strings::msg_params] = msg_params;
 
-<<<<<<< HEAD
   if (!application_manager_.ManageHMICommand(result)) {
-=======
-  if (!ApplicationManagerImpl::instance()->ManageHMICommand(result)) {
->>>>>>> 64ac11d0
     LOGGER_ERROR(logger_, "Unable to send HMI notification");
   }
 }
@@ -409,10 +401,10 @@
       mobile_apis::Result::eType check_result =
           application_manager_.CheckPolicyPermissions(
               (*it_app_list).get()->policy_app_id(),
-              (*it_app_list).get()->hmi_level(),
-              static_cast<mobile_api::FunctionID::eType>(function_id()),
-              params,
-              &params_permissions);
+                  (*it_app_list).get()->hmi_level(),
+                  static_cast<mobile_api::FunctionID::eType>(function_id()),
+                  params,
+                  &params_permissions);
 
       // Check, if RPC is allowed by policy
       if (mobile_apis::Result::SUCCESS != check_result) {
@@ -493,7 +485,7 @@
       params.erase(key);
       parameters_permissions_.undefined_params.push_back(key);
       LOGGER_INFO(logger_,
-                  "Following parameter is not found among allowed parameters '"
+                   "Following parameter is not found among allowed parameters '"
                       << key << "' and will be treated as disallowed.");
     }
   }
