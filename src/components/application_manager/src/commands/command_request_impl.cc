--- conflicted
+++ resolved
@@ -490,15 +490,10 @@
     subscribe_on_event(function_id, hmi_correlation_id);
   }
   if (ProcessHMIInterfacesAvailability(hmi_correlation_id, function_id)) {
-<<<<<<< HEAD
     if (rpc_service_.ManageHMICommand(result, SOURCE_SDL_TO_HMI)) {
       AddRequestToTimeoutHandler(request);
     } else {
-      LOG4CXX_ERROR(logger_, "Unable to send request");
-=======
-    if (!rpc_service_.ManageHMICommand(result, SOURCE_SDL_TO_HMI)) {
       SDL_LOG_ERROR("Unable to send request");
->>>>>>> 9ac9acde
       SendResponse(false, mobile_apis::Result::OUT_OF_MEMORY);
     }
   } else {
