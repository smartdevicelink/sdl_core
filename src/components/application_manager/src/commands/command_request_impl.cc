/*
 Copyright (c) 2016, Ford Motor Company
 All rights reserved.

 Redistribution and use in source and binary forms, with or without
 modification, are permitted provided that the following conditions are met:

 Redistributions of source code must retain the above copyright notice, this
 list of conditions and the following disclaimer.

 Redistributions in binary form must reproduce the above copyright notice,
 this list of conditions and the following
 disclaimer in the documentation and/or other materials provided with the
 distribution.

 Neither the name of the Ford Motor Company nor the names of its contributors
 may be used to endorse or promote products derived from this software
 without specific prior written permission.

 THIS SOFTWARE IS PROVIDED BY THE COPYRIGHT HOLDERS AND CONTRIBUTORS "AS IS"
 AND ANY EXPRESS OR IMPLIED WARRANTIES, INCLUDING, BUT NOT LIMITED TO, THE
 IMPLIED WARRANTIES OF MERCHANTABILITY AND FITNESS FOR A PARTICULAR PURPOSE
 ARE DISCLAIMED. IN NO EVENT SHALL THE COPYRIGHT HOLDER OR CONTRIBUTORS BE
 LIABLE FOR ANY DIRECT, INDIRECT, INCIDENTAL, SPECIAL, EXEMPLARY, OR
 CONSEQUENTIAL DAMAGES (INCLUDING, BUT NOT LIMITED TO, PROCUREMENT OF
 SUBSTITUTE GOODS OR SERVICES; LOSS OF USE, DATA, OR PROFITS; OR BUSINESS
 INTERRUPTION) HOWEVER CAUSED AND ON ANY THEORY OF LIABILITY, WHETHER IN
 CONTRACT, STRICT LIABILITY, OR TORT (INCLUDING NEGLIGENCE OR OTHERWISE)
 ARISING IN ANY WAY OUT OF THE USE OF THIS SOFTWARE, EVEN IF ADVISED OF THE
 POSSIBILITY OF SUCH DAMAGE.
 */

#include "application_manager/commands/command_request_impl.h"

#include "application_manager/application_impl.h"
#include "application_manager/message_helper.h"
#include "application_manager/rpc_service.h"
#include "smart_objects/enum_schema_item.h"
<<<<<<< HEAD
#include "smart_objects/smart_object.h"
=======
#include "utils/helpers.h"
>>>>>>> 04c02ecf

namespace application_manager {
namespace commands {

<<<<<<< HEAD
SDL_CREATE_LOG_VARIABLE("Commands")
=======
SDL_CREATE_LOG_VARIABLE("Commands");

std::string MergeInfos(const ResponseInfo& first_info,
                       const std::string& first_str,
                       const ResponseInfo& second_info,
                       const std::string& second_str) {
  if ((first_info.interface_state == HmiInterfaces::STATE_NOT_AVAILABLE) &&
      (second_info.interface_state != HmiInterfaces::STATE_NOT_AVAILABLE) &&
      !second_str.empty()) {
    return second_str;
  }

  if ((second_info.interface_state == HmiInterfaces::STATE_NOT_AVAILABLE) &&
      (first_info.interface_state != HmiInterfaces::STATE_NOT_AVAILABLE) &&
      !first_str.empty()) {
    return first_str;
  }

  return MergeInfos(first_str, second_str);
}

std::string MergeInfos(const std::string& first, const std::string& second) {
  return first + ((!first.empty() && !second.empty()) ? ", " : "") + second;
}

std::string MergeInfos(const std::string& first,
                       const std::string& second,
                       const std::string& third) {
  std::string result = MergeInfos(first, second);
  return MergeInfos(result, third);
}

const std::string CreateInfoForUnsupportedResult(
    HmiInterfaces::InterfaceID interface) {
  switch (interface) {
    case (HmiInterfaces::InterfaceID::HMI_INTERFACE_VR): {
      return "VR is not supported by system";
    }
    case (HmiInterfaces::InterfaceID::HMI_INTERFACE_TTS): {
      return "TTS is not supported by system";
    }
    case (HmiInterfaces::InterfaceID::HMI_INTERFACE_UI): {
      return "UI is not supported by system";
    }
    case (HmiInterfaces::InterfaceID::HMI_INTERFACE_Navigation): {
      return "Navigation is not supported by system";
    }
    case (HmiInterfaces::InterfaceID::HMI_INTERFACE_VehicleInfo): {
      return "VehicleInfo is not supported by system";
    }
    case (HmiInterfaces::InterfaceID::HMI_INTERFACE_RC): {
      return "RC is not supported by system";
    }
    default:
      SDL_LOG_WARN(
          "Could not create info because"
          " interface isn't valid. Interface is:"
          << static_cast<int32_t>(interface));
      return "";
  }
}

bool CommandRequestImpl::CheckResult(const ResponseInfo& first,
                                     const ResponseInfo& second) const {
  if (first.is_ok && second.is_unsupported_resource) {
    return true;
  }
  if (first.is_ok && second.is_not_used) {
    return true;
  }
  if (first.is_ok && second.is_ok) {
    return true;
  }
  return false;
}

bool IsResultCodeWarning(const ResponseInfo& first,
                         const ResponseInfo& second) {
  const bool first_is_ok_second_is_warn =
      (first.is_ok || first.is_not_used) &&
      hmi_apis::Common_Result::WARNINGS == second.result_code;

  const bool both_warnings =
      hmi_apis::Common_Result::WARNINGS == first.result_code &&
      hmi_apis::Common_Result::WARNINGS == second.result_code;

  return first_is_ok_second_is_warn || both_warnings;
}

ResponseInfo::ResponseInfo()
    : result_code(hmi_apis::Common_Result::INVALID_ENUM)
    , interface(HmiInterfaces::HMI_INTERFACE_INVALID_ENUM)
    , interface_state(HmiInterfaces::STATE_NOT_RESPONSE)
    , is_ok(false)
    , is_unsupported_resource(false)
    , is_not_used(false) {}

ResponseInfo::ResponseInfo(const hmi_apis::Common_Result::eType result,
                           const HmiInterfaces::InterfaceID hmi_interface,
                           ApplicationManager& application_manager)
    : result_code(result)
    , interface(hmi_interface)
    , interface_state(HmiInterfaces::STATE_NOT_RESPONSE)
    , is_ok(false)
    , is_unsupported_resource(false)
    , is_not_used(false) {
  using namespace helpers;

  interface_state =
      application_manager.hmi_interfaces().GetInterfaceState(hmi_interface);

  is_ok = IsHMIResultSuccess(result_code);

  is_not_used = hmi_apis::Common_Result::INVALID_ENUM == result_code;

  is_unsupported_resource =
      hmi_apis::Common_Result::UNSUPPORTED_RESOURCE == result_code;
}
>>>>>>> 04c02ecf

CommandRequestImpl::CommandRequestImpl(
    const MessageSharedPtr& message,
    ApplicationManager& application_manager,
    rpc_service::RPCService& rpc_service,
    HMICapabilities& hmi_capabilities,
    policy::PolicyHandlerInterface& policy_handler)
    : CommandImpl(message,
                  application_manager,
                  rpc_service,
                  hmi_capabilities,
                  policy_handler)
    , EventObserver(application_manager.event_dispatcher())
    , current_state_(RequestState::kAwaitingResponse) {}

CommandRequestImpl::~CommandRequestImpl() {
  CleanUp();
}

void CommandRequestImpl::Run() {}

<<<<<<< HEAD
bool CommandRequestImpl::CheckAllowedParameters(
    const Command::CommandSource source) {
=======
void CommandRequestImpl::onTimeOut() {
  SDL_LOG_AUTO_TRACE();

  unsubscribe_from_all_hmi_events();
  unsubscribe_from_all_mobile_events();
  {
    // FIXME (dchmerev@luxoft.com): atomic_xchg fits better
    sync_primitives::AutoLock auto_lock(state_lock_);
    if (kCompleted == current_state_) {
      SDL_LOG_DEBUG("current_state_ = kCompleted");
      // don't send timeout if request completed
      return;
    }

    current_state_ = kTimedOut;
  }

  smart_objects::SmartObjectSPtr response =
      MessageHelper::CreateNegativeResponse(connection_key(),
                                            function_id(),
                                            correlation_id(),
                                            mobile_api::Result::GENERIC_ERROR);
  AddTimeOutComponentInfoToMessage(*response);
  rpc_service_.ManageMobileCommand(response, SOURCE_SDL);
}

void CommandRequestImpl::on_event(const event_engine::Event& event) {}

void CommandRequestImpl::on_event(const event_engine::MobileEvent& event) {}

void CommandRequestImpl::SendResponse(
    const bool success,
    const mobile_apis::Result::eType& result_code,
    const char* info,
    const smart_objects::SmartObject* response_params,
    const std::vector<uint8_t> binary_data) {
  SDL_LOG_AUTO_TRACE();
  {
    sync_primitives::AutoLock auto_lock(state_lock_);
    if (kTimedOut == current_state_) {
      // don't send response if request timeout expired
      return;
    }

    current_state_ = kCompleted;
  }

  smart_objects::SmartObjectSPtr result =
      std::make_shared<smart_objects::SmartObject>();

  smart_objects::SmartObject& response = *result;

  response[strings::params][strings::message_type] = MessageType::kResponse;
  response[strings::params][strings::correlation_id] = correlation_id();
  response[strings::params][strings::protocol_type] =
      CommandImpl::mobile_protocol_type_;
  response[strings::params][strings::protocol_version] =
      CommandImpl::protocol_version_;
  response[strings::params][strings::connection_key] = connection_key();
  response[strings::params][strings::function_id] = function_id();
  if (!binary_data.empty()) {
    response[strings::params][strings::binary_data] = binary_data;
  }
  if (response_params) {
    response[strings::msg_params] = *response_params;
  }

  if (info && *info != '\0') {
    response[strings::msg_params][strings::info] = std::string(info);
  }

  // Add disallowed parameters and info from request back to response with
  // appropriate reasons (VehicleData result codes)
  if (result_code != mobile_apis::Result::APPLICATION_NOT_REGISTERED &&
      result_code != mobile_apis::Result::INVALID_DATA) {
    FormatResponse(response);
  }

  response[strings::msg_params][strings::success] = success;
  if ((result_code == mobile_apis::Result::SUCCESS ||
       result_code == mobile_apis::Result::WARNINGS) &&
      !warning_info().empty()) {
    response[strings::msg_params][strings::info] =
        (info && *info != '\0') ? std::string(info) + "\n" + warning_info()
                                : warning_info();
    response[strings::msg_params][strings::result_code] =
        mobile_apis::Result::WARNINGS;
  } else if (mobile_apis::Result::INVALID_ENUM == result_code) {
    response[strings::msg_params][strings::result_code] =
        mobile_apis::Result::GENERIC_ERROR;
    response[strings::msg_params][strings::info] =
        "Invalid result received from vehicle";
  } else {
    response[strings::msg_params][strings::result_code] = result_code;
  }

  is_success_result_ = success;

  rpc_service_.ManageMobileCommand(result, SOURCE_SDL);
}

smart_objects::SmartObject CreateUnsupportedResourceResponse(
    const hmi_apis::FunctionID::eType function_id,
    const uint32_t hmi_correlation_id,
    HmiInterfaces::InterfaceID interface) {
  smart_objects::SmartObject response(smart_objects::SmartType_Map);
  smart_objects::SmartObject& params = response[strings::params];
  params[strings::message_type] = MessageType::kResponse;
  params[strings::correlation_id] = hmi_correlation_id;
  params[strings::protocol_type] = CommandImpl::hmi_protocol_type_;
  params[strings::protocol_version] = CommandImpl::protocol_version_;
  params[strings::function_id] = function_id;
  params[hmi_response::code] = hmi_apis::Common_Result::UNSUPPORTED_RESOURCE;
  smart_objects::SmartObject& msg_params = response[strings::msg_params];
  msg_params[strings::info] = CreateInfoForUnsupportedResult(interface);
  return response;
}

bool CommandRequestImpl::ProcessHMIInterfacesAvailability(
    const uint32_t hmi_correlation_id,
    const hmi_apis::FunctionID::eType& function_id) {
  SDL_LOG_AUTO_TRACE();
  HmiInterfaces& hmi_interfaces = application_manager_.hmi_interfaces();
  HmiInterfaces::InterfaceID interface =
      hmi_interfaces.GetInterfaceFromFunction(function_id);
  DCHECK(interface != HmiInterfaces::HMI_INTERFACE_INVALID_ENUM);
  const HmiInterfaces::InterfaceState state =
      hmi_interfaces.GetInterfaceState(interface);
  if (HmiInterfaces::STATE_NOT_AVAILABLE == state) {
    event_engine::Event event(function_id);
    event.set_smart_object(CreateUnsupportedResourceResponse(
        function_id, hmi_correlation_id, interface));
    event.raise(application_manager_.event_dispatcher());
    return false;
  }
  return true;
}

void CommandRequestImpl::UpdateHash() {
  SDL_LOG_AUTO_TRACE();
  if (hash_update_mode_ == kSkipHashUpdate) {
    SDL_LOG_DEBUG("Hash update is disabled for " << function_id());
    return;
  }

  if (HmiInterfaces::InterfaceState::STATE_NOT_RESPONSE ==
      application_manager_.hmi_interfaces().GetInterfaceState(
          HmiInterfaces::InterfaceID::HMI_INTERFACE_UI)) {
    SDL_LOG_ERROR("UI interface has not responded. Hash won't be updated.");
    return;
  }

  if (!is_success_result_) {
    SDL_LOG_WARN("Command is not succeeded. Hash won't be updated.");
    return;
  }

  ApplicationSharedPtr application =
      application_manager_.application(connection_key());
  if (!application) {
    SDL_LOG_ERROR("Application with connection key "
                  << connection_key()
                  << " not found. Not able to update hash.");
    return;
  }

  SDL_LOG_DEBUG(
      "Updating hash for application with connection key "
      << connection_key() << " while processing function id "
      << MessageHelper::StringifiedFunctionID(
             static_cast<mobile_api::FunctionID::eType>(function_id())));

  application->UpdateHash();
}

void CommandRequestImpl::SendProviderRequest(
    const mobile_apis::FunctionID::eType& mobile_function_id,
    const hmi_apis::FunctionID::eType& hmi_function_id,
    const smart_objects::SmartObject* msg,
    bool use_events) {
>>>>>>> 04c02ecf
  SDL_LOG_AUTO_TRACE();

  // RegisterAppInterface should always be allowed
  if (mobile_apis::FunctionID::RegisterAppInterfaceID ==
      static_cast<mobile_apis::FunctionID::eType>(function_id())) {
    return true;
  }

  return CommandImpl::CheckAllowedParameters(source);
}

void CommandRequestImpl::SendMobileRequest(
    const mobile_apis::FunctionID::eType& function_id,
    smart_objects::SmartObjectSPtr msg,
    bool use_events) {
  smart_objects::SmartObject& request = *msg;

  const uint32_t mobile_correlation_id =
      application_manager_.GetNextMobileCorrelationID();

  request[strings::params][strings::correlation_id] = mobile_correlation_id;
  request[strings::params][strings::message_type] = MessageType::kRequest;
  if (use_events) {
    SDL_LOG_DEBUG("SendMobileRequest subscribe_on_event "
                  << function_id << " " << mobile_correlation_id);
    subscribe_on_event(function_id, mobile_correlation_id);
  }

  if (!rpc_service_.ManageMobileCommand(msg, SOURCE_SDL)) {
    SDL_LOG_ERROR("Unable to send request to mobile");
  }
}

<<<<<<< HEAD
void CommandRequestImpl::OnTimeOut() {}
=======
uint32_t CommandRequestImpl::SendHMIRequest(
    const hmi_apis::FunctionID::eType& function_id,
    const smart_objects::SmartObject* msg_params,
    bool use_events) {
  SDL_LOG_AUTO_TRACE();
  smart_objects::SmartObjectSPtr result =
      std::make_shared<smart_objects::SmartObject>();

  const uint32_t hmi_correlation_id =
      application_manager_.GetNextHMICorrelationID();

  smart_objects::SmartObject& request = *result;
  request[strings::params][strings::message_type] = MessageType::kRequest;
  request[strings::params][strings::function_id] = function_id;
  request[strings::params][strings::correlation_id] = hmi_correlation_id;
  request[strings::params][strings::protocol_version] =
      CommandImpl::protocol_version_;
  request[strings::params][strings::protocol_type] =
      CommandImpl::hmi_protocol_type_;

  if (msg_params) {
    request[strings::msg_params] = *msg_params;
  }

  if (use_events) {
    SDL_LOG_DEBUG("SendHMIRequest subscribe_on_event " << function_id << " "
                                                       << hmi_correlation_id);
    subscribe_on_event(function_id, hmi_correlation_id);
  }
  if (ProcessHMIInterfacesAvailability(hmi_correlation_id, function_id)) {
    if (rpc_service_.ManageHMICommand(result, SOURCE_SDL_TO_HMI)) {
      AddRequestToTimeoutHandler(request);
    } else {
      SDL_LOG_ERROR("Unable to send request");
      SendResponse(false, mobile_apis::Result::OUT_OF_MEMORY);
    }
  } else {
    SDL_LOG_DEBUG("Interface is not available");
  }
  return hmi_correlation_id;
}
>>>>>>> 04c02ecf

void CommandRequestImpl::on_event(const event_engine::Event&) {}
void CommandRequestImpl::on_event(const event_engine::MobileEvent&) {}

void CommandRequestImpl::HandleTimeOut() {
  SDL_LOG_AUTO_TRACE();
<<<<<<< HEAD
  {
    sync_primitives::AutoLock auto_lock(state_lock_);
    if (RequestState::kProcessEvent == current_state()) {
      SDL_LOG_DEBUG("Current request state is: "
                    << current_state() << ". Timeout request ignored");
      return;
    }
    set_current_state(RequestState::kTimedOut);
  }

  OnTimeOut();
}

bool CommandRequestImpl::IsMobileResultSuccess(
    const mobile_apis::Result::eType result_code) {
  SDL_LOG_AUTO_TRACE();
  using namespace helpers;
  return Compare<mobile_apis::Result::eType, EQ, ONE>(
      result_code,
      mobile_apis::Result::SUCCESS,
      mobile_apis::Result::WARNINGS,
      mobile_apis::Result::WRONG_LANGUAGE,
      mobile_apis::Result::RETRY,
      mobile_apis::Result::SAVED,
      mobile_apis::Result::TRUNCATED_DATA);
}

bool CommandRequestImpl::IsHMIResultSuccess(
    const hmi_apis::Common_Result::eType result_code) {
  SDL_LOG_AUTO_TRACE();
  using namespace helpers;
  return Compare<hmi_apis::Common_Result::eType, EQ, ONE>(
      result_code,
      hmi_apis::Common_Result::SUCCESS,
      hmi_apis::Common_Result::WARNINGS,
      hmi_apis::Common_Result::WRONG_LANGUAGE,
      hmi_apis::Common_Result::RETRY,
      hmi_apis::Common_Result::SAVED,
      hmi_apis::Common_Result::TRUNCATED_DATA);
}

bool CommandRequestImpl::StartOnEventHandling() {
  SDL_LOG_AUTO_TRACE();

  const auto conn_key = connection_key();
  const auto corr_id = correlation_id();

  // Retain request instance to avoid object suicide after on_event()
  if (!application_manager_.RetainRequestInstance(conn_key, corr_id)) {
    return false;
  }

  {
    sync_primitives::AutoLock auto_lock(state_lock_);
    if (RequestState::kTimedOut == current_state()) {
      SDL_LOG_DEBUG("current_state_ = kTimedOut");
      return false;
    }
    set_current_state(RequestState::kProcessEvent);
  }
=======

  // RegisterAppInterface should always be allowed
  if (mobile_apis::FunctionID::RegisterAppInterfaceID ==
      static_cast<mobile_apis::FunctionID::eType>(function_id())) {
    return true;
  }

  return CommandImpl::CheckAllowedParameters(source);
}

bool CommandRequestImpl::CheckHMICapabilities(
    const mobile_apis::ButtonName::eType button) const {
  SDL_LOG_AUTO_TRACE();

  using namespace smart_objects;
  using namespace mobile_apis;

  if (!hmi_capabilities_.is_ui_cooperating()) {
    SDL_LOG_ERROR("UI is not supported by HMI");
    return false;
  }

  auto button_capabilities = hmi_capabilities_.button_capabilities();
  if (!button_capabilities) {
    SDL_LOG_ERROR("Invalid button capabilities object");
    return false;
  }

  for (size_t i = 0; i < button_capabilities->length(); ++i) {
    const SmartObject& capabilities = (*button_capabilities)[i];
    const ButtonName::eType current_button = static_cast<ButtonName::eType>(
        capabilities.getElement(hmi_response::button_name).asInt());
    if (current_button == button) {
      SDL_LOG_DEBUG("Button capabilities for " << button << " was found");
      return true;
    }
  }

  SDL_LOG_DEBUG("Button capabilities for " << button << " was not found");
  return false;
}

bool CommandRequestImpl::HasDisallowedParams() const {
  return ((!removed_parameters_permissions_.disallowed_params.empty()) ||
          (!removed_parameters_permissions_.undefined_params.empty()));
}

bool CommandRequestImpl::PrepareResultForMobileResponse(
    hmi_apis::Common_Result::eType result_code,
    HmiInterfaces::InterfaceID interface) const {
  SDL_LOG_AUTO_TRACE();
  return IsHMIResultSuccess(result_code, interface);
}
>>>>>>> 04c02ecf

  return true;
}

<<<<<<< HEAD
void CommandRequestImpl::FinalizeOnEventHandling() {
  const auto conn_key = connection_key();
  const auto corr_id = correlation_id();

  if (application_manager_.IsStillWaitingForResponse(conn_key, corr_id)) {
    SDL_LOG_DEBUG("Request (" << conn_key << ", " << corr_id
                              << ") is still waiting for repsonse");
    set_current_state(RequestState::kAwaitingResponse);
=======
bool CommandRequestImpl::PrepareResultForMobileResponse(
    ResponseInfo& out_first,
    ResponseInfo& out_second,
    ResponseInfo& out_third) const {
  SDL_LOG_AUTO_TRACE();
  bool result = (PrepareResultForMobileResponse(out_first, out_second) ||
                 PrepareResultForMobileResponse(out_second, out_third)) &&
                PrepareResultForMobileResponse(out_first, out_third);
  return result;
}

void CommandRequestImpl::GetInfo(
    const smart_objects::SmartObject& response_from_hmi,
    std::string& out_info) {
  if (response_from_hmi[strings::msg_params].keyExists(strings::info)) {
    if (!response_from_hmi[strings::msg_params][strings::info].empty()) {
      out_info =
          response_from_hmi[strings::msg_params][strings::info].asString();
    }
>>>>>>> 04c02ecf
  }

  // Remove request instance from retained to destroy it safely if required
  application_manager_.RemoveRetainedRequest(conn_key, corr_id);
}

void CommandRequestImpl::HandleOnEvent(const event_engine::Event& event) {
  SDL_LOG_AUTO_TRACE();

  if (StartOnEventHandling()) {
    on_event(event);
    FinalizeOnEventHandling();
  }
}

void CommandRequestImpl::HandleOnEvent(const event_engine::MobileEvent& event) {
  SDL_LOG_AUTO_TRACE();

  if (StartOnEventHandling()) {
    on_event(event);
    FinalizeOnEventHandling();
  }
}

<<<<<<< HEAD
void CommandRequestImpl::OnUpdateTimeOut() {
  SDL_LOG_AUTO_TRACE();
  set_current_state(RequestState::kAwaitingResponse);
=======
mobile_apis::Result::eType CommandRequestImpl::PrepareResultCodeForResponse(
    const ResponseInfo& first,
    const ResponseInfo& second,
    const ResponseInfo& third) {
  SDL_LOG_AUTO_TRACE();

  const auto first_comparison = PrepareResultCodeForResponse(first, second);
  const auto second_comparison = PrepareResultCodeForResponse(second, third);
  const auto third_comparison = PrepareResultCodeForResponse(first, third);

  return std::max({first_comparison, second_comparison, third_comparison});
}

const CommandParametersPermissions& CommandRequestImpl::parameters_permissions()
    const {
  return parameters_permissions_;
>>>>>>> 04c02ecf
}

void CommandRequestImpl::StartAwaitForInterface(
    const HmiInterfaces::InterfaceID& interface_id) {
  sync_primitives::AutoLock lock(awaiting_response_interfaces_lock_);
  awaiting_response_interfaces_.insert(interface_id);
}

bool CommandRequestImpl::IsInterfaceAwaited(
    const HmiInterfaces::InterfaceID& interface_id) const {
  sync_primitives::AutoLock lock(awaiting_response_interfaces_lock_);

  return helpers::in_range(awaiting_response_interfaces_, interface_id);
}

void CommandRequestImpl::EndAwaitForInterface(
    const HmiInterfaces::InterfaceID& interface_id) {
  sync_primitives::AutoLock lock(awaiting_response_interfaces_lock_);
  awaiting_response_interfaces_.erase(interface_id);
}

bool CommandRequestImpl::IsPendingResponseExist() const {
  sync_primitives::AutoLock lock(awaiting_response_interfaces_lock_);
  return !awaiting_response_interfaces_.empty();
}

CommandRequestImpl::RequestState CommandRequestImpl::current_state() const {
  sync_primitives::AutoLock auto_lock(state_lock_);
  return current_state_;
}

void CommandRequestImpl::set_current_state(
    const CommandRequestImpl::RequestState state) {
  sync_primitives::AutoLock auto_lock(state_lock_);
  current_state_ = state;
}

void CommandRequestImpl::AddRequestToTimeoutHandler(
    const smart_objects::SmartObject& request_to_hmi) const {
  auto function_id = static_cast<hmi_apis::FunctionID::eType>(
      request_to_hmi[strings::params][strings::function_id].asUInt());
  // SDL must not apply "default timeout for RPCs processing" for
  // BasicCommunication.DialNumber RPC (that is, SDL must always wait for HMI
  // response to BC.DialNumber as long as it takes and not return GENERIC_ERROR
  // to mobile app), so the OnResetTimeout logic is not applicable for
  // DialNumber RPC
  if (helpers::Compare<hmi_apis::FunctionID::eType, helpers::EQ, helpers::ONE>(
          function_id,
          hmi_apis::FunctionID::BasicCommunication_DialNumber,
          hmi_apis::FunctionID::INVALID_ENUM)) {
    SDL_LOG_DEBUG(
        "Current RPC is DialNumber or Invalid, OnResetTimeout "
        "logic is not applicable in this case");
    return;
  }

  // If soft buttons are present in Alert or SubtleAlert RPC, SDL will not use
  // timeout tracking for response, so the OnResetTimeout logic is not
  // applicable in this case
  if (helpers::Compare<hmi_apis::FunctionID::eType, helpers::EQ, helpers::ONE>(
          function_id,
          hmi_apis::FunctionID::UI_Alert,
          hmi_apis::FunctionID::UI_SubtleAlert)) {
    if (request_to_hmi.keyExists(strings::msg_params)) {
      if (request_to_hmi[strings::msg_params].keyExists(
              strings::soft_buttons)) {
        SDL_LOG_DEBUG("Soft buttons are present in "
                      << EnumToString(function_id)
                      << " RPC, OnResetTimeout "
                         "logic is not applicable in this case");
        return;
      }
    }
  }

  const application_manager::request_controller::Request request{
      correlation_id(), connection_key(), static_cast<uint32_t>(function_id)};
  application_manager_.get_request_timeout_handler().AddRequest(
      request_to_hmi[strings::params][strings::correlation_id].asUInt(),
      request);
}

}  // namespace commands
}  // namespace application_manager<|MERGE_RESOLUTION|>--- conflicted
+++ resolved
@@ -36,137 +36,12 @@
 #include "application_manager/message_helper.h"
 #include "application_manager/rpc_service.h"
 #include "smart_objects/enum_schema_item.h"
-<<<<<<< HEAD
 #include "smart_objects/smart_object.h"
-=======
-#include "utils/helpers.h"
->>>>>>> 04c02ecf
 
 namespace application_manager {
 namespace commands {
 
-<<<<<<< HEAD
 SDL_CREATE_LOG_VARIABLE("Commands")
-=======
-SDL_CREATE_LOG_VARIABLE("Commands");
-
-std::string MergeInfos(const ResponseInfo& first_info,
-                       const std::string& first_str,
-                       const ResponseInfo& second_info,
-                       const std::string& second_str) {
-  if ((first_info.interface_state == HmiInterfaces::STATE_NOT_AVAILABLE) &&
-      (second_info.interface_state != HmiInterfaces::STATE_NOT_AVAILABLE) &&
-      !second_str.empty()) {
-    return second_str;
-  }
-
-  if ((second_info.interface_state == HmiInterfaces::STATE_NOT_AVAILABLE) &&
-      (first_info.interface_state != HmiInterfaces::STATE_NOT_AVAILABLE) &&
-      !first_str.empty()) {
-    return first_str;
-  }
-
-  return MergeInfos(first_str, second_str);
-}
-
-std::string MergeInfos(const std::string& first, const std::string& second) {
-  return first + ((!first.empty() && !second.empty()) ? ", " : "") + second;
-}
-
-std::string MergeInfos(const std::string& first,
-                       const std::string& second,
-                       const std::string& third) {
-  std::string result = MergeInfos(first, second);
-  return MergeInfos(result, third);
-}
-
-const std::string CreateInfoForUnsupportedResult(
-    HmiInterfaces::InterfaceID interface) {
-  switch (interface) {
-    case (HmiInterfaces::InterfaceID::HMI_INTERFACE_VR): {
-      return "VR is not supported by system";
-    }
-    case (HmiInterfaces::InterfaceID::HMI_INTERFACE_TTS): {
-      return "TTS is not supported by system";
-    }
-    case (HmiInterfaces::InterfaceID::HMI_INTERFACE_UI): {
-      return "UI is not supported by system";
-    }
-    case (HmiInterfaces::InterfaceID::HMI_INTERFACE_Navigation): {
-      return "Navigation is not supported by system";
-    }
-    case (HmiInterfaces::InterfaceID::HMI_INTERFACE_VehicleInfo): {
-      return "VehicleInfo is not supported by system";
-    }
-    case (HmiInterfaces::InterfaceID::HMI_INTERFACE_RC): {
-      return "RC is not supported by system";
-    }
-    default:
-      SDL_LOG_WARN(
-          "Could not create info because"
-          " interface isn't valid. Interface is:"
-          << static_cast<int32_t>(interface));
-      return "";
-  }
-}
-
-bool CommandRequestImpl::CheckResult(const ResponseInfo& first,
-                                     const ResponseInfo& second) const {
-  if (first.is_ok && second.is_unsupported_resource) {
-    return true;
-  }
-  if (first.is_ok && second.is_not_used) {
-    return true;
-  }
-  if (first.is_ok && second.is_ok) {
-    return true;
-  }
-  return false;
-}
-
-bool IsResultCodeWarning(const ResponseInfo& first,
-                         const ResponseInfo& second) {
-  const bool first_is_ok_second_is_warn =
-      (first.is_ok || first.is_not_used) &&
-      hmi_apis::Common_Result::WARNINGS == second.result_code;
-
-  const bool both_warnings =
-      hmi_apis::Common_Result::WARNINGS == first.result_code &&
-      hmi_apis::Common_Result::WARNINGS == second.result_code;
-
-  return first_is_ok_second_is_warn || both_warnings;
-}
-
-ResponseInfo::ResponseInfo()
-    : result_code(hmi_apis::Common_Result::INVALID_ENUM)
-    , interface(HmiInterfaces::HMI_INTERFACE_INVALID_ENUM)
-    , interface_state(HmiInterfaces::STATE_NOT_RESPONSE)
-    , is_ok(false)
-    , is_unsupported_resource(false)
-    , is_not_used(false) {}
-
-ResponseInfo::ResponseInfo(const hmi_apis::Common_Result::eType result,
-                           const HmiInterfaces::InterfaceID hmi_interface,
-                           ApplicationManager& application_manager)
-    : result_code(result)
-    , interface(hmi_interface)
-    , interface_state(HmiInterfaces::STATE_NOT_RESPONSE)
-    , is_ok(false)
-    , is_unsupported_resource(false)
-    , is_not_used(false) {
-  using namespace helpers;
-
-  interface_state =
-      application_manager.hmi_interfaces().GetInterfaceState(hmi_interface);
-
-  is_ok = IsHMIResultSuccess(result_code);
-
-  is_not_used = hmi_apis::Common_Result::INVALID_ENUM == result_code;
-
-  is_unsupported_resource =
-      hmi_apis::Common_Result::UNSUPPORTED_RESOURCE == result_code;
-}
->>>>>>> 04c02ecf
 
 CommandRequestImpl::CommandRequestImpl(
     const MessageSharedPtr& message,
@@ -188,191 +63,8 @@
 
 void CommandRequestImpl::Run() {}
 
-<<<<<<< HEAD
 bool CommandRequestImpl::CheckAllowedParameters(
     const Command::CommandSource source) {
-=======
-void CommandRequestImpl::onTimeOut() {
-  SDL_LOG_AUTO_TRACE();
-
-  unsubscribe_from_all_hmi_events();
-  unsubscribe_from_all_mobile_events();
-  {
-    // FIXME (dchmerev@luxoft.com): atomic_xchg fits better
-    sync_primitives::AutoLock auto_lock(state_lock_);
-    if (kCompleted == current_state_) {
-      SDL_LOG_DEBUG("current_state_ = kCompleted");
-      // don't send timeout if request completed
-      return;
-    }
-
-    current_state_ = kTimedOut;
-  }
-
-  smart_objects::SmartObjectSPtr response =
-      MessageHelper::CreateNegativeResponse(connection_key(),
-                                            function_id(),
-                                            correlation_id(),
-                                            mobile_api::Result::GENERIC_ERROR);
-  AddTimeOutComponentInfoToMessage(*response);
-  rpc_service_.ManageMobileCommand(response, SOURCE_SDL);
-}
-
-void CommandRequestImpl::on_event(const event_engine::Event& event) {}
-
-void CommandRequestImpl::on_event(const event_engine::MobileEvent& event) {}
-
-void CommandRequestImpl::SendResponse(
-    const bool success,
-    const mobile_apis::Result::eType& result_code,
-    const char* info,
-    const smart_objects::SmartObject* response_params,
-    const std::vector<uint8_t> binary_data) {
-  SDL_LOG_AUTO_TRACE();
-  {
-    sync_primitives::AutoLock auto_lock(state_lock_);
-    if (kTimedOut == current_state_) {
-      // don't send response if request timeout expired
-      return;
-    }
-
-    current_state_ = kCompleted;
-  }
-
-  smart_objects::SmartObjectSPtr result =
-      std::make_shared<smart_objects::SmartObject>();
-
-  smart_objects::SmartObject& response = *result;
-
-  response[strings::params][strings::message_type] = MessageType::kResponse;
-  response[strings::params][strings::correlation_id] = correlation_id();
-  response[strings::params][strings::protocol_type] =
-      CommandImpl::mobile_protocol_type_;
-  response[strings::params][strings::protocol_version] =
-      CommandImpl::protocol_version_;
-  response[strings::params][strings::connection_key] = connection_key();
-  response[strings::params][strings::function_id] = function_id();
-  if (!binary_data.empty()) {
-    response[strings::params][strings::binary_data] = binary_data;
-  }
-  if (response_params) {
-    response[strings::msg_params] = *response_params;
-  }
-
-  if (info && *info != '\0') {
-    response[strings::msg_params][strings::info] = std::string(info);
-  }
-
-  // Add disallowed parameters and info from request back to response with
-  // appropriate reasons (VehicleData result codes)
-  if (result_code != mobile_apis::Result::APPLICATION_NOT_REGISTERED &&
-      result_code != mobile_apis::Result::INVALID_DATA) {
-    FormatResponse(response);
-  }
-
-  response[strings::msg_params][strings::success] = success;
-  if ((result_code == mobile_apis::Result::SUCCESS ||
-       result_code == mobile_apis::Result::WARNINGS) &&
-      !warning_info().empty()) {
-    response[strings::msg_params][strings::info] =
-        (info && *info != '\0') ? std::string(info) + "\n" + warning_info()
-                                : warning_info();
-    response[strings::msg_params][strings::result_code] =
-        mobile_apis::Result::WARNINGS;
-  } else if (mobile_apis::Result::INVALID_ENUM == result_code) {
-    response[strings::msg_params][strings::result_code] =
-        mobile_apis::Result::GENERIC_ERROR;
-    response[strings::msg_params][strings::info] =
-        "Invalid result received from vehicle";
-  } else {
-    response[strings::msg_params][strings::result_code] = result_code;
-  }
-
-  is_success_result_ = success;
-
-  rpc_service_.ManageMobileCommand(result, SOURCE_SDL);
-}
-
-smart_objects::SmartObject CreateUnsupportedResourceResponse(
-    const hmi_apis::FunctionID::eType function_id,
-    const uint32_t hmi_correlation_id,
-    HmiInterfaces::InterfaceID interface) {
-  smart_objects::SmartObject response(smart_objects::SmartType_Map);
-  smart_objects::SmartObject& params = response[strings::params];
-  params[strings::message_type] = MessageType::kResponse;
-  params[strings::correlation_id] = hmi_correlation_id;
-  params[strings::protocol_type] = CommandImpl::hmi_protocol_type_;
-  params[strings::protocol_version] = CommandImpl::protocol_version_;
-  params[strings::function_id] = function_id;
-  params[hmi_response::code] = hmi_apis::Common_Result::UNSUPPORTED_RESOURCE;
-  smart_objects::SmartObject& msg_params = response[strings::msg_params];
-  msg_params[strings::info] = CreateInfoForUnsupportedResult(interface);
-  return response;
-}
-
-bool CommandRequestImpl::ProcessHMIInterfacesAvailability(
-    const uint32_t hmi_correlation_id,
-    const hmi_apis::FunctionID::eType& function_id) {
-  SDL_LOG_AUTO_TRACE();
-  HmiInterfaces& hmi_interfaces = application_manager_.hmi_interfaces();
-  HmiInterfaces::InterfaceID interface =
-      hmi_interfaces.GetInterfaceFromFunction(function_id);
-  DCHECK(interface != HmiInterfaces::HMI_INTERFACE_INVALID_ENUM);
-  const HmiInterfaces::InterfaceState state =
-      hmi_interfaces.GetInterfaceState(interface);
-  if (HmiInterfaces::STATE_NOT_AVAILABLE == state) {
-    event_engine::Event event(function_id);
-    event.set_smart_object(CreateUnsupportedResourceResponse(
-        function_id, hmi_correlation_id, interface));
-    event.raise(application_manager_.event_dispatcher());
-    return false;
-  }
-  return true;
-}
-
-void CommandRequestImpl::UpdateHash() {
-  SDL_LOG_AUTO_TRACE();
-  if (hash_update_mode_ == kSkipHashUpdate) {
-    SDL_LOG_DEBUG("Hash update is disabled for " << function_id());
-    return;
-  }
-
-  if (HmiInterfaces::InterfaceState::STATE_NOT_RESPONSE ==
-      application_manager_.hmi_interfaces().GetInterfaceState(
-          HmiInterfaces::InterfaceID::HMI_INTERFACE_UI)) {
-    SDL_LOG_ERROR("UI interface has not responded. Hash won't be updated.");
-    return;
-  }
-
-  if (!is_success_result_) {
-    SDL_LOG_WARN("Command is not succeeded. Hash won't be updated.");
-    return;
-  }
-
-  ApplicationSharedPtr application =
-      application_manager_.application(connection_key());
-  if (!application) {
-    SDL_LOG_ERROR("Application with connection key "
-                  << connection_key()
-                  << " not found. Not able to update hash.");
-    return;
-  }
-
-  SDL_LOG_DEBUG(
-      "Updating hash for application with connection key "
-      << connection_key() << " while processing function id "
-      << MessageHelper::StringifiedFunctionID(
-             static_cast<mobile_api::FunctionID::eType>(function_id())));
-
-  application->UpdateHash();
-}
-
-void CommandRequestImpl::SendProviderRequest(
-    const mobile_apis::FunctionID::eType& mobile_function_id,
-    const hmi_apis::FunctionID::eType& hmi_function_id,
-    const smart_objects::SmartObject* msg,
-    bool use_events) {
->>>>>>> 04c02ecf
   SDL_LOG_AUTO_TRACE();
 
   // RegisterAppInterface should always be allowed
@@ -406,58 +98,13 @@
   }
 }
 
-<<<<<<< HEAD
 void CommandRequestImpl::OnTimeOut() {}
-=======
-uint32_t CommandRequestImpl::SendHMIRequest(
-    const hmi_apis::FunctionID::eType& function_id,
-    const smart_objects::SmartObject* msg_params,
-    bool use_events) {
-  SDL_LOG_AUTO_TRACE();
-  smart_objects::SmartObjectSPtr result =
-      std::make_shared<smart_objects::SmartObject>();
-
-  const uint32_t hmi_correlation_id =
-      application_manager_.GetNextHMICorrelationID();
-
-  smart_objects::SmartObject& request = *result;
-  request[strings::params][strings::message_type] = MessageType::kRequest;
-  request[strings::params][strings::function_id] = function_id;
-  request[strings::params][strings::correlation_id] = hmi_correlation_id;
-  request[strings::params][strings::protocol_version] =
-      CommandImpl::protocol_version_;
-  request[strings::params][strings::protocol_type] =
-      CommandImpl::hmi_protocol_type_;
-
-  if (msg_params) {
-    request[strings::msg_params] = *msg_params;
-  }
-
-  if (use_events) {
-    SDL_LOG_DEBUG("SendHMIRequest subscribe_on_event " << function_id << " "
-                                                       << hmi_correlation_id);
-    subscribe_on_event(function_id, hmi_correlation_id);
-  }
-  if (ProcessHMIInterfacesAvailability(hmi_correlation_id, function_id)) {
-    if (rpc_service_.ManageHMICommand(result, SOURCE_SDL_TO_HMI)) {
-      AddRequestToTimeoutHandler(request);
-    } else {
-      SDL_LOG_ERROR("Unable to send request");
-      SendResponse(false, mobile_apis::Result::OUT_OF_MEMORY);
-    }
-  } else {
-    SDL_LOG_DEBUG("Interface is not available");
-  }
-  return hmi_correlation_id;
-}
->>>>>>> 04c02ecf
 
 void CommandRequestImpl::on_event(const event_engine::Event&) {}
 void CommandRequestImpl::on_event(const event_engine::MobileEvent&) {}
 
 void CommandRequestImpl::HandleTimeOut() {
   SDL_LOG_AUTO_TRACE();
-<<<<<<< HEAD
   {
     sync_primitives::AutoLock auto_lock(state_lock_);
     if (RequestState::kProcessEvent == current_state()) {
@@ -471,34 +118,6 @@
   OnTimeOut();
 }
 
-bool CommandRequestImpl::IsMobileResultSuccess(
-    const mobile_apis::Result::eType result_code) {
-  SDL_LOG_AUTO_TRACE();
-  using namespace helpers;
-  return Compare<mobile_apis::Result::eType, EQ, ONE>(
-      result_code,
-      mobile_apis::Result::SUCCESS,
-      mobile_apis::Result::WARNINGS,
-      mobile_apis::Result::WRONG_LANGUAGE,
-      mobile_apis::Result::RETRY,
-      mobile_apis::Result::SAVED,
-      mobile_apis::Result::TRUNCATED_DATA);
-}
-
-bool CommandRequestImpl::IsHMIResultSuccess(
-    const hmi_apis::Common_Result::eType result_code) {
-  SDL_LOG_AUTO_TRACE();
-  using namespace helpers;
-  return Compare<hmi_apis::Common_Result::eType, EQ, ONE>(
-      result_code,
-      hmi_apis::Common_Result::SUCCESS,
-      hmi_apis::Common_Result::WARNINGS,
-      hmi_apis::Common_Result::WRONG_LANGUAGE,
-      hmi_apis::Common_Result::RETRY,
-      hmi_apis::Common_Result::SAVED,
-      hmi_apis::Common_Result::TRUNCATED_DATA);
-}
-
 bool CommandRequestImpl::StartOnEventHandling() {
   SDL_LOG_AUTO_TRACE();
 
@@ -518,66 +137,10 @@
     }
     set_current_state(RequestState::kProcessEvent);
   }
-=======
-
-  // RegisterAppInterface should always be allowed
-  if (mobile_apis::FunctionID::RegisterAppInterfaceID ==
-      static_cast<mobile_apis::FunctionID::eType>(function_id())) {
-    return true;
-  }
-
-  return CommandImpl::CheckAllowedParameters(source);
-}
-
-bool CommandRequestImpl::CheckHMICapabilities(
-    const mobile_apis::ButtonName::eType button) const {
-  SDL_LOG_AUTO_TRACE();
-
-  using namespace smart_objects;
-  using namespace mobile_apis;
-
-  if (!hmi_capabilities_.is_ui_cooperating()) {
-    SDL_LOG_ERROR("UI is not supported by HMI");
-    return false;
-  }
-
-  auto button_capabilities = hmi_capabilities_.button_capabilities();
-  if (!button_capabilities) {
-    SDL_LOG_ERROR("Invalid button capabilities object");
-    return false;
-  }
-
-  for (size_t i = 0; i < button_capabilities->length(); ++i) {
-    const SmartObject& capabilities = (*button_capabilities)[i];
-    const ButtonName::eType current_button = static_cast<ButtonName::eType>(
-        capabilities.getElement(hmi_response::button_name).asInt());
-    if (current_button == button) {
-      SDL_LOG_DEBUG("Button capabilities for " << button << " was found");
-      return true;
-    }
-  }
-
-  SDL_LOG_DEBUG("Button capabilities for " << button << " was not found");
-  return false;
-}
-
-bool CommandRequestImpl::HasDisallowedParams() const {
-  return ((!removed_parameters_permissions_.disallowed_params.empty()) ||
-          (!removed_parameters_permissions_.undefined_params.empty()));
-}
-
-bool CommandRequestImpl::PrepareResultForMobileResponse(
-    hmi_apis::Common_Result::eType result_code,
-    HmiInterfaces::InterfaceID interface) const {
-  SDL_LOG_AUTO_TRACE();
-  return IsHMIResultSuccess(result_code, interface);
-}
->>>>>>> 04c02ecf
 
   return true;
 }
 
-<<<<<<< HEAD
 void CommandRequestImpl::FinalizeOnEventHandling() {
   const auto conn_key = connection_key();
   const auto corr_id = correlation_id();
@@ -586,27 +149,6 @@
     SDL_LOG_DEBUG("Request (" << conn_key << ", " << corr_id
                               << ") is still waiting for repsonse");
     set_current_state(RequestState::kAwaitingResponse);
-=======
-bool CommandRequestImpl::PrepareResultForMobileResponse(
-    ResponseInfo& out_first,
-    ResponseInfo& out_second,
-    ResponseInfo& out_third) const {
-  SDL_LOG_AUTO_TRACE();
-  bool result = (PrepareResultForMobileResponse(out_first, out_second) ||
-                 PrepareResultForMobileResponse(out_second, out_third)) &&
-                PrepareResultForMobileResponse(out_first, out_third);
-  return result;
-}
-
-void CommandRequestImpl::GetInfo(
-    const smart_objects::SmartObject& response_from_hmi,
-    std::string& out_info) {
-  if (response_from_hmi[strings::msg_params].keyExists(strings::info)) {
-    if (!response_from_hmi[strings::msg_params][strings::info].empty()) {
-      out_info =
-          response_from_hmi[strings::msg_params][strings::info].asString();
-    }
->>>>>>> 04c02ecf
   }
 
   // Remove request instance from retained to destroy it safely if required
@@ -631,28 +173,9 @@
   }
 }
 
-<<<<<<< HEAD
 void CommandRequestImpl::OnUpdateTimeOut() {
   SDL_LOG_AUTO_TRACE();
   set_current_state(RequestState::kAwaitingResponse);
-=======
-mobile_apis::Result::eType CommandRequestImpl::PrepareResultCodeForResponse(
-    const ResponseInfo& first,
-    const ResponseInfo& second,
-    const ResponseInfo& third) {
-  SDL_LOG_AUTO_TRACE();
-
-  const auto first_comparison = PrepareResultCodeForResponse(first, second);
-  const auto second_comparison = PrepareResultCodeForResponse(second, third);
-  const auto third_comparison = PrepareResultCodeForResponse(first, third);
-
-  return std::max({first_comparison, second_comparison, third_comparison});
-}
-
-const CommandParametersPermissions& CommandRequestImpl::parameters_permissions()
-    const {
-  return parameters_permissions_;
->>>>>>> 04c02ecf
 }
 
 void CommandRequestImpl::StartAwaitForInterface(
@@ -690,50 +213,5 @@
   current_state_ = state;
 }
 
-void CommandRequestImpl::AddRequestToTimeoutHandler(
-    const smart_objects::SmartObject& request_to_hmi) const {
-  auto function_id = static_cast<hmi_apis::FunctionID::eType>(
-      request_to_hmi[strings::params][strings::function_id].asUInt());
-  // SDL must not apply "default timeout for RPCs processing" for
-  // BasicCommunication.DialNumber RPC (that is, SDL must always wait for HMI
-  // response to BC.DialNumber as long as it takes and not return GENERIC_ERROR
-  // to mobile app), so the OnResetTimeout logic is not applicable for
-  // DialNumber RPC
-  if (helpers::Compare<hmi_apis::FunctionID::eType, helpers::EQ, helpers::ONE>(
-          function_id,
-          hmi_apis::FunctionID::BasicCommunication_DialNumber,
-          hmi_apis::FunctionID::INVALID_ENUM)) {
-    SDL_LOG_DEBUG(
-        "Current RPC is DialNumber or Invalid, OnResetTimeout "
-        "logic is not applicable in this case");
-    return;
-  }
-
-  // If soft buttons are present in Alert or SubtleAlert RPC, SDL will not use
-  // timeout tracking for response, so the OnResetTimeout logic is not
-  // applicable in this case
-  if (helpers::Compare<hmi_apis::FunctionID::eType, helpers::EQ, helpers::ONE>(
-          function_id,
-          hmi_apis::FunctionID::UI_Alert,
-          hmi_apis::FunctionID::UI_SubtleAlert)) {
-    if (request_to_hmi.keyExists(strings::msg_params)) {
-      if (request_to_hmi[strings::msg_params].keyExists(
-              strings::soft_buttons)) {
-        SDL_LOG_DEBUG("Soft buttons are present in "
-                      << EnumToString(function_id)
-                      << " RPC, OnResetTimeout "
-                         "logic is not applicable in this case");
-        return;
-      }
-    }
-  }
-
-  const application_manager::request_controller::Request request{
-      correlation_id(), connection_key(), static_cast<uint32_t>(function_id)};
-  application_manager_.get_request_timeout_handler().AddRequest(
-      request_to_hmi[strings::params][strings::correlation_id].asUInt(),
-      request);
-}
-
 }  // namespace commands
 }  // namespace application_manager