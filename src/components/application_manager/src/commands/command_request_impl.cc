--- conflicted
+++ resolved
@@ -236,6 +236,7 @@
   LOG4CXX_AUTO_TRACE(logger_);
 
   unsubscribe_from_all_hmi_events();
+  unsubscribe_from_all_mobile_events();
   {
     // FIXME (dchmerev@luxoft.com): atomic_xchg fits better
     sync_primitives::AutoLock auto_lock(state_lock_);
@@ -423,7 +424,6 @@
     const hmi_apis::FunctionID::eType& hmi_function_id,
     const smart_objects::SmartObject* msg,
     bool use_events) {
-<<<<<<< HEAD
   LOG4CXX_AUTO_TRACE(logger_);
   bool hmi_destination = false;
   ApplicationSharedPtr app;
@@ -438,15 +438,6 @@
     application_manager_.GetAppServiceManager().GetProviderByID(
         service_id, app, hmi_destination);
   }
-=======
-  std::string service_type =
-      (*msg)[strings::msg_params][strings::service_type].asString();
-
-  bool hmi_destination = false;
-  ApplicationSharedPtr app;
-  application_manager_.GetAppServiceManager().GetProvider(
-      service_type, app, hmi_destination);
->>>>>>> bcdab614
 
   if (hmi_destination) {
     LOG4CXX_DEBUG(logger_, "Sending Request to HMI Provider");
@@ -897,6 +888,19 @@
 bool CommandRequestImpl::HasDisallowedParams() const {
   return ((!removed_parameters_permissions_.disallowed_params.empty()) ||
           (!removed_parameters_permissions_.undefined_params.empty()));
+}
+
+bool CommandRequestImpl::IsMobileResultSuccess(
+    mobile_apis::Result::eType result_code) const {
+  LOG4CXX_AUTO_TRACE(logger_);
+  using namespace helpers;
+  return Compare<mobile_apis::Result::eType, EQ, ONE>(
+      result_code,
+      mobile_apis::Result::SUCCESS,
+      mobile_apis::Result::WARNINGS,
+      mobile_apis::Result::WRONG_LANGUAGE,
+      mobile_apis::Result::RETRY,
+      mobile_apis::Result::SAVED);
 }
 
 bool CommandRequestImpl::PrepareResultForMobileResponse(
