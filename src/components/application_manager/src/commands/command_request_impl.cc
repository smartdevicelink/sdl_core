--- conflicted
+++ resolved
@@ -49,30 +49,7 @@
 
 namespace commands {
 
-<<<<<<< HEAD
-namespace {
-/**
- * @brief Functor for build info string
- */
-struct InfoAppender {
-  explicit InfoAppender(std::string& info) : info_(info) {}
-
-  void operator()(const RPCParams::value_type& parameter) {
-    if (info_.empty()) {
-      info_ = "\'" + parameter + "\'";
-      return;
-    }
-
-    info_ = info_ + ", \'" + parameter + "\'";
-  }
-
- private:
-  std::string& info_;
-};
-}  // namespace
-=======
 SDL_CREATE_LOG_VARIABLE("Commands");
->>>>>>> 74ea4bb7
 
 std::string MergeInfos(const ResponseInfo& first_info,
                        const std::string& first_str,
@@ -281,14 +258,12 @@
 
 void CommandRequestImpl::on_event(const event_engine::Event& event) {}
 
-<<<<<<< HEAD
+void CommandRequestImpl::on_event(const event_engine::MobileEvent& event) {}
+
 void CommandRequestImpl::FormatResponse(smart_objects::SmartObject& response) {
   AddDisallowedParametersToInfo(response);
   AddDisallowedParameters(response);
 }
-=======
-void CommandRequestImpl::on_event(const event_engine::MobileEvent& event) {}
->>>>>>> 74ea4bb7
 
 void CommandRequestImpl::SendResponse(
     const bool success,
@@ -332,15 +307,10 @@
   }
 
   // Add disallowed parameters and info from request back to response with
-<<<<<<< HEAD
-  // appropriate
-  // reasons (VehicleData result codes)
-  if (result_code != mobile_apis::Result::APPLICATION_NOT_REGISTERED) {
-    FormatResponse(response);
-=======
   // appropriate reasons (VehicleData result codes)
   if (result_code != mobile_apis::Result::APPLICATION_NOT_REGISTERED &&
       result_code != mobile_apis::Result::INVALID_DATA) {
+    FormatResponse(response);    
     const mobile_apis::FunctionID::eType& id =
         static_cast<mobile_apis::FunctionID::eType>(function_id());
     if ((id == mobile_apis::FunctionID::SubscribeVehicleDataID) ||
@@ -350,7 +320,6 @@
     } else if (id == mobile_apis::FunctionID::GetVehicleDataID) {
       AddDisallowedParametersToInfo(response);
     }
->>>>>>> 74ea4bb7
   }
 
   response[strings::msg_params][strings::success] = success;
@@ -723,81 +692,7 @@
     return true;
   }
 
-<<<<<<< HEAD
-  const ApplicationSharedPtr app =
-      application_manager_.application(connection_key());
-  if (!app) {
-    LOG4CXX_ERROR(logger_,
-                  "There is no registered application with "
-                  "connection key '"
-                      << connection_key() << "'");
-    return false;
-  }
-
-  RPCParams params;
-
-  const smart_objects::SmartObject& s_map = (*message_)[strings::msg_params];
-  smart_objects::SmartMap::const_iterator iter = s_map.map_begin();
-  smart_objects::SmartMap::const_iterator iter_end = s_map.map_end();
-
-  for (; iter != iter_end; ++iter) {
-    LOG4CXX_DEBUG(logger_, "Request's param: " << iter->first);
-    params.insert(iter->first);
-  }
-
-  mobile_apis::Result::eType check_result =
-      application_manager_.CheckPolicyPermissions(
-          app,
-          MessageHelper::StringifiedFunctionID(
-              static_cast<mobile_api::FunctionID::eType>(function_id())),
-          params,
-          &parameters_permissions_);
-
-  // Check, if RPC is allowed by policy
-  if (mobile_apis::Result::SUCCESS != check_result) {
-    smart_objects::SmartObjectSPtr response =
-        MessageHelper::CreateBlockedByPoliciesResponse(
-            static_cast<mobile_api::FunctionID::eType>(function_id()),
-            check_result,
-            correlation_id(),
-            app->app_id());
-
-    if (!params.empty()) {
-      if (parameters_permissions_.AreDisallowedParamsIncluded(params)) {
-        const std::string info = "RPC is disallowed by the user";
-        LOG4CXX_DEBUG(logger_, info);
-        (*response)[strings::msg_params][strings::info] = info;
-        AddDisallowedParameters(*response);
-      } else if (parameters_permissions_.AreUndefinedParamsIncluded(params)) {
-        const std::string info =
-            "Requested parameters are disallowed by Policies";
-
-        LOG4CXX_DEBUG(logger_, info);
-        (*response)[strings::msg_params][strings::info] = info;
-        AddDisallowedParameters(*response);
-      } else {
-        FormatResponse(*response);
-      }
-    }
-
-    rpc_service_.SendMessageToMobile(response);
-    return false;
-  }
-
-  // If no parameters specified in policy table, no restriction will be
-  // applied for parameters
-  if (parameters_permissions_.allowed_params.empty() &&
-      parameters_permissions_.disallowed_params.empty() &&
-      parameters_permissions_.undefined_params.empty()) {
-    return true;
-  }
-
-  RemoveDisallowedParameters();
-
-  return true;
-=======
   return CommandImpl::CheckAllowedParameters(source);
->>>>>>> 74ea4bb7
 }
 
 bool CommandRequestImpl::CheckHMICapabilities(
@@ -860,40 +755,6 @@
     return;
   }
 
-<<<<<<< HEAD
-  std::string disallowed_by_user_info;
-  InfoAppender user_info_appender(disallowed_by_user_info);
-
-  std::for_each(removed_parameters_permissions_.disallowed_params.begin(),
-                removed_parameters_permissions_.disallowed_params.end(),
-                user_info_appender);
-
-  const size_t min_number_of_disallowed_params = 1;
-  if (!disallowed_by_user_info.empty()) {
-    disallowed_by_user_info +=
-        min_number_of_disallowed_params <
-                removed_parameters_permissions_.disallowed_params.size()
-            ? " are"
-            : " is";
-    disallowed_by_user_info += " disallowed by user";
-  }
-
-  std::string disallowed_by_policy_info;
-  InfoAppender policy_info_appender(disallowed_by_policy_info);
-
-  std::for_each(removed_parameters_permissions_.undefined_params.begin(),
-                removed_parameters_permissions_.undefined_params.end(),
-                policy_info_appender);
-
-  const size_t min_number_of_undefined_params = 1;
-  if (!disallowed_by_policy_info.empty()) {
-    disallowed_by_policy_info +=
-        min_number_of_undefined_params <
-                removed_parameters_permissions_.undefined_params.size()
-            ? " are"
-            : " is";
-    disallowed_by_policy_info += " disallowed by policies";
-=======
   RPCParams::const_iterator it =
       removed_parameters_permissions_.disallowed_params.begin();
   for (; it != removed_parameters_permissions_.disallowed_params.end(); ++it) {
@@ -903,7 +764,6 @@
   it = removed_parameters_permissions_.undefined_params.begin();
   for (; it != removed_parameters_permissions_.undefined_params.end(); ++it) {
     AddDisallowedParameterToInfoString(info, (*it));
->>>>>>> 74ea4bb7
   }
 
   if (disallowed_by_user_info.empty() && disallowed_by_policy_info.empty()) {
