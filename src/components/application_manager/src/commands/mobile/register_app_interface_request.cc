/*

 Copyright (c) 2016, Ford Motor Company
 All rights reserved.

 Redistribution and use in source and binary forms, with or without
 modification, are permitted provided that the following conditions are met:

 Redistributions of source code must retain the above copyright notice, this
 list of conditions and the following disclaimer.

 Redistributions in binary form must reproduce the above copyright notice,
 this list of conditions and the following
 disclaimer in the documentation and/or other materials provided with the
 distribution.

 Neither the name of the Ford Motor Company nor the names of its contributors
 may be used to endorse or promote products derived from this software
 without specific prior written permission.

 THIS SOFTWARE IS PROVIDED BY THE COPYRIGHT HOLDERS AND CONTRIBUTORS "AS IS"
 AND ANY EXPRESS OR IMPLIED WARRANTIES, INCLUDING, BUT NOT LIMITED TO, THE
 IMPLIED WARRANTIES OF MERCHANTABILITY AND FITNESS FOR A PARTICULAR PURPOSE
 ARE DISCLAIMED. IN NO EVENT SHALL THE COPYRIGHT HOLDER OR CONTRIBUTORS BE
 LIABLE FOR ANY DIRECT, INDIRECT, INCIDENTAL, SPECIAL, EXEMPLARY, OR
 CONSEQUENTIAL DAMAGES (INCLUDING, BUT NOT LIMITED TO, PROCUREMENT OF
 SUBSTITUTE GOODS OR SERVICES; LOSS OF USE, DATA, OR PROFITS; OR BUSINESS
 INTERRUPTION) HOWEVER CAUSED AND ON ANY THEORY OF LIABILITY, WHETHER IN
 CONTRACT, STRICT LIABILITY, OR TORT (INCLUDING NEGLIGENCE OR OTHERWISE)
 ARISING IN ANY WAY OUT OF THE USE OF THIS SOFTWARE, EVEN IF ADVISED OF THE
 POSSIBILITY OF SUCH DAMAGE.
 */

#include "application_manager/commands/mobile/register_app_interface_request.h"

#include <unistd.h>
#include <algorithm>
#include <map>
#include <string.h>

#include <utils/make_shared.h>
#include "application_manager/application_manager.h"
#include "application_manager/policies/policy_handler_interface.h"
#include "application_manager/application_impl.h"
#include "application_manager/app_launch/app_launch_ctrl.h"
#include "application_manager/message_helper.h"
#include "application_manager/resumption/resume_ctrl.h"
#include "application_manager/policies/policy_handler.h"
#include "functional_module/plugin_manager.h"
#include "config_profile/profile.h"
#include "interfaces/MOBILE_API.h"
#include "interfaces/generated_msg_version.h"

namespace {
namespace custom_str = utils::custom_string;

mobile_apis::AppHMIType::eType StringToAppHMIType(const std::string& str) {
  if ("DEFAULT" == str) {
    return mobile_apis::AppHMIType::DEFAULT;
  } else if ("COMMUNICATION" == str) {
    return mobile_apis::AppHMIType::COMMUNICATION;
  } else if ("MEDIA" == str) {
    return mobile_apis::AppHMIType::MEDIA;
  } else if ("MESSAGING" == str) {
    return mobile_apis::AppHMIType::MESSAGING;
  } else if ("NAVIGATION" == str) {
    return mobile_apis::AppHMIType::NAVIGATION;
  } else if ("INFORMATION" == str) {
    return mobile_apis::AppHMIType::INFORMATION;
  } else if ("SOCIAL" == str) {
    return mobile_apis::AppHMIType::SOCIAL;
  } else if ("BACKGROUND_PROCESS" == str) {
    return mobile_apis::AppHMIType::BACKGROUND_PROCESS;
  } else if ("TESTING" == str) {
    return mobile_apis::AppHMIType::TESTING;
  } else if ("SYSTEM" == str) {
    return mobile_apis::AppHMIType::SYSTEM;
#ifdef SDL_REMOTE_CONTROL
  } else if ("REMOTE_CONTROL" == str) {
    return mobile_apis::AppHMIType::REMOTE_CONTROL;
#endif
  } else {
    return mobile_apis::AppHMIType::INVALID_ENUM;
  }
}

std::string AppHMITypeToString(mobile_apis::AppHMIType::eType type) {
  const std::map<mobile_apis::AppHMIType::eType, std::string> app_hmi_type_map =
      {{mobile_apis::AppHMIType::DEFAULT, "DEFAULT"},
       {mobile_apis::AppHMIType::COMMUNICATION, "COMMUNICATION"},
       {mobile_apis::AppHMIType::MEDIA, "MEDIA"},
       {mobile_apis::AppHMIType::MESSAGING, "MESSAGING"},
       {mobile_apis::AppHMIType::NAVIGATION, "NAVIGATION"},
       {mobile_apis::AppHMIType::INFORMATION, "INFORMATION"},
       {mobile_apis::AppHMIType::SOCIAL, "SOCIAL"},
       {mobile_apis::AppHMIType::BACKGROUND_PROCESS, "BACKGROUND_PROCESS"},
       {mobile_apis::AppHMIType::TESTING, "TESTING"},
       {mobile_apis::AppHMIType::SYSTEM, "SYSTEM"}};

  std::map<mobile_apis::AppHMIType::eType, std::string>::const_iterator iter =
      app_hmi_type_map.find(type);

  return app_hmi_type_map.end() != iter ? iter->second : std::string("");
}

struct AppHMITypeInserter {
  AppHMITypeInserter(smart_objects::SmartObject& so_array)
      : index_(0), so_array_(so_array) {}

  bool operator()(const std::string& app_hmi_type) {
    so_array_[index_] = StringToAppHMIType(app_hmi_type);
    ++index_;
    return true;
  }

 private:
  uint32_t index_;
  smart_objects::SmartObject& so_array_;
};

struct CheckMissedTypes {
  CheckMissedTypes(const policy::StringArray& policy_app_types,
                   std::string& log)
      : policy_app_types_(policy_app_types), log_(log) {}

  bool operator()(const smart_objects::SmartArray::value_type& value) {
    std::string app_type_str = AppHMITypeToString(
        static_cast<mobile_apis::AppHMIType::eType>(value.asInt()));
    if (!app_type_str.empty()) {
      policy::StringArray::const_iterator it = policy_app_types_.begin();
      policy::StringArray::const_iterator it_end = policy_app_types_.end();
      for (; it != it_end; ++it) {
        if (app_type_str == *it) {
          return true;
        }
      }
    }

    log_ += app_type_str;
    log_ += ",";

    return true;
  }

 private:
  const policy::StringArray& policy_app_types_;
  std::string& log_;
};

struct IsSameNickname {
  IsSameNickname(const custom_str::CustomString& app_id) : app_id_(app_id) {}
  bool operator()(const policy::StringArray::value_type& nickname) const {
    return app_id_.CompareIgnoreCase(nickname.c_str());
  }

 private:
  const custom_str::CustomString& app_id_;
};

#ifdef SDL_REMOTE_CONTROL
/**
 * @brief Predicate for using with CheckCoincidence method to compare with VR
 *synonym SO
 *
 * return TRUE if there is coincidence of VR, otherwise FALSE
 */
struct CoincidencePredicateVR {
  explicit CoincidencePredicateVR(const std::string& newItem)
<<<<<<< HEAD
      : newItem_(newItem){}
=======
      : newItem_(newItem) {}
>>>>>>> c2355a30

  bool operator()(smart_objects::SmartObject obj) {
    const std::string vr_synonym = obj.asString();
    return !(strcasecmp(vr_synonym.c_str(), newItem_.c_str()));
  }

  const std::string& newItem_;
};
#endif
}  // namespace

namespace application_manager {

namespace commands {

#ifdef SDL_REMOTE_CONTROL
struct IsSameApp {
  IsSameApp(bool is_remote_control,
            bool is_driver,
            const ApplicationManager& application_manager)
      : is_remote_control_(is_remote_control)
      , is_driver_(is_driver)
      , plugin_manager_(application_manager.GetPluginManager())
      , policy_handler_(application_manager.GetPolicyHandler()) {}
  virtual bool operator()(ApplicationSharedPtr other) const = 0;

 protected:
  bool AreBothRemoteControl(ApplicationSharedPtr other) const {
    return is_remote_control_ &&
           plugin_manager_.IsAppForPlugin(other, kCANModuleID);
  }
  bool IsSameDeviceType(ApplicationSharedPtr other) const {
    bool other_is_driver = other->device() == policy_handler_.PrimaryDevice();
    return is_driver_ == other_is_driver;
  }

 private:
  static const functional_modules::ModuleID kCANModuleID = 153;
  bool is_remote_control_;
  bool is_driver_;
  functional_modules::PluginManager& plugin_manager_;
  policy::PolicyHandler& policy_handler_;
};
struct IsSameAppId : public IsSameApp {
  IsSameAppId(const std::string& app_id,
              bool is_remote_control,
              bool is_driver,
              const ApplicationManager& application_manager)
      : IsSameApp(is_remote_control, is_driver, application_manager)
      , app_id_(app_id) {}
  bool operator()(ApplicationSharedPtr other) const {
    if (AreBothRemoteControl(other) && !IsSameDeviceType(other)) {
      return false;
    }
    // return strcasecmp(app_id_.c_str(), other->mobile_app_id().c_str()) == 0;
    return strcasecmp(app_id_.c_str(), other->policy_app_id().c_str()) == 0;
  }

 private:
  const std::string& app_id_;
};
struct IsSameAppName : public IsSameApp {
  IsSameAppName(const std::string& name,
                const smart_objects::SmartArray* vr_synonyms,
                bool is_remote_control,
                bool is_driver,
                const ApplicationManager& application_manager)
      : IsSameApp(is_remote_control, is_driver, application_manager)
      , name_(name)
      , matcher_(name_)
      , vr_synonyms_(vr_synonyms) {}
  bool operator()(ApplicationSharedPtr other) const {
    if (AreBothRemoteControl(other) && !IsSameDeviceType(other)) {
      return false;
    }
    bool same = strcasecmp(name_.c_str(), other->name().c_str()) == 0;
    if (same) {
      LOG4CXX_AUTO_TRACE(logger_);
      LOG4CXX_ERROR(logger_, "Application name is known already.");
      return true;
    }

    if (other->vr_synonyms() && other->vr_synonyms()->asArray()) {
      smart_objects::SmartArray* other_vr_synonyms =
          other->vr_synonyms()->asArray();
      if (std::find_if(other_vr_synonyms->begin(),
                       other_vr_synonyms->end(),
                       matcher_) != other_vr_synonyms->end()) {
        LOG4CXX_AUTO_TRACE(logger_);

        LOG4CXX_ERROR(logger_, "Application name is known already.");
        return true;
      }
    }

    if (vr_synonyms_) {
      if (std::find_if(vr_synonyms_->begin(), vr_synonyms_->end(), matcher_) !=
          vr_synonyms_->end()) {
        LOG4CXX_AUTO_TRACE(logger_);

        LOG4CXX_ERROR(logger_, "vr_synonyms duplicated with app_name .");
        return true;
      }
    }
    return false;
  }

 private:
  const std::string& name_;
  CoincidencePredicateVR matcher_;
  const smart_objects::SmartArray* vr_synonyms_;
};
//#else   // SDL_REMOTE_CONTROL
struct IsSameAppId {
  explicit IsSameAppId(const std::string& app_id) : app_id_(app_id) {}
  bool operator()(ApplicationSharedPtr other) const {
    return strcasecmp(app_id_.c_str(), other->policy_app_id().c_str()) == 0;
  }

 private:
  const std::string& app_id_;
};
struct IsSameAppName {
  IsSameAppName(const std::string& name,
                const smart_objects::SmartArray* vr_synonyms)
      : name_(name), matcher_(name_), vr_synonyms_(vr_synonyms) {}
  bool operator()(ApplicationSharedPtr other) const {
    bool same = strcasecmp(name_.c_str(), other->name().c_str()) == 0;
    if (same) {
      LOG4CXX_AUTO_TRACE(logger_);
      LOG4CXX_ERROR(logger_, "Application name is known already.");
      return true;
    }

    if (other->vr_synonyms() && other->vr_synonyms()->asArray()) {
      smart_objects::SmartArray* other_vr_synonyms =
          other->vr_synonyms()->asArray();
      if (std::find_if(other_vr_synonyms->begin(),
                       other_vr_synonyms->end(),
                       matcher_) != other_vr_synonyms->end()) {
        LOG4CXX_AUTO_TRACE(logger_);

        LOG4CXX_ERROR(logger_, "Application name is known already.");
        return true;
      }
    }

    if (vr_synonyms_) {
      if (std::find_if(vr_synonyms_->begin(), vr_synonyms_->end(), matcher_) !=
          vr_synonyms_->end()) {
        LOG4CXX_AUTO_TRACE(logger_);

        LOG4CXX_ERROR(logger_, "vr_synonyms duplicated with app_name .");
        return true;
      }
    }
    return false;
  }

 private:
  const std::string& name_;
  CoincidencePredicateVR matcher_;
  const smart_objects::SmartArray* vr_synonyms_;
};
#endif  // SDL_REMOTE_CONTROL

RegisterAppInterfaceRequest::RegisterAppInterfaceRequest(
    const MessageSharedPtr& message, ApplicationManager& application_manager)
    : CommandRequestImpl(message, application_manager)
    , result_checking_app_hmi_type_(mobile_apis::Result::INVALID_ENUM) {}

RegisterAppInterfaceRequest::~RegisterAppInterfaceRequest() {}

bool RegisterAppInterfaceRequest::Init() {
  LOG4CXX_AUTO_TRACE(logger_);
  return true;
}

void RegisterAppInterfaceRequest::Run() {
  using namespace helpers;
  LOG4CXX_AUTO_TRACE(logger_);
  LOG4CXX_DEBUG(logger_, "Connection key is " << connection_key());

  // Fix problem with SDL and HMI HTML. This problem is not actual for HMI PASA.
  // Flag conditional compilation specific to customer is used in order to
  // exclude hit code
  // to RTC
  // FIXME(EZamakhov): on shutdown - get freez

  // wait till HMI started
  while (!application_manager_.IsStopping() &&
         !application_manager_.IsHMICooperating()) {
    LOG4CXX_DEBUG(logger_,
                  "Waiting for the HMI... conn_key="
                      << connection_key()
                      << ", correlation_id=" << correlation_id()
                      << ", default_timeout=" << default_timeout()
                      << ", thread=" << pthread_self());
    application_manager_.updateRequestTimeout(
        connection_key(), correlation_id(), default_timeout());
    sleep(1);
    // TODO(DK): timer_->StartWait(1);
  }

  if (application_manager_.IsStopping()) {
    LOG4CXX_WARN(logger_, "The ApplicationManager is stopping!");
    return;
  }

  const std::string mobile_app_id =
      (*message_)[strings::msg_params][strings::app_id].asString();

  ApplicationSharedPtr application =
      application_manager_.application(connection_key());

  if (application) {
    SendResponse(false, mobile_apis::Result::APPLICATION_REGISTERED_ALREADY);
    return;
  }

  const smart_objects::SmartObject& msg_params =
      (*message_)[strings::msg_params];

  const std::string& policy_app_id = msg_params[strings::app_id].asString();

  if (application_manager_.IsApplicationForbidden(connection_key(),
                                                  policy_app_id)) {
    SendResponse(false, mobile_apis::Result::TOO_MANY_PENDING_REQUESTS);
    return;
  }

  if (IsApplicationWithSameAppIdRegistered()) {
    SendResponse(false, mobile_apis::Result::DISALLOWED);
    return;
  }

  mobile_apis::Result::eType policy_result = CheckWithPolicyData();

  if (Compare<mobile_apis::Result::eType, NEQ, ALL>(
          policy_result,
          mobile_apis::Result::SUCCESS,
          mobile_apis::Result::WARNINGS)) {
    SendResponse(false, policy_result);
    return;
  }

  mobile_apis::Result::eType coincidence_result = CheckCoincidence();

  if (mobile_apis::Result::SUCCESS != coincidence_result) {
    LOG4CXX_ERROR(logger_, "Coincidence check failed.");
    if (mobile_apis::Result::DUPLICATE_NAME == coincidence_result) {
      usage_statistics::AppCounter count_of_rejections_duplicate_name(
          GetPolicyHandler().GetStatisticManager(),
          policy_app_id,
          usage_statistics::REJECTIONS_DUPLICATE_NAME);
      ++count_of_rejections_duplicate_name;
    }
    SendResponse(false, coincidence_result);
    return;
  }

  if (IsApplicationWithSameAppIdRegistered()) {
    SendResponse(false, mobile_apis::Result::DISALLOWED);
    return;
  }

  if (IsWhiteSpaceExist()) {
    LOG4CXX_INFO(logger_,
                 "Incoming register app interface has contains \t\n \\t \\n");
    SendResponse(false, mobile_apis::Result::INVALID_DATA);
    return;
  }

  application = application_manager_.RegisterApplication(message_);

  if (!application) {
    LOG4CXX_ERROR(logger_, "Application hasn't been registered!");
    return;
  }
  // For resuming application need to restore hmi_app_id from resumeCtrl
  resumption::ResumeCtrl& resumer = application_manager_.resume_controller();
  const std::string& device_mac = application->mac_address();

  // there is side affect with 2 mobile app with the same mobile app_id
  if (resumer.IsApplicationSaved(policy_app_id, device_mac)) {
    application->set_hmi_application_id(
        resumer.GetHMIApplicationID(policy_app_id, device_mac));
  } else {
    application->set_hmi_application_id(
        application_manager_.GenerateNewHMIAppID());
  }

  application->set_is_media_application(
      msg_params[strings::is_media_application].asBool());

  if (msg_params.keyExists(strings::vr_synonyms)) {
    application->set_vr_synonyms(msg_params[strings::vr_synonyms]);
  }

  if (msg_params.keyExists(strings::ngn_media_screen_app_name)) {
    application->set_ngn_media_screen_name(
        msg_params[strings::ngn_media_screen_app_name]);
  }

  if (msg_params.keyExists(strings::tts_name)) {
    application->set_tts_name(msg_params[strings::tts_name]);
  }

  if (msg_params.keyExists(strings::app_hmi_type)) {
    application->set_app_types(msg_params[strings::app_hmi_type]);

    // check app type
    const smart_objects::SmartObject& app_type =
        msg_params.getElement(strings::app_hmi_type);

    for (size_t i = 0; i < app_type.length(); ++i) {
      if (mobile_apis::AppHMIType::NAVIGATION ==
          static_cast<mobile_apis::AppHMIType::eType>(
              app_type.getElement(i).asUInt())) {
        application->set_is_navi(true);
      }
      if (mobile_apis::AppHMIType::COMMUNICATION ==
          static_cast<mobile_apis::AppHMIType::eType>(
              app_type.getElement(i).asUInt())) {
        application->set_voice_communication_supported(true);
      }
    }
  }

  // Add device to policy table and set device info, if any
  policy::DeviceParams dev_params;
  if (-1 ==
      application_manager_.connection_handler()
          .get_session_observer()
          .GetDataOnDeviceID(application->device(),
                             &dev_params.device_name,
                             NULL,
                             &dev_params.device_mac_address,
                             &dev_params.device_connection_type)) {
    LOG4CXX_ERROR(logger_,
                  "Failed to extract information for device "
                      << application->device());
  }
  policy::DeviceInfo device_info;
  device_info.AdoptDeviceType(dev_params.device_connection_type);
  if (msg_params.keyExists(strings::device_info)) {
    FillDeviceInfo(&device_info);
  }

  GetPolicyHandler().SetDeviceInfo(device_mac, device_info);

  SendRegisterAppInterfaceResponseToMobile();
  smart_objects::SmartObjectSPtr so =
      GetLockScreenIconUrlNotification(connection_key(), application);
  application_manager_.ManageMobileCommand(so, commands::Command::ORIGIN_SDL);
}

smart_objects::SmartObjectSPtr
RegisterAppInterfaceRequest::GetLockScreenIconUrlNotification(
    const uint32_t connection_key, ApplicationSharedPtr app) {
  DCHECK_OR_RETURN(app.get(), smart_objects::SmartObjectSPtr());
  smart_objects::SmartObjectSPtr message =
      utils::MakeShared<smart_objects::SmartObject>(
          smart_objects::SmartType_Map);
  (*message)[strings::params][strings::function_id] =
      mobile_apis::FunctionID::OnSystemRequestID;
  (*message)[strings::params][strings::connection_key] = connection_key;
  (*message)[strings::params][strings::message_type] =
      mobile_apis::messageType::notification;
  (*message)[strings::params][strings::protocol_type] =
      commands::CommandImpl::mobile_protocol_type_;
  (*message)[strings::params][strings::protocol_version] =
      commands::CommandImpl::protocol_version_;
  (*message)[strings::msg_params][strings::request_type] =
      mobile_apis::RequestType::LOCK_SCREEN_ICON_URL;
  (*message)[strings::msg_params][strings::url] =
      GetPolicyHandler().GetLockScreenIconUrl();
  return message;
}

void FillVRRelatedFields(smart_objects::SmartObject& response_params,
                         const HMICapabilities& hmi_capabilities) {
  response_params[strings::language] = hmi_capabilities.active_vr_language();
  if (hmi_capabilities.vr_capabilities()) {
    response_params[strings::vr_capabilities] =
        *hmi_capabilities.vr_capabilities();
  }
}

void FillVIRelatedFields(smart_objects::SmartObject& response_params,
                         const HMICapabilities& hmi_capabilities) {
  if (hmi_capabilities.vehicle_type()) {
    response_params[hmi_response::vehicle_type] =
        *hmi_capabilities.vehicle_type();
  }
}

void FillTTSRelatedFields(smart_objects::SmartObject& response_params,
                          const HMICapabilities& hmi_capabilities) {
  response_params[strings::language] = hmi_capabilities.active_tts_language();
  if (hmi_capabilities.speech_capabilities()) {
    response_params[strings::speech_capabilities] =
        *hmi_capabilities.speech_capabilities();
  }
  if (hmi_capabilities.prerecorded_speech()) {
    response_params[strings::prerecorded_speech] =
        *(hmi_capabilities.prerecorded_speech());
  }
}

void FillUIRelatedFields(smart_objects::SmartObject& response_params,
                         const HMICapabilities& hmi_capabilities) {
  response_params[strings::hmi_display_language] =
      hmi_capabilities.active_ui_language();
  if (hmi_capabilities.display_capabilities()) {
    response_params[hmi_response::display_capabilities] =
        smart_objects::SmartObject(smart_objects::SmartType_Map);

    smart_objects::SmartObject& display_caps =
        response_params[hmi_response::display_capabilities];

    display_caps[hmi_response::display_type] =
        hmi_capabilities.display_capabilities()->getElement(
            hmi_response::display_type);

    display_caps[hmi_response::text_fields] =
        hmi_capabilities.display_capabilities()->getElement(
            hmi_response::text_fields);

    display_caps[hmi_response::image_fields] =
        hmi_capabilities.display_capabilities()->getElement(
            hmi_response::image_fields);

    display_caps[hmi_response::media_clock_formats] =
        hmi_capabilities.display_capabilities()->getElement(
            hmi_response::media_clock_formats);

    display_caps[hmi_response::templates_available] =
        hmi_capabilities.display_capabilities()->getElement(
            hmi_response::templates_available);

    display_caps[hmi_response::screen_params] =
        hmi_capabilities.display_capabilities()->getElement(
            hmi_response::screen_params);

    display_caps[hmi_response::num_custom_presets_available] =
        hmi_capabilities.display_capabilities()->getElement(
            hmi_response::num_custom_presets_available);

    display_caps[hmi_response::graphic_supported] =
        (hmi_capabilities.display_capabilities()
             ->getElement(hmi_response::image_capabilities)
             .length() > 0);

    display_caps[hmi_response::templates_available] =
        hmi_capabilities.display_capabilities()->getElement(
            hmi_response::templates_available);

    display_caps[hmi_response::screen_params] =
        hmi_capabilities.display_capabilities()->getElement(
            hmi_response::screen_params);

    display_caps[hmi_response::num_custom_presets_available] =
        hmi_capabilities.display_capabilities()->getElement(
            hmi_response::num_custom_presets_available);
  }

  if (hmi_capabilities.audio_pass_thru_capabilities()) {
    if (smart_objects::SmartType_Array ==
        hmi_capabilities.audio_pass_thru_capabilities()->getType()) {
      // hmi_capabilities json contains array and HMI response object
      response_params[strings::audio_pass_thru_capabilities] =
          *hmi_capabilities.audio_pass_thru_capabilities();
    } else {
      response_params[strings::audio_pass_thru_capabilities][0] =
          *hmi_capabilities.audio_pass_thru_capabilities();
    }
  }
  response_params[strings::hmi_capabilities] =
      smart_objects::SmartObject(smart_objects::SmartType_Map);
  response_params[strings::hmi_capabilities][strings::navigation] =
      hmi_capabilities.navigation_supported();
  response_params[strings::hmi_capabilities][strings::phone_call] =
      hmi_capabilities.phone_call_supported();
}

void RegisterAppInterfaceRequest::SendRegisterAppInterfaceResponseToMobile() {
  LOG4CXX_AUTO_TRACE(logger_);
  smart_objects::SmartObject response_params(smart_objects::SmartType_Map);

  mobile_apis::Result::eType result_code = mobile_apis::Result::SUCCESS;

  const HMICapabilities& hmi_capabilities =
      application_manager_.hmi_capabilities();

  const uint32_t key = connection_key();
  ApplicationSharedPtr application = application_manager_.application(key);

  resumption::ResumeCtrl& resumer = application_manager_.resume_controller();

  if (!application) {
    LOG4CXX_ERROR(logger_,
                  "There is no application for such connection key" << key);
    LOG4CXX_DEBUG(logger_, "Need to start resume data persistent timer");
    resumer.OnAppRegistrationEnd();
    return;
  }

  response_params[strings::sync_msg_version][strings::major_version] =
      major_version;  // From generated file interfaces/generated_msg_version.h
  response_params[strings::sync_msg_version][strings::minor_version] =
      minor_version;  // From generated file interfaces/generated_msg_version.h

  const smart_objects::SmartObject& msg_params =
      (*message_)[strings::msg_params];

  if (msg_params[strings::language_desired].asInt() !=
          hmi_capabilities.active_vr_language() ||
      msg_params[strings::hmi_display_language_desired].asInt() !=
          hmi_capabilities.active_ui_language()) {
    LOG4CXX_WARN(logger_,
                 "Wrong language on registering application "
                     << application->name().c_str());

    LOG4CXX_ERROR(
        logger_,
        "VR language desired code is "
            << msg_params[strings::language_desired].asInt()
            << " , active VR language code is "
            << hmi_capabilities.active_vr_language() << ", UI language code is "
            << msg_params[strings::hmi_display_language_desired].asInt()
            << " , active UI language code is "
            << hmi_capabilities.active_ui_language());

    result_code = mobile_apis::Result::WRONG_LANGUAGE;
  }

  if (HmiInterfaces::STATE_NOT_AVAILABLE !=
      application_manager_.hmi_interfaces().GetInterfaceState(
          HmiInterfaces::HMI_INTERFACE_TTS)) {
    FillTTSRelatedFields(response_params, hmi_capabilities);
  }

  if (HmiInterfaces::STATE_NOT_AVAILABLE !=
      application_manager_.hmi_interfaces().GetInterfaceState(
          HmiInterfaces::HMI_INTERFACE_VR)) {
    FillVRRelatedFields(response_params, hmi_capabilities);
  }

  if (HmiInterfaces::STATE_NOT_AVAILABLE !=
      application_manager_.hmi_interfaces().GetInterfaceState(
          HmiInterfaces::HMI_INTERFACE_UI)) {
    FillUIRelatedFields(response_params, hmi_capabilities);
  }

  if (hmi_capabilities.button_capabilities()) {
    response_params[hmi_response::button_capabilities] =
        *hmi_capabilities.button_capabilities();
  }
  if (hmi_capabilities.soft_button_capabilities()) {
    response_params[hmi_response::soft_button_capabilities] =
        *hmi_capabilities.soft_button_capabilities();
  }
  if (hmi_capabilities.preset_bank_capabilities()) {
    response_params[hmi_response::preset_bank_capabilities] =
        *hmi_capabilities.preset_bank_capabilities();
  }
  if (hmi_capabilities.hmi_zone_capabilities()) {
    if (smart_objects::SmartType_Array ==
        hmi_capabilities.hmi_zone_capabilities()->getType()) {
      // hmi_capabilities json contains array and HMI response object
      response_params[hmi_response::hmi_zone_capabilities] =
          *hmi_capabilities.hmi_zone_capabilities();
    } else {
      response_params[hmi_response::hmi_zone_capabilities][0] =
          *hmi_capabilities.hmi_zone_capabilities();
    }
  }

  if (HmiInterfaces::STATE_NOT_AVAILABLE !=
      application_manager_.hmi_interfaces().GetInterfaceState(
          HmiInterfaces::HMI_INTERFACE_TTS)) {
    FillTTSRelatedFields(response_params, hmi_capabilities);
  }

  if (hmi_capabilities.pcm_stream_capabilities()) {
    response_params[strings::pcm_stream_capabilities] =
        *hmi_capabilities.pcm_stream_capabilities();
  }

  if (HmiInterfaces::STATE_NOT_AVAILABLE !=
      application_manager_.hmi_interfaces().GetInterfaceState(
          HmiInterfaces::HMI_INTERFACE_VehicleInfo)) {
    FillVIRelatedFields(response_params, hmi_capabilities);
  }

  const std::vector<uint32_t>& diag_modes =
      application_manager_.get_settings().supported_diag_modes();
  if (!diag_modes.empty()) {
    std::vector<uint32_t>::const_iterator it = diag_modes.begin();
    uint32_t index = 0;
    for (; it != diag_modes.end(); ++it) {
      response_params[strings::supported_diag_modes][index] = *it;
      ++index;
    }
  }
  response_params[strings::sdl_version] =
      application_manager_.get_settings().sdl_version();
  const std::string ccpu_version =
      application_manager_.hmi_capabilities().ccpu_version();
  if (!ccpu_version.empty()) {
    response_params[strings::system_software_version] = ccpu_version;
  }

  bool resumption =
      (*message_)[strings::msg_params].keyExists(strings::hash_id);

  bool need_restore_vr = resumption;

  std::string hash_id;
  std::string add_info;
  if (resumption) {
    hash_id = (*message_)[strings::msg_params][strings::hash_id].asString();
    if (!resumer.CheckApplicationHash(application, hash_id)) {
      LOG4CXX_WARN(logger_,
                   "Hash from RAI does not match to saved resume data.");
      result_code = mobile_apis::Result::RESUME_FAILED;
      add_info = "Hash from RAI does not match to saved resume data.";
      need_restore_vr = false;
    } else if (!resumer.CheckPersistenceFilesForResumption(application)) {
      LOG4CXX_WARN(logger_, "Persistent data is missing.");
      result_code = mobile_apis::Result::RESUME_FAILED;
      add_info = "Persistent data is missing.";
      need_restore_vr = false;
    } else {
      add_info = "Resume succeeded.";
    }
  }
  if ((mobile_apis::Result::SUCCESS == result_code) &&
      (mobile_apis::Result::INVALID_ENUM != result_checking_app_hmi_type_)) {
    add_info += response_info_;
    result_code = result_checking_app_hmi_type_;
  }

  // in case application exist in resumption we need to send resumeVrgrammars
  if (false == resumption) {
    resumption = resumer.IsApplicationSaved(application->policy_app_id(),
                                            application->mac_address());
  }

  SendResponse(true, result_code, add_info.c_str(), &response_params);
  SendOnAppRegisteredNotificationToHMI(
      *(application.get()), resumption, need_restore_vr);

  if (result_code != mobile_apis::Result::RESUME_FAILED) {
    resumer.StartResumption(application, hash_id);
  } else {
    resumer.StartResumptionOnlyHMILevel(application);
  }

  // By default app subscribed to CUSTOM_BUTTON
  SendSubscribeCustomButtonNotification();
  SendChangeRegistrationOnHMI(application);
}

void RegisterAppInterfaceRequest::SendChangeRegistration(
    const hmi_apis::FunctionID::eType function_id,
    const int32_t language,
    const uint32_t app_id) {
  using helpers::Compare;
  using helpers::EQ;
  using helpers::ONE;
  const HmiInterfaces& hmi_interfaces = application_manager_.hmi_interfaces();
  const HmiInterfaces::InterfaceID interface =
      hmi_interfaces.GetInterfaceFromFunction(function_id);
  if (hmi_interfaces.GetInterfaceState(interface) !=
      HmiInterfaces::STATE_NOT_AVAILABLE) {
    smart_objects::SmartObject msg_params(smart_objects::SmartType_Map);
    msg_params[strings::language] = language;
    msg_params[strings::app_id] = app_id;
    SendHMIRequest(function_id, &msg_params);
  } else {
    LOG4CXX_DEBUG(logger_, "Interface " << interface << "is not avaliable");
  }
}

void RegisterAppInterfaceRequest::SendChangeRegistrationOnHMI(
    ApplicationConstSharedPtr app) {
  using namespace hmi_apis::FunctionID;
  DCHECK_OR_RETURN_VOID(app);
  DCHECK_OR_RETURN_VOID(mobile_apis::Language::INVALID_ENUM != app->language());
  SendChangeRegistration(VR_ChangeRegistration, app->language(), app->app_id());
  SendChangeRegistration(
      TTS_ChangeRegistration, app->language(), app->app_id());
  SendChangeRegistration(UI_ChangeRegistration, app->language(), app->app_id());
}

void RegisterAppInterfaceRequest::SendOnAppRegisteredNotificationToHMI(
    const Application& application_impl,
    bool resumption,
    bool need_restore_vr) {
  using namespace smart_objects;
  SmartObjectSPtr notification = utils::MakeShared<SmartObject>(SmartType_Map);
  if (!notification) {
    LOG4CXX_ERROR(logger_, "Failed to create smart object");
    return;
  }

  (*notification)[strings::params] = SmartObject(SmartType_Map);
  smart_objects::SmartObject& params = (*notification)[strings::params];
  params[strings::function_id] = static_cast<int32_t>(
      hmi_apis::FunctionID::BasicCommunication_OnAppRegistered);
  params[strings::message_type] = static_cast<int32_t>(kNotification);
  params[strings::protocol_version] = commands::CommandImpl::protocol_version_;
  params[strings::protocol_type] = commands::CommandImpl::hmi_protocol_type_;

  (*notification)[strings::msg_params] = SmartObject(SmartType_Map);
  smart_objects::SmartObject& msg_params = (*notification)[strings::msg_params];
  // Due to current requirements in case when we're in resumption mode
  // we have to always send resumeVRGrammar field.
  if (resumption) {
    msg_params[strings::resume_vr_grammars] = need_restore_vr;
  }

  if (application_impl.vr_synonyms()) {
    msg_params[strings::vr_synonyms] = *(application_impl.vr_synonyms());
  }

  if (application_impl.tts_name()) {
    msg_params[strings::tts_name] = *(application_impl.tts_name());
  }

  std::string priority;
  GetPolicyHandler().GetPriority(application_impl.policy_app_id(), &priority);

  if (!priority.empty()) {
    msg_params[strings::priority] = MessageHelper::GetPriorityCode(priority);
  }

  msg_params[strings::msg_params] = SmartObject(SmartType_Map);
  smart_objects::SmartObject& application = msg_params[strings::application];
  application[strings::app_name] = application_impl.name();
  application[strings::app_id] = application_impl.app_id();
  application[hmi_response::policy_app_id] = application_impl.policy_app_id();
  application[strings::icon] = application_impl.app_icon_path();

  const smart_objects::SmartObject* ngn_media_screen_name =
      application_impl.ngn_media_screen_name();
  if (ngn_media_screen_name) {
    application[strings::ngn_media_screen_app_name] = *ngn_media_screen_name;
  }

  application[strings::hmi_display_language_desired] =
      static_cast<int32_t>(application_impl.ui_language());

  application[strings::is_media_application] =
      application_impl.is_media_application();

  const smart_objects::SmartObject* app_type = application_impl.app_types();
  if (app_type) {
    application[strings::app_type] = *app_type;
  }

  std::vector<std::string> request_types =
      GetPolicyHandler().GetAppRequestTypes(application_impl.policy_app_id());

  application[strings::request_type] = SmartObject(SmartType_Array);
  smart_objects::SmartObject& request_array =
      application[strings::request_type];

  uint32_t index = 0;
  std::vector<std::string>::const_iterator it = request_types.begin();
  for (; request_types.end() != it; ++it) {
    request_array[index] = *it;
    ++index;
  }

  application[strings::device_info] = SmartObject(SmartType_Map);
  smart_objects::SmartObject& device_info = application[strings::device_info];
  const protocol_handler::SessionObserver& session_observer =
      application_manager_.connection_handler().get_session_observer();
  std::string device_name;
  std::string mac_address;
  std::string transport_type;
  const connection_handler::DeviceHandle handle = application_impl.device();
  if (-1 ==
      session_observer.GetDataOnDeviceID(
          handle, &device_name, NULL, &mac_address, &transport_type)) {
    LOG4CXX_ERROR(logger_,
                  "Failed to extract information for device " << handle);
  }

  device_info[strings::name] = device_name;
  device_info[strings::id] = mac_address;

  const policy::DeviceConsent device_consent =
      GetPolicyHandler().GetUserConsentForDevice(mac_address);
  device_info[strings::isSDLAllowed] =
      policy::DeviceConsent::kDeviceAllowed == device_consent;

  device_info[strings::transport_type] =
      application_manager_.GetDeviceTransportType(transport_type);

  DCHECK(application_manager_.ManageHMICommand(notification));
}

mobile_apis::Result::eType RegisterAppInterfaceRequest::CheckCoincidence() {
  LOG4CXX_AUTO_TRACE(logger_);
  const smart_objects::SmartObject& msg_params =
      (*message_)[strings::msg_params];

  ApplicationSet accessor = application_manager_.applications().GetData();

  ApplicationSetConstIt it = accessor.begin();
  const custom_str::CustomString& app_name =
      msg_params[strings::app_name].asCustomString();

  for (; accessor.end() != it; ++it) {
    // name check
    const custom_str::CustomString& cur_name = (*it)->name();
    if (app_name.CompareIgnoreCase(cur_name)) {
      LOG4CXX_ERROR(logger_, "Application name is known already.");
      return mobile_apis::Result::DUPLICATE_NAME;
    }

    const smart_objects::SmartObject* vr = (*it)->vr_synonyms();
    const std::vector<smart_objects::SmartObject>* curr_vr = NULL;
    if (NULL != vr) {
      curr_vr = vr->asArray();
      CoincidencePredicateVR v(app_name);

      if (0 != std::count_if(curr_vr->begin(), curr_vr->end(), v)) {
        LOG4CXX_ERROR(logger_, "Application name is known already.");
        return mobile_apis::Result::DUPLICATE_NAME;
      }
    }

    // vr check
    if (msg_params.keyExists(strings::vr_synonyms)) {
      const std::vector<smart_objects::SmartObject>* new_vr =
          msg_params[strings::vr_synonyms].asArray();

      CoincidencePredicateVR v(cur_name);
      if (0 != std::count_if(new_vr->begin(), new_vr->end(), v)) {
        LOG4CXX_ERROR(logger_, "vr_synonyms duplicated with app_name .");
        return mobile_apis::Result::DUPLICATE_NAME;
      }
    }  // end vr check

  }  // application for end

<<<<<<< HEAD
=======
#ifdef SDL_REMOTE_CONTROL

>>>>>>> c2355a30
  const smart_objects::SmartArray* vr_synonyms = 0;
  if (msg_params.keyExists(strings::vr_synonyms)) {
    vr_synonyms = msg_params[strings::vr_synonyms].asArray();
  }

  const std::string mobile_app_id =
      (*message_)[strings::msg_params][strings::app_id].asString();
  IsSameAppName matcher(app_name.AsMBString(),
                        vr_synonyms,
                        IsRemoteControl(mobile_app_id),
                        IsDriverDevice(),
                        application_manager_);
<<<<<<< HEAD
#else   // SDL_REMOTE_CONTROL
  IsSameAppName matcher(app_name.AsMBString(), vr_synonyms);
#endif  // SDL_REMOTE_CONTROL

  //return mobile_apis::Result::SUCCESS;
  bool duplicate = std::find_if(accessor.begin(), accessor.end(), matcher)
      != accessor.end();
  return duplicate ? mobile_apis::Result::DUPLICATE_NAME : mobile_apis::Result::SUCCESS;
=======
  //(TODO) OKozlov clarify
//#else   // SDL_REMOTE_CONTROL
  IsSameAppName matcher(app_name.AsMBString(), vr_synonyms);
#endif  // SDL_REMOTE_CONTROL

  #ifdef SDL_REMOTE_CONTROL
  bool duplicate =
      std::find_if(accessor.begin(), accessor.end(), matcher) != accessor.end();
  return duplicate ? mobile_apis::Result::DUPLICATE_NAME
                   : mobile_apis::Result::SUCCESS;
#else
  return mobile_apis::Result::SUCCESS;
#endif

>>>>>>> c2355a30
}  // method end

mobile_apis::Result::eType RegisterAppInterfaceRequest::CheckWithPolicyData() {
  LOG4CXX_AUTO_TRACE(logger_);
  // TODO(AOleynik): Check is necessary to allow register application in case
  // of disabled policy
  // Remove this check, when HMI will support policy
  if (!GetPolicyHandler().PolicyEnabled()) {
    return mobile_apis::Result::WARNINGS;
  }

  smart_objects::SmartObject& message = *message_;
  policy::StringArray app_nicknames;
  policy::StringArray app_hmi_types;

  const std::string mobile_app_id =
      message[strings::msg_params][strings::app_id].asString();
  const bool init_result = GetPolicyHandler().GetInitialAppData(
      mobile_app_id, &app_nicknames, &app_hmi_types);

  if (!init_result) {
    LOG4CXX_ERROR(logger_, "Error during initial application data check.");
    return mobile_apis::Result::INVALID_DATA;
  }

  if (!app_nicknames.empty()) {
    IsSameNickname compare(
        message[strings::msg_params][strings::app_name].asCustomString());
    policy::StringArray::const_iterator it =
        std::find_if(app_nicknames.begin(), app_nicknames.end(), compare);
    if (app_nicknames.end() == it) {
      LOG4CXX_WARN(logger_,
                   "Application name was not found in nicknames list.");
      // App should be unregistered, if its name is not present in nicknames
      // list
      usage_statistics::AppCounter count_of_rejections_nickname_mismatch(
          GetPolicyHandler().GetStatisticManager(),
          mobile_app_id,
          usage_statistics::REJECTIONS_NICKNAME_MISMATCH);
      ++count_of_rejections_nickname_mismatch;
      return mobile_apis::Result::DISALLOWED;
    }
  }

  mobile_apis::Result::eType result = mobile_apis::Result::SUCCESS;

  // If AppHMIType is not included in policy - allow any type
  if (!app_hmi_types.empty()) {
    if (message[strings::msg_params].keyExists(strings::app_hmi_type)) {
      // If AppHMITypes are partially same, the system should allow those listed
      // in the policy table and send warning info on missed values
      smart_objects::SmartArray app_types =
          *(message[strings::msg_params][strings::app_hmi_type].asArray());

      std::string log;
      CheckMissedTypes checker(app_hmi_types, log);
      std::for_each(app_types.begin(), app_types.end(), checker);
      if (!log.empty()) {
        response_info_ =
            "Following AppHMITypes are not present in policy "
            "table:" +
            log;
        result_checking_app_hmi_type_ = mobile_apis::Result::WARNINGS;
      }
    }
    // Replace AppHMITypes in request with values allowed by policy table
    message[strings::msg_params][strings::app_hmi_type] =
        smart_objects::SmartObject(smart_objects::SmartType_Array);

    smart_objects::SmartObject& app_hmi_type =
        message[strings::msg_params][strings::app_hmi_type];

    AppHMITypeInserter inserter(app_hmi_type);
    std::for_each(app_hmi_types.begin(), app_hmi_types.end(), inserter);
  }

  return result;
}

void RegisterAppInterfaceRequest::FillDeviceInfo(
    policy::DeviceInfo* device_info) {
  const std::string hardware = "hardware";
  const std::string firmware_rev = "firmwareRev";
  const std::string os = "os";
  const std::string os_ver = "osVersion";
  const std::string carrier = "carrier";
  const std::string max_number_rfcom_ports = "maxNumberRFCOMMPorts";

  const smart_objects::SmartObject& msg_params =
      (*message_)[strings::msg_params];

  const smart_objects::SmartObject& device_info_so =
      msg_params[strings::device_info];

  if (device_info_so.keyExists(hardware)) {
    device_info->hardware =
        msg_params[strings::device_info][hardware].asString();
  }
  if (device_info_so.keyExists(firmware_rev)) {
    device_info->firmware_rev =
        msg_params[strings::device_info][firmware_rev].asString();
  }
  if (device_info_so.keyExists(os)) {
    device_info->os = device_info_so[os].asString();
  }
  if (device_info_so.keyExists(os_ver)) {
    device_info->os_ver = device_info_so[os_ver].asString();
  }
  if (device_info_so.keyExists(carrier)) {
    device_info->carrier = device_info_so[carrier].asString();
  }
  if (device_info_so.keyExists(max_number_rfcom_ports)) {
    device_info->max_number_rfcom_ports =
        device_info_so[max_number_rfcom_ports].asInt();
  }
}

bool RegisterAppInterfaceRequest::IsApplicationWithSameAppIdRegistered() {
  LOG4CXX_AUTO_TRACE(logger_);

  const custom_string::CustomString mobile_app_id =
      (*message_)[strings::msg_params][strings::app_id].asCustomString();

  const ApplicationSet& applications =
      application_manager_.applications().GetData();

<<<<<<< HEAD
  //(TODO) OKozlov clarify
  /*ApplicationSetConstIt it = applications.begin();
  ApplicationSetConstIt it_end = applications.end();

  for (; it != it_end; ++it) {
    if (mobile_app_id.CompareIgnoreCase((*it)->policy_app_id().c_str())) {
      return true;
    }
  }*/
=======
ApplicationSetConstIt it = applications.begin();
ApplicationSetConstIt it_end = applications.end();

for (; it != it_end; ++it) {
  if (mobile_app_id.CompareIgnoreCase((*it)->policy_app_id().c_str())) {
    return true;
  }
}
>>>>>>> c2355a30

#ifdef SDL_REMOTE_CONTROL
  IsSameAppId matcher(mobile_app_id.AsMBString(),
                      IsRemoteControl(mobile_app_id),
                      IsDriverDevice(),
                      application_manager_);
<<<<<<< HEAD
#else   // SDL_REMOTE_CONTROL
  IsSameAppId matcher(mobile_app_id.AsMBString());
#endif  // SDL_REMOTE_CONTROL


=======
//(TODO) OKozlov clarify
  //#else   // SDL_REMOTE_CONTROL
  IsSameAppId matcher(mobile_app_id.AsMBString());
#endif  // SDL_REMOTE_CONTROL

  #ifdef SDL_REMOTE_CONTROL
>>>>>>> c2355a30
  return std::find_if(applications.begin(), applications.end(), matcher) !=
         applications.end();
#else
  return false;
#endif

}
#ifdef SDL_REMOTE_CONTROL
bool RegisterAppInterfaceRequest::IsRemoteControl(
    const std::string& mobile_app_id) const {
  const smart_objects::SmartObject* hmi_types = 0;
  if ((*message_)[strings::msg_params].keyExists(strings::app_hmi_type)) {
    hmi_types = &(*message_)[strings::msg_params][strings::app_hmi_type];
  }
  return application_manager_.GetPolicyHandler().CheckHMIType(
      mobile_app_id, mobile_apis::AppHMIType::eType::REMOTE_CONTROL, hmi_types);
}

bool RegisterAppInterfaceRequest::IsDriverDevice() const {
  uint32_t connection_key =
      (*message_)[strings::params][strings::connection_key].asInt();
  uint32_t device_handle = application_manager_.GetDeviceHandle(connection_key);
  return device_handle ==
         application_manager_.GetPolicyHandler().PrimaryDevice();
}
#endif  // SDL_REMOTE_CONTROL

bool RegisterAppInterfaceRequest::IsWhiteSpaceExist() {
  LOG4CXX_AUTO_TRACE(logger_);
  const char* str = NULL;

  str = (*message_)[strings::msg_params][strings::app_name].asCharArray();
  if (!CheckSyntax(str)) {
    LOG4CXX_ERROR(logger_, "Invalid app_name syntax check failed");
    return true;
  }

  if ((*message_)[strings::msg_params].keyExists(strings::tts_name)) {
    const smart_objects::SmartArray* tn_array =
        (*message_)[strings::msg_params][strings::tts_name].asArray();

    smart_objects::SmartArray::const_iterator it_tn = tn_array->begin();
    smart_objects::SmartArray::const_iterator it_tn_end = tn_array->end();

    for (; it_tn != it_tn_end; ++it_tn) {
      str = (*it_tn)[strings::text].asCharArray();
      if (strlen(str) && !CheckSyntax(str)) {
        LOG4CXX_ERROR(logger_, "Invalid tts_name syntax check failed");
        return true;
      }
    }
  }

  if ((*message_)[strings::msg_params].keyExists(
          strings::ngn_media_screen_app_name)) {
    str = (*message_)[strings::msg_params][strings::ngn_media_screen_app_name]
              .asCharArray();
    if (strlen(str) && !CheckSyntax(str)) {
      LOG4CXX_ERROR(logger_,
                    "Invalid ngn_media_screen_app_name syntax check failed");
      return true;
    }
  }

  if ((*message_)[strings::msg_params].keyExists(strings::vr_synonyms)) {
    const smart_objects::SmartArray* vs_array =
        (*message_)[strings::msg_params][strings::vr_synonyms].asArray();

    smart_objects::SmartArray::const_iterator it_vs = vs_array->begin();
    smart_objects::SmartArray::const_iterator it_vs_end = vs_array->end();

    for (; it_vs != it_vs_end; ++it_vs) {
      str = (*it_vs).asCharArray();
      if (strlen(str) && !CheckSyntax(str)) {
        LOG4CXX_ERROR(logger_, "Invalid vr_synonyms syntax check failed");
        return true;
      }
    }
  }

  if ((*message_)[strings::msg_params].keyExists(strings::hash_id)) {
    str = (*message_)[strings::msg_params][strings::hash_id].asCharArray();
    if (!CheckSyntax(str)) {
      LOG4CXX_ERROR(logger_, "Invalid hash_id syntax check failed");
      return true;
    }
  }

  if ((*message_)[strings::msg_params].keyExists(strings::device_info)) {
    if ((*message_)[strings::msg_params][strings::device_info].keyExists(
            strings::hardware)) {
      str = (*message_)[strings::msg_params][strings::device_info]
                       [strings::hardware].asCharArray();
      if (strlen(str) && !CheckSyntax(str)) {
        LOG4CXX_ERROR(logger_,
                      "Invalid device_info hardware syntax check failed");
        return true;
      }
    }

    if ((*message_)[strings::msg_params][strings::device_info].keyExists(
            strings::firmware_rev)) {
      str = (*message_)[strings::msg_params][strings::device_info]
                       [strings::firmware_rev].asCharArray();
      if (strlen(str) && !CheckSyntax(str)) {
        LOG4CXX_ERROR(logger_,
                      "Invalid device_info firmware_rev syntax check failed");
        return true;
      }
    }

    if ((*message_)[strings::msg_params][strings::device_info].keyExists(
            strings::os)) {
      str = (*message_)[strings::msg_params][strings::device_info][strings::os]
                .asCharArray();
      if (strlen(str) && !CheckSyntax(str)) {
        LOG4CXX_ERROR(logger_, "Invalid device_info os syntax check failed");
        return true;
      }
    }

    if ((*message_)[strings::msg_params][strings::device_info].keyExists(
            strings::os_version)) {
      str = (*message_)[strings::msg_params][strings::device_info]
                       [strings::os_version].asCharArray();
      if (strlen(str) && !CheckSyntax(str)) {
        LOG4CXX_ERROR(logger_,
                      "Invalid device_info os_version syntax check failed");
        return true;
      }
    }

    if ((*message_)[strings::msg_params][strings::device_info].keyExists(
            strings::carrier)) {
      str = (*message_)[strings::msg_params][strings::device_info]
                       [strings::carrier].asCharArray();
      if (strlen(str) && !CheckSyntax(str)) {
        LOG4CXX_ERROR(logger_,
                      "Invalid device_info carrier syntax check failed");
        return true;
      }
    }
  }

  if ((*message_)[strings::msg_params].keyExists(strings::app_id)) {
    str = (*message_)[strings::msg_params][strings::app_id].asCharArray();
    if (!CheckSyntax(str)) {
      LOG4CXX_ERROR(logger_, "Invalid app_id syntax check failed");
      return true;
    }
  }

  return false;
}

void RegisterAppInterfaceRequest::CheckResponseVehicleTypeParam(
    smart_objects::SmartObject& vehicle_type,
    const std::string& param,
    const std::string& backup_value) {
  using namespace hmi_response;
  if (!vehicle_type.keyExists(param) || vehicle_type[param].empty()) {
    if (!backup_value.empty()) {
      LOG4CXX_DEBUG(logger_,
                    param << " is missing."
                             "Will be replaced with policy table value.");
      vehicle_type[param] = backup_value;
    } else {
      vehicle_type.erase(param);
    }
  }
}

void RegisterAppInterfaceRequest::SendSubscribeCustomButtonNotification() {
  using namespace smart_objects;
  using namespace hmi_apis;

  SmartObject msg_params = SmartObject(SmartType_Map);
  msg_params[strings::app_id] = connection_key();
  msg_params[strings::name] = Common_ButtonName::CUSTOM_BUTTON;
  msg_params[strings::is_suscribed] = true;
  CreateHMINotification(FunctionID::Buttons_OnButtonSubscription, msg_params);
}

policy::PolicyHandlerInterface&
RegisterAppInterfaceRequest::GetPolicyHandler() {
  return application_manager_.GetPolicyHandler();
}

}  // namespace commands

}  // namespace application_manager<|MERGE_RESOLUTION|>--- conflicted
+++ resolved
@@ -166,11 +166,7 @@
  */
 struct CoincidencePredicateVR {
   explicit CoincidencePredicateVR(const std::string& newItem)
-<<<<<<< HEAD
-      : newItem_(newItem){}
-=======
       : newItem_(newItem) {}
->>>>>>> c2355a30
 
   bool operator()(smart_objects::SmartObject obj) {
     const std::string vr_synonym = obj.asString();
@@ -1022,11 +1018,8 @@
 
   }  // application for end
 
-<<<<<<< HEAD
-=======
 #ifdef SDL_REMOTE_CONTROL
 
->>>>>>> c2355a30
   const smart_objects::SmartArray* vr_synonyms = 0;
   if (msg_params.keyExists(strings::vr_synonyms)) {
     vr_synonyms = msg_params[strings::vr_synonyms].asArray();
@@ -1039,16 +1032,6 @@
                         IsRemoteControl(mobile_app_id),
                         IsDriverDevice(),
                         application_manager_);
-<<<<<<< HEAD
-#else   // SDL_REMOTE_CONTROL
-  IsSameAppName matcher(app_name.AsMBString(), vr_synonyms);
-#endif  // SDL_REMOTE_CONTROL
-
-  //return mobile_apis::Result::SUCCESS;
-  bool duplicate = std::find_if(accessor.begin(), accessor.end(), matcher)
-      != accessor.end();
-  return duplicate ? mobile_apis::Result::DUPLICATE_NAME : mobile_apis::Result::SUCCESS;
-=======
   //(TODO) OKozlov clarify
 //#else   // SDL_REMOTE_CONTROL
   IsSameAppName matcher(app_name.AsMBString(), vr_synonyms);
@@ -1063,7 +1046,6 @@
   return mobile_apis::Result::SUCCESS;
 #endif
 
->>>>>>> c2355a30
 }  // method end
 
 mobile_apis::Result::eType RegisterAppInterfaceRequest::CheckWithPolicyData() {
@@ -1190,17 +1172,6 @@
   const ApplicationSet& applications =
       application_manager_.applications().GetData();
 
-<<<<<<< HEAD
-  //(TODO) OKozlov clarify
-  /*ApplicationSetConstIt it = applications.begin();
-  ApplicationSetConstIt it_end = applications.end();
-
-  for (; it != it_end; ++it) {
-    if (mobile_app_id.CompareIgnoreCase((*it)->policy_app_id().c_str())) {
-      return true;
-    }
-  }*/
-=======
 ApplicationSetConstIt it = applications.begin();
 ApplicationSetConstIt it_end = applications.end();
 
@@ -1209,27 +1180,18 @@
     return true;
   }
 }
->>>>>>> c2355a30
 
 #ifdef SDL_REMOTE_CONTROL
   IsSameAppId matcher(mobile_app_id.AsMBString(),
                       IsRemoteControl(mobile_app_id),
                       IsDriverDevice(),
                       application_manager_);
-<<<<<<< HEAD
-#else   // SDL_REMOTE_CONTROL
-  IsSameAppId matcher(mobile_app_id.AsMBString());
-#endif  // SDL_REMOTE_CONTROL
-
-
-=======
 //(TODO) OKozlov clarify
   //#else   // SDL_REMOTE_CONTROL
   IsSameAppId matcher(mobile_app_id.AsMBString());
 #endif  // SDL_REMOTE_CONTROL
 
   #ifdef SDL_REMOTE_CONTROL
->>>>>>> c2355a30
   return std::find_if(applications.begin(), applications.end(), matcher) !=
          applications.end();
 #else
