/*

 Copyright (c) 2013, Ford Motor Company
 All rights reserved.

 Redistribution and use in source and binary forms, with or without
 modification, are permitted provided that the following conditions are met:

 Redistributions of source code must retain the above copyright notice, this
 list of conditions and the following disclaimer.

 Redistributions in binary form must reproduce the above copyright notice,
 this list of conditions and the following
 disclaimer in the documentation and/or other materials provided with the
 distribution.

 Neither the name of the Ford Motor Company nor the names of its contributors
 may be used to endorse or promote products derived from this software
 without specific prior written permission.

 THIS SOFTWARE IS PROVIDED BY THE COPYRIGHT HOLDERS AND CONTRIBUTORS "AS IS"
 AND ANY EXPRESS OR IMPLIED WARRANTIES, INCLUDING, BUT NOT LIMITED TO, THE
 IMPLIED WARRANTIES OF MERCHANTABILITY AND FITNESS FOR A PARTICULAR PURPOSE
 ARE DISCLAIMED. IN NO EVENT SHALL THE COPYRIGHT HOLDER OR CONTRIBUTORS BE
 LIABLE FOR ANY DIRECT, INDIRECT, INCIDENTAL, SPECIAL, EXEMPLARY, OR
 CONSEQUENTIAL DAMAGES (INCLUDING, BUT NOT LIMITED TO, PROCUREMENT OF
 SUBSTITUTE GOODS OR SERVICES; LOSS OF USE, DATA, OR PROFITS; OR BUSINESS
 INTERRUPTION) HOWEVER CAUSED AND ON ANY THEORY OF LIABILITY, WHETHER IN
 CONTRACT, STRICT LIABILITY, OR TORT (INCLUDING NEGLIGENCE OR OTHERWISE)
 ARISING IN ANY WAY OUT OF THE USE OF THIS SOFTWARE, EVEN IF ADVISED OF THE
 POSSIBILITY OF SUCH DAMAGE.
 */

#include "application_manager/commands/mobile/register_app_interface_request.h"

#include <unistd.h>
#include <algorithm>

#include "application_manager/application_manager_impl.h"
#include "application_manager/application_impl.h"
#include "application_manager/message_helper.h"
#include "application_manager/policies/policy_handler.h"
#include "config_profile/profile.h"
#include "interfaces/MOBILE_API.h"

namespace {

mobile_apis::AppHMIType::eType StringToAppHMIType(const std::string& str) {
  if ("DEFAULT" == str) {
    return mobile_apis::AppHMIType::DEFAULT;
  } else if ("COMMUNICATION" == str) {
    return mobile_apis::AppHMIType::COMMUNICATION;
  } else if ("MEDIA" == str) {
    return mobile_apis::AppHMIType::MEDIA;
  } else if ("MESSAGING" == str) {
    return mobile_apis::AppHMIType::MESSAGING;
  } else if ("NAVIGATION" == str) {
    return mobile_apis::AppHMIType::NAVIGATION;
  } else if ("INFORMATION" == str) {
    return mobile_apis::AppHMIType::INFORMATION;
  } else if ("SOCIAL" == str) {
    return mobile_apis::AppHMIType::SOCIAL;
  } else if ("BACKGROUND_PROCESS" == str) {
    return mobile_apis::AppHMIType::BACKGROUND_PROCESS;
  } else if ("TESTING" == str) {
    return mobile_apis::AppHMIType::TESTING;
  } else if ("SYSTEM" == str) {
    return mobile_apis::AppHMIType::SYSTEM;
  } else {
    return mobile_apis::AppHMIType::INVALID_ENUM;
  }
}

struct AppHMITypeInserter {
    AppHMITypeInserter(smart_objects::SmartObject& so_array)
      : so_array_(so_array),
        index_(0) {
    }

    bool operator()(const std::string& app_hmi_type) {
      so_array_[index_] = StringToAppHMIType(app_hmi_type);
      ++index_;
      return true;
    }

  private:
    uint32_t index_;
    smart_objects::SmartObject& so_array_;
};

struct CheckMissedTypes {
    CheckMissedTypes(const policy::StringArray& policy_app_types,
                     std::string& log)
      : policy_app_types_(policy_app_types),
        log_(log) {
    }

    bool operator()(const smart_objects::SmartArray::value_type& value) {
      std::string app_type_str = value.asString();
      policy::StringArray::const_iterator it = policy_app_types_.begin();
      policy::StringArray::const_iterator it_end = policy_app_types_.end();
      for (; it != it_end; ++it) {
        if (app_type_str == *it) {
          return true;
        }
      }

      log_ += app_type_str;
      log_ += ",";

      return true;
    }

  private:
    const policy::StringArray& policy_app_types_;
    std::string& log_;
};
}

namespace application_manager {

namespace commands {

RegisterAppInterfaceRequest::RegisterAppInterfaceRequest(
  const MessageSharedPtr& message)
  : CommandRequestImpl(message) {
}

RegisterAppInterfaceRequest::~RegisterAppInterfaceRequest() {
}

bool RegisterAppInterfaceRequest::Init() {
  LOG4CXX_INFO(logger_, "RegisterAppInterfaceRequest::Init");
  return true;
}

void RegisterAppInterfaceRequest::Run() {
  LOG4CXX_INFO(logger_, "RegisterAppInterfaceRequest::Run " << connection_key());

  // wait till HMI started
  while (!ApplicationManagerImpl::instance()->IsHMICooperating()) {
    sleep(1);
    // TODO(DK): timer_->StartWait(1);
    ApplicationManagerImpl::instance()->updateRequestTimeout(connection_key(),
        correlation_id(),
        default_timeout());
  }

  ApplicationSharedPtr application =
    ApplicationManagerImpl::instance()->application(connection_key());

  if (application) {
    SendResponse(false, mobile_apis::Result::APPLICATION_REGISTERED_ALREADY);
    return;
  }

  if (IsApplicationWithSameAppIdRegistered()) {
    SendResponse(false, mobile_apis::Result::INVALID_DATA);
    return;
  }

  mobile_apis::Result::eType restriction_result = CheckRestrictions();
  if (mobile_apis::Result::SUCCESS != restriction_result) {
    LOG4CXX_ERROR_EXT(logger_, "Param names restrictions check failed.");
    SendResponse(false, restriction_result);
    return;
  }

  mobile_apis::Result::eType coincidence_result =
    CheckCoincidence();

  if (mobile_apis::Result::SUCCESS != coincidence_result) {
    LOG4CXX_ERROR_EXT(logger_, "Coincidence check failed.");
    SendResponse(false, coincidence_result);
    return;
  }

  mobile_apis::Result::eType policy_result = CheckWithPolicyData();
  if (mobile_apis::Result::SUCCESS != policy_result
      && mobile_apis::Result::WARNINGS != policy_result) {
    SendResponse(false, policy_result);
    return;
  }

<<<<<<< HEAD
  ApplicationSharedPtr app = ApplicationManagerImpl::instance()->RegisterApplication(
                               message_);

  const smart_objects::SmartObject& msg_params =
    (*message_)[strings::msg_params];

  if (!app) {
    LOG4CXX_ERROR_EXT(logger_, "Application " <<
                      msg_params[strings::app_name].asString() << "  hasn't been registered!");
=======
  const smart_objects::SmartObject& msg_params =
    (*message_)[strings::msg_params];

  ApplicationSharedPtr app =
      ApplicationManagerImpl::instance()->RegisterApplication(message_);

  if (!app) {
    LOG4CXX_ERROR_EXT(logger_, "Application " <<
                      msg_params[strings::app_name].asString() <<
                      "  hasn't been registered!");
>>>>>>> 3966d472
  } else {

    // For resuming application need to restore hmi_app_id from resumeCtrl
    const std::string mobile_app_id = msg_params[strings::app_id].asString();
    ResumeCtrl& resumer = ApplicationManagerImpl::instance()->resume_controller();

    // there is side affect with 2 mobile app with the same mobile app_id
    if (resumer.IsApplicationSaved(mobile_app_id)) {
      app->set_hmi_application_id(resumer.GetHMIApplicationID(mobile_app_id));
    } else {
      app->set_hmi_application_id(
          ApplicationManagerImpl::instance()->GenerateNewHMIAppID());
    }

    app->set_is_media_application(
      msg_params[strings::is_media_application].asBool());

    if (msg_params.keyExists(strings::vr_synonyms)) {
      app->set_vr_synonyms(msg_params[strings::vr_synonyms]);
    }

    if (msg_params.keyExists(strings::ngn_media_screen_app_name)) {
      app->set_ngn_media_screen_name(
        msg_params[strings::ngn_media_screen_app_name]);
    }

    if (msg_params.keyExists(strings::tts_name)) {
      app->set_tts_name(msg_params[strings::tts_name]);
    }

    if (msg_params.keyExists(strings::app_hmi_type)) {
      app->set_app_types(msg_params[strings::app_hmi_type]);

      // check if app is NAVI
      const int32_t is_navi_type = mobile_apis::AppHMIType::NAVIGATION;
      const smart_objects::SmartObject& app_type =
        msg_params.getElement(strings::app_hmi_type);

      for (size_t i = 0; i < app_type.length(); ++i) {
        if (is_navi_type == app_type.getElement(i).asInt()) {
          app->set_allowed_support_navigation(true);
        }
      }
    }    

    // Add device to policy table and set device info, if any
    policy::DeviceParams device_params;
    application_manager::MessageHelper::GetDeviceInfoForHandle(app->device(),
        &device_params);
    policy::DeviceInfo device_info;
    if (msg_params.keyExists(strings::device_info)) {
      FillDeviceInfo(&device_info);
    }

<<<<<<< HEAD
    policy::PolicyHandler::instance()->SetDeviceInfo(
      device_params.device_mac_address, device_info);
=======
    // Add device to policy table and set device info, if any
    std::string device_mac_address =
        application_manager::MessageHelper::GetDeviceMacAddressForHandle(app->device());
    policy::DeviceInfo device_info;
    if (msg_params.keyExists(strings::device_info)) {
      FillDeviceInfo(&device_info);
    }

    policy::PolicyHandler::instance()->SetDeviceInfo(device_mac_address,
                                                     device_info);
>>>>>>> 3966d472

    // Check policy update on ignition on, if it was not done before
    policy::PolicyHandler::instance()->PTExchangeAtIgnition();

    // Check necessity of policy update for current application
<<<<<<< HEAD
    policy::PolicyHandler::instance()->CheckAppPolicyState(
      msg_params[strings::app_id].asString());
=======
    // TODO(KKolodiy): need remove policy_manager
    policy::PolicyManager* policy_manager =
        policy::PolicyHandler::instance()->policy_manager();
    if (!policy_manager) {
      LOG4CXX_WARN(logger_, "The shared library of policy is not loaded");
      return;
    }
    policy_manager->CheckAppPolicyState(msg_params[strings::app_id].asString());
>>>>>>> 3966d472

    SendRegisterAppInterfaceResponseToMobile();
  }
}

void RegisterAppInterfaceRequest::on_event(const event_engine::Event& event) {
  LOG4CXX_INFO(logger_, "RegisterAppInterfaceRequest::on_event");
  switch (event.id()) {
    case hmi_apis::FunctionID::TTS_Speak: {
      const smart_objects::SmartObject& message = event.smart_object();

      mobile_apis::Result::eType tts_result =
        static_cast<mobile_apis::Result::eType>(
          message[strings::params][hmi_response::code].asInt());

      SendRegisterAppInterfaceResponseToMobile(tts_result);
      break;
    }
    default: {
      LOG4CXX_ERROR(logger_, "Received unknown event" << event.id());
      break;
    }
  }
}

void RegisterAppInterfaceRequest::SendRegisterAppInterfaceResponseToMobile(
  mobile_apis::Result::eType result) {
  smart_objects::SmartObject* params = new smart_objects::SmartObject(
    smart_objects::SmartType_Map);

  if (!params) {
    std::string mobile_app_id =
<<<<<<< HEAD
        (*message_)[strings::msg_params][strings::app_id].asString();
    usage_statistics::AppCounter count_of_rejections_sync_out_of_memory(
        policy::PolicyHandler::instance()->policy_manager(), mobile_app_id,
        usage_statistics::REJECTIONS_SYNC_OUT_OF_MEMORY);
=======
      (*message_)[strings::msg_params][strings::app_id].asString();
    usage_statistics::AppCounter count_of_rejections_sync_out_of_memory(
      policy::PolicyHandler::instance()->policy_manager(), mobile_app_id,
      usage_statistics::REJECTIONS_SYNC_OUT_OF_MEMORY);
>>>>>>> 3966d472
    ++count_of_rejections_sync_out_of_memory;
    SendResponse(false, mobile_apis::Result::OUT_OF_MEMORY);
    return;
  }

  ApplicationManagerImpl* app_manager = ApplicationManagerImpl::instance();
  const HMICapabilities& hmi_capabilities = app_manager->hmi_capabilities();
  ApplicationSharedPtr application =
    ApplicationManagerImpl::instance()->application(connection_key());

  smart_objects::SmartObject& response_params = *params;

  response_params[strings::sync_msg_version][strings::major_version] =
    APIVersion::kAPIV3;
  response_params[strings::sync_msg_version][strings::minor_version] =
    APIVersion::kAPIV0;

  response_params[strings::language] = hmi_capabilities.active_vr_language();
  response_params[strings::hmi_display_language] =
    hmi_capabilities.active_ui_language();

  const smart_objects::SmartObject& msg_params =
    (*message_)[strings::msg_params];

  if (msg_params[strings::language_desired].asInt() !=
      hmi_capabilities.active_vr_language() ||
      msg_params[strings::hmi_display_language_desired].asInt() !=
      hmi_capabilities.active_ui_language()) {

    LOG4CXX_WARN_EXT(
      logger_,
      "Wrong language on registering application " << application->name());

    LOG4CXX_ERROR_EXT(
      logger_,
      "vr "
      << msg_params[strings::language_desired].asInt()
      << " - "
      << hmi_capabilities.active_vr_language()
      << "ui "
      << msg_params[strings::hmi_display_language_desired].asInt()
      << " - "
      << hmi_capabilities.active_ui_language());

    result = mobile_apis::Result::WRONG_LANGUAGE;
  }

  if (hmi_capabilities.display_capabilities()) {
    response_params[hmi_response::display_capabilities] =
      smart_objects::SmartObject(smart_objects::SmartType_Map);

    smart_objects::SmartObject& display_caps =
      response_params[hmi_response::display_capabilities];

    display_caps[hmi_response::display_type] =
      hmi_capabilities.display_capabilities()->getElement(
        hmi_response::display_type);

    display_caps[hmi_response::text_fields] =
      hmi_capabilities.display_capabilities()->getElement(
        hmi_response::text_fields);

    display_caps[hmi_response::image_fields] =
      hmi_capabilities.display_capabilities()->getElement(
        hmi_response::image_fields);

    display_caps[hmi_response::media_clock_formats] =
      hmi_capabilities.display_capabilities()->getElement(
        hmi_response::media_clock_formats);

    display_caps[hmi_response::templates_available] =
      hmi_capabilities.display_capabilities()->getElement(
        hmi_response::templates_available);

    display_caps[hmi_response::screen_params] =
      hmi_capabilities.display_capabilities()->getElement(
        hmi_response::screen_params);

    display_caps[hmi_response::num_custom_presets_available] =
      hmi_capabilities.display_capabilities()->getElement(
        hmi_response::num_custom_presets_available);

    if (hmi_capabilities.display_capabilities()->getElement(
          hmi_response::image_capabilities).length() > 0) {
      display_caps[hmi_response::graphic_supported] = true;
    } else {
      display_caps[hmi_response::graphic_supported] = false;
    }

    display_caps[hmi_response::templates_available] =
      hmi_capabilities.display_capabilities()->getElement(
        hmi_response::templates_available);

    display_caps[hmi_response::screen_params] =
      hmi_capabilities.display_capabilities()->getElement(
        hmi_response::screen_params);

    display_caps[hmi_response::num_custom_presets_available] =
      hmi_capabilities.display_capabilities()->getElement(
        hmi_response::num_custom_presets_available);
  }

  if (hmi_capabilities.button_capabilities()) {
    response_params[hmi_response::button_capabilities] =
      *hmi_capabilities.button_capabilities();
  }
  if (hmi_capabilities.soft_button_capabilities()) {
    response_params[hmi_response::soft_button_capabilities] =
      *hmi_capabilities.soft_button_capabilities();
  }
  if (hmi_capabilities.preset_bank_capabilities()) {
    response_params[hmi_response::preset_bank_capabilities] =
      *hmi_capabilities.preset_bank_capabilities();
  }
  if (hmi_capabilities.hmi_zone_capabilities()) {
    response_params[hmi_response::hmi_zone_capabilities] =
      *hmi_capabilities.hmi_zone_capabilities();
  }
  if (hmi_capabilities.speech_capabilities()) {
    response_params[strings::speech_capabilities] =
      *hmi_capabilities.speech_capabilities();
  }
  if (hmi_capabilities.vr_capabilities()) {
    response_params[strings::vr_capabilities] =
      *hmi_capabilities.vr_capabilities();
  }
  if (hmi_capabilities.audio_pass_thru_capabilities()) {
    response_params[strings::audio_pass_thru_capabilities] =
      *hmi_capabilities.audio_pass_thru_capabilities();
  }
  if (hmi_capabilities.vehicle_type()) {
    response_params[hmi_response::vehicle_type] =
      *hmi_capabilities.vehicle_type();
  }
  if (hmi_capabilities.prerecorded_speech()) {
    response_params[strings::prerecorded_speech] =
      *(hmi_capabilities.prerecorded_speech());
  }

  const std::vector<uint32_t>& diag_modes =
    profile::Profile::instance()->supported_diag_modes();
  if (!diag_modes.empty()) {
    std::vector<uint32_t>::const_iterator it = diag_modes.begin();
    uint32_t index = 0;
    for (; it != diag_modes.end(); ++it) {
      response_params[strings::supported_diag_modes][index] = *it;
      ++index;
    }
  }

  ResumeCtrl& resumer = ApplicationManagerImpl::instance()->resume_controller();
  uint32_t hash_id = 0;

  const char* add_info = "";
  bool resumption = (*message_)[strings::msg_params].keyExists(strings::hash_id);
  if (resumption) {
    hash_id = (*message_)[strings::msg_params][strings::hash_id].asUInt();
    if (!resumer.CheckApplicationHash(application, hash_id)) {
      result = mobile_apis::Result::RESUME_FAILED;
      LOG4CXX_WARN(logger_, "Hash does not matches");
      add_info = "Hash does not matches";
    } else if (!resumer.CheckPersistenceFilesForResumption(application)) {
      result = mobile_apis::Result::RESUME_FAILED;
      LOG4CXX_WARN(logger_, "Persistent data is missed");
      add_info = "Persistent data is missed";
    } else {
      add_info = " Resume Succeed";
    }
  }

  MessageHelper::SendOnAppRegisteredNotificationToHMI(
      *(application.get()), resumption);

  SendResponse(true, result, add_info, params);
  if (result != mobile_apis::Result::RESUME_FAILED) {
    resumer.StartResumption(application, hash_id);
  } else {
    resumer.StartResumptionOnlyHMILevel(application);
  }
}

mobile_apis::Result::eType
RegisterAppInterfaceRequest::CheckCoincidence() {

  LOG4CXX_INFO(logger_, "RegisterAppInterfaceRequest::CheckCoincidence ");

  const smart_objects::SmartObject& msg_params =
    (*message_)[strings::msg_params];

  ApplicationManagerImpl* app_manager = ApplicationManagerImpl::instance();

  const std::set<ApplicationSharedPtr>& applications = app_manager->applications();
  std::set<ApplicationSharedPtr>::const_iterator it = applications.begin();
  const std::string app_name = msg_params[strings::app_name].asString();

  for (; applications.end() != it; ++it) {

    // name check
    const std::string& cur_name = (*it)->name();
    if (!strcasecmp(app_name.c_str(), cur_name.c_str())) {
      LOG4CXX_ERROR(logger_, "Application name is known already.");
      return mobile_apis::Result::DUPLICATE_NAME;
    }

    const smart_objects::SmartObject* tts = (*it)->tts_name();
    std::vector<smart_objects::SmartObject>* curr_tts = NULL;
    if (NULL != tts) {
      curr_tts = tts->asArray();
      CoincidencePredicateTTS t(app_name);

      if (0 != std::count_if((*curr_tts).begin(), (*curr_tts).end(), t)) {
        LOG4CXX_ERROR(logger_, "Application name is known already.");
        return mobile_apis::Result::DUPLICATE_NAME;
      }
    }

    const smart_objects::SmartObject* vr = (*it)->vr_synonyms();
    const std::vector<smart_objects::SmartObject>* curr_vr = NULL;
    if (NULL != vr) {
      curr_vr = vr->asArray();
      CoincidencePredicateVR v(app_name);

      if (0 != std::count_if(curr_vr->begin(), curr_vr->end(), v)) {
        LOG4CXX_ERROR(logger_, "Application name is known already.");
        return mobile_apis::Result::DUPLICATE_NAME;
      }
    }


    // tts check
    if (msg_params.keyExists(strings::tts_name)) {

      const std::vector<smart_objects::SmartObject>* new_tts =
        msg_params[strings::tts_name].asArray();

      std::vector<smart_objects::SmartObject>::const_iterator it_tts =
        new_tts->begin();

      std::vector<smart_objects::SmartObject>::const_iterator it_tts_End =
        new_tts->end();

      for (; it_tts != it_tts_End; ++it_tts) {
        std::string text = (*it_tts)[strings::text].asString();
        if (!strcasecmp(cur_name.c_str(), text.c_str())) {
          LOG4CXX_ERROR(logger_,
                        "Some TTS parameters names are known already.");
          return mobile_apis::Result::DUPLICATE_NAME;
        }

        CoincidencePredicateTTS t((*it_tts)[strings::text].asString());
        if (NULL != curr_tts
            &&  0 != std::count_if(curr_tts->begin(), curr_tts->end(), t)) {
          LOG4CXX_ERROR(logger_,
                        "Some TTS parameters names are known already.");
          return mobile_apis::Result::DUPLICATE_NAME;
        }

        CoincidencePredicateVR v((*it_tts)[strings::text].asString());
        if (NULL != curr_vr
            &&  0 != std::count_if(curr_vr->begin(), curr_vr->end(), v)) {
          LOG4CXX_ERROR(logger_,
                        "Some TTS parameters names are known already.");
          return mobile_apis::Result::DUPLICATE_NAME;
        }
      }
    }  // end tts check

    if (msg_params.keyExists(strings::vr_synonyms)) {

      const std::vector<smart_objects::SmartObject>* new_vr =
        msg_params[strings::vr_synonyms].asArray();

      std::vector<smart_objects::SmartObject>::const_iterator it_vr =
        new_vr->begin();

      std::vector<smart_objects::SmartObject>::const_iterator it_vr_End =
        new_vr->end();

      for (; it_vr != it_vr_End; ++it_vr) {
        std::string vr_synonym = it_vr->asString();
        if (!strcasecmp(cur_name.c_str(), vr_synonym.c_str())) {
          LOG4CXX_ERROR(logger_, "Some VR synonyms are known already.");
          return mobile_apis::Result::DUPLICATE_NAME;
        }

        CoincidencePredicateTTS t(it_vr->asString());
        if (NULL != curr_tts
            &&  0 != std::count_if(curr_tts->begin(), curr_tts->end(), t)) {
          LOG4CXX_ERROR(logger_, "Some VR synonyms are known already.");
          return mobile_apis::Result::DUPLICATE_NAME;
        }

        CoincidencePredicateVR v(it_vr->asString());
        if (NULL != curr_vr
            &&  0 != std::count_if(curr_vr->begin(), curr_vr->end(), v)) {
          LOG4CXX_ERROR(logger_, "Some VR synonyms are known already.");
          return mobile_apis::Result::DUPLICATE_NAME;
        }
      }
    }  // end vr check

  }  // application for end

  return mobile_apis::Result::SUCCESS;
}  // method end

mobile_apis::Result::eType RegisterAppInterfaceRequest::CheckWithPolicyData() {
  LOG4CXX_INFO(logger_, "CheckWithPolicyData");
  smart_objects::SmartObject& message = *message_;
  policy::StringArray app_nicknames;
  policy::StringArray app_hmi_types;

<<<<<<< HEAD
  bool init_result = policy::PolicyHandler::instance()->policy_manager()
                     ->GetInitialAppData(
=======
  // TODO(KKolodiy): need remove method policy_manager
  policy::PolicyManager* policy_manager =
      policy::PolicyHandler::instance()->policy_manager();
  if (!policy_manager) {
    LOG4CXX_WARN(logger_, "The shared library of policy is not loaded");
    return mobile_apis::Result::REJECTED;
  }
  const bool init_result = policy_manager->GetInitialAppData(
>>>>>>> 3966d472
                       message[strings::msg_params][strings::app_id].asString(), &app_nicknames,
                       &app_hmi_types);

  if (!init_result) {
    LOG4CXX_ERROR(logger_, "Error during initial application data check.");
    return mobile_apis::Result::INVALID_DATA;
  }

  if (!app_nicknames.empty()) {
    policy::StringArray::const_iterator it = std::find(
          app_nicknames.begin(), app_nicknames.end(),
          message[strings::msg_params][strings::app_name].asString());
    if (app_nicknames.end() == it) {
      LOG4CXX_WARN(logger_,
                   "Application name was not found in nicknames list.");
      //App should be unregistered, if its name is not present in nicknames list
      return mobile_apis::Result::INVALID_DATA;
    }
  }

  mobile_apis::Result::eType result = mobile_apis::Result::SUCCESS;

  // If AppHMIType is not included in policy - allow any type
  if (!app_hmi_types.empty()) {
    if (message[strings::msg_params].keyExists(strings::app_hmi_type)) {
      // If AppHMITypes are partially same, the system should allow those listed
      // in the policy table and send warning info on missed values
      smart_objects::SmartArray app_types =
        *(message[strings::msg_params][strings::app_hmi_type].asArray());

      std::string log;
      CheckMissedTypes checker(app_hmi_types, log);
      std::for_each(app_types.begin(), app_types.end(), checker);
      if (!log.empty()) {
        response_info_ = "Following AppHMITypes are not present in policy "
                         "table:" + log;
        result = mobile_apis::Result::WARNINGS;
      }
    }
    // Replace AppHMITypes in request with values allowed by policy table
    message[strings::msg_params][strings::app_hmi_type] =
      smart_objects::SmartObject(smart_objects::SmartType_Array);

    smart_objects::SmartObject& app_hmi_type =
      message[strings::msg_params][strings::app_hmi_type];

    AppHMITypeInserter inserter(app_hmi_type);
    std::for_each(app_hmi_types.begin(), app_hmi_types.end(), inserter);
  }

  return result;
}

void RegisterAppInterfaceRequest::FillDeviceInfo(
  policy::DeviceInfo* device_info) {
  const std::string hardware = "hardware";
  const std::string firmware_rev = "firmwareRev";
  const std::string os = "os";
  const std::string os_ver = "osVersion";
  const std::string carrier = "carrier";
  const std::string max_number_rfcom_ports = "maxNumberRFCOMMPorts";

  const smart_objects::SmartObject& msg_params =
    (*message_)[strings::msg_params];

  const smart_objects::SmartObject& device_info_so =
    msg_params[strings::device_info];

  if (device_info_so.keyExists(hardware)) {
    device_info->hardware = msg_params[strings::device_info][hardware].asString();
  }
  if (device_info_so.keyExists(firmware_rev)) {
    device_info->firmware_rev = msg_params[strings::device_info][firmware_rev].asString();
  }
  if (device_info_so.keyExists(os)) {
    device_info->os = device_info_so[os].asString();
  }
  if (device_info_so.keyExists(os_ver)) {
    device_info->os_ver = device_info_so[os_ver].asString();
  }
  if (device_info_so.keyExists(carrier)) {
    device_info->carrier = device_info_so[carrier].asString();
  }
  if (device_info_so.keyExists(max_number_rfcom_ports)) {
    device_info->max_number_rfcom_ports =
      device_info_so[max_number_rfcom_ports].asInt();
  }
}

mobile_apis::Result::eType RegisterAppInterfaceRequest::CheckRestrictions() const {

  LOG4CXX_INFO(logger_, "RegisterAppInterfaceRequest::CheckRestrictions");

  const smart_objects::SmartObject& msg_params =
    (*message_)[strings::msg_params];

  const std::string& app_name = msg_params[strings::app_name].asString();

  if (ClearParamName(app_name).empty()) {
    printf("Application name is empty.\n");
    return mobile_apis::Result::INVALID_DATA;
  }

  if ((app_name[0] == '\n') ||
      ((app_name[0] == '\\') && (app_name[1] == 'n'))) {

    printf("Application name has invalid characters.");
    return mobile_apis::Result::INVALID_DATA;
  }

  if (msg_params.keyExists(strings::tts_name)) {

    const smart_objects::SmartArray* tts =
      msg_params[strings::tts_name].asArray();

    smart_objects::SmartArray::const_iterator it = tts->begin();
    smart_objects::SmartArray::const_iterator it_end = tts->end();

    for (; it != it_end; ++it) {

      const std::string& tts_name = (*it)[strings::text].asString();

      if (ClearParamName(tts_name).empty()) {
        printf("TTS value is empty.");
        return mobile_apis::Result::INVALID_DATA;
      }

      if ((tts_name[0] == '\n') ||
          ((tts_name[0] == '\\') && (tts_name[1] == 'n'))) {

        printf("TTS value(s) has invalid characters.");
        return mobile_apis::Result::INVALID_DATA;
      }
    }
  }

  return mobile_apis::Result::SUCCESS;
}

std::string
RegisterAppInterfaceRequest::ClearParamName(std::string param_name) const {

  // Expecting for chars different from newlines and spaces in the appName
  //
  // There is an agreement, that "\n" is not allowed symbols, so we have to
  // check for this case also

  std::string newline = "\\n";
  while (std::string::npos != param_name.find(newline)) {
    param_name.erase(param_name.find(newline), newline.length());
  }

  std::string::iterator param_name_new_end =
    std::remove_if(param_name.begin(), param_name.end(), ::isspace);

  return std::string(param_name.begin(), param_name_new_end);
}

bool RegisterAppInterfaceRequest::IsApplicationWithSameAppIdRegistered() {

  LOG4CXX_INFO(logger_, "RegisterAppInterfaceRequest::IsApplicationRegistered");

  int32_t mobile_app_id = (*message_)[strings::msg_params][strings::app_id]
<<<<<<< HEAD
      .asInt();
=======
                          .asInt();
>>>>>>> 3966d472

  const std::set<ApplicationSharedPtr>& applications =
    ApplicationManagerImpl::instance()->applications();

  std::set<ApplicationSharedPtr>::const_iterator it = applications.begin();
  std::set<ApplicationSharedPtr>::const_iterator it_end = applications.end();

  for (; it != it_end; ++it) {
    if (mobile_app_id == (*it)->mobile_app_id()->asInt()) {
      return true;
    }
  }

  return false;
}

}  // namespace commands

}  // namespace application_manager<|MERGE_RESOLUTION|>--- conflicted
+++ resolved
@@ -142,8 +142,8 @@
     sleep(1);
     // TODO(DK): timer_->StartWait(1);
     ApplicationManagerImpl::instance()->updateRequestTimeout(connection_key(),
-        correlation_id(),
-        default_timeout());
+                                                             correlation_id(),
+                                                             default_timeout());
   }
 
   ApplicationSharedPtr application =
@@ -182,17 +182,6 @@
     return;
   }
 
-<<<<<<< HEAD
-  ApplicationSharedPtr app = ApplicationManagerImpl::instance()->RegisterApplication(
-                               message_);
-
-  const smart_objects::SmartObject& msg_params =
-    (*message_)[strings::msg_params];
-
-  if (!app) {
-    LOG4CXX_ERROR_EXT(logger_, "Application " <<
-                      msg_params[strings::app_name].asString() << "  hasn't been registered!");
-=======
   const smart_objects::SmartObject& msg_params =
     (*message_)[strings::msg_params];
 
@@ -203,7 +192,6 @@
     LOG4CXX_ERROR_EXT(logger_, "Application " <<
                       msg_params[strings::app_name].asString() <<
                       "  hasn't been registered!");
->>>>>>> 3966d472
   } else {
 
     // For resuming application need to restore hmi_app_id from resumeCtrl
@@ -247,21 +235,8 @@
           app->set_allowed_support_navigation(true);
         }
       }
-    }    
-
-    // Add device to policy table and set device info, if any
-    policy::DeviceParams device_params;
-    application_manager::MessageHelper::GetDeviceInfoForHandle(app->device(),
-        &device_params);
-    policy::DeviceInfo device_info;
-    if (msg_params.keyExists(strings::device_info)) {
-      FillDeviceInfo(&device_info);
-    }
-
-<<<<<<< HEAD
-    policy::PolicyHandler::instance()->SetDeviceInfo(
-      device_params.device_mac_address, device_info);
-=======
+    }
+
     // Add device to policy table and set device info, if any
     std::string device_mac_address =
         application_manager::MessageHelper::GetDeviceMacAddressForHandle(app->device());
@@ -272,16 +247,11 @@
 
     policy::PolicyHandler::instance()->SetDeviceInfo(device_mac_address,
                                                      device_info);
->>>>>>> 3966d472
 
     // Check policy update on ignition on, if it was not done before
     policy::PolicyHandler::instance()->PTExchangeAtIgnition();
 
     // Check necessity of policy update for current application
-<<<<<<< HEAD
-    policy::PolicyHandler::instance()->CheckAppPolicyState(
-      msg_params[strings::app_id].asString());
-=======
     // TODO(KKolodiy): need remove policy_manager
     policy::PolicyManager* policy_manager =
         policy::PolicyHandler::instance()->policy_manager();
@@ -290,7 +260,6 @@
       return;
     }
     policy_manager->CheckAppPolicyState(msg_params[strings::app_id].asString());
->>>>>>> 3966d472
 
     SendRegisterAppInterfaceResponseToMobile();
   }
@@ -323,17 +292,10 @@
 
   if (!params) {
     std::string mobile_app_id =
-<<<<<<< HEAD
-        (*message_)[strings::msg_params][strings::app_id].asString();
-    usage_statistics::AppCounter count_of_rejections_sync_out_of_memory(
-        policy::PolicyHandler::instance()->policy_manager(), mobile_app_id,
-        usage_statistics::REJECTIONS_SYNC_OUT_OF_MEMORY);
-=======
       (*message_)[strings::msg_params][strings::app_id].asString();
     usage_statistics::AppCounter count_of_rejections_sync_out_of_memory(
       policy::PolicyHandler::instance()->policy_manager(), mobile_app_id,
       usage_statistics::REJECTIONS_SYNC_OUT_OF_MEMORY);
->>>>>>> 3966d472
     ++count_of_rejections_sync_out_of_memory;
     SendResponse(false, mobile_apis::Result::OUT_OF_MEMORY);
     return;
@@ -646,10 +608,6 @@
   policy::StringArray app_nicknames;
   policy::StringArray app_hmi_types;
 
-<<<<<<< HEAD
-  bool init_result = policy::PolicyHandler::instance()->policy_manager()
-                     ->GetInitialAppData(
-=======
   // TODO(KKolodiy): need remove method policy_manager
   policy::PolicyManager* policy_manager =
       policy::PolicyHandler::instance()->policy_manager();
@@ -658,7 +616,6 @@
     return mobile_apis::Result::REJECTED;
   }
   const bool init_result = policy_manager->GetInitialAppData(
->>>>>>> 3966d472
                        message[strings::msg_params][strings::app_id].asString(), &app_nicknames,
                        &app_hmi_types);
 
@@ -822,11 +779,7 @@
   LOG4CXX_INFO(logger_, "RegisterAppInterfaceRequest::IsApplicationRegistered");
 
   int32_t mobile_app_id = (*message_)[strings::msg_params][strings::app_id]
-<<<<<<< HEAD
-      .asInt();
-=======
                           .asInt();
->>>>>>> 3966d472
 
   const std::set<ApplicationSharedPtr>& applications =
     ApplicationManagerImpl::instance()->applications();
