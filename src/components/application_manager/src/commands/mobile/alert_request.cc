--- conflicted
+++ resolved
@@ -153,10 +153,6 @@
           static_cast<mobile_apis::Result::eType>(
               message[strings::params][hmi_response::code].asInt());
       // Mobile Alert request is successful when UI_Alert is successful
-<<<<<<< HEAD
-      is_alert_succeeded_ = (mobile_apis::Result::SUCCESS == result_code ||
-          mobile_apis::Result::UNSUPPORTED_RESOURCE == result_code);
-=======
 
       const bool is_alert_ok =
           Compare<mobile_api::Result::eType, EQ, ONE>(
@@ -166,7 +162,6 @@
             mobile_apis::Result::WARNINGS);
 
       is_alert_succeeded_ = is_alert_ok;
->>>>>>> e2eb43b9
       alert_result_ = result_code;
       alert_response_params_ = message[strings::msg_params];
       break;
@@ -192,42 +187,6 @@
       return;
     }
   }
-<<<<<<< HEAD
-  if (!HasHmiResponsesToWait()) {
-    std::string response_info("");
-    if ((mobile_apis::Result::UNSUPPORTED_RESOURCE == tts_speak_result_) &&
-        (!is_ui_alert_sent_)) {
-      is_alert_succeeded_ = false;
-      alert_result_ = mobile_apis::Result::WARNINGS;
-      response_info = "Unsupported phoneme type sent in a prompt";
-    } else if ((mobile_apis::Result::UNSUPPORTED_RESOURCE ==
-        tts_speak_result_) && (mobile_apis::Result::UNSUPPORTED_RESOURCE ==
-            alert_result_)) {
-      alert_result_ = mobile_apis::Result::WARNINGS;
-      response_info = "Unsupported phoneme type sent in a prompt and "
-          "unsupported image sent in soft buttons";
-    } else if ((mobile_apis::Result::UNSUPPORTED_RESOURCE ==
-        tts_speak_result_) && (mobile_apis::Result::SUCCESS ==
-            alert_result_)) {
-      alert_result_ = mobile_apis::Result::WARNINGS;
-      response_info = "Unsupported phoneme type sent in a prompt";
-    } else if ((mobile_apis::Result::SUCCESS == tts_speak_result_) &&
-              ((mobile_apis::Result::INVALID_ENUM == alert_result_) &&
-              (!is_ui_alert_sent_))) {
-      alert_result_ = mobile_apis::Result::SUCCESS;
-      is_alert_succeeded_ = true;
-    }
-
-    if (((mobile_apis::Result::ABORTED == tts_speak_result_ )||
-        (mobile_apis::Result::REJECTED == tts_speak_result_)) &&
-        (!is_ui_alert_sent_)) {
-      is_alert_succeeded_ = false;
-      alert_result_ = tts_speak_result_;
-    }
-    SendResponse(is_alert_succeeded_, alert_result_,
-                 response_info.empty() ? NULL : response_info.c_str(),
-                     &alert_response_params_);
-=======
 
   if (HasHmiResponsesToWait()) {
     return;
@@ -264,7 +223,6 @@
             !is_ui_alert_sent_)) {
     alert_result_ = mobile_apis::Result::SUCCESS;
     is_alert_succeeded_ = true;
->>>>>>> e2eb43b9
   }
 
   const bool is_tts_not_ok =
