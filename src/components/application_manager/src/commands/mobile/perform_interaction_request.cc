--- conflicted
+++ resolved
@@ -74,7 +74,6 @@
   const int connection_key =
       (*message_)[strings::params][strings::connection_key];
 
-<<<<<<< HEAD
   // create HMI request
   smart_objects::CSmartObject* hmi_request =
       new smart_objects::CSmartObject(*message_);
@@ -91,18 +90,10 @@
       MessageType::kRequest;
   (*hmi_request)[strings::msg_params][strings::app_id] = app->app_id();
 
-=======
-  const int hmi_request_id = hmi_apis::FunctionID::UI_PerformInteraction;
->>>>>>> e74d5b12
-
   ApplicationManagerImpl::instance()->AddMessageChain(NULL,
         connection_key, correlation_id, hmi_request_id, &(*message_));
 
-<<<<<<< HEAD
-  ApplicationManagerImpl::instance()->SendMessageToHMI(hmi_request);
-=======
-  ApplicationManagerImpl::instance()->ManageHMICommand(message_);
->>>>>>> e74d5b12
+  ApplicationManagerImpl::instance()->ManageHMICommand(hmi_request);
 }
 
 }  // namespace commands
