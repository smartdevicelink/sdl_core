--- conflicted
+++ resolved
@@ -220,14 +220,6 @@
       ProcessPerformInteractionResponse(event.smart_object());
       break;
     }
-<<<<<<< HEAD
-    case hmi_apis::FunctionID::BasicCommunication_OnAppUnregistered: {
-      LOG4CXX_INFO(logger_, "Received OnAppUnregistered event");
-      ProcessAppUnregisteredNotification(event.smart_object());
-      break;
-    }
-=======
->>>>>>> 3966d472
     case hmi_apis::FunctionID::VR_PerformInteraction: {
       LOG4CXX_INFO(logger_, "Received TTS_PerformInteraction");
       ProcessVRResponse(event.smart_object());
@@ -359,22 +351,6 @@
   }
 }
 
-<<<<<<< HEAD
-void PerformInteractionRequest::ProcessAppUnregisteredNotification
-  (const smart_objects::SmartObject& message) {
-  LOG4CXX_INFO(logger_,
-               "PerformInteractionRequest::ProcessAppUnregisteredNotification");
-  const uint32_t app_id = connection_key();
-  if (app_id == message[strings::msg_params][strings::app_id].asUInt()) {
-    DisablePerformInteraction();
-  } else {
-    LOG4CXX_INFO(logger_, "Notification was sent from another application");
-  }
-}
-
-
-=======
->>>>>>> 3966d472
 void PerformInteractionRequest::ProcessPerformInteractionResponse(
     const smart_objects::SmartObject& message) {
   LOG4CXX_INFO(logger_,
