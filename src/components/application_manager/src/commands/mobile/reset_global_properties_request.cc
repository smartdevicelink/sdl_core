/*

 Copyright (c) 2013, Ford Motor Company
 All rights reserved.

 Redistribution and use in source and binary forms, with or without
 modification, are permitted provided that the following conditions are met:

 Redistributions of source code must retain the above copyright notice, this
 list of conditions and the following disclaimer.

 Redistributions in binary form must reproduce the above copyright notice,
 this list of conditions and the following
 disclaimer in the documentation and/or other materials provided with the
 distribution.

 Neither the name of the Ford Motor Company nor the names of its contributors
 may be used to endorse or promote products derived from this software
 without specific prior written permission.

 THIS SOFTWARE IS PROVIDED BY THE COPYRIGHT HOLDERS AND CONTRIBUTORS "AS IS"
 AND ANY EXPRESS OR IMPLIED WARRANTIES, INCLUDING, BUT NOT LIMITED TO, THE
 IMPLIED WARRANTIES OF MERCHANTABILITY AND FITNESS FOR A PARTICULAR PURPOSE
 ARE DISCLAIMED. IN NO EVENT SHALL THE COPYRIGHT HOLDER OR CONTRIBUTORS BE
 LIABLE FOR ANY DIRECT, INDIRECT, INCIDENTAL, SPECIAL, EXEMPLARY, OR
 CONSEQUENTIAL DAMAGES (INCLUDING, BUT NOT LIMITED TO, PROCUREMENT OF
 SUBSTITUTE GOODS OR SERVICES; LOSS OF USE, DATA, OR PROFITS; OR BUSINESS
 INTERRUPTION) HOWEVER CAUSED AND ON ANY THEORY OF LIABILITY, WHETHER IN
 CONTRACT, STRICT LIABILITY, OR TORT (INCLUDING NEGLIGENCE OR OTHERWISE)
 ARISING IN ANY WAY OUT OF THE USE OF THIS SOFTWARE, EVEN IF ADVISED OF THE
 POSSIBILITY OF SUCH DAMAGE.
 */

#include "application_manager/commands/mobile/reset_global_properties_request.h"
#include "application_manager/application_manager_impl.h"
#include "application_manager/application_impl.h"
#include "application_manager/message_helper.h"
#include "config_profile/profile.h"
#include "interfaces/MOBILE_API.h"
#include "interfaces/HMI_API.h"

namespace application_manager {

namespace commands {

ResetGlobalPropertiesRequest::ResetGlobalPropertiesRequest(
  const MessageSharedPtr& message)
  : CommandRequestImpl(message),
    is_ui_send_(false),
    is_tts_send_(false),
    is_ui_received_(false),
    is_tts_received_(false),
    ui_result_(hmi_apis::Common_Result::INVALID_ENUM),
    tts_result_(hmi_apis::Common_Result::INVALID_ENUM) {
}

ResetGlobalPropertiesRequest::~ResetGlobalPropertiesRequest() {
}

void ResetGlobalPropertiesRequest::Run() {
  LOG4CXX_AUTO_TRACE(logger_);

  uint32_t app_id = (*message_)[strings::params][strings::connection_key].asUInt();
  ApplicationSharedPtr app = ApplicationManagerImpl::instance()->application(app_id);

  if (!app) {
    LOG4CXX_ERROR(logger_, "No application associated with session key");
    SendResponse(false, mobile_apis::Result::APPLICATION_NOT_REGISTERED);
    return;
  }

  size_t obj_length = (*message_)[strings::msg_params][strings::properties]
                      .length();
  //if application waits for sending ttsGlobalProperties need to remove this
  //application from tts_global_properties_app_list_
  LOG4CXX_INFO(logger_, "RemoveAppFromTTSGlobalPropertiesList");
  ApplicationManagerImpl::instance()->RemoveAppFromTTSGlobalPropertiesList(
      app_id);

  bool helpt_promt = false;
  bool timeout_prompt = false;
  bool vr_help_title_items = false;
  bool menu_name = false;
  bool menu_icon = false;
  bool is_key_board_properties = false;
  int number_of_reset_vr = 0;
  mobile_apis::GlobalProperty::eType global_property =
      mobile_apis::GlobalProperty::INVALID_ENUM;

  for (size_t i = 0; i < obj_length; ++i) {
    global_property = static_cast<mobile_apis::GlobalProperty::eType>(
        (*message_)[strings::msg_params][strings::properties][i].asInt());

    if (mobile_apis::GlobalProperty::HELPPROMPT == global_property) {
      helpt_promt = ResetHelpPromt(app);
    } else if (mobile_apis::GlobalProperty::TIMEOUTPROMPT == global_property) {
      timeout_prompt = ResetTimeoutPromt(app);
    } else if (((mobile_apis::GlobalProperty::VRHELPTITLE == global_property) ||
        (mobile_apis::GlobalProperty::VRHELPITEMS == global_property)) &&
        (0 == number_of_reset_vr)) {
      ++number_of_reset_vr;
      vr_help_title_items = ResetVrHelpTitleItems(app);
    } else if (mobile_apis::GlobalProperty::MENUNAME == global_property) {
      menu_name = true;
    } else if (mobile_apis::GlobalProperty::MENUICON == global_property) {
      menu_icon = true;
    } else if (mobile_apis::GlobalProperty::KEYBOARDPROPERTIES == global_property) {
      is_key_board_properties = true;
    }
  }

  if (vr_help_title_items || menu_name || menu_icon || is_key_board_properties) {
    is_ui_send_ = true;
  }

  if (timeout_prompt || helpt_promt) {
    is_tts_send_ = true;
  }

  app->set_reset_global_properties_active(true);

  if (vr_help_title_items || menu_name || menu_icon || is_key_board_properties) {

    smart_objects::SmartObject msg_params = smart_objects::SmartObject(
        smart_objects::SmartType_Map);

    if (vr_help_title_items) {
      smart_objects::SmartObjectSPtr vr_help = MessageHelper::CreateAppVrHelp(app);
      if (!vr_help) {
        return;
      }
      msg_params = *vr_help;
    }
    if (menu_name) {
      msg_params[hmi_request::menu_title] = "";
      app->set_menu_title(msg_params[hmi_request::menu_title]);
    }
    //TODO(DT): clarify the sending parameter menuIcon
    //if (menu_icon) {
    //}
    if (is_key_board_properties) {
      smart_objects::SmartObject key_board_properties = smart_objects::
          SmartObject(smart_objects::SmartType_Map);
      key_board_properties[strings::language] = static_cast<int32_t>
      (hmi_apis::Common_Language::EN_US);
      key_board_properties[hmi_request::keyboard_layout] = static_cast<int32_t>
      (hmi_apis::Common_KeyboardLayout::QWERTY);

      // Look for APPLINK-4432 for details.
      /*smart_objects::SmartObject limited_character_list = smart_objects::SmartObject(
            smart_objects::SmartType_Array);
      limited_character_list[0] = "";
      key_board_properties[hmi_request::limited_character_list] =
        limited_character_list;*/

      key_board_properties[hmi_request::auto_complete_text] = "";
      msg_params[hmi_request::keyboard_properties] = key_board_properties;
    }

    msg_params[strings::app_id] = app->app_id();
    SendHMIRequest(hmi_apis::FunctionID::UI_SetGlobalProperties,
                       &msg_params, true);
  }

  if (timeout_prompt || helpt_promt) {
    // create ui request
    smart_objects::SmartObject msg_params = smart_objects::SmartObject(
        smart_objects::SmartType_Map);

    if (helpt_promt) {
      msg_params[strings::help_prompt] = (*app->help_prompt());
    }

    if (timeout_prompt) {
      msg_params[strings::timeout_prompt] = (*app->timeout_prompt());
    }

    msg_params[strings::app_id] = app->app_id();

    SendHMIRequest(hmi_apis::FunctionID::TTS_SetGlobalProperties,
                       &msg_params, true);
  }
}

bool ResetGlobalPropertiesRequest::ResetHelpPromt(
    application_manager::ApplicationSharedPtr app) {
  if (!app) {
    LOG4CXX_ERROR(logger_, "Null pointer");
    SendResponse(false, mobile_apis::Result::APPLICATION_NOT_REGISTERED);
    return false;
  }
  smart_objects::SmartObject so_help_prompt = smart_objects::SmartObject(
        smart_objects::SmartType_Array);
  app->set_help_prompt(so_help_prompt);
  return true;
}

bool ResetGlobalPropertiesRequest::ResetTimeoutPromt(
    application_manager::ApplicationSharedPtr const app) {
  if (!app) {
    LOG4CXX_ERROR(logger_, "Null pointer");
    SendResponse(false, mobile_apis::Result::APPLICATION_NOT_REGISTERED);
    return false;
  }

  const std::vector<std::string>& time_out_promt = profile::Profile::instance()
      ->time_out_promt();

  smart_objects::SmartObject so_time_out_promt = smart_objects::SmartObject(
        smart_objects::SmartType_Array);

  for (uint32_t i = 0; i < time_out_promt.size(); ++i) {
    smart_objects::SmartObject timeoutPrompt = smart_objects::SmartObject(
          smart_objects::SmartType_Map);
    timeoutPrompt[strings::text] = time_out_promt[i];
    timeoutPrompt[strings::type] = hmi_apis::Common_SpeechCapabilities::SC_TEXT;
    so_time_out_promt[i] = timeoutPrompt;
  }

  app->set_timeout_prompt(so_time_out_promt);

  return true;
}

bool ResetGlobalPropertiesRequest::ResetVrHelpTitleItems(
    application_manager::ApplicationSharedPtr const app) {
  if (!app) {
    LOG4CXX_ERROR(logger_, "Null pointer");
    SendResponse(false, mobile_apis::Result::APPLICATION_NOT_REGISTERED);
    return false;
  }
  app->reset_vr_help_title();
  app->reset_vr_help();

  return true;
}

void ResetGlobalPropertiesRequest::on_event(const event_engine::Event& event) {
  LOG4CXX_AUTO_TRACE(logger_);
  const smart_objects::SmartObject& message = event.smart_object();

  ApplicationSharedPtr application =
      ApplicationManagerImpl::instance()->application(connection_key());

  switch (event.id()) {
  case hmi_apis::FunctionID::UI_SetGlobalProperties: {
    LOG4CXX_INFO(logger_, "Received UI_SetGlobalProperties event");
    is_ui_received_ = true;
    ui_result_ = static_cast<hmi_apis::Common_Result::eType>(
                   message[strings::params][hmi_response::code].asInt());
    break;
  }
  case hmi_apis::FunctionID::TTS_SetGlobalProperties: {
    LOG4CXX_INFO(logger_, "Received TTS_SetGlobalProperties event");
    is_tts_received_ = true;
    tts_result_ = static_cast<hmi_apis::Common_Result::eType>(
                    message[strings::params][hmi_response::code].asInt());
    break;
  }
  default: {
    LOG4CXX_ERROR(logger_, "Received unknown event" << event.id());
    return;
  }
  }

  if (!IsPendingResponseExist()) {
    bool result = ((hmi_apis::Common_Result::SUCCESS == ui_result_)
                   && (hmi_apis::Common_Result::SUCCESS == tts_result_ ||
                       hmi_apis::Common_Result::UNSUPPORTED_RESOURCE == tts_result_))
                  || ((hmi_apis::Common_Result::SUCCESS == ui_result_)
                      && (hmi_apis::Common_Result::INVALID_ENUM == tts_result_))
                  || ((hmi_apis::Common_Result::INVALID_ENUM == ui_result_)
                      && (hmi_apis::Common_Result::SUCCESS == tts_result_));

    mobile_apis::Result::eType result_code;
    const char* return_info = NULL;

    if (result) {
      if (hmi_apis::Common_Result::UNSUPPORTED_RESOURCE == tts_result_) {
        result_code = mobile_apis::Result::WARNINGS;
        return_info = std::string("Unsupported phoneme type sent in a prompt").c_str();
      } else {
        result_code = static_cast<mobile_apis::Result::eType>(
<<<<<<< HEAD
        max(ui_result_, tts_result_));
      }
    } else {
      result_code = static_cast<mobile_apis::Result::eType>(
          max(ui_result_, tts_result_));
=======
                        std::max(ui_result_, tts_result_));
      }
    } else {
      result_code = static_cast<mobile_apis::Result::eType>(
                      std::max(ui_result_, tts_result_));
    }

    SendResponse(result, static_cast<mobile_apis::Result::eType>(result_code),
                 return_info, &(message[strings::msg_params]));

    if (!application) {
      LOG4CXX_DEBUG(logger_, "NULL pointer");
      return;
>>>>>>> e2eb43b9
    }

    if (result) {
      application->UpdateHash();
    }
  } else {
    LOG4CXX_WARN(logger_, "unable to find application: " << connection_key());
  }
}


bool ResetGlobalPropertiesRequest::IsPendingResponseExist() {
  return is_ui_send_ != is_ui_received_ || is_tts_send_ != is_tts_received_;
}

}  // namespace commands

}  // namespace application_manager<|MERGE_RESOLUTION|>--- conflicted
+++ resolved
@@ -281,18 +281,20 @@
         return_info = std::string("Unsupported phoneme type sent in a prompt").c_str();
       } else {
         result_code = static_cast<mobile_apis::Result::eType>(
-<<<<<<< HEAD
-        max(ui_result_, tts_result_));
+#ifdef OS_WIN32
+			                 max(ui_result_, tts_result_));
+#else
+                        std::max(ui_result_, tts_result_));
+#endif
       }
     } else {
+#ifdef OS_WIN32
       result_code = static_cast<mobile_apis::Result::eType>(
-          max(ui_result_, tts_result_));
-=======
-                        std::max(ui_result_, tts_result_));
-      }
-    } else {
-      result_code = static_cast<mobile_apis::Result::eType>(
-                      std::max(ui_result_, tts_result_));
+                      max(ui_result_, tts_result_));
+#else
+		result_code = static_cast<mobile_apis::Result::eType>(
+			std::max(ui_result_, tts_result_));
+#endif
     }
 
     SendResponse(result, static_cast<mobile_apis::Result::eType>(result_code),
@@ -301,7 +303,6 @@
     if (!application) {
       LOG4CXX_DEBUG(logger_, "NULL pointer");
       return;
->>>>>>> e2eb43b9
     }
 
     if (result) {
