--- conflicted
+++ resolved
@@ -166,14 +166,10 @@
 
   const smart_objects::SmartObject& message = event.smart_object();
 
-<<<<<<< HEAD
-#ifdef HMI_JSON_API
-=======
   ApplicationSharedPtr app = ApplicationManagerImpl::instance()->application(
       CommandRequestImpl::connection_key());
 
-#ifdef WEB_HMI
->>>>>>> a1bbd8d6
+#ifdef HMI_JSON_API
   hmi_apis::Common_Result::eType hmi_result =
       static_cast<hmi_apis::Common_Result::eType>(
           message[strings::params][hmi_response::code].asInt());
@@ -200,14 +196,9 @@
                result_code,
                return_info,
                &(message[strings::msg_params]));
-<<<<<<< HEAD
+  app->UpdateHash();
 #endif // #ifdef HMI_JSON_API
 #ifdef HMI_DBUS_API
-=======
-  app->UpdateHash();
-#endif // #ifdef WEB_HMI
-#ifdef QT_HMI
->>>>>>> a1bbd8d6
   for (HmiRequests::iterator it = hmi_requests_.begin();
       it != hmi_requests_.end(); ++it) {
     HmiRequest & hmi_request = *it;
