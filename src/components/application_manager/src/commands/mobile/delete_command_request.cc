/*

 Copyright (c) 2013, Ford Motor Company
 All rights reserved.

 Redistribution and use in source and binary forms, with or without
 modification, are permitted provided that the following conditions are met:

 Redistributions of source code must retain the above copyright notice, this
 list of conditions and the following disclaimer.

 Redistributions in binary form must reproduce the above copyright notice,
 this list of conditions and the following
 disclaimer in the documentation and/or other materials provided with the
 distribution.

 Neither the name of the Ford Motor Company nor the names of its contributors
 may be used to endorse or promote products derived from this software
 without specific prior written permission.

 THIS SOFTWARE IS PROVIDED BY THE COPYRIGHT HOLDERS AND CONTRIBUTORS "AS IS"
 AND ANY EXPRESS OR IMPLIED WARRANTIES, INCLUDING, BUT NOT LIMITED TO, THE
 IMPLIED WARRANTIES OF MERCHANTABILITY AND FITNESS FOR A PARTICULAR PURPOSE
 ARE DISCLAIMED. IN NO EVENT SHALL THE COPYRIGHT HOLDER OR CONTRIBUTORS BE
 LIABLE FOR ANY DIRECT, INDIRECT, INCIDENTAL, SPECIAL, EXEMPLARY, OR
 CONSEQUENTIAL DAMAGES (INCLUDING, BUT NOT LIMITED TO, PROCUREMENT OF
 SUBSTITUTE GOODS OR SERVICES; LOSS OF USE, DATA, OR PROFITS; OR BUSINESS
 INTERRUPTION) HOWEVER CAUSED AND ON ANY THEORY OF LIABILITY, WHETHER IN
 CONTRACT, STRICT LIABILITY, OR TORT (INCLUDING NEGLIGENCE OR OTHERWISE)
 ARISING IN ANY WAY OUT OF THE USE OF THIS SOFTWARE, EVEN IF ADVISED OF THE
 POSSIBILITY OF SUCH DAMAGE.
 */

#include "application_manager/commands/mobile/delete_command_request.h"
#include "application_manager/application_manager_impl.h"
#include "application_manager/application_impl.h"
#include "interfaces/MOBILE_API.h"
#include "interfaces/HMI_API.h"

namespace application_manager {

namespace commands {

DeleteCommandRequest::DeleteCommandRequest(const MessageSharedPtr& message)
    : CommandRequestImpl(message),
      is_ui_send_(false),
      is_vr_send_(false),
      is_ui_received_(false),
      is_vr_received_(false),
      ui_result_(hmi_apis::Common_Result::INVALID_ENUM),
      vr_result_(hmi_apis::Common_Result::INVALID_ENUM)  {
}

DeleteCommandRequest::~DeleteCommandRequest() {
}

void DeleteCommandRequest::Run() {
  LOG4CXX_AUTO_TRACE(logger_);

  ApplicationSharedPtr application = ApplicationManagerImpl::instance()->application(
      (*message_)[strings::params][strings::connection_key].asUInt());

  if (!application) {
    SendResponse(false, mobile_apis::Result::APPLICATION_NOT_REGISTERED);
    LOG4CXX_ERROR(logger_, "Application is not registered");
    return;
  }

  smart_objects::SmartObject* command = application->FindCommand(
      (*message_)[strings::msg_params][strings::cmd_id].asInt());

  if (!command) {
    SendResponse(false, mobile_apis::Result::INVALID_ID);
    LOG4CXX_ERROR(logger_, "Invalid ID");
    return;
  }

  smart_objects::SmartObject msg_params = smart_objects::SmartObject(
      smart_objects::SmartType_Map);

  msg_params[strings::cmd_id] =
      (*message_)[strings::msg_params][strings::cmd_id];
  msg_params[strings::app_id] = application->app_id();

  // we should specify amount of required responses in the 1st request
  uint32_t chaining_counter = 0;
  if ((*command).keyExists(strings::menu_params)) {
    ++chaining_counter;
  }

  if ((*command).keyExists(strings::vr_commands)) {
    ++chaining_counter;
  }

  if ((*command).keyExists(strings::menu_params)) {
    is_ui_send_ = true;

    SendHMIRequest(hmi_apis::FunctionID::UI_DeleteCommand, &msg_params, true);
  }
  // check vr params
  if ((*command).keyExists(strings::vr_commands)) {
    is_vr_send_ = true;

    // VR params
    msg_params[strings::grammar_id] = application->get_grammar_id();
    msg_params[strings::type] = hmi_apis::Common_VRCommandType::Command;
    SendHMIRequest(hmi_apis::FunctionID::VR_DeleteCommand, &msg_params, true);
  }
}

void DeleteCommandRequest::on_event(const event_engine::Event& event) {
  LOG4CXX_AUTO_TRACE(logger_);
  const smart_objects::SmartObject& message = event.smart_object();

  switch (event.id()) {
    case hmi_apis::FunctionID::UI_DeleteCommand: {
      LOG4CXX_INFO(logger_, "Received UI_DeleteCommand event");
      is_ui_received_ = true;
      ui_result_ = static_cast<hmi_apis::Common_Result::eType>(
          message[strings::params][hmi_response::code].asInt());

      break;
    }
    case hmi_apis::FunctionID::VR_DeleteCommand: {
      LOG4CXX_INFO(logger_, "Received VR_DeleteCommand event");
      is_vr_received_ = true;
      vr_result_ = static_cast<hmi_apis::Common_Result::eType>(
          message[strings::params][hmi_response::code].asInt());

      break;
    }
    default: {
      LOG4CXX_ERROR(logger_,"Received unknown event" << event.id());
      return;
    }
  }

  if (!IsPendingResponseExist()) {
    ApplicationSharedPtr application =
        ApplicationManagerImpl::instance()->application(connection_key());

    if (!application) {
      LOG4CXX_ERROR(logger_, "NULL pointer");
      return;
    }

    smart_objects::SmartObject* command = application->FindCommand(
        (*message_)[strings::msg_params][strings::cmd_id].asInt());

    if (command) {
      mobile_apis::Result::eType result_code = mobile_apis::Result::INVALID_ENUM;

      bool result = ((hmi_apis::Common_Result::SUCCESS == ui_result_) &&
                     (hmi_apis::Common_Result::SUCCESS == vr_result_)) ||
                     ((hmi_apis::Common_Result::SUCCESS == ui_result_) &&
                     (hmi_apis::Common_Result::INVALID_ENUM == vr_result_)) ||
                     ((hmi_apis::Common_Result::INVALID_ENUM == ui_result_) &&
                     (hmi_apis::Common_Result::SUCCESS == vr_result_));

      if (result) {
        application->RemoveCommand(
          (*message_)[strings::msg_params][strings::cmd_id].asInt());
      }

      if (!result && (hmi_apis::Common_Result::REJECTED == ui_result_)) {
        result_code = static_cast<mobile_apis::Result::eType>(vr_result_);
      } else {
        result_code = static_cast<mobile_apis::Result::eType>(
            std::max(ui_result_, vr_result_));
      }

      SendResponse(result, result_code, NULL, &(message[strings::msg_params]));
<<<<<<< HEAD
      if (true == result) {
=======
      if (result) {
>>>>>>> 89f3a68b
        application->UpdateHash();
      }
    }
  }
}

bool DeleteCommandRequest::IsPendingResponseExist() {
  return is_ui_send_ != is_ui_received_ || is_vr_send_ != is_vr_received_;
}

}  // namespace commands

}  // namespace application_manager<|MERGE_RESOLUTION|>--- conflicted
+++ resolved
@@ -170,11 +170,7 @@
       }
 
       SendResponse(result, result_code, NULL, &(message[strings::msg_params]));
-<<<<<<< HEAD
-      if (true == result) {
-=======
       if (result) {
->>>>>>> 89f3a68b
         application->UpdateHash();
       }
     }
