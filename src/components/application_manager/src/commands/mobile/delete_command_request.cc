/*

 Copyright (c) 2013, Ford Motor Company
 All rights reserved.

 Redistribution and use in source and binary forms, with or without
 modification, are permitted provided that the following conditions are met:

 Redistributions of source code must retain the above copyright notice, this
 list of conditions and the following disclaimer.

 Redistributions in binary form must reproduce the above copyright notice,
 this list of conditions and the following
 disclaimer in the documentation and/or other materials provided with the
 distribution.

 Neither the name of the Ford Motor Company nor the names of its contributors
 may be used to endorse or promote products derived from this software
 without specific prior written permission.

 THIS SOFTWARE IS PROVIDED BY THE COPYRIGHT HOLDERS AND CONTRIBUTORS "AS IS"
 AND ANY EXPRESS OR IMPLIED WARRANTIES, INCLUDING, BUT NOT LIMITED TO, THE
 IMPLIED WARRANTIES OF MERCHANTABILITY AND FITNESS FOR A PARTICULAR PURPOSE
 ARE DISCLAIMED. IN NO EVENT SHALL THE COPYRIGHT HOLDER OR CONTRIBUTORS BE
 LIABLE FOR ANY DIRECT, INDIRECT, INCIDENTAL, SPECIAL, EXEMPLARY, OR
 CONSEQUENTIAL DAMAGES (INCLUDING, BUT NOT LIMITED TO, PROCUREMENT OF
 SUBSTITUTE GOODS OR SERVICES; LOSS OF USE, DATA, OR PROFITS; OR BUSINESS
 INTERRUPTION) HOWEVER CAUSED AND ON ANY THEORY OF LIABILITY, WHETHER IN
 CONTRACT, STRICT LIABILITY, OR TORT (INCLUDING NEGLIGENCE OR OTHERWISE)
 ARISING IN ANY WAY OUT OF THE USE OF THIS SOFTWARE, EVEN IF ADVISED OF THE
 POSSIBILITY OF SUCH DAMAGE.
 */

#include "application_manager/commands/mobile/delete_command_request.h"
#include "application_manager/application_manager_impl.h"
#include "application_manager/application_impl.h"
#include "interfaces/MOBILE_API.h"
#include "interfaces/HMI_API.h"
#include "utils/helpers.h"

namespace application_manager {

namespace commands {

DeleteCommandRequest::DeleteCommandRequest(const MessageSharedPtr& message)
    : CommandRequestImpl(message),
      is_ui_send_(false),
      is_vr_send_(false),
      is_ui_received_(false),
      is_vr_received_(false),
      ui_result_(hmi_apis::Common_Result::INVALID_ENUM),
      vr_result_(hmi_apis::Common_Result::INVALID_ENUM)  {
}

DeleteCommandRequest::~DeleteCommandRequest() {
}

void DeleteCommandRequest::Run() {
  LOG4CXX_AUTO_TRACE(logger_);

  ApplicationSharedPtr application = ApplicationManagerImpl::instance()->
      application(connection_key());

  if (!application) {
    LOG4CXX_ERROR(logger_, "Application is not registered");
    SendResponse(false, mobile_apis::Result::APPLICATION_NOT_REGISTERED);
    return;
  }

  const int32_t cmd_id =
      (*message_)[strings::msg_params][strings::cmd_id].asInt();

  smart_objects::SmartObject* command = application->FindCommand(cmd_id);

  if (!command) {
    LOG4CXX_ERROR(logger_, "Command with id " << cmd_id << " is not found.");
    SendResponse(false, mobile_apis::Result::INVALID_ID);
    return;
  }

  smart_objects::SmartObject msg_params = smart_objects::SmartObject(
      smart_objects::SmartType_Map);

  msg_params[strings::cmd_id] =
      (*message_)[strings::msg_params][strings::cmd_id];
  msg_params[strings::app_id] = application->app_id();

  // we should specify amount of required responses in the 1st request
  uint32_t chaining_counter = 0;
  if ((*command).keyExists(strings::menu_params)) {
    ++chaining_counter;
  }

  if ((*command).keyExists(strings::vr_commands)) {
    ++chaining_counter;
  }

  if ((*command).keyExists(strings::menu_params)) {
    is_ui_send_ = true;

    SendHMIRequest(hmi_apis::FunctionID::UI_DeleteCommand, &msg_params, true);
  }
  // check vr params
  if ((*command).keyExists(strings::vr_commands)) {
    is_vr_send_ = true;

    // VR params
    msg_params[strings::grammar_id] = application->get_grammar_id();
    msg_params[strings::type] = hmi_apis::Common_VRCommandType::Command;
    SendHMIRequest(hmi_apis::FunctionID::VR_DeleteCommand, &msg_params, true);
  }
}

void DeleteCommandRequest::on_event(const event_engine::Event& event) {
  LOG4CXX_AUTO_TRACE(logger_);
  using namespace helpers;

  const smart_objects::SmartObject& message = event.smart_object();

  switch (event.id()) {
    case hmi_apis::FunctionID::UI_DeleteCommand: {
      is_ui_received_ = true;
      const int result = message[strings::params][hmi_response::code].asInt();
      ui_result_ = static_cast<hmi_apis::Common_Result::eType>(result);
      LOG4CXX_DEBUG(logger_, "Received UI_DeleteCommand event with result "
                    << MessageHelper::HMIResultToString(ui_result_));
      break;
    }
    case hmi_apis::FunctionID::VR_DeleteCommand: {
      is_vr_received_ = true;
      const int result = message[strings::params][hmi_response::code].asInt();
      vr_result_ = static_cast<hmi_apis::Common_Result::eType>(result);
      LOG4CXX_DEBUG(logger_, "Received VR_DeleteCommand event with result "
                    << MessageHelper::HMIResultToString(vr_result_));
      break;
    }
    default: {
      LOG4CXX_ERROR(logger_,"Received unknown event" << event.id());
      return;
    }
  }

  if (IsPendingResponseExist()) {
    LOG4CXX_DEBUG(logger_, "Still awaiting for other responses.");
    return;
  }

  ApplicationSharedPtr application =
      ApplicationManagerImpl::instance()->application(connection_key());

<<<<<<< HEAD
    smart_objects::SmartObject* command = application->FindCommand(
        (*message_)[strings::msg_params][strings::cmd_id].asInt());

    if (command) {
      mobile_apis::Result::eType result_code = mobile_apis::Result::INVALID_ENUM;

      bool result = ((hmi_apis::Common_Result::SUCCESS == ui_result_) &&
                     (hmi_apis::Common_Result::SUCCESS == vr_result_)) ||
                     ((hmi_apis::Common_Result::SUCCESS == ui_result_) &&
                     (hmi_apis::Common_Result::INVALID_ENUM == vr_result_)) ||
                     ((hmi_apis::Common_Result::INVALID_ENUM == ui_result_) &&
                     (hmi_apis::Common_Result::SUCCESS == vr_result_));

      if (result) {
        application->RemoveCommand(
          (*message_)[strings::msg_params][strings::cmd_id].asInt());
      }

      if (!result && (hmi_apis::Common_Result::REJECTED == ui_result_)) {
        result_code = static_cast<mobile_apis::Result::eType>(vr_result_);
      } else {
        result_code = static_cast<mobile_apis::Result::eType>(
            max(ui_result_, vr_result_));
      }

      SendResponse(result, result_code, NULL, &(message[strings::msg_params]));
      if (result) {
        application->UpdateHash();
      }
    }
=======
  if (!application) {
    LOG4CXX_ERROR(logger_, "Application is not registered");
    return;
  }
  smart_objects::SmartObject& msg_params = (*message_)[strings::msg_params];

  const int32_t cmd_id = msg_params[strings::cmd_id].asInt();

  smart_objects::SmartObject* command = application->FindCommand(cmd_id);

  if (!command) {
    LOG4CXX_ERROR(logger_, "Command id " << cmd_id << " not found for "
                  "application with connection key " << connection_key());
    return;
  }

  const bool is_vr_success_invalid =
      Compare<hmi_apis::Common_Result::eType, EQ, ONE>(
        vr_result_,
        hmi_apis::Common_Result::SUCCESS,
        hmi_apis::Common_Result::INVALID_ENUM);

  const bool is_ui_success_invalid =
      Compare<hmi_apis::Common_Result::eType, EQ, ONE>(
        ui_result_,
        hmi_apis::Common_Result::SUCCESS,
        hmi_apis::Common_Result::INVALID_ENUM);

  const bool is_vr_ui_invalid =
      Compare<hmi_apis::Common_Result::eType, EQ, ALL>(
        hmi_apis::Common_Result::INVALID_ENUM,
        vr_result_,
        ui_result_);

  const bool is_vr_or_ui_warning =
      Compare<hmi_apis::Common_Result::eType, EQ, ONE>(
        hmi_apis::Common_Result::WARNINGS,
        ui_result_,
        vr_result_);

  const bool result =
      // In case of UI/VR is SUCCESS and other is SUCCESS/INVALID_ENUM
      (is_vr_success_invalid && is_ui_success_invalid && !is_vr_ui_invalid) ||
      // or one of them is WARNINGS
      is_vr_or_ui_warning;

  LOG4CXX_DEBUG(logger_, "Result code is " << (result ? "true" : "false"));

  if (result) {
    application->RemoveCommand(msg_params[strings::cmd_id].asInt());
  }

  mobile_apis::Result::eType result_code = mobile_apis::Result::INVALID_ENUM;
  if (!result &&
      hmi_apis::Common_Result::REJECTED == ui_result_) {
    result_code = MessageHelper::HMIToMobileResult(vr_result_);
  } else if (is_vr_or_ui_warning) {
    LOG4CXX_DEBUG(logger_, "VR or UI result is warning");
    result_code = mobile_apis::Result::WARNINGS;
  } else {
    result_code = MessageHelper::HMIToMobileResult(
          std::max(ui_result_, vr_result_));
  }

  SendResponse(result, result_code, NULL, &msg_params);
  if (result) {
    application->UpdateHash();
>>>>>>> e2eb43b9
  }
}

bool DeleteCommandRequest::IsPendingResponseExist() {
  LOG4CXX_AUTO_TRACE(logger_);
  return is_ui_send_ != is_ui_received_ || is_vr_send_ != is_vr_received_;
}

}  // namespace commands

}  // namespace application_manager<|MERGE_RESOLUTION|>--- conflicted
+++ resolved
@@ -148,38 +148,6 @@
   ApplicationSharedPtr application =
       ApplicationManagerImpl::instance()->application(connection_key());
 
-<<<<<<< HEAD
-    smart_objects::SmartObject* command = application->FindCommand(
-        (*message_)[strings::msg_params][strings::cmd_id].asInt());
-
-    if (command) {
-      mobile_apis::Result::eType result_code = mobile_apis::Result::INVALID_ENUM;
-
-      bool result = ((hmi_apis::Common_Result::SUCCESS == ui_result_) &&
-                     (hmi_apis::Common_Result::SUCCESS == vr_result_)) ||
-                     ((hmi_apis::Common_Result::SUCCESS == ui_result_) &&
-                     (hmi_apis::Common_Result::INVALID_ENUM == vr_result_)) ||
-                     ((hmi_apis::Common_Result::INVALID_ENUM == ui_result_) &&
-                     (hmi_apis::Common_Result::SUCCESS == vr_result_));
-
-      if (result) {
-        application->RemoveCommand(
-          (*message_)[strings::msg_params][strings::cmd_id].asInt());
-      }
-
-      if (!result && (hmi_apis::Common_Result::REJECTED == ui_result_)) {
-        result_code = static_cast<mobile_apis::Result::eType>(vr_result_);
-      } else {
-        result_code = static_cast<mobile_apis::Result::eType>(
-            max(ui_result_, vr_result_));
-      }
-
-      SendResponse(result, result_code, NULL, &(message[strings::msg_params]));
-      if (result) {
-        application->UpdateHash();
-      }
-    }
-=======
   if (!application) {
     LOG4CXX_ERROR(logger_, "Application is not registered");
     return;
@@ -241,13 +209,16 @@
     result_code = mobile_apis::Result::WARNINGS;
   } else {
     result_code = MessageHelper::HMIToMobileResult(
+#ifdef OS_WIN32
+               max(ui_result_, vr_result_));
+#else
           std::max(ui_result_, vr_result_));
+#endif
   }
 
   SendResponse(result, result_code, NULL, &msg_params);
   if (result) {
     application->UpdateHash();
->>>>>>> e2eb43b9
   }
 }
 
