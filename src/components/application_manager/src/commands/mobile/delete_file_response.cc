--- conflicted
+++ resolved
@@ -32,21 +32,15 @@
  */
 
 #include "application_manager/commands/mobile/delete_file_response.h"
-
 #include "application_manager/application_impl.h"
 
 namespace application_manager {
 
 namespace commands {
 
-<<<<<<< HEAD
 DeleteFileResponse::DeleteFileResponse(const MessageSharedPtr& message,
                                        ApplicationManager& application_manager)
     : CommandResponseImpl(message, application_manager) {}
-=======
-DeleteFileResponse::DeleteFileResponse(const MessageSharedPtr& message)
-    : CommandResponseImpl(message) {}
->>>>>>> 64ac11d0
 
 DeleteFileResponse::~DeleteFileResponse() {}
 
@@ -54,12 +48,7 @@
   LOGGER_AUTO_TRACE(logger_);
   uint32_t app_id =
       (*message_)[strings::params][strings::connection_key].asUInt();
-<<<<<<< HEAD
   ApplicationSharedPtr app = application_manager_.application(app_id);
-=======
-  ApplicationSharedPtr app =
-      ApplicationManagerImpl::instance()->application(app_id);
->>>>>>> 64ac11d0
   if (!app) {
     LOGGER_ERROR(logger_, "Application not registered");
     SendResponse(false, mobile_apis::Result::APPLICATION_NOT_REGISTERED);
@@ -67,13 +56,7 @@
   }
 
   (*message_)[strings::msg_params][strings::space_available] =
-<<<<<<< HEAD
       static_cast<uint32_t>(app->GetAvailableDiskSpace());
-=======
-      static_cast<uint32_t>(
-          ApplicationManagerImpl::instance()->GetAvailableSpaceForApp(
-              app->folder_name()));
->>>>>>> 64ac11d0
   SendResponse((*message_)[strings::msg_params][strings::success].asBool());
 }
 
