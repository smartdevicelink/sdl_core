--- conflicted
+++ resolved
@@ -946,24 +946,13 @@
                                        hmi_apis::FunctionID::UI_GetCapabilities,
                                        requests_required_for_capabilities_);
       if (!ui_hmi_zone_capabilities_node.isNull()) {
-<<<<<<< HEAD
-        smart_objects::SmartObject hmi_zone_capabilities_so(
-            smart_objects::SmartType_Array);
-        hmi_zone_capabilities_so =
-            hmi_zone_enum.find(ui_hmi_zone_capabilities_node.asString())
-                ->second;
-        set_hmi_zone_capabilities(hmi_zone_capabilities_so);
-=======
-        smart_objects::SmartObject hmi_zone_capabilities_so =
-            smart_objects::SmartObject(smart_objects::SmartType_Array);
         auto enum_value =
             ConvertStringToEnum<hmi_apis::Common_HmiZoneCapabilities::eType>(
                 ui_hmi_zone_capabilities_node.asString());
         if (hmi_apis::Common_HmiZoneCapabilities::INVALID_ENUM != enum_value) {
-          hmi_zone_capabilities_so = enum_value;
+          smart_objects::SmartObject hmi_zone_capabilities_so = enum_value;
           set_hmi_zone_capabilities(hmi_zone_capabilities_so);
         }
->>>>>>> 16efa37f
       }
 
       auto ui_soft_button_capabilities_node =
