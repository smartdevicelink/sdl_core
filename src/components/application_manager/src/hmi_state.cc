--- conflicted
+++ resolved
@@ -67,34 +67,6 @@
   LOG4CXX_DEBUG(logger_, *this);
 }
 
-<<<<<<< HEAD
-DEPRECATED HmiState::HmiState(uint32_t app_id,
-                              const ApplicationManager& app_mngr,
-                              StateID state_id)
-    : hmi_app_id_(0)
-    , state_id_(state_id)
-    , app_mngr_(app_mngr)
-    , hmi_level_(mobile_apis::HMILevel::INVALID_ENUM)
-    , audio_streaming_state_(mobile_apis::AudioStreamingState::INVALID_ENUM)
-    , system_context_(mobile_apis::SystemContext::INVALID_ENUM) {
-  const ApplicationSharedPtr app = app_mngr_.application(app_id);
-  hmi_app_id_ = app ? app->hmi_app_id() : 0;
-}
-
-DEPRECATED HmiState::HmiState(uint32_t app_id,
-                              const ApplicationManager& app_mngr)
-    : hmi_app_id_(0)
-    , state_id_(STATE_ID_REGULAR)
-    , app_mngr_(app_mngr)
-    , hmi_level_(mobile_apis::HMILevel::INVALID_ENUM)
-    , audio_streaming_state_(mobile_apis::AudioStreamingState::INVALID_ENUM)
-    , system_context_(mobile_apis::SystemContext::INVALID_ENUM) {
-  const ApplicationSharedPtr app = app_mngr_.application(app_id);
-  hmi_app_id_ = app ? app->hmi_app_id() : 0;
-}
-
-=======
->>>>>>> 28235f88
 void HmiState::set_parent(HmiStatePtr parent) {
   DCHECK_OR_RETURN_VOID(parent);
   parent_ = parent;
