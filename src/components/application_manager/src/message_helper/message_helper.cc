--- conflicted
+++ resolved
@@ -244,14 +244,11 @@
                        mobile_apis::VehicleDataType::VEHICLEDATA_STEERINGWHEEL),
         std::make_pair(strings::engine_oil_life,
                        mobile_apis::VehicleDataType::VEHICLEDATA_ENGINEOILLIFE),
-<<<<<<< HEAD
+        std::make_pair(strings::window_status,
+                       mobile_apis::VehicleDataType::VEHICLEDATA_WINDOWSTATUS),
         std::make_pair(
             strings::hands_off_steering,
             mobile_apis::VehicleDataType::VEHICLEDATA_HANDSOFFSTEERING)};
-=======
-        std::make_pair(strings::window_status,
-                       mobile_apis::VehicleDataType::VEHICLEDATA_WINDOWSTATUS)};
->>>>>>> b46921b8
 
 const VehicleData MessageHelper::vehicle_data_(
     kVehicleDataInitializer,
