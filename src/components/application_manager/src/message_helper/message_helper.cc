--- conflicted
+++ resolved
@@ -306,42 +306,6 @@
   return static_cast<uint32_t>(hmi_apis::Common_AppPriority::INVALID_ENUM);
 }
 
-<<<<<<< HEAD
-hmi_apis::Common_Language::eType MessageHelper::CommonLanguageFromString(
-    const std::string& language) {
-  using namespace ns_smart_device_link::ns_smart_objects;
-  hmi_apis::Common_Language::eType value;
-  if (EnumConversionHelper<hmi_apis::Common_Language::eType>::StringToEnum(
-          language, &value)) {
-    return value;
-  }
-  return hmi_apis::Common_Language::INVALID_ENUM;
-}
-
-hmi_apis::Common_LightName::eType MessageHelper::CommonLightNameFromString(
-    const std::string& lightName) {
-  using namespace ns_smart_device_link::ns_smart_objects;
-  hmi_apis::Common_LightName::eType value;
-  if (EnumConversionHelper<hmi_apis::Common_LightName::eType>::StringToEnum(
-          lightName, &value)) {
-    return value;
-  }
-  return hmi_apis::Common_LightName::INVALID_ENUM;
-}
-
-hmi_apis::FunctionID::eType MessageHelper::HMIFunctionIDFromString(
-    const std::string& function_id) {
-  using namespace ns_smart_device_link::ns_smart_objects;
-  hmi_apis::FunctionID::eType value;
-  if (EnumConversionHelper<hmi_apis::FunctionID::eType>::StringToEnum(
-          function_id, &value)) {
-    return value;
-  }
-  return hmi_apis::FunctionID::INVALID_ENUM;
-}
-
-=======
->>>>>>> 9ac9acde
 std::string MessageHelper::GetDeviceMacAddressForHandle(
     const transport_manager::DeviceHandle device_handle,
     const ApplicationManager& app_mngr) {
