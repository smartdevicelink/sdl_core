--- conflicted
+++ resolved
@@ -421,7 +421,7 @@
   if (reset_result.vr_help_title_items) {
     smart_objects::SmartObjectSPtr vr_help = CreateAppVrHelp(application);
     if (!vr_help.get()) {
-      LOG4CXX_WARN(logger_, "Failed to create vr_help");
+      SDL_LOG_WARN("Failed to create vr_help");
       return smart_objects::SmartObjectSPtr();
     } else {
       ui_reset_global_prop_request = vr_help;
@@ -614,20 +614,12 @@
   return notification;
 }
 
-<<<<<<< HEAD
 smart_objects::SmartObjectSPtr MessageHelper::CreateDeleteUICommandRequest(
     smart_objects::SmartObject* cmd,
     const uint32_t app_id,
     const uint32_t corr_id) {
-  LOG4CXX_AUTO_TRACE(logger_);
-
-=======
-void MessageHelper::SendDeleteCommandRequest(smart_objects::SmartObject* cmd,
-                                             ApplicationSharedPtr application,
-                                             ApplicationManager& app_mngr) {
-  SDL_LOG_AUTO_TRACE();
-  DCHECK_OR_RETURN_VOID(cmd);
->>>>>>> 062d3b0f
+  SDL_LOG_AUTO_TRACE();
+
   using namespace smart_objects;
   DCHECK_OR_RETURN(cmd, nullptr);
 
@@ -655,7 +647,7 @@
     smart_objects::SmartObject* cmd,
     ApplicationSharedPtr application,
     const uint32_t corr_id) {
-  LOG4CXX_AUTO_TRACE(logger_);
+  SDL_LOG_AUTO_TRACE();
 
   using namespace smart_objects;
   DCHECK_OR_RETURN(cmd, nullptr);
@@ -918,27 +910,14 @@
   return HMIResultFromString(result);
 }
 
-<<<<<<< HEAD
 smart_objects::SmartObjectSPtr MessageHelper::CreateHMIStatusNotification(
     ApplicationSharedPtr application, const WindowID window_id) {
-  LOG4CXX_AUTO_TRACE(logger_);
-  smart_objects::SmartObjectSPtr notification =
-      std::make_shared<smart_objects::SmartObject>();
-  if (!notification) {
-    LOG4CXX_ERROR(logger_, "Failed to create smart object");
-    return notification;
-=======
-void MessageHelper::SendHMIStatusNotification(
-    ApplicationSharedPtr application,
-    const WindowID window_id,
-    ApplicationManager& application_manager) {
   SDL_LOG_AUTO_TRACE();
   smart_objects::SmartObjectSPtr notification =
       std::make_shared<smart_objects::SmartObject>();
   if (!notification) {
     SDL_LOG_ERROR("Failed to create smart object");
-    return;
->>>>>>> 062d3b0f
+    return notification;
   }
   smart_objects::SmartObject& message = *notification;
 
@@ -1252,7 +1231,7 @@
     bool is_subscribed) {
   using namespace smart_objects;
   using namespace hmi_apis;
-  LOG4CXX_AUTO_TRACE(logger_);
+  SDL_LOG_AUTO_TRACE();
   SmartObjectSPtr notification_ptr =
       std::make_shared<SmartObject>(SmartType_Map);
   SmartObject& notification = *notification_ptr;
@@ -1280,12 +1259,12 @@
   using namespace smart_objects;
   using namespace hmi_apis;
   using namespace mobile_apis;
-  LOG4CXX_AUTO_TRACE(logger_);
+  SDL_LOG_AUTO_TRACE();
 
   SmartObjectList button_subscription_requests;
 
   if (app.use_count() == 0) {
-    LOG4CXX_ERROR(logger_, "Invalid application pointer ");
+    SDL_LOG_ERROR("Invalid application pointer ");
     return button_subscription_requests;
   }
 
@@ -1355,13 +1334,8 @@
 
 smart_objects::SmartObjectList
 MessageHelper::CreateGlobalPropertiesRequestsToHMI(
-<<<<<<< HEAD
     ApplicationConstSharedPtr app, ApplicationManager& app_mngr) {
-  LOG4CXX_AUTO_TRACE(logger_);
-=======
-    ApplicationConstSharedPtr app, const uint32_t correlation_id) {
-  SDL_LOG_AUTO_TRACE();
->>>>>>> 062d3b0f
+  SDL_LOG_AUTO_TRACE();
 
   uint32_t correlation_id = app_mngr.GetNextHMICorrelationID();
 
@@ -1615,11 +1589,10 @@
         smart_objects::SmartObject msg_params =
             smart_objects::SmartObject(smart_objects::SmartType_Map);
 
-<<<<<<< HEAD
         if ((*i->second).keyExists(strings::cmd_id)) {
           msg_params[strings::cmd_id] = (*i->second)[strings::cmd_id].asUInt();
         } else {
-          LOG4CXX_ERROR(logger_, "Command ID is missing.");
+          SDL_LOG_ERROR("Command ID is missing.");
           continue;
         }
         msg_params[strings::menu_params] = (*i->second)[strings::menu_params];
@@ -1633,25 +1606,6 @@
         }
         (*ui_command)[strings::msg_params] = msg_params;
         requests.push_back(ui_command);
-=======
-      smart_objects::SmartObject msg_params =
-          smart_objects::SmartObject(smart_objects::SmartType_Map);
-
-      if ((*i->second).keyExists(strings::cmd_id)) {
-        msg_params[strings::cmd_id] = (*i->second)[strings::cmd_id].asUInt();
-      } else {
-        SDL_LOG_ERROR("Command ID is missing.");
-        continue;
-      }
-      msg_params[strings::menu_params] = (*i->second)[strings::menu_params];
-      msg_params[strings::app_id] = app->app_id();
-
-      if (((*i->second).keyExists(strings::cmd_icon)) &&
-          (0 < (*i->second)[strings::cmd_icon][strings::value].length())) {
-        msg_params[strings::cmd_icon] = (*i->second)[strings::cmd_icon];
-        msg_params[strings::cmd_icon][strings::value] =
-            (*i->second)[strings::cmd_icon][strings::value].asString();
->>>>>>> 062d3b0f
       }
     }
 
@@ -1840,7 +1794,7 @@
     ApplicationSharedPtr application,
     ApplicationManager& app_mngr,
     const WindowID window_id) {
-  LOG4CXX_AUTO_TRACE(logger_);
+  SDL_LOG_AUTO_TRACE();
   auto ui_request = CreateMessageForHMI(hmi_apis::messageType::request,
                                         app_mngr.GetNextHMICorrelationID());
 
@@ -2762,14 +2716,9 @@
   return app_mngr.GetRPCService().ManageHMICommand(result);
 }
 
-<<<<<<< HEAD
 smart_objects::SmartObjectSPtr MessageHelper::CreateUnsubscribeWayPointsRequest(
     const uint32_t correlation_id) {
-  LOG4CXX_INFO(logger_, "MessageHelper::CreateUnsubscribeWayPointsRequest");
-=======
-bool MessageHelper::SendUnsubscribedWayPoints(ApplicationManager& app_mngr) {
-  SDL_LOG_INFO("MessageHelper::SendUnsubscribedWayPoints");
->>>>>>> 062d3b0f
+  SDL_LOG_INFO("MessageHelper::CreateUnsubscribeWayPointsRequest");
 
   smart_objects::SmartObjectSPtr result =
       CreateMessageForHMI(hmi_apis::messageType::request, correlation_id);
