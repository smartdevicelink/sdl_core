--- conflicted
+++ resolved
@@ -500,8 +500,6 @@
   policy_manager_->AddApplication(application_id);
 }
 
-<<<<<<< HEAD
-=======
 #ifdef SDL_REMOTE_CONTROL
 void PolicyHandler::AddApplication(
     const std::string& application_id,
@@ -540,7 +538,6 @@
 }
 #endif
 
->>>>>>> bf59ae9f
 void PolicyHandler::AddDevice(const std::string& device_id,
                               const std::string& connection_type) {
   LOG4CXX_AUTO_TRACE(logger_);
