--- conflicted
+++ resolved
@@ -598,16 +598,12 @@
       policy_manager->ReactOnUserDevConsentForApp(
           device_handle, policy_app_id, is_allowed);
 
-<<<<<<< HEAD
-      policy_manager_->SendNotificationOnPermissionsUpdated(policy_app_id);
+      policy_manager->SendNotificationOnPermissionsUpdated(device_id,
+                                                           policy_app_id);
 
       if (policy_manager_->IsPredataPolicy(policy_app_id) && !is_allowed) {
         SetHeartBeatTimeout(policy_app_id, (*it_app_list)->app_id());
       }
-=======
-      policy_manager->SendNotificationOnPermissionsUpdated(device_id,
-                                                           policy_app_id);
->>>>>>> 49bf5dfc
     }
   }
 }
