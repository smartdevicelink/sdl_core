--- conflicted
+++ resolved
@@ -180,7 +180,6 @@
   return services;
 }
 
-<<<<<<< HEAD
 void AppServiceManager::GetProvider(const std::string& service_type,
                                     ApplicationSharedPtr& app,
                                     bool& hmi_service) {
@@ -214,12 +213,8 @@
   }
 }
 
-void AppServiceManager::SetServicePublished(const std::string service_id,
-                                            bool service_published) {
-=======
 bool AppServiceManager::SetDefaultService(const std::string service_id) {
   LOG4CXX_AUTO_TRACE(logger_);
->>>>>>> c3f3360b
   auto it = published_services_.find(service_id);
   if (it == published_services_.end()) {
     LOG4CXX_ERROR(logger_, "Unable to find published service " << service_id);
