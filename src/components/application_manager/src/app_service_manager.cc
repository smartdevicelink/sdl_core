--- conflicted
+++ resolved
@@ -426,22 +426,6 @@
   return NULL;
 }
 
-<<<<<<< HEAD
-AppService* AppServiceManager::FindServiceByName(const std::string name) {
-  LOG4CXX_AUTO_TRACE(logger_);
-  sync_primitives::AutoLock lock(published_services_lock_);
-  for (auto it = published_services_.begin(); it != published_services_.end();
-       ++it) {
-    if (it->second.record[strings::service_manifest][strings::service_name]
-            .asString() == name) {
-      return &(it->second);
-    }
-  }
-  return NULL;
-}
-
-=======
->>>>>>> b5f59bac
 AppService* AppServiceManager::FindServiceByPolicyAppID(
     const std::string policy_app_id, const std::string type) {
   LOG4CXX_AUTO_TRACE(logger_);
