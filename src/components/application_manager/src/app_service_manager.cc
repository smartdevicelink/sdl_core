--- conflicted
+++ resolved
@@ -83,11 +83,7 @@
   service_record[strings::service_manifest] = manifest;
   service_record[strings::service_id] = service_id;
   service_record[strings::service_published] = true;
-<<<<<<< HEAD
   service_record[strings::service_active] = false;
-=======
-  service_record[strings::service_active] = true;
->>>>>>> 06708fcc
   app_service.record = service_record;
 
   std::string service_type =
@@ -100,7 +96,6 @@
   published_services_.insert(
       std::pair<std::string, AppService>(service_id, app_service));
 
-<<<<<<< HEAD
   smart_objects::SmartObject msg_params;
   AppServiceUpdated(
       service_record, mobile_apis::ServiceUpdateReason::PUBLISHED, msg_params);
@@ -114,24 +109,6 @@
     ActivateAppService(service_id);
   }
 
-=======
-  auto all_services = GetAllServices();
-  smart_objects::SmartObjectSPtr notification =
-      std::make_shared<smart_objects::SmartObject>(
-          MessageHelper::CreateMobileSystemCapabilityNotification(
-              all_services,
-              service_id,
-              mobile_apis::ServiceUpdateReason::PUBLISHED));
-  app_manager_.GetRPCService().ManageMobileCommand(
-      notification, commands::Command::CommandSource::SOURCE_SDL);
-  smart_objects::SmartObjectSPtr hmi_notification =
-      std::make_shared<smart_objects::SmartObject>(
-          MessageHelper::CreateHMISystemCapabilityNotification(
-              all_services,
-              service_id,
-              mobile_apis::ServiceUpdateReason::PUBLISHED));
-  app_manager_.GetRPCService().ManageHMICommand(hmi_notification);
->>>>>>> 06708fcc
   return service_record;
 }
 
@@ -146,7 +123,6 @@
   LOG4CXX_DEBUG(logger_, "Unpublishing app service: " << service_id);
 
   SetServicePublished(service_id, false);
-<<<<<<< HEAD
   smart_objects::SmartObject msg_params;
 
   auto record = it->second.record;
@@ -166,36 +142,12 @@
   AppServiceUpdated(
       it->second.record, mobile_apis::ServiceUpdateReason::REMOVED, msg_params);
   BroadcastAppServiceUpdate(msg_params);
-=======
-
-  auto all_services = GetAllServices();
-  smart_objects::SmartObjectSPtr notification =
-      std::make_shared<smart_objects::SmartObject>(
-          MessageHelper::CreateMobileSystemCapabilityNotification(
-              all_services,
-              service_id,
-              mobile_apis::ServiceUpdateReason::REMOVED));
-  app_manager_.GetRPCService().ManageMobileCommand(
-      notification, commands::Command::CommandSource::SOURCE_SDL);
-  smart_objects::SmartObjectSPtr hmi_notification =
-      std::make_shared<smart_objects::SmartObject>(
-          MessageHelper::CreateHMISystemCapabilityNotification(
-              all_services,
-              service_id,
-              mobile_apis::ServiceUpdateReason::REMOVED));
-  app_manager_.GetRPCService().ManageHMICommand(hmi_notification);
-
->>>>>>> 06708fcc
   published_services_.erase(it);
 
   return true;
 }
 
-<<<<<<< HEAD
-void AppServiceManager::UnpublishAppServices(const uint32_t connection_key) {
-=======
 void AppServiceManager::UnpublishServices(const uint32_t connection_key) {
->>>>>>> 06708fcc
   LOG4CXX_AUTO_TRACE(logger_);
   LOG4CXX_DEBUG(logger_, "Unpublishing all app services: " << connection_key);
   for (auto it = published_services_.begin(); it != published_services_.end();
@@ -204,7 +156,6 @@
       UnpublishAppService(it->first);
     }
   }
-<<<<<<< HEAD
 }
 
 void AppServiceManager::OnAppActivated(ApplicationConstSharedPtr app) {
@@ -216,8 +167,6 @@
       ActivateAppService(it->first);
     }
   }
-=======
->>>>>>> 06708fcc
 }
 
 std::vector<smart_objects::SmartObject> AppServiceManager::GetAllServices() {
@@ -230,7 +179,6 @@
   return services;
 }
 
-<<<<<<< HEAD
 bool AppServiceManager::SetDefaultService(const std::string service_id) {
   LOG4CXX_AUTO_TRACE(logger_);
   auto it = published_services_.find(service_id);
@@ -348,16 +296,6 @@
     BroadcastAppServiceUpdate(msg_params);
   }
   return true;
-=======
-void AppServiceManager::SetServicePublished(const std::string service_id,
-                                            bool service_published) {
-  auto it = published_services_.find(service_id);
-  if (it == published_services_.end()) {
-    LOG4CXX_ERROR(logger_, "Service id does not exist in published services");
-    return;
-  }
-  it->second.record[strings::service_published] = service_published;
->>>>>>> 06708fcc
 }
 
 std::pair<std::string, AppService> AppServiceManager::ActiveServiceByType(
