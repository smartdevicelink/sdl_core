/*
 * Copyright (c) 2018, Ford Motor Company
 * All rights reserved.
 *
 * Redistribution and use in source and binary forms, with or without
 * modification, are permitted provided that the following conditions are met:
 *
 * Redistributions of source code must retain the above copyright notice, this
 * list of conditions and the following disclaimer.
 *
 * Redistributions in binary form must reproduce the above copyright notice,
 * this list of conditions and the following
 * disclaimer in the documentation and/or other materials provided with the
 * distribution.
 *
 * Neither the name of the Ford Motor Company nor the names of its contributors
 * may be used to endorse or promote products derived from this software
 * without specific prior written permission.
 *
 * THIS SOFTWARE IS PROVIDED BY THE COPYRIGHT HOLDERS AND CONTRIBUTORS "AS IS"
 * AND ANY EXPRESS OR IMPLIED WARRANTIES, INCLUDING, BUT NOT LIMITED TO, THE
 * IMPLIED WARRANTIES OF MERCHANTABILITY AND FITNESS FOR A PARTICULAR PURPOSE
 * ARE DISCLAIMED. IN NO EVENT SHALL THE COPYRIGHT HOLDER OR CONTRIBUTORS BE
 * LIABLE FOR ANY DIRECT, INDIRECT, INCIDENTAL, SPECIAL, EXEMPLARY, OR
 * CONSEQUENTIAL DAMAGES (INCLUDING, BUT NOT LIMITED TO, PROCUREMENT OF
 * SUBSTITUTE GOODS OR SERVICES; LOSS OF USE, DATA, OR PROFITS; OR BUSINESS
 * INTERRUPTION) HOWEVER CAUSED AND ON ANY THEORY OF LIABILITY, WHETHER IN
 * CONTRACT, STRICT LIABILITY, OR TORT (INCLUDING NEGLIGENCE OR OTHERWISE)
 * ARISING IN ANY WAY OUT OF THE USE OF THIS SOFTWARE, EVEN IF ADVISED OF THE
 * POSSIBILITY OF SUCH DAMAGE.
 */

#include "application_manager/help_prompt_manager_impl.h"

#include <algorithm>
#include <iterator>

#include "application_manager/app_service_manager.h"
#include "application_manager/application.h"
#include "application_manager/app_service_manager.h"
#include "application_manager/application_manager.h"
#include "application_manager/commands/command_impl.h"
#include "application_manager/message_helper.h"
#include "application_manager/smart_object_keys.h"
#include "encryption/hashing.h"
#include "utils/logger.h"

#include "smart_objects/enum_schema_item.h"

CREATE_LOGGERPTR_GLOBAL(logger_, "AppServiceManager")

namespace application_manager {

AppServiceManager::AppServiceManager(ApplicationManager& app_manager)
    : app_manager_(app_manager) {}

AppServiceManager::~AppServiceManager() {
  LOG4CXX_AUTO_TRACE(logger_);
}

smart_objects::SmartObject AppServiceManager::PublishAppService(
    const smart_objects::SmartObject& manifest,
    const bool mobile_service,
    const uint32_t connection_key) {
  LOG4CXX_AUTO_TRACE(logger_);
  std::string str_to_hash = "";
  std::string service_id = "";

  do {
    str_to_hash = manifest[strings::service_type].asString() +
                  std::to_string(std::rand());
    service_id = encryption::MakeHash(str_to_hash);
  } while (published_services_.find(service_id) != published_services_.end());

  AppService app_service;
  app_service.connection_key = connection_key;
  app_service.mobile_service = mobile_service;

  smart_objects::SmartObject service_record;
  service_record[strings::service_manifest] = manifest;
  service_record[strings::service_id] = service_id;
  service_record[strings::service_published] = true;
  service_record[strings::service_active] = true;
  app_service.record = service_record;

  published_services_.insert(
      std::pair<std::string, AppService>(service_id, app_service));

  auto all_services = GetAllServices();
  smart_objects::SmartObjectSPtr notification =
      std::make_shared<smart_objects::SmartObject>(
          MessageHelper::CreateMobileSystemCapabilityNotification(
              all_services,
              service_id,
              mobile_apis::ServiceUpdateReason::PUBLISHED));
  app_manager_.GetRPCService().ManageMobileCommand(
      notification, commands::Command::CommandSource::SOURCE_SDL);
  smart_objects::SmartObjectSPtr hmi_notification =
      std::make_shared<smart_objects::SmartObject>(
          MessageHelper::CreateHMISystemCapabilityNotification(
              all_services,
              service_id,
              mobile_apis::ServiceUpdateReason::PUBLISHED));
  app_manager_.GetRPCService().ManageHMICommand(hmi_notification);
  return service_record;
}

bool AppServiceManager::UnpublishAppService(const std::string service_id) {
  LOG4CXX_AUTO_TRACE(logger_);

  auto it = published_services_.find(service_id);
  if (it == published_services_.end()) {
    LOG4CXX_ERROR(logger_, "Service id does not exist in published services");
    return false;
  }
  LOG4CXX_DEBUG(logger_, "Unpublishing app service: " << service_id);

  SetServicePublished(service_id, false);

  auto all_services = GetAllServices();
  smart_objects::SmartObjectSPtr notification =
      std::make_shared<smart_objects::SmartObject>(
          MessageHelper::CreateMobileSystemCapabilityNotification(
              all_services,
              service_id,
              mobile_apis::ServiceUpdateReason::REMOVED));
  app_manager_.GetRPCService().ManageMobileCommand(
      notification, commands::Command::CommandSource::SOURCE_SDL);
  smart_objects::SmartObjectSPtr hmi_notification =
      std::make_shared<smart_objects::SmartObject>(
          MessageHelper::CreateHMISystemCapabilityNotification(
              all_services,
              service_id,
              mobile_apis::ServiceUpdateReason::REMOVED));
  app_manager_.GetRPCService().ManageHMICommand(hmi_notification);

  published_services_.erase(it);

  return true;
}

void AppServiceManager::UnpublishServices(const uint32_t connection_key) {
  LOG4CXX_AUTO_TRACE(logger_);
  LOG4CXX_DEBUG(logger_, "Unpublishing all app services: " << connection_key);
  for (auto it = published_services_.begin(); it != published_services_.end();
       ++it) {
    if (it->second.connection_key == connection_key) {
      UnpublishAppService(it->first);
    }
  }
}

std::vector<smart_objects::SmartObject> AppServiceManager::GetAllServices() {
  LOG4CXX_AUTO_TRACE(logger_);
  std::vector<smart_objects::SmartObject> services;
  for (auto it = published_services_.begin(); it != published_services_.end();
       ++it) {
    services.push_back(it->second.record);
  }
  return services;
}

<<<<<<< HEAD
void AppServiceManager::GetProvider(const std::string& service_type,
                                    ApplicationSharedPtr& app,
                                    bool& hmi_service) {
  LOG4CXX_AUTO_TRACE(logger_);
  auto service_it = published_services_.begin();
  auto end = published_services_.end();

  for (; service_it != end; ++service_it) {
    auto service = service_it->second;
    auto record = service_it->second.record;
    if (record[strings::service_published].asBool() == false ||
        record[strings::service_active].asBool() == false) {
      continue;
    }

    std::string record_service_type =
        record[strings::service_manifest][strings::service_type].asString();

    if (record_service_type == service_type) {
      LOG4CXX_DEBUG(logger_,
                    "Found provider for service type: " << service_type);
      bool mobile_service = service.mobile_service;
      if (mobile_service) {
        app = app_manager_.application(service.connection_key);
        hmi_service = false;
        return;
      }
      hmi_service = true;
      return;
    }
  }
=======
void AppServiceManager::SetServicePublished(const std::string service_id,
                                            bool service_published) {
  auto it = published_services_.find(service_id);
  if (it == published_services_.end()) {
    LOG4CXX_ERROR(logger_, "Service id does not exist in published services");
    return;
  }
  it->second.record[strings::service_published] = service_published;
>>>>>>> da17adca
}

std::pair<std::string, AppService> AppServiceManager::ActiveServiceByType(
    std::string service_type) {
  LOG4CXX_AUTO_TRACE(logger_);
  for (auto it = published_services_.begin(); it != published_services_.end();
       ++it) {
    if (it->second.record[strings::service_manifest][strings::service_type]
                .asString() == service_type &&
        it->second.record[strings::service_published].asBool() &&
        it->second.record[strings::service_active].asBool()) {
      return *it;
    }
  }
  AppService empty;
  return std::make_pair(std::string(), empty);
}

std::pair<std::string, AppService> AppServiceManager::FindServiceByName(
    std::string name) {
  LOG4CXX_AUTO_TRACE(logger_);
  for (auto it = published_services_.begin(); it != published_services_.end();
       ++it) {
    if (it->second.record[strings::service_manifest][strings::service_name]
            .asString() == name) {
      return *it;
    }
  }
  AppService empty;
  return std::make_pair(std::string(), empty);
}
}  //  namespace application_manager<|MERGE_RESOLUTION|>--- conflicted
+++ resolved
@@ -160,7 +160,6 @@
   return services;
 }
 
-<<<<<<< HEAD
 void AppServiceManager::GetProvider(const std::string& service_type,
                                     ApplicationSharedPtr& app,
                                     bool& hmi_service) {
@@ -192,7 +191,8 @@
       return;
     }
   }
-=======
+}
+
 void AppServiceManager::SetServicePublished(const std::string service_id,
                                             bool service_published) {
   auto it = published_services_.find(service_id);
@@ -201,7 +201,6 @@
     return;
   }
   it->second.record[strings::service_published] = service_published;
->>>>>>> da17adca
 }
 
 std::pair<std::string, AppService> AppServiceManager::ActiveServiceByType(
