--- conflicted
+++ resolved
@@ -99,18 +99,12 @@
   published_services_.insert(
       std::pair<std::string, AppService>(service_id, app_service));
 
-<<<<<<< HEAD
   std::pair<std::string, AppService> active_service =
       ActiveServiceByType(service_type);
   if (active_service.first.empty() || app_service.default_service) {
     ActivateAppService(service_id);
   }
 
-  smart_objects::SmartObjectSPtr notification =
-      std::make_shared<smart_objects::SmartObject>(
-          CreateMobileSystemCapabilityNotification(
-              service_id, mobile_apis::ServiceUpdateReason::PUBLISHED));
-=======
   auto all_services = GetAllServices();
   smart_objects::SmartObjectSPtr notification =
       std::make_shared<smart_objects::SmartObject>(
@@ -118,20 +112,14 @@
               all_services,
               service_id,
               mobile_apis::ServiceUpdateReason::PUBLISHED));
->>>>>>> 1ddfc1a3
   app_manager_.GetRPCService().ManageMobileCommand(
       notification, commands::Command::CommandSource::SOURCE_SDL);
   smart_objects::SmartObjectSPtr hmi_notification =
       std::make_shared<smart_objects::SmartObject>(
-<<<<<<< HEAD
-          CreateHMISystemCapabilityNotification(
-              service_id, mobile_apis::ServiceUpdateReason::PUBLISHED));
-=======
           MessageHelper::CreateHMISystemCapabilityNotification(
               all_services,
               service_id,
               mobile_apis::ServiceUpdateReason::PUBLISHED));
->>>>>>> 1ddfc1a3
   app_manager_.GetRPCService().ManageHMICommand(hmi_notification);
   return service_record;
 }
@@ -146,13 +134,6 @@
   }
   LOG4CXX_DEBUG(logger_, "Unpublishing app service: " << service_id);
 
-<<<<<<< HEAD
-  setServicePublished(service_id, false);
-  smart_objects::SmartObjectSPtr notification =
-      std::make_shared<smart_objects::SmartObject>(
-          CreateMobileSystemCapabilityNotification(
-              service_id, mobile_apis::ServiceUpdateReason::REMOVED));
-=======
   SetServicePublished(service_id, false);
 
   auto all_services = GetAllServices();
@@ -162,20 +143,14 @@
               all_services,
               service_id,
               mobile_apis::ServiceUpdateReason::REMOVED));
->>>>>>> 1ddfc1a3
   app_manager_.GetRPCService().ManageMobileCommand(
       notification, commands::Command::CommandSource::SOURCE_SDL);
   smart_objects::SmartObjectSPtr hmi_notification =
       std::make_shared<smart_objects::SmartObject>(
-<<<<<<< HEAD
-          CreateHMISystemCapabilityNotification(
-              service_id, mobile_apis::ServiceUpdateReason::REMOVED));
-=======
           MessageHelper::CreateHMISystemCapabilityNotification(
               all_services,
               service_id,
               mobile_apis::ServiceUpdateReason::REMOVED));
->>>>>>> 1ddfc1a3
   app_manager_.GetRPCService().ManageHMICommand(hmi_notification);
 
   published_services_.erase(it);
@@ -204,7 +179,6 @@
   return services;
 }
 
-<<<<<<< HEAD
 bool AppServiceManager::SetDefaultService(const std::string service_id) {
   auto it = published_services_.find(service_id);
   if (it == published_services_.end()) {
@@ -284,16 +258,6 @@
   smart_objects::SmartObject service = it->second.record;
   service[strings::service_active] = false;
   return true;
-=======
-void AppServiceManager::SetServicePublished(const std::string service_id,
-                                            bool service_published) {
-  auto it = published_services_.find(service_id);
-  if (it == published_services_.end()) {
-    LOG4CXX_ERROR(logger_, "Service id does not exist in published services");
-    return;
-  }
-  it->second.record[strings::service_published] = service_published;
->>>>>>> 1ddfc1a3
 }
 
 std::pair<std::string, AppService> AppServiceManager::ActiveServiceByType(
@@ -331,7 +295,7 @@
   return std::string();
 }
 
-void AppServiceManager::setServicePublished(const std::string service_id,
+void AppServiceManager::SetServicePublished(const std::string service_id,
                                             bool service_published) {
   auto it = published_services_.find(service_id);
   if (it == published_services_.end()) {
@@ -341,80 +305,4 @@
   it->second.record[strings::service_published] = service_published;
 }
 
-void AppServiceManager::setServiceActive(const std::string service_id,
-                                         bool service_activated) {
-  auto it = published_services_.find(service_id);
-  if (it == published_services_.end()) {
-    LOG4CXX_ERROR(logger_, "Service id does not exist in published services");
-    return;
-  }
-  it->second.record[strings::service_active] = service_activated;
-}
-
-smart_objects::SmartObject
-AppServiceManager::CreateMobileSystemCapabilityNotification(
-    const std::string service_id,
-    mobile_apis::ServiceUpdateReason::eType update_reason) {
-  smart_objects::SmartObject message(smart_objects::SmartType_Map);
-
-  message[strings::params][strings::message_type] = MessageType::kNotification;
-  message[strings::params][strings::function_id] =
-      mobile_apis::FunctionID::OnSystemCapabilityUpdatedID;
-
-  smart_objects::SmartObject system_capability =
-      smart_objects::SmartObject(smart_objects::SmartType_Map);
-  system_capability[strings::system_capability_type] =
-      mobile_apis::SystemCapabilityType::APP_SERVICES;
-
-  smart_objects::SmartObject app_service_capabilities(
-      smart_objects::SmartType_Map);
-  smart_objects::SmartObject supported_types(smart_objects::SmartType_Array);
-  smart_objects::SmartObject app_services(smart_objects::SmartType_Array);
-
-  std::vector<smart_objects::SmartObject> service_records = GetAllServices();
-  std::set<mobile_apis::AppServiceType::eType> service_types;
-
-  for (auto& record : service_records) {
-    // SUPPORTED TYPES
-    mobile_apis::AppServiceType::eType service_type =
-        static_cast<mobile_apis::AppServiceType::eType>(
-            record[strings::service_manifest][strings::service_type].asUInt());
-    service_types.insert(service_type);
-
-    // APP SERVICES
-    smart_objects::SmartObject app_services_capabilities(
-        smart_objects::SmartType_Map);
-    app_services_capabilities[strings::updated_app_service_record] = record;
-    if (record[strings::service_id].asString() == service_id) {
-      app_services_capabilities[strings::update_reason] = update_reason;
-    }
-    app_services.asArray()->push_back(app_services_capabilities);
-  }
-
-  int i = 0;
-  for (auto type_ : service_types) {
-    supported_types[i] = type_;
-    i++;
-  }
-
-  app_service_capabilities[strings::services_supported] = supported_types;
-  app_service_capabilities[strings::app_services] = app_services;
-  system_capability[strings::app_services_capabilities] =
-      app_service_capabilities;
-
-  message[strings::msg_params][strings::system_capability] = system_capability;
-  return message;
-}
-
-smart_objects::SmartObject
-AppServiceManager::CreateHMISystemCapabilityNotification(
-    const std::string service_id,
-    mobile_apis::ServiceUpdateReason::eType update_reason) {
-  auto message =
-      CreateMobileSystemCapabilityNotification(service_id, update_reason);
-  message[strings::params][strings::function_id] =
-      hmi_apis::FunctionID::BasicCommunication_OnSystemCapabilityUpdated;
-  return message;
-}
-
 }  //  namespace application_manager