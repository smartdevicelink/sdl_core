--- conflicted
+++ resolved
@@ -277,12 +277,7 @@
 }
 
 bool AppLaunchDataDB::Clear() {
-<<<<<<< HEAD
-  LOG4CXX_AUTO_TRACE(logger_);
-=======
-  SDL_LOG_AUTO_TRACE();
-  bool retVal = false;
->>>>>>> 10f19d1b
+  SDL_LOG_AUTO_TRACE();
 
   utils::dbms::SQLQuery query(db());
   bool retVal = query.Exec(kDropSchema);
