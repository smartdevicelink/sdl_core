/**
 * Copyright (c) 2013, Ford Motor Company
 * All rights reserved.
 *
 * Redistribution and use in source and binary forms, with or without
 * modification, are permitted provided that the following conditions are met:
 *
 * Redistributions of source code must retain the above copyright notice, this
 * list of conditions and the following disclaimer.
 *
 * Redistributions in binary form must reproduce the above copyright notice,
 * this list of conditions and the following
 * disclaimer in the documentation and/or other materials provided with the
 * distribution.
 *
 * Neither the name of the Ford Motor Company nor the names of its contributors
 * may be used to endorse or promote products derived from this software
 * without specific prior written permission.
 *
 * THIS SOFTWARE IS PROVIDED BY THE COPYRIGHT HOLDERS AND CONTRIBUTORS "AS IS"
 * AND ANY EXPRESS OR IMPLIED WARRANTIES, INCLUDING, BUT NOT LIMITED TO, THE
 * IMPLIED WARRANTIES OF MERCHANTABILITY AND FITNESS FOR A PARTICULAR PURPOSE
 * ARE DISCLAIMED. IN NO EVENT SHALL THE COPYRIGHT HOLDER OR CONTRIBUTORS BE
 * LIABLE FOR ANY DIRECT, INDIRECT, INCIDENTAL, SPECIAL, EXEMPLARY, OR
 * CONSEQUENTIAL DAMAGES (INCLUDING, BUT NOT LIMITED TO, PROCUREMENT OF
 * SUBSTITUTE GOODS OR SERVICES; LOSS OF USE, DATA, OR PROFITS; OR BUSINESS
 * INTERRUPTION) HOWEVER CAUSED AND ON ANY THEORY OF LIABILITY, WHETHER IN
 * CONTRACT, STRICT LIABILITY, OR TORT (INCLUDING NEGLIGENCE OR OTHERWISE)
 * ARISING IN ANY WAY OUT OF THE USE OF THIS SOFTWARE, EVEN IF ADVISED OF THE
 * POSSIBILITY OF SUCH DAMAGE.
 */

#include "application_manager/message.h"
#include "utils/macro.h"

namespace {
bool BinaryDataPredicate(unsigned char i, unsigned char j) {
  return (i == j);
}
}

namespace application_manager {

MessageType MessageTypeFromRpcType(protocol_handler::RpcType rpc_type) {
  switch (rpc_type) {
    case protocol_handler::kRpcTypeRequest:
      return kRequest;
    case protocol_handler::kRpcTypeResponse:
      return kResponse;
    case protocol_handler::kRpcTypeNotification:
      return kNotification;
    case protocol_handler::kRpcTypeReserved:
    default:
      DCHECK(false);
      return kUnknownType;
  }
}

Message::Message(protocol_handler::MessagePriority priority)
    : function_id_(0),
      type_(kUnknownType),
      priority_(priority),
      correlation_id_(0),
      connection_key_(0),
      binary_data_(NULL),
      version_(kUnknownProtocol) {
}

Message::Message(const Message& message)
    : priority_(message.priority_) {
  *this = message;
}

Message& Message::operator=(const Message& message) {
  set_function_id(message.function_id_);
  set_correlation_id(message.correlation_id_);
  set_connection_key(message.connection_key_);
  set_message_type(message.type_);
  if (message.binary_data_) {
    set_binary_data(message.binary_data_);
  }
  set_json_message(message.json_message_);
  set_protocol_version(message.protocol_version());
  priority_ = message.priority_;

  return *this;
}

bool Message::operator==(const Message& message) {
  bool function_id = function_id_ == message.function_id_;
  bool correlation_id = correlation_id_ == message.correlation_id_;
  bool connection_key = connection_key_ == message.connection_key_;
  bool type = type_ == message.type_;
  bool json_message = json_message_ == message.json_message_;
  bool version = version_ == message.version_;

  bool binary_data = std::equal(binary_data_->begin(), binary_data_->end(),
                                message.binary_data_->begin(),
                                BinaryDataPredicate);

  return function_id && correlation_id && connection_key && type && binary_data
      && json_message && version;
}

Message::~Message() {
  if (binary_data_) {
    delete binary_data_;
  }
}

int Message::function_id() const {
  return function_id_;
}

int Message::correlation_id() const {
  return correlation_id_;
}

int Message::connection_key() const {
  return connection_key_;
}

MessageType Message::type() const {
  return type_;
}

ProtocolVersion Message::protocol_version() const {
  return version_;
}

const std::string& Message::json_message() const {
  return json_message_;
}

const BinaryData* Message::binary_data() const {
  return binary_data_;
}

bool Message::has_binary_data() const {
  return (binary_data_ != NULL);
}

void Message::set_function_id(int id) {
  function_id_ = id;
}

void Message::set_correlation_id(int id) {
  correlation_id_ = id;
}

void Message::set_connection_key(int key) {
  connection_key_ = key;
}

void Message::set_message_type(MessageType type) {
  type_ = type;
}

void Message::set_binary_data(BinaryData* data) {
  if (NULL == data) {
    NOTREACHED();
    return;
  }

  if (binary_data_) {
    delete binary_data_;
  }

  binary_data_ = data;
}

void Message::set_json_message(const std::string& json_message) {
  json_message_ = json_message;
}

void Message::set_protocol_version(ProtocolVersion version) {
  version_ = version;
}

<<<<<<< HEAD
=======
bool Message::HasHigherPriorityThan(const Message& that) const {
  return this->priority_ > that.priority_;
}

>>>>>>> a7e93b55
NsSmartDeviceLink::NsSmartObjects::SmartObject& Message::smart_object() {
  return object_;
}

void Message::set_smart_object(NsSmartDeviceLink::NsSmartObjects::SmartObject& object) {
  object_ = object;
}
<<<<<<< HEAD
}  // namespace application_manager
=======
}  // namespace application_manager
>>>>>>> a7e93b55
<|MERGE_RESOLUTION|>--- conflicted
+++ resolved
@@ -177,13 +177,10 @@
   version_ = version;
 }
 
-<<<<<<< HEAD
-=======
 bool Message::HasHigherPriorityThan(const Message& that) const {
   return this->priority_ > that.priority_;
 }
 
->>>>>>> a7e93b55
 NsSmartDeviceLink::NsSmartObjects::SmartObject& Message::smart_object() {
   return object_;
 }
@@ -191,8 +188,4 @@
 void Message::set_smart_object(NsSmartDeviceLink::NsSmartObjects::SmartObject& object) {
   object_ = object;
 }
-<<<<<<< HEAD
-}  // namespace application_manager
-=======
-}  // namespace application_manager
->>>>>>> a7e93b55
+}  // namespace application_manager