/*
 Copyright (c) 2015, Ford Motor Company
 All rights reserved.

 Redistribution and use in source and binary forms, with or without
 modification, are permitted provided that the following conditions are met:

 Redistributions of source code must retain the above copyright notice, this
 list of conditions and the following disclaimer.

 Redistributions in binary form must reproduce the above copyright notice,
 this list of conditions and the following
 disclaimer in the documentation and/or other materials provided with the
 distribution.

 Neither the name of the Ford Motor Company nor the names of its contributors
 may be used to endorse or promote products derived from this software
 without specific prior written permission.

 THIS SOFTWARE IS PROVIDED BY THE COPYRIGHT HOLDERS AND CONTRIBUTORS "AS IS"
 AND ANY EXPRESS OR IMPLIED WARRANTIES, INCLUDING, BUT NOT LIMITED TO, THE
 IMPLIED WARRANTIES OF MERCHANTABILITY AND FITNESS FOR A PARTICULAR PURPOSE
 ARE DISCLAIMED. IN NO EVENT SHALL THE COPYRIGHT HOLDER OR CONTRIBUTORS BE
 LIABLE FOR ANY DIRECT, INDIRECT, INCIDENTAL, SPECIAL, EXEMPLARY, OR
 CONSEQUENTIAL DAMAGES (INCLUDING, BUT NOT LIMITED TO, PROCUREMENT OF
 SUBSTITUTE GOODS OR SERVICES; LOSS OF USE, DATA, OR PROFITS; OR BUSINESS
 INTERRUPTION) HOWEVER CAUSED AND ON ANY THEORY OF LIABILITY, WHETHER IN
 CONTRACT, STRICT LIABILITY, OR TORT (INCLUDING NEGLIGENCE OR OTHERWISE)
 ARISING IN ANY WAY OUT OF THE USE OF THIS SOFTWARE, EVEN IF ADVISED OF THE
 POSSIBILITY OF SUCH DAMAGE.
 */

#include "application_manager/state_controller_impl.h"
#include <tuple>
#include "application_manager/rpc_service.h"
#include "application_manager/usage_statistics.h"
#include "utils/helpers.h"

#include "connection_handler/connection_handler.h"

namespace application_manager {

SDL_CREATE_LOG_VARIABLE("StateControllerImpl")

namespace {
bool IsStateChanged(const HmiState& old_state, const HmiState& new_state) {
  return std::make_tuple(old_state.hmi_level(),
                         old_state.audio_streaming_state(),
                         old_state.video_streaming_state(),
                         old_state.system_context()) !=
         std::make_tuple(new_state.hmi_level(),
                         new_state.audio_streaming_state(),
                         new_state.video_streaming_state(),
                         new_state.system_context());
}
}  // unnamed namespace

StateControllerImpl::StateControllerImpl(ApplicationManager& app_mngr)
    : EventObserver(app_mngr.event_dispatcher()), app_mngr_(app_mngr) {
  subscribe_on_event(hmi_apis::FunctionID::BasicCommunication_OnAppActivated);
  subscribe_on_event(hmi_apis::FunctionID::BasicCommunication_OnAppDeactivated);
  subscribe_on_event(hmi_apis::FunctionID::TTS_Started);
  subscribe_on_event(hmi_apis::FunctionID::TTS_Stopped);
  subscribe_on_event(hmi_apis::FunctionID::VR_Started);
  subscribe_on_event(hmi_apis::FunctionID::VR_Stopped);
  subscribe_on_event(hmi_apis::FunctionID::BasicCommunication_OnEventChanged);
}

void StateControllerImpl::SetRegularState(ApplicationSharedPtr app,
                                          const WindowID window_id,
                                          HmiStatePtr state,
                                          const bool request_hmi_state_change) {
  SDL_LOG_AUTO_TRACE();
  DCHECK_OR_RETURN_VOID(app);
  DCHECK_OR_RETURN_VOID(state);
  DCHECK_OR_RETURN_VOID(HmiState::STATE_ID_REGULAR == state->state_id());

  SDL_LOG_DEBUG("Set window #" << window_id << " regular state " << *state);

  if (state->hmi_level() == mobile_apis::HMILevel::INVALID_ENUM ||
      state->audio_streaming_state() ==
          mobile_apis::AudioStreamingState::INVALID_ENUM ||
      state->video_streaming_state() ==
          mobile_apis::VideoStreamingState::INVALID_ENUM ||
      state->system_context() == mobile_apis::SystemContext::INVALID_ENUM) {
    SDL_LOG_ERROR("Got invalid state");
    return;
  }

  const bool app_is_resuming = app->is_resuming();
  const bool is_resumption_allowed = IsResumptionAllowed(app, state);

  if (app_is_resuming && !is_resumption_allowed) {
    return;
  }

  HmiStatePtr resolved_state = ResolveHmiState(app, state);
  if (!resolved_state) {
    state->set_state_id(HmiState::STATE_ID_POSTPONED);
    app->SetPostponedState(window_id, state);
    return;
  }

  SDL_LOG_DEBUG("Resolved state: " << *resolved_state);
  const hmi_apis::Common_HMILevel::eType hmi_level =
      static_cast<hmi_apis::Common_HMILevel::eType>(
          resolved_state->hmi_level());

  if (request_hmi_state_change) {
    const int64_t result = RequestHMIStateChange(app, hmi_level, true);
    if (-1 != result) {
      const uint32_t corr_id = static_cast<uint32_t>(result);
      subscribe_on_event(
          hmi_apis::Common_HMILevel::NONE == hmi_level
              ? hmi_apis::FunctionID::BasicCommunication_CloseApplication
              : hmi_apis::FunctionID::BasicCommunication_ActivateApp,
          corr_id);
      waiting_for_response_[app->app_id()] = resolved_state;
      app_mngr_.set_application_id(corr_id, app->hmi_app_id());
      return;
    }
    SDL_LOG_ERROR("Unable to send BC.ActivateApp");
    return;
  }
  ApplyRegularState(app, window_id, resolved_state);
}

void StateControllerImpl::SetRegularState(
    ApplicationSharedPtr app,
    const WindowID window_id,
    const mobile_apis::HMILevel::eType hmi_level,
    const mobile_apis::AudioStreamingState::eType audio_state,
    const mobile_apis::VideoStreamingState::eType video_state,
    const bool request_hmi_state_change) {
  SDL_LOG_AUTO_TRACE();
  DCHECK_OR_RETURN_VOID(app);
  HmiStatePtr prev_regular = app->RegularHmiState(window_id);
  DCHECK_OR_RETURN_VOID(prev_regular);
  HmiStatePtr hmi_state =
      CreateHmiState(app, HmiState::StateID::STATE_ID_REGULAR);
  DCHECK_OR_RETURN_VOID(hmi_state);
  hmi_state->set_hmi_level(hmi_level);
  hmi_state->set_audio_streaming_state(audio_state);
  hmi_state->set_video_streaming_state(video_state);
  hmi_state->set_system_context(prev_regular->system_context());
  hmi_state->set_window_type(prev_regular->window_type());
  SetRegularState(app, window_id, hmi_state, request_hmi_state_change);
}

void StateControllerImpl::SetRegularState(
    ApplicationSharedPtr app,
    const WindowID window_id,
    const mobile_apis::HMILevel::eType hmi_level,
    const bool request_hmi_state_change) {
  using namespace mobile_apis;
  SDL_LOG_AUTO_TRACE();
  DCHECK_OR_RETURN_VOID(app);

  HmiStatePtr prev_regular = app->RegularHmiState(window_id);
  DCHECK_OR_RETURN_VOID(prev_regular);

  const HmiStatePtr hmi_state =
      CreateHmiState(app, HmiState::StateID::STATE_ID_REGULAR);

  DCHECK_OR_RETURN_VOID(hmi_state);
  hmi_state->set_hmi_level(hmi_level);
  hmi_state->set_audio_streaming_state(CalcAudioState(app, hmi_level));
  hmi_state->set_video_streaming_state(CalcVideoState(app, hmi_level));
  hmi_state->set_system_context(SystemContext::SYSCTXT_MAIN);
  hmi_state->set_window_type(prev_regular->window_type());
  SetRegularState(app, window_id, hmi_state, request_hmi_state_change);
}

void StateControllerImpl::SetRegularState(
    ApplicationSharedPtr app,
    const WindowID window_id,
    const mobile_apis::HMILevel::eType hmi_level,
    const mobile_apis::AudioStreamingState::eType audio_state,
    const mobile_apis::VideoStreamingState::eType video_state,
    const mobile_apis::SystemContext::eType system_context,
    const bool request_hmi_state_change) {
  SDL_LOG_AUTO_TRACE();
  DCHECK_OR_RETURN_VOID(app);

  HmiStatePtr prev_regular = app->RegularHmiState(window_id);
  DCHECK_OR_RETURN_VOID(prev_regular);

  HmiStatePtr hmi_state =
      CreateHmiState(app, HmiState::StateID::STATE_ID_REGULAR);
  DCHECK_OR_RETURN_VOID(hmi_state);

  hmi_state->set_hmi_level(hmi_level);
  hmi_state->set_audio_streaming_state(audio_state);
  hmi_state->set_video_streaming_state(video_state);
  hmi_state->set_system_context(system_context);
  hmi_state->set_window_type(prev_regular->window_type());
  SetRegularState(app, window_id, hmi_state, request_hmi_state_change);
}

void StateControllerImpl::SetRegularState(
    ApplicationSharedPtr app,
    const WindowID window_id,
    const mobile_apis::HMILevel::eType hmi_level) {
  SDL_LOG_AUTO_TRACE();
  DCHECK_OR_RETURN_VOID(app);
  HmiStatePtr prev_state = app->RegularHmiState(window_id);
  HmiStatePtr hmi_state =
      CreateHmiState(app, HmiState::StateID::STATE_ID_REGULAR);
  DCHECK_OR_RETURN_VOID(hmi_state);
  hmi_state->set_hmi_level(hmi_level);
  hmi_state->set_audio_streaming_state(CalcAudioState(app, hmi_level));
  hmi_state->set_video_streaming_state(CalcVideoState(app, hmi_level));
  hmi_state->set_system_context(prev_state
                                    ? prev_state->system_context()
                                    : mobile_apis::SystemContext::SYSCTXT_MAIN);
  SetRegularState(app, window_id, hmi_state);
}

void StateControllerImpl::SetRegularState(
    ApplicationSharedPtr app,
    const WindowID window_id,
    const mobile_apis::SystemContext::eType system_context) {
  SDL_LOG_AUTO_TRACE();
  DCHECK_OR_RETURN_VOID(app);
  HmiStatePtr prev_regular = app->RegularHmiState(window_id);
  DCHECK_OR_RETURN_VOID(prev_regular);
  HmiStatePtr hmi_state =
      CreateHmiState(app, HmiState::StateID::STATE_ID_REGULAR);
  DCHECK_OR_RETURN_VOID(hmi_state);
  hmi_state->set_hmi_level(prev_regular->hmi_level());
  hmi_state->set_audio_streaming_state(
      CalcAudioState(app, prev_regular->hmi_level()));
  hmi_state->set_video_streaming_state(
      CalcVideoState(app, prev_regular->hmi_level()));
  hmi_state->set_system_context(system_context);
  hmi_state->set_window_type(prev_regular->window_type());
  SetRegularState(app, window_id, hmi_state, false);
}

void StateControllerImpl::SetRegularState(
    ApplicationSharedPtr app,
    const WindowID window_id,
    const mobile_apis::AudioStreamingState::eType audio_state,
    const mobile_apis::VideoStreamingState::eType video_state) {
  SDL_LOG_AUTO_TRACE();
  DCHECK_OR_RETURN_VOID(app);
  HmiStatePtr prev_state = app->RegularHmiState(window_id);
  DCHECK_OR_RETURN_VOID(prev_state);
  HmiStatePtr hmi_state =
      CreateHmiState(app, HmiState::StateID::STATE_ID_REGULAR);
  DCHECK_OR_RETURN_VOID(hmi_state);
  hmi_state->set_hmi_level(prev_state->hmi_level());
  hmi_state->set_audio_streaming_state(audio_state);
  hmi_state->set_video_streaming_state(video_state);
  hmi_state->set_system_context(prev_state->system_context());
  hmi_state->set_window_type(prev_state->window_type());
  SetRegularState(app, window_id, hmi_state, false);
}

void StateControllerImpl::SetRegularState(ApplicationSharedPtr app,
                                          const WindowID window_id,
                                          HmiStatePtr state) {
  SDL_LOG_AUTO_TRACE();
  DCHECK_OR_RETURN_VOID(app);
  DCHECK_OR_RETURN_VOID(state);

  // SDL should send BC.ActivateApp for main window during resumption
  if (mobile_apis::PredefinedWindows::DEFAULT_WINDOW == window_id &&
      mobile_apis::HMILevel::HMI_FULL == state->hmi_level()) {
    SetRegularState(app, window_id, state, true);
  } else {
    SetRegularState(app, window_id, state, false);
  }
}

namespace {

/**
 * @brief IsStreamableHMILevel checks whether the HMI level
 * supports audio/video streaming.
 * @param val HMI level
 * @return true if streamable, false otherwise
 */
bool IsStreamableHMILevel(mobile_apis::HMILevel::eType val) {
  using namespace helpers;
  return Compare<mobile_apis::HMILevel::eType, EQ, ONE>(
      val, mobile_apis::HMILevel::HMI_FULL, mobile_apis::HMILevel::HMI_LIMITED);
}

/**
 * @brief IsSameAudioAppType checks whether the both applications:
 * 1) belongs to exact HMI type that may stream audio without
 * 'isMediaApplication' parameter set to true ('NAVIGATION', 'COMMUNICATION')
 * 2) belongs to other HMI types with parameter 'isMediaApplication'
 * is set to true.
 * 3) are not media.
 * @param app1 1st application
 * @param app2 2nd application
 * @return true if audio applications have same application HMI type
 */
bool IsSameAudioAppType(const Application& app1, const Application& app2) {
  const auto is_only_media_app_type = [](const Application& app) {
    return app.is_media_application() && !app.is_navi() &&
           !app.is_voice_communication_supported();
  };

  const bool both_navi = app1.is_navi() && app2.is_navi();
  const bool both_vc = app1.is_voice_communication_supported() &&
                       app2.is_voice_communication_supported();
  const bool both_media =
      is_only_media_app_type(app1) && is_only_media_app_type(app2);
  const bool both_other =
      !app1.IsAudioApplication() && !app2.IsAudioApplication();
  const bool same_app_audio_type =
      both_navi || both_vc || both_media || both_other;

  return same_app_audio_type;
}
}  // unnamed namespace

void StateControllerImpl::HmiLevelConflictResolver::operator()(
    ApplicationSharedPtr app_to_resolve) {
  DCHECK_OR_RETURN_VOID(app_to_resolve);
  DCHECK_OR_RETURN_VOID(state_ctrl_);
  DCHECK_OR_RETURN_VOID(applied_);
  DCHECK_OR_RETURN_VOID(state_);

  if (applied_ == app_to_resolve) {
    // Same app. Nothing to resolve
    return;
  }

  const HmiStatePtr state_to_resolve =
      app_to_resolve->RegularHmiState(window_id_);
  DCHECK_OR_RETURN_VOID(state_to_resolve);

  // If applied HMI state is FULL:
  // - all NOT audio/video applications become BACKGROUND
  // - all audio/video applications with other app type
  //  (navi, vc, media, projection) in FULL become LIMITED
  // - all audio/video applications with the same app type become BACKGROUND
  //
  // If applied HMI state is LIMITED:
  // - all NOT audio/video applications saves their HMI states
  // - all applications with the other app types saves their HMI states
  // - all audio/video applications with the same app type become BACKGROUND

  if (!IsStreamableHMILevel(state_->hmi_level())) {
    SDL_LOG_DEBUG("Applied for app " << applied_->app_id() << " HMI level "
                                     << state_->hmi_level()
                                     << " is NOT streamable. Exit.");
    return;
  }

  if (!IsStreamableHMILevel(state_to_resolve->hmi_level())) {
    SDL_LOG_DEBUG("To resolve app " << app_to_resolve->app_id() << " HMI level "
                                    << state_to_resolve->hmi_level()
                                    << " is NOT streamable. Exit.");
    return;
  }

  // Applied app constants
  const auto applied_hmi_level = state_->hmi_level();

  const bool applied_grabs_video =
      IsStreamableHMILevel(applied_hmi_level) && applied_->IsVideoApplication();

  // App to resolve constants
  const auto to_resolve_hmi_level = state_to_resolve->hmi_level();

  const bool to_resolve_grabs_audio =
      IsStreamableHMILevel(to_resolve_hmi_level) &&
      app_to_resolve->IsAudioApplication();

  const bool to_resolve_grabs_video =
      IsStreamableHMILevel(to_resolve_hmi_level) &&
      app_to_resolve->IsVideoApplication();

  // Compatibility constants
  const bool same_app_audio_type =
      IsSameAudioAppType(*applied_, *app_to_resolve);

  // Result variables
  mobile_apis::VideoStreamingState::eType result_video_state =
      mobile_apis::VideoStreamingState::NOT_STREAMABLE;
  mobile_apis::AudioStreamingState::eType result_audio_state =
      mobile_apis::AudioStreamingState::NOT_AUDIBLE;

  if (to_resolve_grabs_audio && !same_app_audio_type) {
    result_audio_state = mobile_apis::AudioStreamingState::AUDIBLE;
  }

  if (to_resolve_grabs_video && !applied_grabs_video) {
    result_video_state = mobile_apis::VideoStreamingState::STREAMABLE;
  }

  mobile_apis::HMILevel::eType result_hmi_level = state_to_resolve->hmi_level();

  using namespace helpers;
  if (mobile_apis::VideoStreamingState::STREAMABLE == result_video_state ||
      Compare<mobile_apis::AudioStreamingState::eType, EQ, ONE>(
          result_audio_state,
          mobile_apis::AudioStreamingState::AUDIBLE,
          mobile_apis::AudioStreamingState::ATTENUATED)) {
    result_hmi_level =
        mobile_apis::PredefinedWindows::DEFAULT_WINDOW == window_id_ &&
                applied_->IsFullscreen()
            ? mobile_apis::HMILevel::HMI_LIMITED
            : to_resolve_hmi_level;
  } else {
    result_hmi_level = mobile_apis::HMILevel::HMI_BACKGROUND;
  }

  if (std::make_tuple(to_resolve_hmi_level,
                      state_to_resolve->audio_streaming_state(),
                      state_to_resolve->video_streaming_state()) !=
      std::make_tuple(
          result_hmi_level, result_audio_state, result_video_state)) {
    SDL_LOG_DEBUG("Application " << app_to_resolve->app_id() << " window "
                                 << window_id_ << " will change state to: "
                                 << "HMI level " << to_resolve_hmi_level
                                 << " --> " << result_hmi_level << ", audio "
                                 << state_to_resolve->audio_streaming_state()
                                 << " --> " << result_audio_state << ", video "
                                 << state_to_resolve->video_streaming_state()
                                 << " --> " << result_video_state);
    state_ctrl_->SetupRegularHmiState(app_to_resolve,
                                      window_id_,
                                      result_hmi_level,
                                      result_audio_state,
                                      result_video_state);
  } else {
    SDL_LOG_DEBUG("Application " << app_to_resolve->app_id() << " window "
                                 << window_id_ << " will NOT change HMI level");
  }
}

HmiStatePtr StateControllerImpl::ResolveHmiState(ApplicationSharedPtr app,
                                                 HmiStatePtr state) const {
  using namespace mobile_apis;
  SDL_LOG_AUTO_TRACE();
  SDL_LOG_DEBUG("State to resolve: " << *state);

  HmiStatePtr available_state =
      CreateHmiState(app, HmiState::StateID::STATE_ID_REGULAR);
  DCHECK_OR_RETURN(available_state, HmiStatePtr());
  available_state->set_hmi_level(state->hmi_level());
  available_state->set_window_type(state->window_type());
  available_state->set_audio_streaming_state(state->audio_streaming_state());
  available_state->set_video_streaming_state(state->video_streaming_state());
  available_state->set_system_context(state->system_context());

  if (app->is_resuming()) {
    HMILevel::eType available_level =
        GetAvailableHmiLevel(app, state->hmi_level());
    available_state->set_hmi_level(available_level);
    available_state->set_audio_streaming_state(
        CalcAudioState(app, available_level));
    available_state->set_video_streaming_state(
        CalcVideoState(app, available_level));
  }
  return IsStateAvailable(app, available_state) ? available_state
                                                : HmiStatePtr();
}

bool StateControllerImpl::IsResumptionAllowed(ApplicationSharedPtr app,
                                              HmiStatePtr state) const {
  SDL_LOG_AUTO_TRACE();
  using namespace mobile_apis;
  if (!app->is_resuming() || !IsStreamableHMILevel(state->hmi_level())) {
    SDL_LOG_DEBUG("Application is not in resuming mode.");
    return true;
  }

  if (IsTempStateActive(HmiState::StateID::STATE_ID_AUDIO_SOURCE) &&
      app->is_media_application()) {
    SDL_LOG_DEBUG("Resumption for media app is not allowed. "
                  << "AUDIO_SOURCE event is active");
    return false;
  }

  const bool is_navi_app = app->is_navi();
  const bool is_mob_projection_app = app->mobile_projection_enabled();
  const bool is_wep_app = app->webengine_projection_enabled();

  if (IsTempStateActive(HmiState::StateID::STATE_ID_EMBEDDED_NAVI) &&
      (is_navi_app || is_mob_projection_app || is_wep_app)) {
    SDL_LOG_DEBUG("Resumption for navi and projection apps is not allowed. "
                  << "EMBEDDED_NAVI event is active");
    return false;
  }

  return true;
}

mobile_apis::HMILevel::eType StateControllerImpl::GetAvailableHmiLevel(
<<<<<<< HEAD
    ApplicationSharedPtr app,
    mobile_apis::HMILevel::eType desired_hmi_level) const {
  LOG4CXX_AUTO_TRACE(logger_);

  mobile_apis::HMILevel::eType result = desired_hmi_level;
=======
    ApplicationSharedPtr app, mobile_apis::HMILevel::eType hmi_level) const {
  SDL_LOG_AUTO_TRACE();

  mobile_apis::HMILevel::eType result = hmi_level;
  SDL_LOG_DEBUG("HMI Level: " << hmi_level);
>>>>>>> 062d3b0f

  if (!IsStreamableHMILevel(desired_hmi_level)) {
    return result;
  }

  const bool is_audio_app = app->IsAudioApplication();
  const bool does_audio_app_with_same_type_exist =
      app_mngr_.IsAppTypeExistsInFullOrLimited(app);

  if (mobile_apis::HMILevel::HMI_LIMITED == desired_hmi_level) {
    if (!is_audio_app || does_audio_app_with_same_type_exist) {
      LOG4CXX_DEBUG(logger_,
                    "Not audio application trying to resume in limited or "
                    "audio application with the same type active");
      result = app_mngr_.GetDefaultHmiLevel(app);
    }
    return result;
  }

  ApplicationConstSharedPtr active_app = app_mngr_.active_application();
  const bool is_active_app_exist =
      (active_app.use_count() != 0) && active_app->app_id() != app->app_id();
  if (is_audio_app) {
    if (does_audio_app_with_same_type_exist) {
      LOG4CXX_DEBUG(logger_, "Audio application with the same type active");
      result = app_mngr_.GetDefaultHmiLevel(app);
    } else if (is_active_app_exist) {
      result = mobile_apis::HMILevel::HMI_LIMITED;
    } else if (app->is_navi() &&
               IsTempStateActive(HmiState::StateID::STATE_ID_AUDIO_SOURCE)) {
      SDL_LOG_DEBUG(
          "Navigation app will be resumed to LIMITED, "
          "because of AUDIO_SOURCE ia active.");
      result = mobile_apis::HMILevel::HMI_LIMITED;
    } else if (app->is_media_application() &&
               IsTempStateActive(HmiState::StateID::STATE_ID_EMBEDDED_NAVI)) {
      SDL_LOG_DEBUG(
          "Media app will be resumed to LIMITED, "
          "because of EMBEDDED_NAVI is active.");
      result = mobile_apis::HMILevel::HMI_LIMITED;
    }
  } else if (is_active_app_exist) {
    result = app_mngr_.GetDefaultHmiLevel(app);
  }

  return result;
}

bool StateControllerImpl::IsStateAvailable(ApplicationSharedPtr app,
                                           HmiStatePtr state) const {
  using namespace mobile_apis;
  SDL_LOG_AUTO_TRACE();
  SDL_LOG_DEBUG("Checking state: " << *state);

  if (app->is_resuming()) {
    return IsStateAvailableForResumption(app, state);
  }

  if (IsTempStateActive(HmiState::StateID::STATE_ID_AUDIO_SOURCE) ||
      IsTempStateActive(HmiState::StateID::STATE_ID_EMBEDDED_NAVI)) {
    if (HMILevel::HMI_FULL == state->hmi_level()) {
      SDL_LOG_DEBUG("AUDIO_SOURCE or EMBEDDED_NAVI is active."
                    << " Requested state is not available");
      return false;
    }
  }

  SDL_LOG_DEBUG("Requested state is available");
  return true;
}

bool StateControllerImpl::IsStateAvailableForResumption(
    ApplicationSharedPtr app, HmiStatePtr state) const {
  SDL_LOG_AUTO_TRACE();
  using namespace mobile_apis;

  if (!app->is_resuming() || !IsStreamableHMILevel(state->hmi_level())) {
    SDL_LOG_DEBUG("Application is not in resuming mode."
                  << " Requested state is available");
    return true;
  }

  if (IsTempStateActive(HmiState::StateID::STATE_ID_VR_SESSION) ||
      IsTempStateActive(HmiState::StateID::STATE_ID_SAFETY_MODE)) {
    SDL_LOG_DEBUG("Requested state is not available. "
                  << "VR session or emergency event is active");
    return false;
  }
  if (IsTempStateActive(HmiState::StateID::STATE_ID_PHONE_CALL) &&
      app->is_media_application()) {
    SDL_LOG_DEBUG("Requested state for media application "
                  << "is not available. Phone call is active");
    return false;
  }
  if (IsTempStateActive(HmiState::StateID::STATE_ID_DEACTIVATE_HMI)) {
    SDL_LOG_DEBUG("Requested state is not available. "
                  << "Deactivate HMI event is active");
    return false;
  }

  SDL_LOG_DEBUG("Requested state is available");
  return true;
}

void StateControllerImpl::SetupRegularHmiState(ApplicationSharedPtr app,
                                               const WindowID window_id,
                                               HmiStatePtr state) {
  using namespace mobile_apis;
  SDL_LOG_AUTO_TRACE();
  DCHECK_OR_RETURN_VOID(state);
  SDL_LOG_DEBUG("Setup window #" << window_id << " regular state: " << *state);
  HmiStatePtr curr_state = app->CurrentHmiState(window_id);
  HmiStatePtr old_state =
      CreateHmiState(app, HmiState::StateID::STATE_ID_REGULAR);
  DCHECK_OR_RETURN_VOID(old_state);
  old_state->set_hmi_level(curr_state->hmi_level());
  old_state->set_audio_streaming_state(curr_state->audio_streaming_state());
  old_state->set_video_streaming_state(curr_state->video_streaming_state());
  old_state->set_system_context(curr_state->system_context());
  old_state->set_window_type(curr_state->window_type());
  app->SetRegularState(window_id, state);

  if (mobile_apis::PredefinedWindows::DEFAULT_WINDOW == window_id &&
      HMILevel::HMI_LIMITED == state->hmi_level() && app->is_resuming()) {
    SDL_LOG_DEBUG("Resuming to LIMITED level. "
                  << "Send OnResumeAudioSource notification");
    MessageHelper::SendOnResumeAudioSourceToHMI(app->app_id(), app_mngr_);
  }

  HmiStatePtr new_state = app->CurrentHmiState(window_id);
  OnStateChanged(app, window_id, old_state, new_state);
}

void StateControllerImpl::SetupRegularHmiState(
    ApplicationSharedPtr app,
    const WindowID window_id,
    const mobile_apis::HMILevel::eType hmi_level,
    const mobile_apis::AudioStreamingState::eType audio_state,
    const mobile_apis::VideoStreamingState::eType video_state) {
  SDL_LOG_AUTO_TRACE();
  DCHECK_OR_RETURN_VOID(app);
  HmiStatePtr prev_state = app->RegularHmiState(window_id);
  DCHECK_OR_RETURN_VOID(prev_state);
  HmiStatePtr new_state =
      CreateHmiState(app, HmiState::StateID::STATE_ID_REGULAR);
  DCHECK_OR_RETURN_VOID(new_state);
  new_state->set_hmi_level(hmi_level);
  new_state->set_audio_streaming_state(audio_state);
  new_state->set_video_streaming_state(video_state);
  new_state->set_system_context(prev_state->system_context());
  new_state->set_window_type(prev_state->window_type());
  SetupRegularHmiState(app, window_id, new_state);
}

void StateControllerImpl::ApplyRegularState(ApplicationSharedPtr app,
                                            const WindowID window_id,
                                            HmiStatePtr state) {
  SDL_LOG_AUTO_TRACE();
  DCHECK_OR_RETURN_VOID(app);
  DCHECK_OR_RETURN_VOID(state);
  DCHECK_OR_RETURN_VOID(state->state_id() == HmiState::STATE_ID_REGULAR);
  SDL_LOG_DEBUG("Applying to app " << app->app_id() << " window #" << window_id
                                   << " state " << *state);
  SetupRegularHmiState(app, window_id, state);

  if (mobile_apis::PredefinedWindows::DEFAULT_WINDOW != window_id) {
    SDL_LOG_DEBUG("No need to resolve conflicts for a widget");
    return;
  }

  SDL_LOG_DEBUG("Resolving HMI level conflicts for app " << app->app_id());
  ForEachApplication(HmiLevelConflictResolver(app, window_id, state, this));
}

void StateControllerImpl::UpdateAppWindowsStreamingState(
    ApplicationSharedPtr app, HmiStatePtr state) {
  SDL_LOG_AUTO_TRACE();
  const auto window_ids = app->GetWindowIds();
  for (auto window_id : window_ids) {
    HmiStatePtr window_hmi_state = app->RegularHmiState(window_id);
    SDL_LOG_DEBUG("State: " << *state
                            << " window state: " << *window_hmi_state);
    if (window_hmi_state->audio_streaming_state() !=
            state->audio_streaming_state() ||
        window_hmi_state->video_streaming_state() !=
            state->video_streaming_state()) {
      SDL_LOG_DEBUG("Updating streaming state for window #" << window_id);

      HmiStatePtr new_window_state =
          CreateHmiState(app, HmiState::StateID::STATE_ID_REGULAR);
      DCHECK_OR_RETURN_VOID(new_window_state);
      new_window_state->set_hmi_level(window_hmi_state->hmi_level());
      new_window_state->set_audio_streaming_state(
          state->audio_streaming_state());
      new_window_state->set_video_streaming_state(
          state->video_streaming_state());
      new_window_state->set_system_context(window_hmi_state->system_context());
      new_window_state->set_window_type(window_hmi_state->window_type());
      app->SetRegularState(window_id, new_window_state);

      auto notification =
          MessageHelper::CreateHMIStatusNotification(app, window_id);
      app_mngr_.GetRPCService().ManageMobileCommand(
          notification, commands::Command::SOURCE_SDL);
    }
  }
}

void StateControllerImpl::on_event(const event_engine::MobileEvent& event) {}

void StateControllerImpl::on_event(const event_engine::Event& event) {
  using event_engine::Event;
  using smart_objects::SmartObject;
  using namespace hmi_apis;
  namespace FunctionID = hmi_apis::FunctionID;

  SDL_LOG_AUTO_TRACE();
  const SmartObject& message = event.smart_object();
  const FunctionID::eType id = static_cast<FunctionID::eType>(event.id());
  switch (id) {
    case FunctionID::BasicCommunication_ActivateApp:
    case FunctionID::BasicCommunication_CloseApplication: {
      OnHMIResponse(message);
      break;
    }
    case FunctionID::BasicCommunication_OnAppActivated: {
      OnAppActivated(message);
      break;
    }
    case FunctionID::BasicCommunication_OnAppDeactivated: {
      OnAppDeactivated(message);
      break;
    }
    case FunctionID::VR_Started: {
      ApplyTempState<HmiState::STATE_ID_VR_SESSION>();
      break;
    }
    case FunctionID::VR_Stopped: {
      CancelTempState<HmiState::STATE_ID_VR_SESSION>();
      break;
    }
    case FunctionID::TTS_Started: {
      ApplyTempState<HmiState::STATE_ID_TTS_SESSION>();
      break;
    }
    case FunctionID::TTS_Stopped: {
      CancelTempState<HmiState::STATE_ID_TTS_SESSION>();
      break;
    }
    case FunctionID::BasicCommunication_OnEventChanged: {
      bool is_active =
          message[strings::msg_params][hmi_notification::is_active].asBool();
      const uint32_t id =
          message[strings::msg_params][hmi_notification::event_name].asUInt();
      // TODO(AOleynik): Add verification/conversion check here
      const Common_EventTypes::eType state_id =
          static_cast<Common_EventTypes::eType>(id);
      if (is_active) {
        if (Common_EventTypes::AUDIO_SOURCE == state_id) {
          ApplyTempState<HmiState::STATE_ID_AUDIO_SOURCE>();
          break;
        }
        if (Common_EventTypes::EMBEDDED_NAVI == state_id) {
          ApplyTempState<HmiState::STATE_ID_EMBEDDED_NAVI>();
          break;
        }
        if (Common_EventTypes::PHONE_CALL == state_id) {
          ApplyTempState<HmiState::STATE_ID_PHONE_CALL>();
          break;
        }
        if (Common_EventTypes::EMERGENCY_EVENT == state_id) {
          ApplyTempState<HmiState::STATE_ID_SAFETY_MODE>();
          break;
        }
        if (Common_EventTypes::DEACTIVATE_HMI == state_id) {
          ApplyTempState<HmiState::STATE_ID_DEACTIVATE_HMI>();
          break;
        }
      } else {
        if (Common_EventTypes::AUDIO_SOURCE == state_id) {
          CancelTempState<HmiState::STATE_ID_AUDIO_SOURCE>();
          break;
        }
        if (Common_EventTypes::EMBEDDED_NAVI == state_id) {
          CancelTempState<HmiState::STATE_ID_EMBEDDED_NAVI>();
          break;
        }
        if (Common_EventTypes::PHONE_CALL == state_id) {
          CancelTempState<HmiState::STATE_ID_PHONE_CALL>();
          break;
        }
        if (Common_EventTypes::EMERGENCY_EVENT == state_id) {
          CancelTempState<HmiState::STATE_ID_SAFETY_MODE>();
          break;
        }
        if (Common_EventTypes::DEACTIVATE_HMI == state_id) {
          CancelTempState<HmiState::STATE_ID_DEACTIVATE_HMI>();
          break;
        }
      }

      SDL_LOG_WARN("Couldn't recognize state id (val='" << state_id << "')");
      break;
    }
    default:
      break;
  }
}

void StateControllerImpl::ActivateDefaultWindow(ApplicationSharedPtr app) {
  SDL_LOG_AUTO_TRACE();
  using namespace mobile_apis;

  const WindowID window_id = PredefinedWindows::DEFAULT_WINDOW;
  const HMILevel::eType hmi_level = HMILevel::HMI_FULL;
  const AudioStreamingState::eType audio_state =
      app->IsAudioApplication() ? AudioStreamingState::AUDIBLE
                                : AudioStreamingState::NOT_AUDIBLE;
  const VideoStreamingState::eType video_state =
      app->IsVideoApplication() ? VideoStreamingState::STREAMABLE
                                : VideoStreamingState::NOT_STREAMABLE;

  SetRegularState(app, window_id, hmi_level, audio_state, video_state, false);

  // After main window activation, streaming state should be updated for another
  // windows of the app
  HmiStatePtr new_state =
      app->RegularHmiState(PredefinedWindows::DEFAULT_WINDOW);
  UpdateAppWindowsStreamingState(app, new_state);
}

void StateControllerImpl::ExitDefaultWindow(ApplicationSharedPtr app) {
  SDL_LOG_AUTO_TRACE();
  using namespace mobile_apis;

  const WindowID window_id = PredefinedWindows::DEFAULT_WINDOW;
  const HMILevel::eType hmi_level = HMILevel::HMI_NONE;
  const AudioStreamingState::eType audio_state =
      AudioStreamingState::NOT_AUDIBLE;
  const VideoStreamingState::eType video_state =
      VideoStreamingState::NOT_STREAMABLE;

  SetRegularState(app, window_id, hmi_level, audio_state, video_state, false);

  // After main window exiting, streaming state should be updated for another
  // windows of the app
  HmiStatePtr new_state =
      app->RegularHmiState(PredefinedWindows::DEFAULT_WINDOW);
  UpdateAppWindowsStreamingState(app, new_state);
}

void StateControllerImpl::OnStateChanged(ApplicationSharedPtr app,
                                         const WindowID window_id,
                                         HmiStatePtr old_state,
                                         HmiStatePtr new_state) {
  SDL_LOG_AUTO_TRACE();
  DCHECK_OR_RETURN_VOID(app);
  DCHECK_OR_RETURN_VOID(old_state);
  DCHECK_OR_RETURN_VOID(new_state);
  SDL_LOG_DEBUG("Window #" << window_id << " old state: " << *old_state);
  SDL_LOG_DEBUG("Window #" << window_id << " new state: " << *new_state);

  if (!IsStateChanged(*old_state, *new_state)) {
    SDL_LOG_DEBUG("State has NOT been changed.");
    return;
  }

  auto notification =
      MessageHelper::CreateHMIStatusNotification(app, window_id);
  app_mngr_.GetRPCService().ManageMobileCommand(notification,
                                                commands::Command::SOURCE_SDL);

  if (mobile_apis::PredefinedWindows::DEFAULT_WINDOW != window_id) {
    SDL_LOG_DEBUG(
        "State was changed not for a main application window. No "
        "additional actions required");
    return;
  }

  if (new_state->hmi_level() == mobile_apis::HMILevel::HMI_NONE) {
    app->ResetDataInNone();
  }

  app_mngr_.OnHMIStateChanged(app->app_id(), old_state, new_state);
  app->usage_report().RecordHmiStateChanged(new_state->hmi_level());
}

bool StateControllerImpl::IsTempStateActive(HmiState::StateID id) const {
  sync_primitives::AutoLock autolock(active_states_lock_);
  return helpers::in_range(active_states_, id);
}

void StateControllerImpl::ResumePostponedWindows(const uint32_t app_id) {
  LOG4CXX_AUTO_TRACE(logger_);

  auto it_postponed_windows = postponed_app_widgets_.find(app_id);
  if (it_postponed_windows != postponed_app_widgets_.end()) {
    const WindowStatePairs& window_pairs = it_postponed_windows->second;
    LOG4CXX_DEBUG(logger_,
                  "Application " << app_id << " has " << window_pairs.size()
                                 << " postponed windows. Restoring...");

    auto application = app_mngr_.application(app_id);
    if (!application) {
      LOG4CXX_ERROR(logger_, "Application " << app_id << " is not registered");
      postponed_app_widgets_.erase(it_postponed_windows);
      return;
    }

    for (const WindowStatePair& pair : window_pairs) {
      const WindowID window_id = pair.first;
      HmiStatePtr postponed_state = pair.second;

      OnAppWindowAdded(application,
                       window_id,
                       postponed_state->window_type(),
                       postponed_state->hmi_level());
    }

    postponed_app_widgets_.erase(it_postponed_windows);
  }
}

void StateControllerImpl::DropPostponedWindows(const uint32_t app_id) {
  LOG4CXX_AUTO_TRACE(logger_);
  auto it_postponed_windows = postponed_app_widgets_.find(app_id);
  if (it_postponed_windows != postponed_app_widgets_.end()) {
    LOG4CXX_DEBUG(
        logger_,
        "Dropping postponed windows information for application " << app_id);
    postponed_app_widgets_.erase(it_postponed_windows);
  }
}

void StateControllerImpl::OnApplicationRegistered(
    ApplicationSharedPtr app,
    const mobile_apis::HMILevel::eType default_level) {
  SDL_LOG_AUTO_TRACE();

  // After app registration HMI level should be set for DEFAULT_WINDOW only
  OnAppWindowAdded(app,
                   mobile_apis::PredefinedWindows::DEFAULT_WINDOW,
                   mobile_apis::WindowType::MAIN,
                   default_level);
}

void StateControllerImpl::OnAppWindowAdded(
    ApplicationSharedPtr app,
    const WindowID window_id,
    const mobile_apis::WindowType::eType window_type,
    const mobile_apis::HMILevel::eType default_level) {
  namespace HMILevel = mobile_apis::HMILevel;
  namespace AudioStreamingState = mobile_apis::AudioStreamingState;
  namespace SystemContext = mobile_apis::SystemContext;
  SDL_LOG_AUTO_TRACE();
  DCHECK_OR_RETURN_VOID(app);

  if (mobile_apis::WindowType::WIDGET == window_type) {
    auto main_state =
        app->CurrentHmiState(mobile_apis::PredefinedWindows::DEFAULT_WINDOW);
    if (mobile_apis::HMILevel::INVALID_ENUM == main_state->hmi_level()) {
      LOG4CXX_DEBUG(logger_,
                    "Application " << app->app_id()
                                   << " is not registered. Widget with ID: "
                                   << window_id << " has been postponed");

      HmiStatePtr postponed_state =
          CreateHmiState(app, HmiState::StateID::STATE_ID_REGULAR);
      postponed_state->set_window_type(window_type);
      postponed_state->set_hmi_level(default_level);

      WindowStatePair pair = std::make_pair(window_id, postponed_state);
      postponed_app_widgets_[app->app_id()].push_back(pair);
      return;
    }
  }

  {
    sync_primitives::AutoLock lck(active_states_lock_);
    for (const auto state_id : active_states_) {
      HmiStatePtr new_state = CreateHmiState(app, state_id);
      DCHECK_OR_RETURN_VOID(new_state);
      DCHECK_OR_RETURN_VOID(new_state->state_id() !=
                            HmiState::STATE_ID_REGULAR);
      HmiStatePtr old_hmi_state = app->CurrentHmiState(window_id);
      new_state->set_parent(old_hmi_state);
      new_state->set_window_type(old_hmi_state->window_type());
      app->AddHMIState(window_id, new_state);
    }
  }

  HmiStatePtr default_state =
      CreateHmiState(app, HmiState::StateID::STATE_ID_REGULAR);
  DCHECK_OR_RETURN_VOID(default_state);
  default_state->set_hmi_level(default_level);
  default_state->set_audio_streaming_state(CalcAudioState(app, default_level));
  default_state->set_video_streaming_state(CalcVideoState(app, default_level));
  default_state->set_system_context(SystemContext::SYSCTXT_MAIN);
  default_state->set_window_type(window_type);

  HmiStatePtr initial_state = app->RegularHmiState(window_id);

  app->SetRegularState(window_id, default_state);

  HmiStatePtr new_state = app->CurrentHmiState(window_id);

  OnStateChanged(app, window_id, initial_state, new_state);
}

int64_t StateControllerImpl::RequestHMIStateChange(
    ApplicationConstSharedPtr app,
    hmi_apis::Common_HMILevel::eType level,
    bool send_policy_priority) {
  SDL_LOG_AUTO_TRACE();
  smart_objects::SmartObjectSPtr request = NULL;
  if (hmi_apis::Common_HMILevel::NONE == level) {
    request = MessageHelper::GetBCCloseApplicationRequestToHMI(app, app_mngr_);
  } else {
    request = MessageHelper::GetBCActivateAppRequestToHMI(
        app,
        app_mngr_.GetPolicyHandler(),
        level,
        send_policy_priority,
        app_mngr_);
  }
  if (!request) {
    SDL_LOG_ERROR("Unable to create request");
    return -1;
  }
  if (!app_mngr_.GetRPCService().ManageHMICommand(request)) {
    SDL_LOG_ERROR("Unable to send request");
    return -1;
  }
  const uint32_t corr_id =
      (*request)[strings::params][strings::correlation_id].asUInt();
  return static_cast<int64_t>(corr_id);
}

void StateControllerImpl::ApplyPostponedStateForApp(ApplicationSharedPtr app) {
  SDL_LOG_AUTO_TRACE();
  DCHECK_OR_RETURN_VOID(app);
  const WindowIds window_ids = app->GetWindowIds();

  for (const auto& window_id : window_ids) {
    HmiStatePtr state = app->PostponedHmiState(window_id);
    if (state) {
      app->RemovePostponedState(window_id);
      state->set_state_id(HmiState::STATE_ID_REGULAR);
      SetRegularState(app, window_id, state);
    }
  }
}

void StateControllerImpl::TempStateStarted(HmiState::StateID id) {
  SDL_LOG_AUTO_TRACE();

  {
    sync_primitives::AutoLock autolock(active_states_lock_);
    if (!helpers::in_range(active_states_, id)) {
      active_states_.push_back(id);
      return;
    }
  }

  SDL_LOG_ERROR("StateID '" << id << "' is already active");
}

void StateControllerImpl::TempStateStopped(HmiState::StateID ID) {
  SDL_LOG_AUTO_TRACE();
  {
    sync_primitives::AutoLock autolock(active_states_lock_);
    active_states_.remove(ID);
  }
  ForEachApplication(std::bind1st(
      std::mem_fun(&StateControllerImpl::ApplyPostponedStateForApp), this));
}

void StateControllerImpl::DeactivateApp(ApplicationSharedPtr app,
                                        const WindowID window_id) {
  using namespace mobile_apis;
  SDL_LOG_AUTO_TRACE();

  DCHECK_OR_RETURN_VOID(app);
  const HmiStatePtr regular = app->RegularHmiState(window_id);
  DCHECK_OR_RETURN_VOID(regular);
  HmiStatePtr new_regular = std::make_shared<HmiState>(*regular);

  SDL_LOG_DEBUG("Window #" << window_id << " current HMI level: '"
                           << app->hmi_level(window_id) << "'");
  const bool is_audio_app = app->IsAudioApplication();
  const bool is_video_app = app->IsVideoApplication();

  if (is_audio_app || is_video_app) {
    // audio or video app move to HMI level limited
    new_regular->set_hmi_level(HMILevel::HMI_LIMITED);

    if (is_audio_app) {
      new_regular->set_audio_streaming_state(AudioStreamingState::AUDIBLE);
    } else {
      new_regular->set_audio_streaming_state(AudioStreamingState::NOT_AUDIBLE);
    }

    if (is_video_app) {
      new_regular->set_video_streaming_state(VideoStreamingState::STREAMABLE);
    } else {
      new_regular->set_video_streaming_state(
          VideoStreamingState::NOT_STREAMABLE);
    }
  } else {
    new_regular->set_hmi_level(HMILevel::HMI_BACKGROUND);
    new_regular->set_audio_streaming_state(AudioStreamingState::NOT_AUDIBLE);
    new_regular->set_video_streaming_state(VideoStreamingState::NOT_STREAMABLE);
  }

  SetRegularState(app, window_id, new_regular, false);
}

void StateControllerImpl::OnHMIResponse(
    const smart_objects::SmartObject& message) {
  const hmi_apis::Common_Result::eType code =
      static_cast<hmi_apis::Common_Result::eType>(
          message[strings::params][hmi_response::code].asInt());
  const uint32_t correlation_id =
      message[strings::params][strings::correlation_id].asUInt();
  const uint32_t hmi_app_id = app_mngr_.application_id(correlation_id);
  ApplicationSharedPtr application =
      app_mngr_.application_by_hmi_app(hmi_app_id);
  if (application && hmi_apis::Common_Result::SUCCESS == code) {
    HmiStatePtr pending_state = waiting_for_response_[application->app_id()];
    DCHECK_OR_RETURN_VOID(pending_state);
    ApplyRegularState(application,
                      mobile_apis::PredefinedWindows::DEFAULT_WINDOW,
                      pending_state);
  }
}

void StateControllerImpl::OnAppActivated(
    const smart_objects::SmartObject& message) {
  using namespace mobile_apis;
  SDL_LOG_AUTO_TRACE();

  uint32_t app_id = message[strings::msg_params][strings::app_id].asUInt();
  ApplicationSharedPtr app = app_mngr_.application(app_id);
  if (!app) {
    SDL_LOG_ERROR("Application with id " << app_id << " not found");
    return;
  }

  WindowID window_id = mobile_apis::PredefinedWindows::DEFAULT_WINDOW;
  if (message[strings::msg_params].keyExists(strings::window_id)) {
    window_id = message[strings::msg_params][strings::window_id].asInt();
  }

  const auto window_ids = app->GetWindowIds();
  if (!helpers::in_range(window_ids, window_id)) {
    SDL_LOG_ERROR("Application " << app_id << " does not contain window #"
                                 << window_id);
    return;
  }

  if (PredefinedWindows::DEFAULT_WINDOW != window_id) {
    const auto window_hmi_level = app->hmi_level(window_id);
    const HMILevel::eType new_hmi_level = HMILevel::HMI_NONE == window_hmi_level
                                              ? HMILevel::HMI_BACKGROUND
                                              : HMILevel::HMI_FULL;
    const AudioStreamingState::eType audio_state = app->audio_streaming_state();
    const VideoStreamingState::eType video_state = app->video_streaming_state();

    SetRegularState(
        app, window_id, new_hmi_level, audio_state, video_state, false);
    return;
  }

  SetRegularState(app, window_id, HMILevel::HMI_FULL, true);
}

void StateControllerImpl::OnAppDeactivated(
    const smart_objects::SmartObject& message) {
  using namespace mobile_apis;
  SDL_LOG_AUTO_TRACE();

  uint32_t app_id = message[strings::msg_params][strings::app_id].asUInt();
  ApplicationSharedPtr app = app_mngr_.application(app_id);
  if (!app) {
    SDL_LOG_ERROR("Application with id " << app_id << " not found");
    return;
  }

  WindowID window_id = mobile_apis::PredefinedWindows::DEFAULT_WINDOW;
  if (message[strings::msg_params].keyExists(strings::window_id)) {
    window_id = message[strings::msg_params][strings::window_id].asInt();
  }

  const auto window_ids = app->GetWindowIds();
  if (!helpers::in_range(window_ids, window_id)) {
    SDL_LOG_ERROR("Application " << app_id << " does not contain window #"
                                 << window_id);
    return;
  }

  const auto window_hmi_level = app->hmi_level(window_id);
  if (PredefinedWindows::DEFAULT_WINDOW != window_id) {
    const HMILevel::eType new_hmi_level = HMILevel::HMI_FULL == window_hmi_level
                                              ? HMILevel::HMI_BACKGROUND
                                              : HMILevel::HMI_NONE;
    const AudioStreamingState::eType audio_state = app->audio_streaming_state();
    const VideoStreamingState::eType video_state = app->video_streaming_state();

    SetRegularState(
        app, window_id, new_hmi_level, audio_state, video_state, false);
    return;
  }

  if (HMILevel::HMI_FULL != window_hmi_level) {
    return;
  }

  // TODO(AOleynik): Need to delete DeactivateReason and modify OnAppDeactivated
  // when HMI will support that, otherwise won't be testable
  DeactivateApp(app, window_id);
}

void StateControllerImpl::OnVideoStreamingStarted(
    ApplicationConstSharedPtr app) {
  if (app->is_navi()) {
    ApplyTempState<HmiState::STATE_ID_NAVI_STREAMING>();
  } else {
    ApplyTempState<HmiState::STATE_ID_VIDEO_STREAMING>();
  }
}

void StateControllerImpl::OnVideoStreamingStopped(
    ApplicationConstSharedPtr app) {
  if (app->is_navi()) {
    CancelTempState<HmiState::STATE_ID_NAVI_STREAMING>();
  } else {
    CancelTempState<HmiState::STATE_ID_VIDEO_STREAMING>();
  }
}

bool StateControllerImpl::IsStateActive(HmiState::StateID state_id) const {
  SDL_LOG_AUTO_TRACE();
  switch (state_id) {
    case HmiState::STATE_ID_CURRENT:
    case HmiState::STATE_ID_REGULAR:
      return true;
    default:
      return IsTempStateActive(state_id);
  }
  return false;
}

HmiStatePtr StateControllerImpl::CreateHmiState(
    std::shared_ptr<Application> app, HmiState::StateID state_id) const {
  using namespace utils;
  SDL_LOG_AUTO_TRACE();
  HmiStatePtr new_state;
  switch (state_id) {
    case HmiState::STATE_ID_PHONE_CALL: {
      new_state = std::make_shared<PhoneCallHmiState>(app, app_mngr_);
      break;
    }
    case HmiState::STATE_ID_SAFETY_MODE: {
      new_state = std::make_shared<SafetyModeHmiState>(app, app_mngr_);
      break;
    }
    case HmiState::STATE_ID_VR_SESSION: {
      new_state = std::make_shared<VRHmiState>(app, app_mngr_);
      break;
    }
    case HmiState::STATE_ID_TTS_SESSION: {
      new_state = std::make_shared<TTSHmiState>(app, app_mngr_);
      break;
    }
    case HmiState::STATE_ID_VIDEO_STREAMING: {
      new_state = std::make_shared<VideoStreamingHmiState>(app, app_mngr_);
      break;
    }
    case HmiState::STATE_ID_NAVI_STREAMING: {
      new_state = std::make_shared<NaviStreamingHmiState>(app, app_mngr_);
      break;
    }
    case HmiState::STATE_ID_REGULAR: {
      new_state = std::make_shared<HmiState>(app, app_mngr_);
      break;
    }
    case HmiState::STATE_ID_POSTPONED: {
      new_state = std::make_shared<HmiState>(app, app_mngr_, state_id);
      break;
    }
    case HmiState::STATE_ID_DEACTIVATE_HMI: {
      new_state = std::make_shared<DeactivateHMI>(app, app_mngr_);
      break;
    }
    case HmiState::STATE_ID_AUDIO_SOURCE: {
      new_state = std::make_shared<AudioSource>(app, app_mngr_);
      break;
    }
    case HmiState::STATE_ID_EMBEDDED_NAVI: {
      new_state = std::make_shared<EmbeddedNavi>(app, app_mngr_);
      break;
    }
    default:
      SDL_LOG_FATAL("Invalid state_id " << state_id);
      NOTREACHED();
      break;
  }
  return new_state;
}

mobile_apis::AudioStreamingState::eType StateControllerImpl::CalcAudioState(
    ApplicationSharedPtr app,
    const mobile_apis::HMILevel::eType hmi_level) const {
  auto state = mobile_apis::AudioStreamingState::NOT_AUDIBLE;
  if (IsStreamableHMILevel(hmi_level) && app->IsAudioApplication()) {
    state = mobile_apis::AudioStreamingState::AUDIBLE;
  }

  SDL_LOG_DEBUG("Calculated audio state of app "
                << app->app_id() << " for " << hmi_level << " HMI level is "
                << state);
  return state;
}

mobile_apis::VideoStreamingState::eType StateControllerImpl::CalcVideoState(
    ApplicationSharedPtr app,
    const mobile_apis::HMILevel::eType hmi_level) const {
  auto state = mobile_apis::VideoStreamingState::NOT_STREAMABLE;

  if (app->IsVideoApplication() && IsStreamableHMILevel(hmi_level)) {
    state = mobile_apis::VideoStreamingState::STREAMABLE;
  }

  SDL_LOG_DEBUG("Calculated video state of app "
                << app->app_id() << " for " << hmi_level << " HMI level is "
                << state);
  return state;
}

}  // namespace application_manager<|MERGE_RESOLUTION|>--- conflicted
+++ resolved
@@ -494,19 +494,11 @@
 }
 
 mobile_apis::HMILevel::eType StateControllerImpl::GetAvailableHmiLevel(
-<<<<<<< HEAD
     ApplicationSharedPtr app,
     mobile_apis::HMILevel::eType desired_hmi_level) const {
-  LOG4CXX_AUTO_TRACE(logger_);
+  SDL_LOG_AUTO_TRACE();
 
   mobile_apis::HMILevel::eType result = desired_hmi_level;
-=======
-    ApplicationSharedPtr app, mobile_apis::HMILevel::eType hmi_level) const {
-  SDL_LOG_AUTO_TRACE();
-
-  mobile_apis::HMILevel::eType result = hmi_level;
-  SDL_LOG_DEBUG("HMI Level: " << hmi_level);
->>>>>>> 062d3b0f
 
   if (!IsStreamableHMILevel(desired_hmi_level)) {
     return result;
@@ -518,9 +510,9 @@
 
   if (mobile_apis::HMILevel::HMI_LIMITED == desired_hmi_level) {
     if (!is_audio_app || does_audio_app_with_same_type_exist) {
-      LOG4CXX_DEBUG(logger_,
-                    "Not audio application trying to resume in limited or "
-                    "audio application with the same type active");
+      SDL_LOG_DEBUG(
+          "Not audio application trying to resume in limited or "
+          "audio application with the same type active");
       result = app_mngr_.GetDefaultHmiLevel(app);
     }
     return result;
@@ -531,7 +523,7 @@
       (active_app.use_count() != 0) && active_app->app_id() != app->app_id();
   if (is_audio_app) {
     if (does_audio_app_with_same_type_exist) {
-      LOG4CXX_DEBUG(logger_, "Audio application with the same type active");
+      SDL_LOG_DEBUG("Audio application with the same type active");
       result = app_mngr_.GetDefaultHmiLevel(app);
     } else if (is_active_app_exist) {
       result = mobile_apis::HMILevel::HMI_LIMITED;
@@ -900,18 +892,17 @@
 }
 
 void StateControllerImpl::ResumePostponedWindows(const uint32_t app_id) {
-  LOG4CXX_AUTO_TRACE(logger_);
+  SDL_LOG_AUTO_TRACE();
 
   auto it_postponed_windows = postponed_app_widgets_.find(app_id);
   if (it_postponed_windows != postponed_app_widgets_.end()) {
     const WindowStatePairs& window_pairs = it_postponed_windows->second;
-    LOG4CXX_DEBUG(logger_,
-                  "Application " << app_id << " has " << window_pairs.size()
+    SDL_LOG_DEBUG("Application " << app_id << " has " << window_pairs.size()
                                  << " postponed windows. Restoring...");
 
     auto application = app_mngr_.application(app_id);
     if (!application) {
-      LOG4CXX_ERROR(logger_, "Application " << app_id << " is not registered");
+      SDL_LOG_ERROR("Application " << app_id << " is not registered");
       postponed_app_widgets_.erase(it_postponed_windows);
       return;
     }
@@ -931,12 +922,11 @@
 }
 
 void StateControllerImpl::DropPostponedWindows(const uint32_t app_id) {
-  LOG4CXX_AUTO_TRACE(logger_);
+  SDL_LOG_AUTO_TRACE();
   auto it_postponed_windows = postponed_app_widgets_.find(app_id);
   if (it_postponed_windows != postponed_app_widgets_.end()) {
-    LOG4CXX_DEBUG(
-        logger_,
-        "Dropping postponed windows information for application " << app_id);
+    SDL_LOG_DEBUG("Dropping postponed windows information for application "
+                  << app_id);
     postponed_app_widgets_.erase(it_postponed_windows);
   }
 }
@@ -968,8 +958,7 @@
     auto main_state =
         app->CurrentHmiState(mobile_apis::PredefinedWindows::DEFAULT_WINDOW);
     if (mobile_apis::HMILevel::INVALID_ENUM == main_state->hmi_level()) {
-      LOG4CXX_DEBUG(logger_,
-                    "Application " << app->app_id()
+      SDL_LOG_DEBUG("Application " << app->app_id()
                                    << " is not registered. Widget with ID: "
                                    << window_id << " has been postponed");
 
