--- conflicted
+++ resolved
@@ -721,14 +721,10 @@
   }
 }
 
-<<<<<<< HEAD
-void StateControllerImpl::on_event(const event_engine::MobileEvent& event) {
-=======
 void StateControllerImpl::HandleOnEvent(
     const event_engine::MobileEvent& event) {
   using namespace mobile_apis;
 
->>>>>>> 86e032f7
   SDL_LOG_AUTO_TRACE();
   SDL_LOG_DEBUG("Received event for function" << event.id());
   switch (event.id()) {
