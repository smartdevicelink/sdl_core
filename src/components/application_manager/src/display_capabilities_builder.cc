/*
 * Copyright (c) 2019, Ford Motor Company
 * All rights reserved.
 *
 * Redistribution and use in source and binary forms, with or without
 * modification, are permitted provided that the following conditions are met:
 *
 * Redistributions of source code must retain the above copyright notice, this
 * list of conditions and the following disclaimer.
 *
 * Redistributions in binary form must reproduce the above copyright notice,
 * this list of conditions and the following
 * disclaimer in the documentation and/or other materials provided with the
 * distribution.
 *
 * Neither the name of the Ford Motor Company nor the names of its contributors
 * may be used to endorse or promote products derived from this software
 * without specific prior written permission.
 *
 * THIS SOFTWARE IS PROVIDED BY THE COPYRIGHT HOLDERS AND CONTRIBUTORS "AS IS"
 * AND ANY EXPRESS OR IMPLIED WARRANTIES, INCLUDING, BUT NOT LIMITED TO, THE
 * IMPLIED WARRANTIES OF MERCHANTABILITY AND FITNESS FOR A PARTICULAR PURPOSE
 * ARE DISCLAIMED. IN NO EVENT SHALL THE COPYRIGHT HOLDER OR CONTRIBUTORS BE
 * LIABLE FOR ANY DIRECT, INDIRECT, INCIDENTAL, SPECIAL, EXEMPLARY, OR
 * CONSEQUENTIAL DAMAGES (INCLUDING, BUT NOT LIMITED TO, PROCUREMENT OF
 * SUBSTITUTE GOODS OR SERVICES; LOSS OF USE, DATA, OR PROFITS; OR BUSINESS
 * INTERRUPTION) HOWEVER CAUSED AND ON ANY THEORY OF LIABILITY, WHETHER IN
 * CONTRACT, STRICT LIABILITY, OR TORT (INCLUDING NEGLIGENCE OR OTHERWISE)
 * ARISING IN ANY WAY OUT OF THE USE OF THIS SOFTWARE, EVEN IF ADVISED OF THE
 * POSSIBILITY OF SUCH DAMAGE.
 */
#include "application_manager/display_capabilities_builder.h"

#include <algorithm>

#include "application_manager/message_helper.h"
#include "application_manager/smart_object_keys.h"
namespace application_manager {

SDL_CREATE_LOG_VARIABLE("DisplayCapabilitiesBuilder")

const WindowID kDefaultWindowID = 0;

DisplayCapabilitiesBuilder::DisplayCapabilitiesBuilder(Application& application)
<<<<<<< HEAD
    : owner_(application), is_widget_windows_resumption_(false) {
  LOG4CXX_AUTO_TRACE(logger_);
=======
    : owner_(application) {
  SDL_LOG_AUTO_TRACE();
>>>>>>> 062d3b0f
}

void DisplayCapabilitiesBuilder::InitBuilder(
    DisplayCapabilitiesBuilder::ResumeCallback resume_callback,
    const smart_objects::SmartObject& windows_info) {
  SDL_LOG_AUTO_TRACE();
  sync_primitives::AutoLock lock(display_capabilities_lock_);
  resume_callback_ = resume_callback;
  window_ids_to_resume_.insert(kDefaultWindowID);
  is_widget_windows_resumption_ = !windows_info.empty();

  for (size_t i = 0; i < windows_info.length(); ++i) {
    auto window_id = windows_info[i][strings::window_id].asInt();
    SDL_LOG_DEBUG("Inserting " << window_id << " to waiting container");
    window_ids_to_resume_.insert(window_id);
  }
}

void DisplayCapabilitiesBuilder::UpdateDisplayCapabilities(
    const smart_objects::SmartObject& incoming_display_capabilities) {
  SDL_LOG_AUTO_TRACE();
  using namespace smart_objects;
  sync_primitives::AutoLock lock(display_capabilities_lock_);

  if (!display_capabilities_) {
    display_capabilities_ = std::make_shared<SmartObject>(SmartType_Array);
  }

  // As per v6.0, only single display is supported
  auto cur_window_caps =
      (*display_capabilities_)[0][strings::window_capabilities];

  const auto& inc_window_caps =
      incoming_display_capabilities[0][strings::window_capabilities];

  for (size_t i = 0; i < inc_window_caps.length(); ++i) {
    const WindowID window_id =
        inc_window_caps[i].keyExists(strings::window_id)
            ? inc_window_caps[i][strings::window_id].asInt()
            : kDefaultWindowID;
    if (window_ids_to_resume_.end() != window_ids_to_resume_.find(window_id)) {
      cur_window_caps[cur_window_caps.length()] = inc_window_caps[i];
      SDL_LOG_DEBUG("Stop waiting for: " << window_id);
      window_ids_to_resume_.erase(window_id);
    }
  }

  *display_capabilities_ = incoming_display_capabilities;
  (*display_capabilities_)[0][strings::window_capabilities] = cur_window_caps;

<<<<<<< HEAD
  InvokeResumeCallback();
}
=======
  if (window_ids_to_resume_.empty()) {
    SDL_LOG_TRACE("Invoking resume callback");
    resume_callback_(owner_, *display_capabilities_);
    display_capabilities_.reset();
  }
}  // namespace application_manager
>>>>>>> 062d3b0f

const smart_objects::SmartObjectSPtr
DisplayCapabilitiesBuilder::display_capabilities() const {
  SDL_LOG_AUTO_TRACE();
  return display_capabilities_;
}

bool DisplayCapabilitiesBuilder::IsWindowResumptionNeeded() const {
  return is_widget_windows_resumption_;
}

void DisplayCapabilitiesBuilder::InvokeResumeCallback() {
  LOG4CXX_AUTO_TRACE(logger_);

  if (!window_ids_to_resume_.empty()) {
    LOG4CXX_DEBUG(logger_, "Still waiting for another windows capabilities");
    return;
  }

  if (!display_capabilities_) {
    LOG4CXX_DEBUG(logger_, "Cached display capabilities are not available");
    return;
  }

  if (owner_.hmi_level(kDefaultWindowID) ==
      mobile_apis::HMILevel::INVALID_ENUM) {
    LOG4CXX_DEBUG(logger_, "Main window HMI level is not set yet");
    return;
  }

  LOG4CXX_TRACE(logger_, "Invoking resume callback");
  resume_callback_(owner_, *display_capabilities_);
  display_capabilities_.reset();
}

bool DisplayCapabilitiesBuilder::IsWaitingForWindowCapabilities(
    const smart_objects::SmartObject& incoming_display_capabilities) const {
  const auto& inc_window_caps =
      incoming_display_capabilities[0][strings::window_capabilities];

  sync_primitives::AutoLock lock(display_capabilities_lock_);
  for (size_t i = 0; i < inc_window_caps.length(); ++i) {
    const WindowID window_id =
        inc_window_caps[i].keyExists(strings::window_id)
            ? inc_window_caps[i][strings::window_id].asInt()
            : kDefaultWindowID;
    if (helpers::in_range(window_ids_to_resume_, window_id)) {
      LOG4CXX_TRACE(
          logger_,
          "Application is waiting for capabilities for window " << window_id);
      return true;
    }
  }

  LOG4CXX_TRACE(
      logger_,
      "Application is not waiting for any of these windows capabilities");
  return false;
}

void DisplayCapabilitiesBuilder::ResetDisplayCapabilities() {
  SDL_LOG_AUTO_TRACE();
  sync_primitives::AutoLock lock(display_capabilities_lock_);
  for (auto& window_id : window_ids_to_resume_) {
    if (kDefaultWindowID != window_id) {
      window_ids_to_resume_.erase(window_id);
    }
  }

  if (display_capabilities_) {
    auto* cur_window_caps_ptr =
        (*display_capabilities_)[0][strings::window_capabilities].asArray();
    if (cur_window_caps_ptr) {
      for (auto it = cur_window_caps_ptr->begin();
           it != cur_window_caps_ptr->end();) {
        if ((*it).keyExists(strings::window_id) &&
            (*it)[strings::window_id].asInt() != kDefaultWindowID) {
          it = cur_window_caps_ptr->erase(it);
        } else {
          ++it;
        }
      }
    }
  }
}

void DisplayCapabilitiesBuilder::StopWaitingForWindow(
    const WindowID window_id) {
  SDL_LOG_AUTO_TRACE();
  sync_primitives::AutoLock lock(display_capabilities_lock_);
<<<<<<< HEAD
  LOG4CXX_DEBUG(logger_, "Window id " << window_id << " will be erased");
  window_ids_to_resume_.erase(window_id);

  InvokeResumeCallback();
=======
  SDL_LOG_DEBUG("Window id " << window_id << " will be erased due to failure");
  window_ids_to_resume_.erase(window_id);
  if (window_ids_to_resume_.empty()) {
    SDL_LOG_TRACE(window_id << " was the last window pending resumption. "
                               "Invoking resume callback");
    resume_callback_(owner_, *display_capabilities_);
    display_capabilities_.reset();
  }
>>>>>>> 062d3b0f
}

}  // namespace application_manager<|MERGE_RESOLUTION|>--- conflicted
+++ resolved
@@ -42,13 +42,8 @@
 const WindowID kDefaultWindowID = 0;
 
 DisplayCapabilitiesBuilder::DisplayCapabilitiesBuilder(Application& application)
-<<<<<<< HEAD
     : owner_(application), is_widget_windows_resumption_(false) {
-  LOG4CXX_AUTO_TRACE(logger_);
-=======
-    : owner_(application) {
   SDL_LOG_AUTO_TRACE();
->>>>>>> 062d3b0f
 }
 
 void DisplayCapabilitiesBuilder::InitBuilder(
@@ -99,17 +94,8 @@
   *display_capabilities_ = incoming_display_capabilities;
   (*display_capabilities_)[0][strings::window_capabilities] = cur_window_caps;
 
-<<<<<<< HEAD
   InvokeResumeCallback();
 }
-=======
-  if (window_ids_to_resume_.empty()) {
-    SDL_LOG_TRACE("Invoking resume callback");
-    resume_callback_(owner_, *display_capabilities_);
-    display_capabilities_.reset();
-  }
-}  // namespace application_manager
->>>>>>> 062d3b0f
 
 const smart_objects::SmartObjectSPtr
 DisplayCapabilitiesBuilder::display_capabilities() const {
@@ -122,25 +108,25 @@
 }
 
 void DisplayCapabilitiesBuilder::InvokeResumeCallback() {
-  LOG4CXX_AUTO_TRACE(logger_);
+  SDL_LOG_AUTO_TRACE();
 
   if (!window_ids_to_resume_.empty()) {
-    LOG4CXX_DEBUG(logger_, "Still waiting for another windows capabilities");
+    SDL_LOG_DEBUG("Still waiting for another windows capabilities");
     return;
   }
 
   if (!display_capabilities_) {
-    LOG4CXX_DEBUG(logger_, "Cached display capabilities are not available");
+    SDL_LOG_DEBUG("Cached display capabilities are not available");
     return;
   }
 
   if (owner_.hmi_level(kDefaultWindowID) ==
       mobile_apis::HMILevel::INVALID_ENUM) {
-    LOG4CXX_DEBUG(logger_, "Main window HMI level is not set yet");
+    SDL_LOG_DEBUG("Main window HMI level is not set yet");
     return;
   }
 
-  LOG4CXX_TRACE(logger_, "Invoking resume callback");
+  SDL_LOG_TRACE("Invoking resume callback");
   resume_callback_(owner_, *display_capabilities_);
   display_capabilities_.reset();
 }
@@ -157,15 +143,13 @@
             ? inc_window_caps[i][strings::window_id].asInt()
             : kDefaultWindowID;
     if (helpers::in_range(window_ids_to_resume_, window_id)) {
-      LOG4CXX_TRACE(
-          logger_,
-          "Application is waiting for capabilities for window " << window_id);
+      SDL_LOG_TRACE("Application is waiting for capabilities for window "
+                    << window_id);
       return true;
     }
   }
 
-  LOG4CXX_TRACE(
-      logger_,
+  SDL_LOG_TRACE(
       "Application is not waiting for any of these windows capabilities");
   return false;
 }
@@ -200,21 +184,10 @@
     const WindowID window_id) {
   SDL_LOG_AUTO_TRACE();
   sync_primitives::AutoLock lock(display_capabilities_lock_);
-<<<<<<< HEAD
-  LOG4CXX_DEBUG(logger_, "Window id " << window_id << " will be erased");
+  SDL_LOG_DEBUG("Window id " << window_id << " will be erased");
   window_ids_to_resume_.erase(window_id);
 
   InvokeResumeCallback();
-=======
-  SDL_LOG_DEBUG("Window id " << window_id << " will be erased due to failure");
-  window_ids_to_resume_.erase(window_id);
-  if (window_ids_to_resume_.empty()) {
-    SDL_LOG_TRACE(window_id << " was the last window pending resumption. "
-                               "Invoking resume callback");
-    resume_callback_(owner_, *display_capabilities_);
-    display_capabilities_.reset();
-  }
->>>>>>> 062d3b0f
 }
 
 }  // namespace application_manager