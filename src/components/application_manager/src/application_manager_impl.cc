/*
 * Copyright (c) 2016, Ford Motor Company
 * All rights reserved.
 *
 * Redistribution and use in source and binary forms, with or without
 * modification, are permitted provided that the following conditions are met:
 *
 * Redistributions of source code must retain the above copyright notice, this
 * list of conditions and the following disclaimer.
 *
 * Redistributions in binary form must reproduce the above copyright notice,
 * this list of conditions and the following
 * disclaimer in the documentation and/or other materials provided with the
 * distribution.
 *
 * Neither the name of the Ford Motor Company nor the names of its contributors
 * may be used to endorse or promote products derived from this software
 * without specific prior written permission.
 *
 * THIS SOFTWARE IS PROVIDED BY THE COPYRIGHT HOLDERS AND CONTRIBUTORS "AS IS"
 * AND ANY EXPRESS OR IMPLIED WARRANTIES, INCLUDING, BUT NOT LIMITED TO, THE
 * IMPLIED WARRANTIES OF MERCHANTABILITY AND FITNESS FOR A PARTICULAR PURPOSE
 * ARE DISCLAIMED. IN NO EVENT SHALL THE COPYRIGHT HOLDER OR CONTRIBUTORS BE
 * LIABLE FOR ANY DIRECT, INDIRECT, INCIDENTAL, SPECIAL, EXEMPLARY, OR
 * CONSEQUENTIAL DAMAGES (INCLUDING, BUT NOT LIMITED TO, PROCUREMENT OF
 * SUBSTITUTE GOODS OR SERVICES; LOSS OF USE, DATA, OR PROFITS; OR BUSINESS
 * INTERRUPTION) HOWEVER CAUSED AND ON ANY THEORY OF LIABILITY, WHETHER IN
 * CONTRACT, STRICT LIABILITY, OR TORT (INCLUDING NEGLIGENCE OR OTHERWISE)
 * ARISING IN ANY WAY OUT OF THE USE OF THIS SOFTWARE, EVEN IF ADVISED OF THE
 * POSSIBILITY OF SUCH DAMAGE.
 */

#include <stdlib.h>  // for rand()

#include <bson_object.h>
#include <climits>
#include <fstream>
#include <string>
#include <utility>

#include "application_manager/app_launch/app_launch_ctrl_impl.h"
#include "application_manager/app_launch/app_launch_data_db.h"
#include "application_manager/app_launch/app_launch_data_json.h"
#include "application_manager/application_manager_impl.h"
#include "application_manager/command_holder_impl.h"
#include "application_manager/commands/command_impl.h"
#include "application_manager/commands/command_notification_impl.h"
#include "application_manager/helpers/application_helper.h"
#include "application_manager/hmi_capabilities_impl.h"
#include "application_manager/message_helper.h"
#include "application_manager/mobile_message_handler.h"
#include "application_manager/plugin_manager/rpc_plugin_manager_impl.h"
#include "application_manager/policies/policy_handler.h"
#include "application_manager/resumption/resume_ctrl_impl.h"
#include "application_manager/rpc_handler_impl.h"
#include "application_manager/rpc_protection_manager_impl.h"
#include "application_manager/rpc_service_impl.h"
#include "connection_handler/connection_handler_impl.h"
#include "formatters/CFormatterJsonSDLRPCv1.h"
#include "formatters/CFormatterJsonSDLRPCv2.h"
#include "formatters/formatter_json_rpc.h"
#include "hmi_message_handler/hmi_message_handler.h"
#include "protocol/bson_object_keys.h"
#include "protocol_handler/protocol_handler.h"

#include <time.h>
#include <boost/filesystem.hpp>
#include "application_manager/application_impl.h"
#include "encryption/hashing.h"
#include "interfaces/HMI_API_schema.h"
#include "media_manager/media_manager.h"
#include "policy/usage_statistics/counter.h"
#include "smart_objects/enum_schema_item.h"
#include "utils/custom_string.h"
#include "utils/file_system.h"
#include "utils/helpers.h"
#include "utils/threads/thread.h"
#include "utils/timer_task_impl.h"

namespace {
int get_rand_from_range(uint32_t from = 0, int to = RAND_MAX) {
  return std::rand() % to + from;
}
}  // namespace

namespace application_manager {

namespace {
DeviceTypes devicesType = {
    std::make_pair(std::string("USB_AOA"),
                   hmi_apis::Common_TransportType::USB_AOA),
    std::make_pair(std::string("USB_IOS"),
                   hmi_apis::Common_TransportType::USB_IOS),
    std::make_pair(std::string("BLUETOOTH"),
                   hmi_apis::Common_TransportType::BLUETOOTH),
    std::make_pair(std::string("BLUETOOTH_IOS"),
                   hmi_apis::Common_TransportType::BLUETOOTH),
    std::make_pair(std::string("WIFI"), hmi_apis::Common_TransportType::WIFI),
    std::make_pair(std::string("USB_IOS_HOST_MODE"),
                   hmi_apis::Common_TransportType::USB_IOS),
    std::make_pair(std::string("USB_IOS_DEVICE_MODE"),
                   hmi_apis::Common_TransportType::USB_IOS),
    std::make_pair(std::string("CARPLAY_WIRELESS_IOS"),
                   hmi_apis::Common_TransportType::WIFI),
    std::make_pair(std::string("CLOUD_WEBSOCKET"),
                   hmi_apis::Common_TransportType::CLOUD_WEBSOCKET),
    std::make_pair(std::string("WEBENGINE_WEBSOCKET"),
                   hmi_apis::Common_TransportType::WEBENGINE_WEBSOCKET)};
}

/**
 * @brief device_id_comparator is predicate to compare application device id
 * @param device_id Device id to compare with
 * @param app Application pointer
 * @return True if device id of application matches to device id passed
 */
bool device_id_comparator(const std::string& device_id,
                          ApplicationSharedPtr app) {
  DCHECK_OR_RETURN(app, false);
  LOG4CXX_DEBUG(logger_,
                "Data to compare: device_id : " << device_id << " app mac: "
                                                << app->mac_address());

  return device_id == app->mac_address();
}

/**
 * @brief PolicyAppIdComparator is struct predicate to compare policy
 * application ids & device
 * @param device_handle of application
 * @param id of application
 * @return True if policy id & device_handle of application matches to policy id
 * & device_handle passed
 */
struct PolicyAppIdComparator {
  PolicyAppIdComparator(const connection_handler::DeviceHandle& device_handle,
                        const std::string& policy_app_id)
      : device_handle_(device_handle), policy_app_id_(policy_app_id) {}
  bool operator()(const ApplicationSharedPtr app) const {
    return app && app->device() == device_handle_ &&
           app->policy_app_id() == policy_app_id_;
  }

 private:
  const connection_handler::DeviceHandle& device_handle_;
  const std::string& policy_app_id_;
};

uint32_t ApplicationManagerImpl::mobile_corelation_id_ = 0;
uint32_t ApplicationManagerImpl::corelation_id_ = 0;
const uint32_t ApplicationManagerImpl::max_corelation_id_ = UINT_MAX;

namespace formatters = ns_smart_device_link::ns_json_handler::formatters;
namespace jhs = ns_smart_device_link::ns_json_handler::strings;

using namespace ns_smart_device_link::ns_smart_objects;

ApplicationManagerImpl::ApplicationManagerImpl(
    const ApplicationManagerSettings& am_settings,
    const policy::PolicySettings& policy_settings)
    : settings_(am_settings)
    , applications_list_lock_ptr_(
          std::make_shared<sync_primitives::RecursiveLock>())
    , apps_to_register_list_lock_ptr_(std::make_shared<sync_primitives::Lock>())
    , reregister_wait_list_lock_ptr_(std::make_shared<sync_primitives::Lock>())
    , audio_pass_thru_active_(false)
    , audio_pass_thru_app_id_(0)
    , driver_distraction_state_(hmi_apis::Common_DriverDistractionState::DD_OFF)
    , is_vr_session_strated_(false)
    , hmi_cooperating_(false)
    , is_all_apps_allowed_(true)
    , media_manager_(NULL)
    , hmi_handler_(NULL)
    , connection_handler_(NULL)
    , policy_handler_(new policy::PolicyHandler(policy_settings, *this))
    , protocol_handler_(NULL)
    , request_ctrl_(am_settings)
    , hmi_so_factory_(NULL)
    , mobile_so_factory_(NULL)
    , hmi_capabilities_(new HMICapabilitiesImpl(*this))
    , unregister_reason_(
          mobile_api::AppInterfaceUnregisteredReason::INVALID_ENUM)
    , resume_ctrl_(new resumption::ResumeCtrlImpl(*this))
    , navi_close_app_timeout_(am_settings.stop_streaming_timeout())
    , navi_end_stream_timeout_(am_settings.stop_streaming_timeout())
    , state_ctrl_(*this)
    , pending_device_map_lock_ptr_(
          std::make_shared<sync_primitives::RecursiveLock>())
    , application_list_update_timer_(
          "AM ListUpdater",
          new TimerTaskImpl<ApplicationManagerImpl>(
              this, &ApplicationManagerImpl::OnApplicationListUpdateTimer))
    , tts_global_properties_timer_(
          "AM TTSGLPRTimer",
          new TimerTaskImpl<ApplicationManagerImpl>(
              this, &ApplicationManagerImpl::OnTimerSendTTSGlobalProperties))
    , clear_pool_timer_("ClearPoolTimer",
                        new TimerTaskImpl<ApplicationManagerImpl>(
                            this, &ApplicationManagerImpl::ClearTimerPool))
    , is_low_voltage_(false)
    , apps_size_(0)
    , registered_during_timer_execution_(false)
    , is_stopping_(false) {
  std::srand(std::time(nullptr));
  AddPolicyObserver(this);

  dir_type_to_string_map_ = {{TYPE_STORAGE, "Storage"},
                             {TYPE_SYSTEM, "System"},
                             {TYPE_ICONS, "Icons"}};

  const uint32_t timeout_ms = 10000u;
  clear_pool_timer_.Start(timeout_ms, timer::kPeriodic);

  rpc_handler_.reset(new rpc_handler::RPCHandlerImpl(
      *this, hmi_so_factory(), mobile_so_factory()));
  commands_holder_.reset(new CommandHolderImpl(*this));
  std::shared_ptr<RPCProtectionManager> rpc_protection_manager =
      std::make_shared<RPCProtectionManagerImpl>(*policy_handler_);
  policy_handler_->add_listener(rpc_protection_manager.get());
  rpc_service_.reset(new rpc_service::RPCServiceImpl(*this,
                                                     request_ctrl_,
                                                     protocol_handler_,
                                                     hmi_handler_,
                                                     *commands_holder_,
                                                     rpc_protection_manager,
                                                     hmi_so_factory(),
                                                     mobile_so_factory()));
}

ApplicationManagerImpl::~ApplicationManagerImpl() {
  LOG4CXX_AUTO_TRACE(logger_);

  is_stopping_ = true;
  SendOnSDLClose();
  media_manager_ = NULL;
  hmi_handler_ = NULL;
  connection_handler_ = NULL;
  if (hmi_so_factory_) {
    delete hmi_so_factory_;
    hmi_so_factory_ = NULL;
  }
  if (mobile_so_factory_) {
    delete mobile_so_factory_;
    mobile_so_factory_ = NULL;
  }
  protocol_handler_ = NULL;
  LOG4CXX_DEBUG(logger_, "Destroying Policy Handler");
  RemovePolicyObserver(this);

  {
    sync_primitives::AutoLock lock(close_app_timer_pool_lock_);
    close_app_timer_pool_.clear();
  }

  {
    sync_primitives::AutoLock lock(end_stream_timer_pool_lock_);
    end_stream_timer_pool_.clear();
  }

  {
    sync_primitives::AutoLock lock(navi_app_to_stop_lock_);
    navi_app_to_stop_.clear();
  }

  navi_app_to_end_stream_.clear();

  secondary_transport_devices_cache_.clear();
}

DataAccessor<ApplicationSet> ApplicationManagerImpl::applications() const {
  DataAccessor<ApplicationSet> accessor(applications_,
                                        applications_list_lock_ptr_);
  return accessor;
}

DataAccessor<AppsWaitRegistrationSet>
ApplicationManagerImpl::pending_applications() const {
  DataAccessor<AppsWaitRegistrationSet> accessor(
      apps_to_register_, apps_to_register_list_lock_ptr_);
  return accessor;
}

DataAccessor<ReregisterWaitList>
ApplicationManagerImpl::reregister_applications() const {
  DataAccessor<ReregisterWaitList> accessor(reregister_wait_list_,
                                            reregister_wait_list_lock_ptr_);
  return accessor;
}

ApplicationSharedPtr ApplicationManagerImpl::application(
    uint32_t app_id) const {
  AppIdPredicate finder(app_id);
  DataAccessor<ApplicationSet> accessor = applications();
  return FindApp(accessor, finder);
}

ApplicationSharedPtr ApplicationManagerImpl::application_by_hmi_app(
    uint32_t hmi_app_id) const {
  HmiAppIdPredicate finder(hmi_app_id);
  DataAccessor<ApplicationSet> accessor = applications();
  return FindApp(accessor, finder);
}

ApplicationSharedPtr ApplicationManagerImpl::application_by_policy_id(
    const std::string& policy_app_id) const {
  PolicyAppIdPredicate finder(policy_app_id);
  DataAccessor<ApplicationSet> accessor = applications();
  return FindApp(accessor, finder);
}

ApplicationSharedPtr ApplicationManagerImpl::pending_application_by_policy_id(
    const std::string& policy_app_id) const {
  PolicyAppIdPredicate finder(policy_app_id);
  DataAccessor<AppsWaitRegistrationSet> accessor = pending_applications();
  return FindPendingApp(accessor, finder);
}

ApplicationSharedPtr ApplicationManagerImpl::application_by_name(
    const std::string& app_name) const {
  AppNamePredicate finder(app_name);
  DataAccessor<ApplicationSet> accessor = applications();
  return FindApp(accessor, finder);
}

ApplicationSharedPtr
ApplicationManagerImpl::reregister_application_by_policy_id(
    const std::string& policy_app_id) const {
  PolicyAppIdPredicate finder(policy_app_id);
  DataAccessor<ReregisterWaitList> accessor = reregister_applications();
  return FindReregisterApp(accessor, finder);
}

bool ActiveAppPredicate(const ApplicationSharedPtr app) {
  return app ? app->IsFullscreen() : false;
}

ApplicationSharedPtr ApplicationManagerImpl::active_application() const {
  // TODO(DK) : check driver distraction
  DataAccessor<ApplicationSet> accessor = applications();
  return FindApp(accessor, ActiveAppPredicate);
}

bool FullOrLimitedAppPredicate(const ApplicationSharedPtr app) {
  return app ? app->IsFullscreen() ||
                   app->hmi_level(
                       mobile_api::PredefinedWindows::DEFAULT_WINDOW) ==
                       mobile_api::HMILevel::HMI_LIMITED
             : false;
}

ApplicationSharedPtr ApplicationManagerImpl::get_full_or_limited_application()
    const {
  DataAccessor<ApplicationSet> accessor = applications();
  return FindApp(accessor, FullOrLimitedAppPredicate);
}

bool LimitedAppPredicate(const ApplicationSharedPtr app) {
  return app ? app->hmi_level(mobile_api::PredefinedWindows::DEFAULT_WINDOW) ==
                   mobile_api::HMILevel::HMI_LIMITED
             : false;
}

ApplicationSharedPtr ApplicationManagerImpl::get_limited_media_application()
    const {
  DataAccessor<ApplicationSet> accessor = applications();
  return FindApp(accessor, LimitedAppPredicate);
}

bool LimitedNaviAppPredicate(const ApplicationSharedPtr app) {
  return app ? (app->is_navi() &&
                app->hmi_level(mobile_api::PredefinedWindows::DEFAULT_WINDOW) ==
                    mobile_api::HMILevel::HMI_LIMITED)
             : false;
}

ApplicationSharedPtr ApplicationManagerImpl::get_limited_navi_application()
    const {
  DataAccessor<ApplicationSet> accessor = applications();
  return FindApp(accessor, LimitedNaviAppPredicate);
}

bool LimitedVoiceAppPredicate(const ApplicationSharedPtr app) {
  return app ? (app->is_voice_communication_supported() &&
                app->hmi_level(mobile_api::PredefinedWindows::DEFAULT_WINDOW) ==
                    mobile_api::HMILevel::HMI_LIMITED)
             : false;
}

ApplicationSharedPtr ApplicationManagerImpl::get_limited_voice_application()
    const {
  DataAccessor<ApplicationSet> accessor = applications();
  return FindApp(accessor, LimitedVoiceAppPredicate);
}

bool NaviAppPredicate(const ApplicationSharedPtr app) {
  return app ? app->is_navi() : false;
}

std::vector<ApplicationSharedPtr>
ApplicationManagerImpl::applications_with_navi() {
  DataAccessor<ApplicationSet> accessor = applications();
  return FindAllApps(accessor, NaviAppPredicate);
}

bool LimitedMobileProjectionPredicate(const ApplicationSharedPtr app) {
  return app ? (app->mobile_projection_enabled() &&
                app->hmi_level(mobile_api::PredefinedWindows::DEFAULT_WINDOW) ==
                    mobile_api::HMILevel::HMI_LIMITED)
             : false;
}

ApplicationSharedPtr
ApplicationManagerImpl::get_limited_mobile_projection_application() const {
  DataAccessor<ApplicationSet> accessor = applications();
  return FindApp(accessor, LimitedMobileProjectionPredicate);
}

bool MobileProjectionPredicate(const ApplicationSharedPtr app) {
  return app ? app->mobile_projection_enabled() : false;
}

std::vector<ApplicationSharedPtr>
ApplicationManagerImpl::applications_with_mobile_projection() {
  DataAccessor<ApplicationSet> accessor = applications();
  return FindAllApps(accessor, MobileProjectionPredicate);
}

std::vector<ApplicationSharedPtr>
ApplicationManagerImpl::applications_by_button(uint32_t button) {
  SubscribedToButtonPredicate finder(
      static_cast<mobile_apis::ButtonName::eType>(button));
  DataAccessor<ApplicationSet> accessor = applications();
  return FindAllApps(accessor, finder);
}

std::vector<ApplicationSharedPtr> ApplicationManagerImpl::applications_by_name(
    const std::string& app_name) const {
  AppNamePredicate finder(app_name);
  DataAccessor<ApplicationSet> accessor = applications();
  return FindAllApps(accessor, finder);
}

struct IsApplication {
  IsApplication(connection_handler::DeviceHandle device_handle,
                const std::string& policy_app_id)
      : device_handle_(device_handle), policy_app_id_(policy_app_id) {}
  bool operator()(const ApplicationSharedPtr app) const {
    return app && app->device() == device_handle_ &&
           app->policy_app_id() == policy_app_id_;
  }

 private:
  connection_handler::DeviceHandle device_handle_;
  const std::string& policy_app_id_;
};
void ApplicationManagerImpl::IviInfoUpdated(const std::string& vehicle_info,
                                            int value) {
  // Notify Policy Manager if available about info it's interested in,
  // i.e. odometer etc
  if (strings::odometer == vehicle_info) {
    GetPolicyHandler().KmsChanged(value);
  }
}

void ApplicationManagerImpl::OnApplicationRegistered(ApplicationSharedPtr app) {
  LOG4CXX_AUTO_TRACE(logger_);
  DCHECK_OR_RETURN_VOID(app);
  sync_primitives::AutoLock lock(applications_list_lock_ptr_);
  const mobile_apis::HMILevel::eType default_level = GetDefaultHmiLevel(app);
  state_ctrl_.OnApplicationRegistered(app, default_level);
}

void ApplicationManagerImpl::OnApplicationSwitched(ApplicationSharedPtr app) {
  LOG4CXX_AUTO_TRACE(logger_);
  commands_holder_->Resume(app, CommandHolder::CommandType::kMobileCommand);
  commands_holder_->Resume(app, CommandHolder::CommandType::kHmiCommand);
}

bool ApplicationManagerImpl::IsAppTypeExistsInFullOrLimited(
    ApplicationConstSharedPtr app) const {
  LOG4CXX_AUTO_TRACE(logger_);
  bool voice_state = app->is_voice_communication_supported();
  bool media_state = app->is_media_application();
  bool navi_state = app->is_navi();
  bool mobile_projection_state = app->mobile_projection_enabled();
  ApplicationSharedPtr active_app = active_application();
  // Check app in FULL level
  if (active_app.use_count() != 0) {
    // If checking app hmi level FULL, we return false
    // because we couldn't have two applications with same HMIType in FULL and
    // LIMITED HMI level
    if (active_app->app_id() == app->app_id()) {
      return false;
    }

    if (voice_state && active_app->is_voice_communication_supported()) {
      return true;
    }

    if (media_state && active_app->is_media_application()) {
      return true;
    }

    if (navi_state && active_app->is_navi()) {
      return true;
    }

    if (mobile_projection_state && active_app->mobile_projection_enabled()) {
      return true;
    }
  }

  // Check LIMITED apps
  if (voice_state) {
    if ((get_limited_voice_application().use_count() != 0) &&
        (get_limited_voice_application()->app_id() != app->app_id())) {
      return true;
    }
  }

  if (media_state) {
    if ((get_limited_media_application().use_count() != 0) &&
        (get_limited_media_application()->app_id() != app->app_id())) {
      return true;
    }
  }

  if (navi_state) {
    if ((get_limited_navi_application().use_count() != 0) &&
        (get_limited_navi_application()->app_id() != app->app_id())) {
      return true;
    }
  }

  if (mobile_projection_state) {
    if ((get_limited_mobile_projection_application().use_count() != 0) &&
        (get_limited_mobile_projection_application()->app_id() !=
         app->app_id())) {
      return true;
    }
  }

  return false;
}

ApplicationSharedPtr ApplicationManagerImpl::RegisterApplication(
    const std::shared_ptr<smart_objects::SmartObject>&
        request_for_registration) {
  LOG4CXX_AUTO_TRACE(logger_);

  smart_objects::SmartObject& message = *request_for_registration;
  uint32_t connection_key =
      message[strings::params][strings::connection_key].asInt();

  // app_id is SDL "internal" ID
  // original app_id can be received via ApplicationImpl::mobile_app_id()
  uint32_t app_id = 0;
  std::list<int32_t> sessions_list;
  connection_handler::DeviceHandle device_id = 0;

  DCHECK_OR_RETURN(connection_handler_, ApplicationSharedPtr());
  if (connection_handler().get_session_observer().GetDataOnSessionKey(
          connection_key, &app_id, &sessions_list, &device_id) == -1) {
    LOG4CXX_ERROR(logger_, "Failed to create application: no connection info.");
    std::shared_ptr<smart_objects::SmartObject> response(
        MessageHelper::CreateNegativeResponse(
            connection_key,
            mobile_apis::FunctionID::RegisterAppInterfaceID,
            message[strings::params][strings::correlation_id].asUInt(),
            mobile_apis::Result::GENERIC_ERROR));
    rpc_service_->ManageMobileCommand(response, commands::Command::SOURCE_SDL);
    return ApplicationSharedPtr();
  }

  smart_objects::SmartObject& params = message[strings::msg_params];
  const std::string& policy_app_id =
      GetCorrectMobileIDFromMessage(request_for_registration);
  const custom_str::CustomString& app_name =
      message[strings::msg_params][strings::app_name].asCustomString();
  std::string device_mac;
  std::string connection_type;
  if (connection_handler().get_session_observer().GetDataOnDeviceID(
          device_id, NULL, NULL, &device_mac, &connection_type) == -1) {
    LOG4CXX_DEBUG(logger_, "Failed to extract device mac for id " << device_id);
  } else {
    LOG4CXX_DEBUG(logger_,
                  "Device mac for id" << device_id << " is " << device_mac);
  }

  LOG4CXX_DEBUG(logger_, "Restarting application list update timer");
  GetPolicyHandler().OnAppsSearchStarted();
  uint32_t timeout = get_settings().application_list_update_timeout();
  application_list_update_timer_.Start(timeout, timer::kSingleShot);

  if (!is_all_apps_allowed_) {
    LOG4CXX_WARN(logger_,
                 "RegisterApplication: access to app's disabled by user");
    std::shared_ptr<smart_objects::SmartObject> response(
        MessageHelper::CreateNegativeResponse(
            connection_key,
            mobile_apis::FunctionID::RegisterAppInterfaceID,
            message[strings::params][strings::correlation_id].asUInt(),
            mobile_apis::Result::DISALLOWED));
    rpc_service_->ManageMobileCommand(response, commands::Command::SOURCE_SDL);
    return ApplicationSharedPtr();
  }

  ApplicationSharedPtr application(
      new ApplicationImpl(app_id,
                          policy_app_id,
                          device_mac,
                          device_id,
                          app_name,
                          GetPolicyHandler().GetStatisticManager(),
                          *this));

  if (!application) {
    std::shared_ptr<smart_objects::SmartObject> response(
        MessageHelper::CreateNegativeResponse(
            connection_key,
            mobile_apis::FunctionID::RegisterAppInterfaceID,
            message[strings::params][strings::correlation_id].asUInt(),
            mobile_apis::Result::OUT_OF_MEMORY));
    rpc_service_->ManageMobileCommand(response, commands::Command::SOURCE_SDL);
    return ApplicationSharedPtr();
  }

  HmiStatePtr initial_state =
      CreateRegularState(std::shared_ptr<Application>(application),
                         mobile_apis::WindowType::MAIN,
                         mobile_apis::HMILevel::INVALID_ENUM,
                         mobile_apis::AudioStreamingState::INVALID_ENUM,
                         mobile_apis::VideoStreamingState::INVALID_ENUM,
                         mobile_api::SystemContext::SYSCTXT_MAIN);

  application->SetInitialState(
      mobile_apis::PredefinedWindows::DEFAULT_WINDOW,
      std::string(),  // should not be tracked for main window
      initial_state);

  application->set_folder_name(policy_app_id + "_" +
                               application->mac_address());
  // To load persistent files, app folder name must be known first, which is now
  // depends on device_id and mobile_app_id
  application->LoadPersistentFiles();

  application->set_grammar_id(GenerateGrammarID());
  mobile_api::Language::eType launguage_desired =
      static_cast<mobile_api::Language::eType>(
          params[strings::language_desired].asInt());
  application->set_language(launguage_desired);
  application->usage_report().RecordAppRegistrationVuiLanguage(
      launguage_desired);

  mobile_api::Language::eType hmi_display_language_desired =
      static_cast<mobile_api::Language::eType>(
          params[strings::hmi_display_language_desired].asInt());
  application->set_ui_language(hmi_display_language_desired);
  application->usage_report().RecordAppRegistrationGuiLanguage(
      hmi_display_language_desired);

  Version version;
  int32_t min_version = message[strings::msg_params][strings::sync_msg_version]
                               [strings::minor_version]
                                   .asInt();
  version.min_supported_api_version = static_cast<APIVersion>(min_version);

  int32_t max_version = message[strings::msg_params][strings::sync_msg_version]
                               [strings::major_version]
                                   .asInt();
  version.max_supported_api_version = static_cast<APIVersion>(max_version);
  application->set_version(version);

  protocol_handler::MajorProtocolVersion protocol_version =
      static_cast<protocol_handler::MajorProtocolVersion>(
          message[strings::params][strings::protocol_version].asInt());
  application->set_protocol_version(protocol_version);

  if (protocol_handler::MajorProtocolVersion::PROTOCOL_VERSION_UNKNOWN !=
      protocol_version) {
    connection_handler().BindProtocolVersionWithSession(
        connection_key, static_cast<uint8_t>(protocol_version));
  }
  if ((protocol_version ==
       protocol_handler::MajorProtocolVersion::PROTOCOL_VERSION_3) &&
      (get_settings().heart_beat_timeout() != 0)) {
    connection_handler().StartSessionHeartBeat(connection_key);
  }

  // Keep HMI add id in case app is present in "waiting for registration" list
  apps_to_register_list_lock_ptr_->Acquire();
  PolicyAppIdPredicate finder(application->policy_app_id());
  ApplicationSet::iterator it =
      std::find_if(apps_to_register_.begin(), apps_to_register_.end(), finder);
  bool is_mismatched_cloud_app = false;

  if (apps_to_register_.end() == it) {
    DevicePredicate finder(application->device());
    it = std::find_if(
        apps_to_register_.begin(), apps_to_register_.end(), finder);

    bool found = apps_to_register_.end() != it;
    is_mismatched_cloud_app = found && (*it)->is_cloud_app() &&
                              policy_app_id != (*it)->policy_app_id();
  } else {
    application->set_hmi_application_id((*it)->hmi_app_id());

    // Set cloud app parameters
    application->set_cloud_app_endpoint((*it)->cloud_app_endpoint());
    application->set_cloud_app_certificate((*it)->cloud_app_certificate());
    application->set_auth_token((*it)->auth_token());
    application->set_cloud_app_transport_type(
        (*it)->cloud_app_transport_type());
    application->set_hybrid_app_preference((*it)->hybrid_app_preference());
    apps_to_register_.erase(it);
  }
  apps_to_register_list_lock_ptr_->Release();

  // Reject registration request if a cloud app registers with the incorrect
  // appID
  if (is_mismatched_cloud_app) {
    std::shared_ptr<smart_objects::SmartObject> response(
        MessageHelper::CreateNegativeResponse(
            connection_key,
            mobile_apis::FunctionID::RegisterAppInterfaceID,
            message[strings::params][strings::correlation_id].asUInt(),
            mobile_apis::Result::DISALLOWED));
    (*response)[strings::msg_params][strings::info] =
        "Cloud app registered with incorrect app id";
    rpc_service_->ManageMobileCommand(response, commands::Command::SOURCE_SDL);
    return ApplicationSharedPtr();
  }

  if (!application->hmi_app_id()) {
    const bool is_saved =
        resume_controller().IsApplicationSaved(policy_app_id, device_mac);
    application->set_hmi_application_id(
        is_saved
            ? resume_controller().GetHMIApplicationID(policy_app_id, device_mac)
            : GenerateNewHMIAppID());
  }

  if (params.keyExists(strings::app_info)) {
    const smart_objects::SmartObject& app_info = params[strings::app_info];
    const std::string& bundle_id = app_info[strings::bundle_id].asString();
    application->set_bundle_id(bundle_id);
  }

  const std::string app_icon_dir(settings_.app_icons_folder());
  const std::string full_icon_path(app_icon_dir + "/" + policy_app_id);
  if (file_system::FileExists(full_icon_path)) {
    application->set_app_icon_path(full_icon_path);
  }

  // Stops timer of saving data to resumption in order to
  // doesn't erase data from resumption storage.
  // Timer will be started after hmi level resumption.
  resume_controller().OnAppRegistrationStart(policy_app_id, device_mac);

  AddAppToRegisteredAppList(application);

  // Update cloud app information, in case any pending apps are unable to be
  // registered due to a mobile app taking precedence
  RefreshCloudAppInformation();

  // It is possible that secondary transport of this app has been already
  // established. Make sure that the information is reflected to application
  // instance.
  // Also, make sure that this is done *after* we updated applications_ list to
  // avoid timing issues.
  DeviceMap::iterator itr =
      secondary_transport_devices_cache_.find(connection_key);
  if (secondary_transport_devices_cache_.end() != itr) {
    connection_handler::DeviceHandle secondary_device_handle = itr->second;
    application->set_secondary_device(secondary_device_handle);
  }

  return application;
}

bool ApplicationManagerImpl::ActivateApplication(ApplicationSharedPtr app) {
  using namespace mobile_api;
  LOG4CXX_AUTO_TRACE(logger_);
  DCHECK_OR_RETURN(app, false);

  LOG4CXX_DEBUG(logger_, "Activating application with id:" << app->app_id());

  // Remove from resumption if app was activated by user
  resume_controller().OnAppActivated(app);

  // Activate any app services published by the app
  GetAppServiceManager().OnAppActivated(app);

  // Activate main window in state controller
  state_ctrl_.ActivateDefaultWindow(app);

  return true;
}

mobile_api::HMILevel::eType ApplicationManagerImpl::IsHmiLevelFullAllowed(
    ApplicationSharedPtr app) {
  LOG4CXX_AUTO_TRACE(logger_);
  if (!app) {
    LOG4CXX_ERROR(logger_, "Application pointer invalid");
    NOTREACHED();
    return mobile_api::HMILevel::INVALID_ENUM;
  }
  const bool is_audio_app = app->IsAudioApplication();
  const bool does_audio_app_with_same_type_exist =
      IsAppTypeExistsInFullOrLimited(app);
  const bool is_active_app_exist = (active_application().use_count() != 0);

  mobile_api::HMILevel::eType result = mobile_api::HMILevel::HMI_FULL;
  if (is_audio_app && does_audio_app_with_same_type_exist) {
    result = GetDefaultHmiLevel(app);
  } else if (is_active_app_exist && is_audio_app) {
    result = mobile_apis::HMILevel::HMI_LIMITED;
  } else if (is_active_app_exist && (!is_audio_app)) {
    result = GetDefaultHmiLevel(app);
  }
  LOG4CXX_ERROR(
      logger_,
      "is_audio_app : " << is_audio_app
                        << "; does_audio_app_with_same_type_exist : "
                        << does_audio_app_with_same_type_exist
                        << "; is_active_app_exist : " << is_active_app_exist
                        << "; result : " << result);
  return result;
}

void ApplicationManagerImpl::ConnectToDevice(const std::string& device_mac) {
  // TODO(VS): Call function from ConnectionHandler
  if (!connection_handler_) {
    LOG4CXX_WARN(logger_, "Connection handler is not set.");
    return;
  }

  connection_handler::DeviceHandle handle;
  if (!connection_handler().GetDeviceID(device_mac, &handle)) {
    LOG4CXX_ERROR(
        logger_,
        "Attempt to connect to invalid device with mac:" << device_mac);
    return;
  }
  connection_handler().ConnectToDevice(handle);
}

void ApplicationManagerImpl::OnHMIReady() {
  LOG4CXX_AUTO_TRACE(logger_);

#ifdef WEBSOCKET_SERVER_TRANSPORT_SUPPORT
  connection_handler_->CreateWebEngineDevice();
#endif  // WEBSOCKET_SERVER_TRANSPORT_SUPPORT

  MessageHelper::SendGetSystemInfoRequest(*this);

  std::shared_ptr<smart_objects::SmartObject> is_navi_ready(
      MessageHelper::CreateModuleInfoSO(
          hmi_apis::FunctionID::Navigation_IsReady, *this));
  rpc_service_->ManageHMICommand(is_navi_ready);

  std::shared_ptr<smart_objects::SmartObject> mixing_audio_supported_request(
      MessageHelper::CreateModuleInfoSO(
          hmi_apis::FunctionID::BasicCommunication_MixingAudioSupported,
          *this));
  rpc_service_->ManageHMICommand(mixing_audio_supported_request);
  resume_controller().ResetLaunchTime();

  RefreshCloudAppInformation();
  policy_handler_->TriggerPTUOnStartupIfRequired();
}

void ApplicationManagerImpl::RequestForInterfacesAvailability() {
  LOG4CXX_AUTO_TRACE(logger_);
  std::shared_ptr<smart_objects::SmartObject> is_ivi_ready(
      MessageHelper::CreateModuleInfoSO(
          hmi_apis::FunctionID::VehicleInfo_IsReady, *this));
  rpc_service_->ManageHMICommand(is_ivi_ready);

  std::shared_ptr<smart_objects::SmartObject> is_vr_ready(
      MessageHelper::CreateModuleInfoSO(hmi_apis::FunctionID::VR_IsReady,
                                        *this));
  rpc_service_->ManageHMICommand(is_vr_ready);

  std::shared_ptr<smart_objects::SmartObject> is_tts_ready(
      MessageHelper::CreateModuleInfoSO(hmi_apis::FunctionID::TTS_IsReady,
                                        *this));
  rpc_service_->ManageHMICommand(is_tts_ready);

  std::shared_ptr<smart_objects::SmartObject> is_ui_ready(
      MessageHelper::CreateModuleInfoSO(hmi_apis::FunctionID::UI_IsReady,
                                        *this));
  rpc_service_->ManageHMICommand(is_ui_ready);

  std::shared_ptr<smart_objects::SmartObject> is_rc_ready(
      MessageHelper::CreateModuleInfoSO(hmi_apis::FunctionID::RC_IsReady,
                                        *this));
  rpc_service_->ManageHMICommand(is_rc_ready);

  if (hmi_capabilities_->IsRequestsRequiredForCapabilities(
          hmi_apis::FunctionID::Buttons_GetCapabilities)) {
    std::shared_ptr<smart_objects::SmartObject> button_capabilities(
        MessageHelper::CreateModuleInfoSO(
            hmi_apis::FunctionID::Buttons_GetCapabilities, *this));
    rpc_service_->ManageHMICommand(button_capabilities);
  }
}

std::string ApplicationManagerImpl::PolicyIDByIconUrl(const std::string url) {
  sync_primitives::AutoLock lock(app_icon_map_lock_ptr_);
  for (auto& x : app_icon_map_) {
    auto policy_id = x.first;
    std::string icon_url = GetPolicyHandler().GetIconUrl(policy_id);
    if (icon_url == url) {
      LOG4CXX_DEBUG(logger_, "Matched icon url: " << url);
      x.second.pending_request = false;
      return policy_id;
    }
  }
  return std::string("");
}

void ApplicationManagerImpl::SetIconFileFromSystemRequest(
    const std::string policy_id) {
  app_icon_map_lock_ptr_.Acquire();
  auto app_icon_it = app_icon_map_.find(policy_id);
  if (app_icon_it != app_icon_map_.end()) {
    app_icon_map_.erase(app_icon_it);
  }
  app_icon_map_lock_ptr_.Release();

  // Find pending application and set icon path
  auto app = pending_application_by_policy_id(policy_id);
  if (!app) {
    return;
  }
  const std::string app_icon_dir(settings_.app_icons_folder());
  const std::string full_icon_path(app_icon_dir + "/" + policy_id);
  if (file_system::FileExists(full_icon_path)) {
    LOG4CXX_DEBUG(logger_, "Set Icon Path: " << full_icon_path);
    AppFile file;
    file.is_persistent = true;
    file.is_download_complete = true;
    file.file_name = full_icon_path;

    std::string icon_url = GetPolicyHandler().GetIconUrl(policy_id);
    std::string extension = boost::filesystem::extension(icon_url);
    if (extension == "bmp" || extension == "BMP") {
      file.file_type = mobile_apis::FileType::GRAPHIC_BMP;
    } else if (extension == "JPEG" || extension == "jpeg" ||
               extension == "JPG" || extension == "jpg") {
      file.file_type = mobile_apis::FileType::GRAPHIC_JPEG;
    } else {
      file.file_type = mobile_apis::FileType::GRAPHIC_PNG;
    }

    app->AddFile(file);
    app->set_app_icon_path(full_icon_path);
  }
  SendUpdateAppList();
}

void ApplicationManagerImpl::DisconnectCloudApp(ApplicationSharedPtr app) {
#if !defined(CLOUD_APP_WEBSOCKET_TRANSPORT_SUPPORT)
  LOG4CXX_TRACE(logger_, "Cloud app support is disabled. Exiting function");
  return;
#else
  std::string policy_app_id = app->policy_app_id();
  policy::AppProperties app_properties;
  GetPolicyHandler().GetAppProperties(policy_app_id, app_properties);
  if (app->IsRegistered() && app->is_cloud_app()) {
    LOG4CXX_DEBUG(logger_, "Disabled app is registered, unregistering now");
    GetRPCService().ManageMobileCommand(
        MessageHelper::GetOnAppInterfaceUnregisteredNotificationToMobile(
            app->app_id(),
            mobile_api::AppInterfaceUnregisteredReason::APP_UNAUTHORIZED),
        commands::Command::SOURCE_SDL);

    OnAppUnauthorized(app->app_id());
  }
  // Delete the cloud device
  connection_handler().RemoveCloudAppDevice(app->device());

  transport_manager::transport_adapter::CloudAppProperties properties{
      app_properties.endpoint,
      app_properties.certificate,
      app_properties.enabled,
      app_properties.auth_token,
      app_properties.transport_type,
      app_properties.hybrid_app_preference};
  // Create device in pending state
  LOG4CXX_DEBUG(logger_, "Re-adding the cloud app device");
  connection_handler().AddCloudAppDevice(policy_app_id, properties);
#endif  // CLOUD_APP_WEBSOCKET_TRANSPORT_SUPPORT
}

void ApplicationManagerImpl::RefreshCloudAppInformation() {
#if !defined(CLOUD_APP_WEBSOCKET_TRANSPORT_SUPPORT)
  LOG4CXX_TRACE(logger_, "Cloud app support is disabled. Exiting function");
  return;
#else
  LOG4CXX_AUTO_TRACE(logger_);
  if (is_stopping()) {
    return;
  }
  std::vector<std::string> enabled_apps;
  GetPolicyHandler().GetEnabledCloudApps(enabled_apps);
  std::vector<std::string>::iterator enabled_it = enabled_apps.begin();
  std::vector<std::string>::iterator enabled_end = enabled_apps.end();

  // Store old device map and clear the current map
  pending_device_map_lock_ptr_->Acquire();
  app_icon_map_lock_ptr_.Acquire();
  std::map<std::string, std::string> old_device_map = pending_device_map_;
  pending_device_map_ = std::map<std::string, std::string>();
  // Create a device for each newly enabled cloud app
  policy::AppProperties app_properties;
  for (; enabled_it != enabled_end; ++enabled_it) {
    GetPolicyHandler().GetAppProperties(*enabled_it, app_properties);

    if (app_properties.endpoint.empty()) {
      continue;
    }

    mobile_apis::HybridAppPreference::eType hybrid_app_preference =
        mobile_apis::HybridAppPreference::INVALID_ENUM;
    smart_objects::EnumConversionHelper<
        mobile_apis::HybridAppPreference::eType>::
        StringToEnum(app_properties.hybrid_app_preference,
                     &hybrid_app_preference);

    auto policy_id = *enabled_it;
    policy::StringArray nicknames;
    policy::StringArray app_hmi_types;
    GetPolicyHandler().GetInitialAppData(policy_id, &nicknames, &app_hmi_types);

    if (nicknames.empty()) {
      LOG4CXX_ERROR(logger_, "Cloud App missing nickname");
      continue;
    } else if (mobile_apis::HybridAppPreference::MOBILE ==
               hybrid_app_preference) {
      auto nickname_it = nicknames.begin();
      bool duplicate_found = false;
      for (; nickname_it != nicknames.end(); ++nickname_it) {
        auto apps = applications_by_name(*nickname_it);
        for (auto app : apps) {
          if (app.use_count() != 0 && !app->is_cloud_app()) {
            LOG4CXX_ERROR(logger_,
                          "Mobile app already registered for cloud app: "
                              << *nickname_it);
            duplicate_found = true;
            break;
          }
        }
      }

      if (duplicate_found) {
        continue;
      }
    }

    pending_device_map_.insert(std::pair<std::string, std::string>(
        app_properties.endpoint, policy_id));
    // Determine which endpoints were disabled by erasing all enabled apps from
    // the old device list
    auto old_device_it = old_device_map.find(app_properties.endpoint);
    if (old_device_it != old_device_map.end()) {
      old_device_map.erase(old_device_it);
    }

    transport_manager::transport_adapter::CloudAppProperties properties{
        app_properties.endpoint,
        app_properties.certificate,
        app_properties.enabled,
        app_properties.auth_token,
        app_properties.transport_type,
        app_properties.hybrid_app_preference};

    // If the device was disconnected, this will reinitialize the device
    connection_handler().AddCloudAppDevice(policy_id, properties);

    // Look for app icon url data and add to app_icon_url_map
    std::string url = GetPolicyHandler().GetIconUrl(policy_id);

    if (url.empty()) {
      LOG4CXX_DEBUG(logger_, "No Icon Url for cloud app");
      continue;
    }

    auto app_icon_it = app_icon_map_.find(policy_id);
    if (app_icon_it != app_icon_map_.end()) {
      LOG4CXX_DEBUG(logger_, "Cloud App Already Exists in Icon Map");
      continue;
    }

    const std::string app_icon_dir(settings_.app_icons_folder());
    const std::string full_icon_path(app_icon_dir + "/" + policy_id);
    if (!file_system::FileExists(full_icon_path)) {
      AppIconInfo icon_info(app_properties.endpoint, false);
      LOG4CXX_DEBUG(
          logger_,
          "Inserting cloud app into icon map: " << app_icon_map_.size());
      app_icon_map_.insert(
          std::pair<std::string, AppIconInfo>(policy_id, icon_info));
    }
  }
  app_icon_map_lock_ptr_.Release();
  pending_device_map_lock_ptr_->Release();

  int removed_app_count = 0;
  // Clear out devices for existing cloud apps that were disabled
  for (auto& device : old_device_map) {
    std::string policy_app_id = device.second;
    // First search for the disabled app within the registered apps
    ApplicationSharedPtr app = application_by_policy_id(policy_app_id);
    if (app.use_count() == 0) {
      sync_primitives::AutoLock lock(apps_to_register_list_lock_ptr_);
      // If the disabled app is not present in the registered app list, check
      // the apps awaiting registration
      PolicyAppIdPredicate finder(policy_app_id);
      ApplicationSet::iterator it = std::find_if(
          apps_to_register_.begin(), apps_to_register_.end(), finder);
      if (it == apps_to_register_.end()) {
        LOG4CXX_DEBUG(
            logger_,
            "Unable to find app to remove (" << policy_app_id << "), skipping");
        continue;
      }
      app = *it;
      apps_to_register_.erase(it);
    }
    // If the disabled app is registered, unregistered it before destroying the
    // device
    if (app->IsRegistered() && app->is_cloud_app()) {
      LOG4CXX_DEBUG(logger_, "Disabled app is registered, unregistering now");
      GetRPCService().ManageMobileCommand(
          MessageHelper::GetOnAppInterfaceUnregisteredNotificationToMobile(
              app->app_id(),
              mobile_api::AppInterfaceUnregisteredReason::APP_UNAUTHORIZED),
          commands::Command::SOURCE_SDL);

      OnAppUnauthorized(app->app_id());
    }
    // Delete the cloud device
    connection_handler().RemoveCloudAppDevice(app->device());
    removed_app_count++;
  }

  // Update app list if disabled apps were removed
  if (removed_app_count > 0) {
    LOG4CXX_DEBUG(logger_, "Removed " << removed_app_count << " disabled apps");
    SendUpdateAppList();
  }
#endif  // CLOUD_APP_WEBSOCKET_TRANSPORT_SUPPORT
}

void ApplicationManagerImpl::CreatePendingApplication(
    const transport_manager::ConnectionUID connection_id,
    const transport_manager::DeviceInfo& device_info,
    connection_handler::DeviceHandle device_id) {
  LOG4CXX_AUTO_TRACE(logger_);

  std::string name = device_info.name();
  pending_device_map_lock_ptr_->Acquire();
  auto it = pending_device_map_.find(name);
  if (it == pending_device_map_.end()) {
    pending_device_map_lock_ptr_->Release();
    return;
  }
  pending_device_map_lock_ptr_->Release();

  const std::string policy_app_id = it->second;

  policy::StringArray nicknames;
  policy::StringArray app_hmi_types;

  GetPolicyHandler().GetInitialAppData(
      policy_app_id, &nicknames, &app_hmi_types);

  if (nicknames.empty()) {
    LOG4CXX_ERROR(logger_, "Cloud App missing nickname");
    return;
  }

  const std::string display_name = nicknames[0];

  ApplicationSharedPtr application(
      new ApplicationImpl(0,
                          policy_app_id,
                          device_info.mac_address(),
                          device_id,
                          custom_str::CustomString(display_name),
                          GetPolicyHandler().GetStatisticManager(),
                          *this));

  if (!application) {
    LOG4CXX_INFO(logger_, "Could not create application");
    return;
  }

  const std::string app_icon_dir(settings_.app_icons_folder());
  const std::string full_icon_path(app_icon_dir + "/" + policy_app_id);
  if (file_system::FileExists(full_icon_path)) {
    application->set_app_icon_path(full_icon_path);
  }
  policy::AppProperties app_properties;
  GetPolicyHandler().GetAppProperties(policy_app_id, app_properties);

  mobile_apis::HybridAppPreference::eType hybrid_app_preference_enum;

  const bool convert_result = smart_objects::EnumConversionHelper<
      mobile_apis::HybridAppPreference::eType>::
      StringToEnum(app_properties.hybrid_app_preference,
                   &hybrid_app_preference_enum);

  if (!app_properties.hybrid_app_preference.empty() && !convert_result) {
    LOG4CXX_ERROR(logger_,
                  "Could not convert string to enum: "
                      << app_properties.hybrid_app_preference);
    return;
  }

  application->set_hmi_application_id(GenerateNewHMIAppID());
  application->set_cloud_app_endpoint(app_properties.endpoint);
  application->set_auth_token(app_properties.auth_token);
  application->set_cloud_app_transport_type(app_properties.transport_type);
  application->set_hybrid_app_preference(hybrid_app_preference_enum);
  application->set_cloud_app_certificate(app_properties.certificate);

  sync_primitives::AutoLock lock(apps_to_register_list_lock_ptr_);
  LOG4CXX_DEBUG(logger_,
                "apps_to_register_ size before: " << apps_to_register_.size());
  apps_to_register_.insert(application);
  LOG4CXX_DEBUG(logger_,
                "apps_to_register_ size after: " << apps_to_register_.size());

  SendUpdateAppList();
}

void ApplicationManagerImpl::RemovePendingApplication(
    const std::string& policy_app_id) {
  LOG4CXX_AUTO_TRACE(logger_);
  sync_primitives::AutoLock lock(apps_to_register_list_lock_ptr_);
  PolicyAppIdPredicate finder(policy_app_id);
  auto app_it =
      std::find_if(apps_to_register_.begin(), apps_to_register_.end(), finder);

  if (apps_to_register_.end() == app_it) {
    LOG4CXX_WARN(
        logger_,
        "Unable to find app to remove (" << policy_app_id << "), skipping");
    return;
  }

  apps_to_register_.erase(app_it);
  LOG4CXX_DEBUG(logger_,
                "Remove " << policy_app_id
                          << " from apps_to_register_. new size = "
                          << apps_to_register_.size());
}

void ApplicationManagerImpl::CreatePendingLocalApplication(
    const std::string& policy_app_id) {
  policy::StringArray nicknames;
  policy::StringArray app_hmi_types;

  GetPolicyHandler().GetInitialAppData(
      policy_app_id, &nicknames, &app_hmi_types);

  if (nicknames.empty()) {
    LOG4CXX_ERROR(logger_,
                  "Cloud/Web App " << policy_app_id << "missing nickname");
    return;
  }

  const std::string display_name = nicknames[0];

  const auto web_engine_device = connection_handler_->GetWebEngineDeviceInfo();

  ApplicationSharedPtr application(
      new ApplicationImpl(0,
                          policy_app_id,
                          web_engine_device.mac_address(),
                          web_engine_device.device_handle(),
                          custom_str::CustomString(display_name),
                          GetPolicyHandler().GetStatisticManager(),
                          *this));

  const std::string app_icon_dir(settings_.app_icons_folder());
  const std::string full_icon_path(app_icon_dir + "/" + policy_app_id);
  if (file_system::FileExists(full_icon_path)) {
    application->set_app_icon_path(full_icon_path);
  }
  policy::AppProperties app_properties;
  GetPolicyHandler().GetAppProperties(policy_app_id, app_properties);

  mobile_apis::HybridAppPreference::eType hybrid_app_preference_enum;
  const bool convert_result = smart_objects::EnumConversionHelper<
      mobile_apis::HybridAppPreference::eType>::
      StringToEnum(app_properties.hybrid_app_preference,
                   &hybrid_app_preference_enum);

  if (!app_properties.hybrid_app_preference.empty() && !convert_result) {
    LOG4CXX_ERROR(logger_,
                  "Could not convert string to enum: "
                      << app_properties.hybrid_app_preference);
    return;
  }

  application->set_hmi_application_id(GenerateNewHMIAppID());
  application->set_cloud_app_endpoint(app_properties.endpoint);
  application->set_auth_token(app_properties.auth_token);
  application->set_cloud_app_transport_type(app_properties.transport_type);
  application->set_hybrid_app_preference(hybrid_app_preference_enum);
  application->set_cloud_app_certificate(app_properties.certificate);

  sync_primitives::AutoLock lock(apps_to_register_list_lock_ptr_);
  apps_to_register_.insert(application);
  LOG4CXX_DEBUG(logger_,
                "Insert " << application->name().c_str()
                          << " to apps_to_register_. new size = "
                          << apps_to_register_.size());
}

void ApplicationManagerImpl::OnWebEngineDeviceCreated() {
  LOG4CXX_AUTO_TRACE(logger_);
  const auto enabled_local_apps = policy_handler_->GetEnabledLocalApps();

  if (enabled_local_apps.empty()) {
    LOG4CXX_DEBUG(logger_, "No enabled local apps present");
    return;
  }

  for (auto policy_app_id : enabled_local_apps) {
    CreatePendingLocalApplication(policy_app_id);
  }
  SendUpdateAppList();
}

void ApplicationManagerImpl::SetPendingApplicationState(
    const transport_manager::ConnectionUID connection_id,
    const transport_manager::DeviceInfo& device_info) {
  std::string name = device_info.name();
  pending_device_map_lock_ptr_->Acquire();
  auto it = pending_device_map_.find(name);
  if (it == pending_device_map_.end()) {
    pending_device_map_lock_ptr_->Release();
    return;
  }
  pending_device_map_lock_ptr_->Release();

  const std::string policy_app_id = it->second;
  auto app = application_by_policy_id(policy_app_id);

  if (!app) {
    return;
  }
  LOG4CXX_DEBUG(logger_,
                "Unregister application and move into apps_to_register");

  UnregisterApplication(
      app->app_id(), mobile_apis::Result::INVALID_ENUM, true, true);
  app->MarkUnregistered();

  {
    sync_primitives::AutoLock lock(apps_to_register_list_lock_ptr_);
    apps_to_register_.insert(app);
  }
}

void ApplicationManagerImpl::OnConnectionStatusUpdated() {
  SendUpdateAppList();
}

hmi_apis::Common_CloudConnectionStatus::eType
ApplicationManagerImpl::GetCloudAppConnectionStatus(
    ApplicationConstSharedPtr app) const {
#if !defined(CLOUD_APP_WEBSOCKET_TRANSPORT_SUPPORT)
  return hmi_apis::Common_CloudConnectionStatus::INVALID_ENUM;
#else
  transport_manager::ConnectionStatus status =
      connection_handler().GetConnectionStatus(app->device());
  switch (status) {
    case transport_manager::ConnectionStatus::CONNECTED:
      return hmi_apis::Common_CloudConnectionStatus::CONNECTED;
    case transport_manager::ConnectionStatus::RETRY:
      return hmi_apis::Common_CloudConnectionStatus::RETRY;
    case transport_manager::ConnectionStatus::PENDING:
    case transport_manager::ConnectionStatus::CLOSING:
      return hmi_apis::Common_CloudConnectionStatus::NOT_CONNECTED;
    default:
      return hmi_apis::Common_CloudConnectionStatus::INVALID_ENUM;
  }
#endif  // CLOUD_APP_WEBSOCKET_TRANSPORT_SUPPORT
}

uint32_t ApplicationManagerImpl::GetNextMobileCorrelationID() {
  if (mobile_corelation_id_ < max_corelation_id_) {
    mobile_corelation_id_++;
  } else {
    mobile_corelation_id_ = 0;
  }

  return mobile_corelation_id_;
}

uint32_t ApplicationManagerImpl::GetNextHMICorrelationID() {
  if (corelation_id_ < max_corelation_id_) {
    corelation_id_++;
  } else {
    corelation_id_ = 0;
  }

  return corelation_id_;
}

bool ApplicationManagerImpl::BeginAudioPassThru(uint32_t app_id) {
  sync_primitives::AutoLock lock(audio_pass_thru_lock_);
  if (audio_pass_thru_active_) {
    return false;
  } else {
    audio_pass_thru_active_ = true;
    audio_pass_thru_app_id_ = app_id;
    return true;
  }
}

bool ApplicationManagerImpl::EndAudioPassThru(uint32_t app_id) {
  sync_primitives::AutoLock lock(audio_pass_thru_lock_);
  if (audio_pass_thru_active_ && audio_pass_thru_app_id_ == app_id) {
    audio_pass_thru_active_ = false;
    audio_pass_thru_app_id_ = 0;
    return true;
  } else {
    return false;
  }
}

hmi_apis::Common_DriverDistractionState::eType
ApplicationManagerImpl::driver_distraction_state() const {
  return driver_distraction_state_;
}

void ApplicationManagerImpl::set_driver_distraction_state(
    const hmi_apis::Common_DriverDistractionState::eType state) {
  driver_distraction_state_ = state;
}

void ApplicationManagerImpl::SetAllAppsAllowed(const bool allowed) {
  is_all_apps_allowed_ = allowed;
}

HmiStatePtr ApplicationManagerImpl::CreateRegularState(
    std::shared_ptr<Application> app,
    const mobile_apis::WindowType::eType window_type,
    const mobile_apis::HMILevel::eType hmi_level,
    const mobile_apis::AudioStreamingState::eType audio_state,
    const mobile_apis::VideoStreamingState::eType video_state,
    const mobile_apis::SystemContext::eType system_context) const {
  HmiStatePtr state(new HmiState(app, *this));
  state->set_window_type(window_type);
  state->set_hmi_level(hmi_level);
  state->set_audio_streaming_state(audio_state);
  state->set_video_streaming_state(video_state);
  state->set_system_context(system_context);
  return state;
}

void ApplicationManagerImpl::StartAudioPassThruThread(int32_t session_key,
                                                      int32_t correlation_id,
                                                      int32_t max_duration,
                                                      int32_t sampling_rate,
                                                      int32_t bits_per_sample,
                                                      int32_t audio_type) {
  LOG4CXX_AUTO_TRACE(logger_);
  LOG4CXX_INFO(logger_, "START MICROPHONE RECORDER");
  DCHECK_OR_RETURN_VOID(media_manager_);
  media_manager_->StartMicrophoneRecording(
      session_key,
      get_settings().recording_file_name(),
      max_duration,
      static_cast<mobile_apis::SamplingRate::eType>(sampling_rate),
      static_cast<mobile_apis::BitsPerSample::eType>(bits_per_sample),
      static_cast<mobile_apis::AudioType::eType>(audio_type));
}

void ApplicationManagerImpl::StopAudioPassThru(int32_t application_key) {
  LOG4CXX_AUTO_TRACE(logger_);
  sync_primitives::AutoLock lock(audio_pass_thru_lock_);
  DCHECK_OR_RETURN_VOID(media_manager_);
  media_manager_->StopMicrophoneRecording(application_key);
}

std::string ApplicationManagerImpl::GetDeviceName(
    connection_handler::DeviceHandle handle) {
  DCHECK(connection_handler_);
  std::string device_name = "";
  if (connection_handler().get_session_observer().GetDataOnDeviceID(
          handle, &device_name, NULL, NULL, NULL) == -1) {
    LOG4CXX_ERROR(logger_, "Failed to extract device name for id " << handle);
  } else {
    LOG4CXX_DEBUG(logger_, "\t\t\t\t\tDevice name is " << device_name);
  }

  return device_name;
}

hmi_apis::Common_TransportType::eType
ApplicationManagerImpl::GetDeviceTransportType(
    const std::string& transport_type) {
  hmi_apis::Common_TransportType::eType result =
      hmi_apis::Common_TransportType::INVALID_ENUM;

  DeviceTypes::const_iterator it = devicesType.find(transport_type);
  if (it != devicesType.end()) {
    return devicesType[transport_type];
  } else {
    LOG4CXX_ERROR(logger_, "Unknown transport type " << transport_type);
  }

  return result;
}

ApplicationConstSharedPtr ApplicationManagerImpl::WaitingApplicationByID(
    const uint32_t hmi_id) const {
  AppsWaitRegistrationSet app_list = AppsWaitingForRegistration().GetData();

  AppsWaitRegistrationSet::const_iterator it_end = app_list.end();

  HmiAppIdPredicate finder(hmi_id);
  ApplicationSharedPtr result;
  ApplicationSetConstIt it_app = std::find_if(app_list.begin(), it_end, finder);
  if (it_app != it_end) {
    result = *it_app;
  }
  return result;
}

DataAccessor<AppsWaitRegistrationSet>
ApplicationManagerImpl::AppsWaitingForRegistration() const {
  return DataAccessor<AppsWaitRegistrationSet>(apps_to_register_,
                                               apps_to_register_list_lock_ptr_);
}

bool ApplicationManagerImpl::IsAppsQueriedFrom(
    const connection_handler::DeviceHandle handle) const {
  sync_primitives::AutoLock lock(query_apps_devices_lock_);
  return query_apps_devices_.find(handle) != query_apps_devices_.end();
}

StateController& ApplicationManagerImpl::state_controller() {
  return state_ctrl_;
}

const ApplicationManagerSettings& ApplicationManagerImpl::get_settings() const {
  return settings_;
}

// Extract the app ID to use for policy based on the UseFullAppID .ini setting
std::string ApplicationManagerImpl::GetCorrectMobileIDFromMessage(
    const commands::MessageSharedPtr& message) const {
  // If core is expecting a fullAppID
  if (get_settings().use_full_app_id()) {
    // fullAppID is present and core is configured to use it
    if ((*message)[strings::msg_params].keyExists(strings::full_app_id)) {
      return (*message)[strings::msg_params][strings::full_app_id].asString();
    } else {
      LOG4CXX_DEBUG(logger_, "UseFullAppID is on but only short ID given!");
    }
  }
  // If core isn't using full or no full given, use regular appID
  return (*message)[strings::msg_params][strings::app_id].asString();
}

void application_manager::ApplicationManagerImpl::MarkAppsGreyOut(
    const connection_handler::DeviceHandle handle, bool is_greyed_out) {
  sync_primitives::AutoLock lock(apps_to_register_list_lock_ptr_);
  AppsWaitRegistrationSet::iterator it = apps_to_register_.begin();
  AppsWaitRegistrationSet::const_iterator it_end = apps_to_register_.end();
  for (; it != it_end; ++it) {
    if (handle == (*it)->device()) {
      (*it)->set_greyed_out(is_greyed_out);
    }
  }
}

void ApplicationManagerImpl::OnDeviceListUpdated(
    const connection_handler::DeviceMap& device_list) {
  LOG4CXX_AUTO_TRACE(logger_);

  // add device to policy DB
  connection_handler::DeviceMap::const_iterator it = device_list.begin();
  for (; device_list.end() != it; ++it) {
    policy::DeviceParams dev_params;
    connection_handler().get_session_observer().GetDataOnDeviceID(
        it->second.device_handle(),
        &dev_params.device_name,
        NULL,
        &dev_params.device_mac_address,
        &dev_params.device_connection_type);

    policy::DeviceInfo device_info;
    device_info.AdoptDeviceType(dev_params.device_connection_type);

    GetPolicyHandler().AddDevice(dev_params.device_mac_address,
                                 device_info.connection_type);
    app_launch_ctrl().OnDeviceConnected(dev_params.device_mac_address);
  }

  smart_objects::SmartObjectSPtr msg_params =
      MessageHelper::CreateDeviceListSO(device_list, GetPolicyHandler(), *this);
  if (!msg_params) {
    LOG4CXX_WARN(logger_, "Failed to create sub-smart object.");
    return;
  }

  smart_objects::SmartObjectSPtr update_list =
      std::make_shared<smart_objects::SmartObject>();
  smart_objects::SmartObject& so_to_send = *update_list;
  so_to_send[jhs::S_PARAMS][jhs::S_FUNCTION_ID] =
      hmi_apis::FunctionID::BasicCommunication_UpdateDeviceList;
  so_to_send[jhs::S_PARAMS][jhs::S_MESSAGE_TYPE] =
      hmi_apis::messageType::request;
  so_to_send[jhs::S_PARAMS][jhs::S_PROTOCOL_VERSION] = 3;
  so_to_send[jhs::S_PARAMS][jhs::S_PROTOCOL_TYPE] = 1;
  so_to_send[jhs::S_PARAMS][jhs::S_CORRELATION_ID] = GetNextHMICorrelationID();
  so_to_send[jhs::S_MSG_PARAMS] = *msg_params;
  rpc_service_->ManageHMICommand(update_list);
  RefreshCloudAppInformation();
}

void ApplicationManagerImpl::OnFindNewApplicationsRequest() {
  connection_handler().ConnectToAllDevices();
  LOG4CXX_DEBUG(logger_, "Starting application list update timer");
  uint32_t timeout = get_settings().application_list_update_timeout();
  application_list_update_timer_.Start(timeout, timer::kSingleShot);
  GetPolicyHandler().OnAppsSearchStarted();
}

void ApplicationManagerImpl::OnQueryAppsRequest(
    const connection_handler::DeviceHandle device) {
  LOG4CXX_AUTO_TRACE(logger_);
  sync_primitives::AutoLock lock(query_apps_devices_lock_);
  query_apps_devices_.insert(device);
}

void ApplicationManagerImpl::SendUpdateAppList() {
  LOG4CXX_AUTO_TRACE(logger_);

  using namespace smart_objects;
  using namespace hmi_apis;

  SmartObjectSPtr request = MessageHelper::CreateModuleInfoSO(
      FunctionID::BasicCommunication_UpdateAppList, *this);

  (*request)[strings::msg_params][strings::applications] =
      SmartObject(SmartType_Array);

  SmartObject& applications =
      (*request)[strings::msg_params][strings::applications];

  PrepareApplicationListSO(applications_, applications, *this);
  PrepareApplicationListSO(apps_to_register_, applications, *this);

  rpc_service_->ManageHMICommand(request);
}

void ApplicationManagerImpl::RemoveDevice(
    const connection_handler::DeviceHandle& device_handle) {
  LOG4CXX_DEBUG(logger_, "device_handle " << device_handle);
  sync_primitives::AutoLock lock(query_apps_devices_lock_);
  query_apps_devices_.erase(device_handle);
}

void ApplicationManagerImpl::OnDeviceSwitchingStart(
    const connection_handler::Device& device_from,
    const connection_handler::Device& device_to) {
  LOG4CXX_AUTO_TRACE(logger_);
  ReregisterWaitList wait_list;
  {
    auto apps_data_accessor = applications();

    std::copy_if(apps_data_accessor.GetData().begin(),
                 apps_data_accessor.GetData().end(),
                 std::back_inserter(wait_list),
                 std::bind1st(std::ptr_fun(&device_id_comparator),
                              device_from.mac_address()));
  }

  {
    // During sending of UpdateDeviceList this lock is acquired also so making
    // it scoped
    sync_primitives::AutoLock lock(reregister_wait_list_lock_ptr_);
    std::copy(wait_list.begin(),
              wait_list.end(),
              std::back_inserter(reregister_wait_list_));
  }

  for (const auto& app : wait_list) {
    request_ctrl_.terminateAppRequests(app->app_id());
    resume_ctrl_->SaveApplication(app);
  }

  policy_handler_->OnDeviceSwitching(device_from.mac_address(),
                                     device_to.mac_address());
}

void ApplicationManagerImpl::OnDeviceSwitchingFinish(
    const std::string& device_uid) {
  LOG4CXX_AUTO_TRACE(logger_);
  UNUSED(device_uid);

  ReregisterWaitList wait_list;
  {
    sync_primitives::AutoLock lock(reregister_wait_list_lock_ptr_);
    wait_list.swap(reregister_wait_list_);
  }

  const bool unexpected_disonnect = true;
  const bool is_resuming = true;

  for (const auto& app : wait_list) {
    UnregisterApplication(app->app_id(),
                          mobile_apis::Result::INVALID_ENUM,
                          is_resuming,
                          unexpected_disonnect);
  }
}

void ApplicationManagerImpl::SwitchApplication(ApplicationSharedPtr app,
                                               const uint32_t connection_key,
                                               const size_t device_id,
                                               const std::string& mac_address) {
  LOG4CXX_AUTO_TRACE(logger_);
  DCHECK_OR_RETURN_VOID(app);
  sync_primitives::AutoLock lock(applications_list_lock_ptr_);
  DCHECK_OR_RETURN_VOID(1 == applications_.erase(app));

  LOG4CXX_DEBUG(logger_,
                "Changing app id to " << connection_key
                                      << ". Changing device id to "
                                      << device_id);

  bool is_subscribed_to_way_points = IsAppSubscribedForWayPoints(app);
  if (is_subscribed_to_way_points) {
    UnsubscribeAppFromWayPoints(app);
  }
  SwitchApplicationParameters(app, connection_key, device_id, mac_address);
  if (is_subscribed_to_way_points) {
    SubscribeAppForWayPoints(app);
  }

  // Normally this is done during registration, however since switched apps are
  // not being registered again need to set protocol version on session.
  connection_handler().BindProtocolVersionWithSession(
      connection_key, static_cast<uint8_t>(app->protocol_version()));

  // Application need to be re-inserted in order to keep sorting in applications
  // container. Otherwise data loss on erasing is possible.
  applications_.insert(app);
}

mobile_apis::HMILevel::eType ApplicationManagerImpl::GetDefaultHmiLevel(
    ApplicationConstSharedPtr application) const {
  using namespace mobile_apis;
  LOG4CXX_AUTO_TRACE(logger_);
  HMILevel::eType default_hmi = HMILevel::HMI_NONE;

  if (GetPolicyHandler().PolicyEnabled()) {
    const std::string policy_app_id = application->policy_app_id();
    std::string default_hmi_string = "";
    if (GetPolicyHandler().GetDefaultHmi(
            application->mac_address(), policy_app_id, &default_hmi_string)) {
      if ("BACKGROUND" == default_hmi_string) {
        default_hmi = HMILevel::HMI_BACKGROUND;
      } else if ("FULL" == default_hmi_string) {
        default_hmi = HMILevel::HMI_FULL;
      } else if ("LIMITED" == default_hmi_string) {
        default_hmi = HMILevel::HMI_LIMITED;
      } else if ("NONE" == default_hmi_string) {
        default_hmi = HMILevel::HMI_NONE;
      } else {
        LOG4CXX_ERROR(
            logger_,
            "Unable to convert " + default_hmi_string + " to HMILevel");
      }
    } else {
      LOG4CXX_ERROR(logger_,
                    "Unable to get default hmi_level for " << policy_app_id);
    }
  }
  return default_hmi;
}

bool ApplicationManagerImpl::CheckResumptionRequiredTransportAvailable(
    ApplicationConstSharedPtr application) const {
  using namespace mobile_apis;
  LOG4CXX_AUTO_TRACE(logger_);

  const std::map<std::string, std::vector<std::string> >& transport_map =
      get_settings().transport_required_for_resumption_map();

  // retrieve transport type string used in .ini file
  const std::string transport_type =
      GetTransportTypeProfileString(application->device());
  const std::string secondary_transport_type =
      GetTransportTypeProfileString(application->secondary_device());

  const smart_objects::SmartObject* app_types_array = application->app_types();
  if (app_types_array == NULL || app_types_array->length() == 0) {
    // This app does not have any AppHMIType. In this case, check "EMPTY_APP"
    // entry
    std::map<std::string, std::vector<std::string> >::const_iterator it =
        transport_map.find(std::string("EMPTY_APP"));
    if (it == transport_map.end()) {
      // if "EMPTY_APP" is not specified, resumption is always enabled
      return true;
    }
    const std::vector<std::string>& required_transport_list = it->second;

    for (std::vector<std::string>::const_iterator itr =
             required_transport_list.begin();
         itr != required_transport_list.end();
         ++itr) {
      if (transport_type == *itr || secondary_transport_type == *itr) {
        return true;
      }
    }
    return false;
  } else {
    // check all AppHMITypes that the app has
    for (size_t i = 0; i < app_types_array->length(); i++) {
      const std::string app_type_string =
          AppHMITypeToString(static_cast<mobile_apis::AppHMIType::eType>(
              app_types_array->getElement(i).asUInt()));
      bool transport_is_found = false;

      std::map<std::string, std::vector<std::string> >::const_iterator it =
          transport_map.find(app_type_string);
      if (it == transport_map.end()) {
        // this AppHMIType is not listed in .ini file, so resumption is always
        // enabled
        continue;
      }

      const std::vector<std::string>& required_transport_list = it->second;
      for (std::vector<std::string>::const_iterator itr =
               required_transport_list.begin();
           itr != required_transport_list.end();
           ++itr) {
        if (transport_type == *itr || secondary_transport_type == *itr) {
          transport_is_found = true;
          break;
        }
      }

      // if neither primary or secondary transport type is included in the list,
      // then resumption will be disabled
      if (!transport_is_found) {
        return false;
      }
    }

    return true;
  }
}

uint32_t ApplicationManagerImpl::GenerateGrammarID() {
  return rand();
}

uint32_t ApplicationManagerImpl::GenerateNewHMIAppID() {
  LOG4CXX_AUTO_TRACE(logger_);
  uint32_t hmi_app_id = get_rand_from_range(1);
  LOG4CXX_DEBUG(logger_, "GenerateNewHMIAppID value is: " << hmi_app_id);

  while (resume_controller().IsHMIApplicationIdExist(hmi_app_id)) {
    LOG4CXX_DEBUG(logger_, "HMI appID " << hmi_app_id << " is exists.");
    hmi_app_id = get_rand_from_range(1);
    LOG4CXX_DEBUG(logger_, "Trying new value: " << hmi_app_id);
  }

  return hmi_app_id;
}

bool ApplicationManagerImpl::StartNaviService(
    uint32_t app_id,
    protocol_handler::ServiceType service_type,
    const BsonObject* params) {
  using namespace protocol_handler;
  LOG4CXX_AUTO_TRACE(logger_);

  if (HMIStateAllowsStreaming(app_id, service_type)) {
    {
      sync_primitives::AutoLock lock(navi_service_status_lock_);

      NaviServiceStatusMap::iterator it = navi_service_status_.find(app_id);
      if (navi_service_status_.end() == it) {
        std::pair<NaviServiceStatusMap::iterator, bool> res =
            navi_service_status_.insert(
                std::pair<uint32_t, std::pair<bool, bool> >(
                    app_id, std::make_pair(false, false)));
        if (!res.second) {
          LOG4CXX_WARN(logger_, "Navi service refused");
          return false;
        }
        it = res.first;
      }
    }

    {
      /* Fix: For NaviApp1 Switch to NaviApp2, App1's Endcallback() arrives
       later than App2's Startcallback(). Cause streaming issue on HMI.
      */
      sync_primitives::AutoLock lock(applications_list_lock_ptr_);
      for (auto app : applications_) {
        if (!app || (!app->is_navi() && !app->mobile_projection_enabled())) {
          LOG4CXX_DEBUG(logger_,
                        "Continue, Not Navi App Id: " << app->app_id());
          continue;
        }
        LOG4CXX_DEBUG(logger_,
                      "Abort Stream Service of other NaviAppId: "
                          << app->app_id()
                          << " Service_type: " << service_type);
        StopNaviService(app->app_id(), service_type);
      }
    }

    if (service_type == ServiceType::kMobileNav) {
      smart_objects::SmartObject converted_params(smart_objects::SmartType_Map);
      ConvertVideoParamsToSO(converted_params, params);
      std::vector<std::string> rejected_params;
      if (converted_params.keyExists(strings::codec) &&
          converted_params[strings::codec] ==
              hmi_apis::Common_VideoStreamingCodec::INVALID_ENUM) {
        rejected_params.push_back(strings::codec);
      }
      if (converted_params.keyExists(strings::protocol) &&
          converted_params[strings::protocol] ==
              hmi_apis::Common_VideoStreamingProtocol::INVALID_ENUM) {
        rejected_params.push_back(strings::protocol);
      }

      if (!rejected_params.empty()) {
        OnStreamingConfigured(app_id, service_type, false, rejected_params);
        return false;
      } else if (!converted_params.empty()) {
        LOG4CXX_INFO(logger_, "Sending video configuration params");
        MessageHelper::PrintSmartObject(converted_params);
        bool request_sent =
            application(app_id)->SetVideoConfig(service_type, converted_params);
        if (request_sent) {
          return true;
        }
      }
    }
    // no configuration is needed, or SetVideoConfig is not sent
    std::vector<std::string> empty;
    OnStreamingConfigured(app_id, service_type, true, empty);
    return true;

  } else {
    LOG4CXX_WARN(logger_, "Refused navi service by HMI level");
  }
  std::vector<std::string> empty;
  OnStreamingConfigured(app_id, service_type, false, empty);
  return false;
}

void ApplicationManagerImpl::OnStreamingConfigured(
    uint32_t app_id,
    protocol_handler::ServiceType service_type,
    bool result,
    std::vector<std::string>& rejected_params) {
  using namespace protocol_handler;
  LOG4CXX_AUTO_TRACE(logger_);

  LOG4CXX_INFO(logger_,
               "OnStreamingConfigured called for service "
                   << service_type << ", result=" << result);

  if (result) {
    std::vector<std::string> empty;
    {
      sync_primitives::AutoLock lock(navi_service_status_lock_);

      NaviServiceStatusMap::iterator it = navi_service_status_.find(app_id);
      if (navi_service_status_.end() == it) {
        LOG4CXX_WARN(logger_, "Application not found in navi status map");
        connection_handler().NotifyServiceStartedResult(app_id, false, empty);
        return;
      }

      // Fill NaviServices map. Set true to first value of pair if
      // we've started video service or to second value if we've
      // started audio service
      service_type == ServiceType::kMobileNav ? it->second.first = true
                                              : it->second.second = true;

      {
        sync_primitives::AutoLock lock(navi_app_to_stop_lock_);
        for (size_t i = 0; i < navi_app_to_stop_.size(); ++i) {
          if (app_id == navi_app_to_stop_[i]) {
            sync_primitives::AutoLock lock(close_app_timer_pool_lock_);
            close_app_timer_pool_.erase(close_app_timer_pool_.begin() + i);
            navi_app_to_stop_.erase(navi_app_to_stop_.begin() + i);
            break;
          }
        }
      }
    }

    application(app_id)->StartStreaming(service_type);
    connection_handler().NotifyServiceStartedResult(app_id, true, empty);

    // Fix: For wifi Secondary
    // Should erase appid from deque of ForbidStreaming() push in the last time
    std::deque<uint32_t>::const_iterator iter = std::find(
        navi_app_to_end_stream_.begin(), navi_app_to_end_stream_.end(), app_id);
    if (navi_app_to_end_stream_.end() != iter) {
      navi_app_to_end_stream_.erase(iter);
    }
  } else {
    std::vector<std::string> converted_params =
        ConvertRejectedParamList(rejected_params);
    connection_handler().NotifyServiceStartedResult(
        app_id, false, converted_params);
  }
}

void ApplicationManagerImpl::StopNaviService(
    uint32_t app_id, protocol_handler::ServiceType service_type) {
  using namespace protocol_handler;
  LOG4CXX_AUTO_TRACE(logger_);

  {
    sync_primitives::AutoLock lock(navi_service_status_lock_);

    NaviServiceStatusMap::iterator it = navi_service_status_.find(app_id);
    if (navi_service_status_.end() == it) {
      LOG4CXX_WARN(logger_,
                   "No Information about navi service " << service_type);
      // Fix: Need return for Not navi service at now
      return;
    } else {
      // Fix: Repeated tests are not executed after they have stopped for Navi
      if (false == it->second.first &&
          ServiceType::kMobileNav == service_type) {
        LOG4CXX_DEBUG(logger_, "appId: " << app_id << "Navi had stopped");
        return;
      }

      // Fix: Repeated tests are not executed after they have stopped for Audio
      if (false == it->second.second && ServiceType::kAudio == service_type) {
        LOG4CXX_DEBUG(logger_, "appId: " << app_id << "Audio had stopped");
        return;
      }
      // Fill NaviServices map. Set false to first value of pair if
      // we've stopped video service or to second value if we've
      // stopped audio service
      LOG4CXX_DEBUG(logger_,
                    "appId: " << app_id << " service_type: " << service_type
                              << " to stopped");
      service_type == ServiceType::kMobileNav ? it->second.first = false
                                              : it->second.second = false;
    }
    // Fix: For wifi Secondary
    // undisposed data active the VPMService restart again,
    // because Not set Allowstream flag
    ApplicationSharedPtr app = application(app_id);
    if (!app || (!app->is_navi() && !app->mobile_projection_enabled())) {
      LOG4CXX_ERROR(logger_, "Navi/Projection application not found");
      return;
    }
    if (service_type == ServiceType::kMobileNav) {
      app->set_video_streaming_allowed(false);
    }
    if (service_type == ServiceType::kAudio) {
      app->set_audio_streaming_allowed(false);
    }
    //  push_back for judge in ForbidStreaming(),
    StartEndStreamTimer(app_id);
  }

  ApplicationSharedPtr app = application(app_id);
  if (!app) {
    LOG4CXX_WARN(logger_, "An application is not registered.");
    return;
  }

  app->StopStreaming(service_type);
}

void ApplicationManagerImpl::OnServiceStartedCallback(
    const connection_handler::DeviceHandle& device_handle,
    const int32_t& session_key,
    const protocol_handler::ServiceType& type,
    const BsonObject* params) {
  using namespace helpers;
  using namespace protocol_handler;
  LOG4CXX_AUTO_TRACE(logger_);
  LOG4CXX_DEBUG(
      logger_,
      "ServiceType = " << type << ". Session = " << std::hex << session_key);
  std::vector<std::string> empty;

  if (kRpc == type) {
    LOG4CXX_DEBUG(logger_, "RPC service is about to be started.");
    connection_handler().NotifyServiceStartedResult(session_key, true, empty);
    return;
  }
  ApplicationSharedPtr app = application(session_key);
  if (!app) {
    LOG4CXX_WARN(
        logger_,
        "The application with id:" << session_key << " doesn't exists.");
    connection_handler().NotifyServiceStartedResult(session_key, false, empty);
    return;
  }

  if (Compare<ServiceType, EQ, ONE>(
          type, ServiceType::kMobileNav, ServiceType::kAudio)) {
    if (app->is_navi() || app->mobile_projection_enabled()) {
      if (!StartNaviService(session_key, type, params)) {
        LOG4CXX_WARN(logger_, "Starting Navigation service failed");
      }
      return;
    } else {
      LOG4CXX_WARN(logger_, "Refuse not navi/projection application");
    }
  } else {
    LOG4CXX_WARN(logger_, "Refuse unknown service");
  }

  connection_handler().NotifyServiceStartedResult(session_key, false, empty);
}

void ApplicationManagerImpl::OnServiceEndedCallback(
    const int32_t& session_key,
    const protocol_handler::ServiceType& type,
    const connection_handler::CloseSessionReason& close_reason) {
  using namespace helpers;
  using namespace protocol_handler;
  using namespace connection_handler;
  using namespace mobile_apis;

  LOG4CXX_DEBUG(logger_,
                "OnServiceEndedCallback for service "
                    << type << " with reason " << close_reason
                    << " in session 0x" << std::hex << session_key);

  auto app = application(static_cast<uint32_t>(session_key));
  if (!app) {
    return;
  }

  if (IsAppInReconnectMode(app->device(), app->policy_app_id())) {
    LOG4CXX_DEBUG(logger_,
                  "Application is in reconnection list and won't be closed.");
    return;
  }

  if (type == kRpc) {
    LOG4CXX_INFO(logger_, "Remove application.");
    /* In case it was unexpected disconnect or some special case
     (malformed message, flood) application will be removed
     and we will unregister application correctly, but in case it was
     closed by mobile and already unregistered we will be unable
     to find it in the list
    */

    Result::eType reason;
    bool is_resuming;
    bool is_unexpected_disconnect;
    switch (close_reason) {
      case CloseSessionReason::kFlood: {
        reason = Result::TOO_MANY_PENDING_REQUESTS;
        is_resuming = true;
        is_unexpected_disconnect = false;

        rpc_service_->ManageMobileCommand(
            MessageHelper::GetOnAppInterfaceUnregisteredNotificationToMobile(
                session_key, AppInterfaceUnregisteredReason::TOO_MANY_REQUESTS),
            commands::Command::SOURCE_SDL);
        break;
      }
      case CloseSessionReason::kMalformed: {
        reason = Result::INVALID_ENUM;
        is_resuming = false;
        is_unexpected_disconnect = false;
        break;
      }
      case CloseSessionReason::kUnauthorizedApp: {
        reason = Result::INVALID_ENUM;
        is_resuming = true;
        is_unexpected_disconnect = false;
        break;
      }
      default: {
        reason = Result::INVALID_ENUM;
        is_resuming = true;
        is_unexpected_disconnect = true;
        break;
      }
    }
    UnregisterApplication(
        session_key, reason, is_resuming, is_unexpected_disconnect);
    return;
  }

  if (Compare<ServiceType, EQ, ONE>(
          type, ServiceType::kMobileNav, ServiceType::kAudio)) {
    StopNaviService(session_key, type);
  }
}

void ApplicationManagerImpl::ProcessServiceStatusUpdate(
    const uint32_t connection_key,
    hmi_apis::Common_ServiceType::eType service_type,
    hmi_apis::Common_ServiceEvent::eType service_event,
    utils::Optional<hmi_apis::Common_ServiceStatusUpdateReason::eType>
        service_update_reason) {
  LOG4CXX_AUTO_TRACE(logger_);

  LOG4CXX_DEBUG(logger_,
                "Processing status update with connection key: "
                    << connection_key << " service type: " << service_type
                    << " service_event " << service_event
                    << " service_update_reason " << service_update_reason);

  const auto app = application(connection_key);

  const uint32_t app_id = app ? app->app_id() : 0u;

  auto reason = service_update_reason
                    ? *service_update_reason
                    : hmi_apis::Common_ServiceStatusUpdateReason::INVALID_ENUM;

  auto notification = MessageHelper::CreateOnServiceUpdateNotification(
      service_type, service_event, reason, app_id);

  rpc_service_->ManageHMICommand(notification);

  if (hmi_apis::Common_ServiceEvent::REQUEST_REJECTED == service_event &&
      HandleRejectedServiceStatus(app, service_type)) {
    state_ctrl_.SetRegularState(app,
                                mobile_apis::PredefinedWindows::DEFAULT_WINDOW,
                                mobile_apis::HMILevel::HMI_NONE,
                                true);
  }
}

bool ApplicationManagerImpl::HandleRejectedServiceStatus(
    ApplicationSharedPtr app,
    const hmi_apis::Common_ServiceType::eType service_type) {
  LOG4CXX_AUTO_TRACE(logger_);
  if (!app) {
    LOG4CXX_WARN(logger_, "Received invalid app");
    return false;
  }

  switch (service_type) {
    case hmi_apis::Common_ServiceType::VIDEO:
    case hmi_apis::Common_ServiceType::AUDIO: {
      {
        sync_primitives::AutoLock lock(navi_service_status_lock_);
        auto app_services = navi_service_status_.find(app->app_id());
        if (navi_service_status_.end() != app_services) {
          navi_service_status_.erase(app_services);
        }
      }
      LOG4CXX_DEBUG(logger_,
                    "The start of service"
                        << service_type << " for appID: " << app
                        << " is failed. Service info has been removed");
      return true;
    }
    case hmi_apis::Common_ServiceType::RPC: {
      connection_handler().SendEndService(app->app_id(),
                                          protocol_handler::ServiceType::kRpc);
      LOG4CXX_DEBUG(logger_, "RPC service for appID: " << app << " is stopped");
      return true;
    }
    default:
      LOG4CXX_DEBUG(logger_, "Unknown service type: " << service_type);
      return false;
  }
}

void ApplicationManagerImpl::OnSecondaryTransportStartedCallback(
    const connection_handler::DeviceHandle device_handle,
    const int32_t session_key) {
  LOG4CXX_AUTO_TRACE(logger_);

  if (device_handle == 0) {
    LOG4CXX_WARN(logger_,
                 "Invalid device handle passed for secondary transport of app "
                     << session_key);
    return;
  }

  secondary_transport_devices_cache_[session_key] = device_handle;

  {
    sync_primitives::AutoLock auto_lock(applications_list_lock_ptr_);
    ApplicationSharedPtr app = application(session_key);
    if (!app) {
      // It is possible that secondary transport is established prior to
      // RegisterAppInterface request being processed. In this case, we will
      // update the app's information during RegisterApplication().
      LOG4CXX_DEBUG(logger_,
                    "Application with id: " << session_key << " is not found");
      return;
    }
    app->set_secondary_device(device_handle);
  }

  // notify the event to HMI through BC.UpdateAppList request
  SendUpdateAppList();

  // if resumption has not been enabled, run it now
  resume_controller().RetryResumption(session_key);
}

void ApplicationManagerImpl::OnSecondaryTransportEndedCallback(
    const int32_t session_key) {
  LOG4CXX_AUTO_TRACE(logger_);

  DeviceMap::iterator it = secondary_transport_devices_cache_.find(session_key);
  if (it == secondary_transport_devices_cache_.end()) {
    LOG4CXX_WARN(
        logger_,
        "Unknown session_key specified while removing secondary transport: "
            << session_key);
  } else {
    secondary_transport_devices_cache_.erase(it);
  }

  {
    sync_primitives::AutoLock auto_lock(applications_list_lock_ptr_);
    ApplicationSharedPtr app = application(session_key);
    if (!app) {
      LOG4CXX_DEBUG(logger_,
                    "Application with id: " << session_key << " is not found");
      return;
    }

    connection_handler::DeviceHandle device_handle = app->secondary_device();
    if (device_handle == 0) {
      LOG4CXX_WARN(
          logger_,
          "Secondary transport of app " << session_key << " is not found");
      return;
    }

    app->set_secondary_device(0);
  }

  // notify the event to HMI through BC.UpdateAppList request
  SendUpdateAppList();
}

bool ApplicationManagerImpl::CheckAppIsNavi(const uint32_t app_id) const {
  LOG4CXX_AUTO_TRACE(logger_);
  ApplicationSharedPtr app = application(app_id);
  if (app) {
    return app->is_navi();
  }
  return false;
}

#ifdef ENABLE_SECURITY
bool ApplicationManagerImpl::OnHandshakeDone(
    uint32_t connection_key,
    security_manager::SSLContext::HandshakeResult result) {
  LOG4CXX_AUTO_TRACE(logger_);

  using security_manager::SSLContext;
  using namespace helpers;

  ApplicationSharedPtr app = application(connection_key);
  if (!app) {
    LOG4CXX_WARN(logger_,
                 "Application for connection key: " << connection_key
                                                    << " was not found");
    return false;
  }
  if (Compare<SSLContext::HandshakeResult, EQ, ONE>(
          result,
          SSLContext::Handshake_Result_CertExpired,
          SSLContext::Handshake_Result_CertNotSigned,
          SSLContext::Handshake_Result_AppIDMismatch,
          SSLContext::Handshake_Result_AppNameMismatch,
          SSLContext::Handshake_Result_NotYetValid)) {
    app->usage_report().RecordTLSError();
  }
  return false;
}
#ifdef ENABLE_SECURITY
bool ApplicationManagerImpl::OnPTUFailed() {
  LOG4CXX_AUTO_TRACE(logger_);
  return false;
}
#endif  // ENABLE_SECURITY

bool ApplicationManagerImpl::OnGetSystemTimeFailed() {
  LOG4CXX_AUTO_TRACE(logger_);
  return false;
}

void ApplicationManagerImpl::OnCertificateUpdateRequired() {
  LOG4CXX_AUTO_TRACE(logger_);
  GetPolicyHandler().OnPTExchangeNeeded();
}

bool ApplicationManagerImpl::GetPolicyCertificateData(std::string& data) const {
  LOG4CXX_AUTO_TRACE(logger_);
  data = GetPolicyHandler().RetrieveCertificate();
  return true;
}

security_manager::SSLContext::HandshakeContext
ApplicationManagerImpl::GetHandshakeContext(uint32_t key) const {
  LOG4CXX_AUTO_TRACE(logger_);
  using security_manager::SSLContext;
  ApplicationConstSharedPtr app = application(key);
  if (app) {
    return SSLContext::HandshakeContext(
        custom_str::CustomString(app->policy_app_id()), app->name());
  }
  return SSLContext::HandshakeContext();
}
#endif  // ENABLE_SECURITY

void ApplicationManagerImpl::set_hmi_message_handler(
    hmi_message_handler::HMIMessageHandler* handler) {
  hmi_handler_ = handler;
  rpc_service_->set_hmi_message_handler(handler);
}

void ApplicationManagerImpl::set_connection_handler(
    connection_handler::ConnectionHandler* handler) {
  connection_handler_ = handler;
}

connection_handler::ConnectionHandler&
ApplicationManagerImpl::connection_handler() const {
  return *connection_handler_;
}

protocol_handler::ProtocolHandler& ApplicationManagerImpl::protocol_handler()
    const {
  return *protocol_handler_;
}

void ApplicationManagerImpl::set_protocol_handler(
    protocol_handler::ProtocolHandler* handler) {
  protocol_handler_ = handler;
  rpc_service_->set_protocol_handler(handler);
}

void ApplicationManagerImpl::StartDevicesDiscovery() {
  connection_handler().get_device_discovery_starter().StartDevicesDiscovery();
}

void ApplicationManagerImpl::TerminateRequest(const uint32_t connection_key,
                                              const uint32_t corr_id,
                                              const int32_t function_id) {
  request_ctrl_.TerminateRequest(corr_id, connection_key, function_id, true);
}

void ApplicationManagerImpl::RemoveHMIFakeParameters(
    application_manager::commands::MessageSharedPtr& message,
    const hmi_apis::FunctionID::eType& function_id) {
  LOG4CXX_AUTO_TRACE(logger_);
  hmi_apis::HMI_API factory;
  if (!(*message)[jhs::S_PARAMS].keyExists(jhs::S_FUNCTION_ID)) {
    LOG4CXX_ERROR(logger_,
                  "RemoveHMIFakeParameters message missing function id");
    return;
  }
  mobile_apis::FunctionID::eType mobile_function_id =
      static_cast<mobile_apis::FunctionID::eType>(
          (*message)[jhs::S_PARAMS][jhs::S_FUNCTION_ID].asInt());
  (*message)[jhs::S_PARAMS][jhs::S_FUNCTION_ID] = function_id;
  factory.attachSchema(*message, true);
  (*message)[jhs::S_PARAMS][jhs::S_FUNCTION_ID] = mobile_function_id;
}

bool ApplicationManagerImpl::Init(resumption::LastState&,
                                  media_manager::MediaManager*) {
  return false;
}

bool ApplicationManagerImpl::Init(
    resumption::LastStateWrapperPtr last_state_wrapper,
    media_manager::MediaManager* media_manager) {
  LOG4CXX_TRACE(logger_, "Init application manager");
  plugin_manager_.reset(
      new plugin_manager::RPCPluginManagerImpl(*this,
                                               *rpc_service_,
                                               *hmi_capabilities_,
                                               *policy_handler_,
                                               last_state_wrapper));
  if (!plugin_manager_->LoadPlugins(get_settings().plugins_folder())) {
    LOG4CXX_ERROR(logger_, "Plugins are not loaded");
    return false;
  }
  const std::string app_storage_folder = get_settings().app_storage_folder();
  if (!InitDirectory(app_storage_folder, TYPE_STORAGE) ||
      !IsReadWriteAllowed(app_storage_folder, TYPE_STORAGE)) {
    return false;
  }
  if (!resume_controller().Init(last_state_wrapper)) {
    LOG4CXX_ERROR(logger_, "Problem with initialization of resume controller");
    return false;
  }
  hmi_capabilities_->Init(last_state_wrapper);

  if (!(file_system::IsWritingAllowed(app_storage_folder) &&
        file_system::IsReadingAllowed(app_storage_folder))) {
    LOG4CXX_ERROR(logger_,
                  "Storage directory doesn't have read/write permissions");
    return false;
  }

  const std::string system_files_path = get_settings().system_files_path();
  if (!InitDirectory(system_files_path, TYPE_SYSTEM) ||
      !IsReadWriteAllowed(system_files_path, TYPE_SYSTEM)) {
    return false;
  }
  const std::string app_icons_folder = get_settings().app_icons_folder();
  if (!InitDirectory(app_icons_folder, TYPE_ICONS)) {
    return false;
  }
  // In case there is no R/W permissions for this location, SDL just has to
  // log this and proceed
  IsReadWriteAllowed(app_icons_folder, TYPE_ICONS);
  if (GetPolicyHandler().PolicyEnabled()) {
    if (!GetPolicyHandler().LoadPolicyLibrary()) {
      LOG4CXX_ERROR(logger_,
                    "Policy library is not loaded. Check LD_LIBRARY_PATH");
      return false;
    }
    LOG4CXX_INFO(logger_, "Policy library is loaded, now initing PT");
    if (!GetPolicyHandler().InitPolicyTable()) {
      LOG4CXX_ERROR(logger_, "Policy table is not initialized.");
      return false;
    }
  } else {
    LOG4CXX_WARN(logger_,
                 "System is configured to work without policy functionality.");
  }
  media_manager_ = media_manager;

  if (settings_.use_db_for_resumption()) {
    app_launch_dto_.reset(new app_launch::AppLaunchDataDB(settings_));
  } else {
    app_launch_dto_.reset(
        new app_launch::AppLaunchDataJson(settings_, last_state_wrapper));
  }
  app_launch_ctrl_.reset(new app_launch::AppLaunchCtrlImpl(
      *app_launch_dto_.get(), *this, settings_));

  app_service_manager_.reset(
      new application_manager::AppServiceManager(*this, last_state_wrapper));

  auto on_app_policy_updated = [](plugin_manager::RPCPlugin& plugin) {
    plugin.OnPolicyEvent(plugin_manager::kApplicationPolicyUpdated);
  };

  plugin_manager_->ForEachPlugin(on_app_policy_updated);

  return true;
}

bool ApplicationManagerImpl::Stop() {
  LOG4CXX_AUTO_TRACE(logger_);
  stopping_application_mng_lock_.Acquire();
  is_stopping_ = true;
  stopping_application_mng_lock_.Release();
  application_list_update_timer_.Stop();
  try {
    if (unregister_reason_ ==
        mobile_api::AppInterfaceUnregisteredReason::INVALID_ENUM) {
      SetUnregisterAllApplicationsReason(
          mobile_api::AppInterfaceUnregisteredReason::IGNITION_OFF);
    }

    UnregisterAllApplications();
  } catch (...) {
    LOG4CXX_ERROR(logger_,
                  "An error occurred during unregistering applications.");
  }
  request_ctrl_.DestroyThreadpool();

  // for PASA customer policy backup should happen :AllApp(SUSPEND)
  LOG4CXX_DEBUG(logger_, "Unloading policy library.");
  GetPolicyHandler().UnloadPolicyLibrary();

  rpc_service_->Stop();

  return true;
}

bool ApplicationManagerImpl::ConvertSOtoMessage(
    const smart_objects::SmartObject& message,
    Message& output,
    const bool allow_unknown_parameters) {
  LOG4CXX_AUTO_TRACE(logger_);

  if (smart_objects::SmartType_Null == message.getType() ||
      smart_objects::SmartType_Invalid == message.getType()) {
    LOG4CXX_WARN(logger_, "Invalid smart object received.");
    return false;
  }

  LOG4CXX_DEBUG(
      logger_,
      "Message with protocol: " << message.getElement(jhs::S_PARAMS)
                                       .getElement(jhs::S_PROTOCOL_TYPE)
                                       .asInt());

  std::string output_string;
  const int64_t protocol_type = message.getElement(jhs::S_PARAMS)
                                    .getElement(jhs::S_PROTOCOL_TYPE)
                                    .asInt();
  const int64_t protocol_version = message.getElement(jhs::S_PARAMS)
                                       .getElement(jhs::S_PROTOCOL_VERSION)
                                       .asInt();
  switch (protocol_type) {
    case 0: {
      if (protocol_version == 1) {
        if (!formatters::CFormatterJsonSDLRPCv1::toString(
                message, output_string, !allow_unknown_parameters)) {
          LOG4CXX_WARN(logger_, "Failed to serialize smart object");
          return false;
        }
        output.set_protocol_version(
            protocol_handler::MajorProtocolVersion::PROTOCOL_VERSION_1);
      } else {
        if (!formatters::CFormatterJsonSDLRPCv2::toString(
                message, output_string, !allow_unknown_parameters)) {
          LOG4CXX_WARN(logger_, "Failed to serialize smart object");
          return false;
        }
        output.set_protocol_version(
            static_cast<protocol_handler::MajorProtocolVersion>(
                protocol_version));
      }

      break;
    }
    case 1: {
      if (!formatters::FormatterJsonRpc::ToString(
              message, output_string, !allow_unknown_parameters)) {
        LOG4CXX_WARN(logger_, "Failed to serialize smart object");
        return false;
      }
      output.set_protocol_version(
          protocol_handler::MajorProtocolVersion::PROTOCOL_VERSION_HMI);
      break;
    }
    default:
      NOTREACHED();
      return false;
  }

  LOG4CXX_DEBUG(logger_, "Convertion result: " << output_string);

  output.set_connection_key(message.getElement(jhs::S_PARAMS)
                                .getElement(strings::connection_key)
                                .asInt());

  output.set_function_id(
      message.getElement(jhs::S_PARAMS).getElement(jhs::S_FUNCTION_ID).asInt());

  output.set_correlation_id(message.getElement(jhs::S_PARAMS)
                                .getElement(jhs::S_CORRELATION_ID)
                                .asInt());
  output.set_message_type(
      static_cast<MessageType>(message.getElement(jhs::S_PARAMS)
                                   .getElement(jhs::S_MESSAGE_TYPE)
                                   .asInt()));

  // Currently formatter creates JSON = 3 bytes for empty SmartObject.
  // workaround for notification. JSON must be empty
  if (mobile_apis::FunctionID::OnAudioPassThruID !=
      message.getElement(jhs::S_PARAMS)
          .getElement(strings::function_id)
          .asInt()) {
    output.set_json_message(output_string);
  }

  if (message.getElement(jhs::S_PARAMS).keyExists(strings::binary_data)) {
    const application_manager::BinaryData binaryData(
        message.getElement(jhs::S_PARAMS)
            .getElement(strings::binary_data)
            .asBinary());

    output.set_binary_data(&binaryData);
  }

  LOG4CXX_DEBUG(logger_, "Successfully parsed smart object into message");
  return true;
}

hmi_apis::HMI_API& ApplicationManagerImpl::hmi_so_factory() {
  if (!hmi_so_factory_) {
    hmi_so_factory_ = new hmi_apis::HMI_API;
    if (!hmi_so_factory_) {
      LOG4CXX_ERROR(logger_, "Out of memory");
      NOTREACHED();
    }
  }
  return *hmi_so_factory_;
}

mobile_apis::MOBILE_API& ApplicationManagerImpl::mobile_so_factory() {
  if (!mobile_so_factory_) {
    mobile_so_factory_ = new mobile_apis::MOBILE_API;
    if (!mobile_so_factory_) {
      LOG4CXX_ERROR(logger_, "Out of memory.");
      NOTREACHED();
    }
  }
  return *mobile_so_factory_;
}

HMICapabilities& ApplicationManagerImpl::hmi_capabilities() {
  return *hmi_capabilities_;
}

const HMICapabilities& ApplicationManagerImpl::hmi_capabilities() const {
  return *hmi_capabilities_;
}

void ApplicationManagerImpl::PullLanguagesInfo(const SmartObject& app_data,
                                               SmartObject& ttsName,
                                               SmartObject& vrSynonym) {
  LOG4CXX_AUTO_TRACE(logger_);
  if (!app_data.keyExists(json::languages)) {
    LOG4CXX_WARN(logger_, "\"languages\" not exists");
    return;
  }

  const HMICapabilities& hmi_cap = hmi_capabilities();
  std::string cur_vr_lang(
      MessageHelper::CommonLanguageToString(hmi_cap.active_vr_language()));
  const SmartObject& languages = app_data[json::languages];

  std::transform(
      cur_vr_lang.begin(), cur_vr_lang.end(), cur_vr_lang.begin(), ::toupper);

  ssize_t default_idx = -1;
  ssize_t specific_idx = -1;

  const size_t size = languages.length();
  for (size_t idx = 0; idx < size; ++idx) {
    if (languages[idx].keyExists(cur_vr_lang)) {
      LOG4CXX_DEBUG(logger_, "Found active HMI language " << cur_vr_lang);
      specific_idx = idx;
    } else if (languages[idx].keyExists(json::default_)) {
      LOG4CXX_DEBUG(logger_, "Found default language");
      default_idx = idx;
    }
  }

  if ((-1 == specific_idx) && (-1 == default_idx)) {
    LOG4CXX_DEBUG(logger_, "No suitable language found");
    return;
  }

  if (app_data[json::languages][specific_idx][cur_vr_lang].keyExists(
          json::ttsName)) {
    LOG4CXX_DEBUG(logger_, "Get ttsName from " << cur_vr_lang << " language");
    ttsName =
        app_data[json::languages][specific_idx][cur_vr_lang][json::ttsName];
  } else {
    LOG4CXX_DEBUG(logger_,
                  "No data for ttsName for " << cur_vr_lang << " language");
  }

  if (app_data[json::languages][specific_idx][cur_vr_lang].keyExists(
          json::vrSynonyms)) {
    LOG4CXX_DEBUG(logger_,
                  "Get vrSynonyms from " << cur_vr_lang << " language");
    vrSynonym =
        app_data[json::languages][specific_idx][cur_vr_lang][json::vrSynonyms];
  } else {
    LOG4CXX_DEBUG(logger_,
                  "No data for vrSynonyms for " << cur_vr_lang << " language");
  }
}

void ApplicationManagerImpl::CreateApplications(SmartArray& obj_array,
                                                const uint32_t connection_key) {
  LOG4CXX_AUTO_TRACE(logger_);
  using namespace policy;

  const std::size_t arr_size(obj_array.size());
  for (std::size_t idx = 0; idx < arr_size; ++idx) {
    const SmartObject& app_data = obj_array[idx];

    if (!(app_data.keyExists(json::name) && app_data.keyExists(json::appId))) {
      LOG4CXX_DEBUG(logger_, "The entry in query apps json is not valid");
      continue;
    }

    const std::string policy_app_id(app_data[json::appId].asString());

    connection_handler::DeviceHandle device_handle;
    if (-1 == connection_handler().get_session_observer().GetDataOnSessionKey(
                  connection_key, nullptr, nullptr, &device_handle)) {
      LOG4CXX_ERROR(logger_,
                    "Failed to create application: no connection info.");
      continue;
    }

    std::string device_id;
    if (-1 == connection_handler().get_session_observer().GetDataOnDeviceID(
                  device_handle, nullptr, nullptr, &device_id)) {
      LOG4CXX_ERROR(logger_,
                    "Failed to create application: no connection info.");
      continue;
    }

    ApplicationSharedPtr registered_app = application(device_id, policy_app_id);
    if (registered_app) {
      LOG4CXX_DEBUG(logger_,
                    "Application with the same id: "
                        << policy_app_id << " is registered already.");
      continue;
    }

    std::string url_scheme;
    std::string package_name;
    std::string os_type;
    SmartObject vrSynonym;
    SmartObject ttsName;

    const custom_str::CustomString appName(
        app_data[json::name].asCustomString());

    if (app_data.keyExists(json::ios)) {
      os_type = json::ios;
      url_scheme = app_data[os_type][json::urlScheme].asString();
    } else if (app_data.keyExists(json::android)) {
      os_type = json::android;
      package_name = app_data[os_type][json::packageName].asString();
    }

    PullLanguagesInfo(app_data[os_type], ttsName, vrSynonym);

    if (ttsName.empty()) {
      ttsName = SmartObject(SmartType_Array);
      ttsName[0] = appName;
    }
    if (vrSynonym.empty()) {
      vrSynonym = SmartObject(SmartType_Array);
      vrSynonym[0] = appName;
    }

    const std::string app_icon_dir(settings_.app_icons_folder());
    const std::string full_icon_path(app_icon_dir + "/" + policy_app_id);

    const uint32_t hmi_app_id =
        resume_controller().IsApplicationSaved(policy_app_id, device_id)
            ? resume_controller().GetHMIApplicationID(policy_app_id, device_id)
            : GenerateNewHMIAppID();

    // AppId = 0 because this is query_app(provided by hmi for download, but not
    // yet registered)
    ApplicationSharedPtr app(
        new ApplicationImpl(0,
                            policy_app_id,
                            device_id,
                            device_handle,
                            appName,
                            GetPolicyHandler().GetStatisticManager(),
                            *this));
    DCHECK_OR_RETURN_VOID(app);
    app->SetShemaUrl(url_scheme);
    app->SetPackageName(package_name);
    app->set_app_icon_path(full_icon_path);
    app->set_hmi_application_id(hmi_app_id);

    app->set_vr_synonyms(vrSynonym);
    app->set_tts_name(ttsName);

    sync_primitives::AutoLock lock(apps_to_register_list_lock_ptr_);
    LOG4CXX_DEBUG(
        logger_, "apps_to_register_ size before: " << apps_to_register_.size());
    apps_to_register_.insert(app);
    LOG4CXX_DEBUG(logger_,
                  "apps_to_register_ size after: " << apps_to_register_.size());
  }
}

void ApplicationManagerImpl::ProcessQueryApp(
    const smart_objects::SmartObject& sm_object,
    const uint32_t connection_key) {
  LOG4CXX_AUTO_TRACE(logger_);
  using namespace policy;

  if (!sm_object.keyExists(json::response)) {
    LOG4CXX_DEBUG(logger_, "The response key is not exists.");
    return;
  }

  SmartArray* obj_array = sm_object[json::response].asArray();
  if (NULL != obj_array) {
    CreateApplications(*obj_array, connection_key);
    SendUpdateAppList();

    AppsWaitRegistrationSet::const_iterator it = apps_to_register_.begin();
    for (; it != apps_to_register_.end(); ++it) {
      const std::string full_icon_path((*it)->app_icon_path());
      if (file_system::FileExists(full_icon_path)) {
        MessageHelper::SendSetAppIcon(
            (*it)->hmi_app_id(), full_icon_path, *this);
      }
    }
  }
}

bool ApplicationManagerImpl::is_attenuated_supported() const {
  return hmi_capabilities().attenuated_supported() &&
         get_settings().is_mixing_audio_supported();
}

#ifdef TELEMETRY_MONITOR
void ApplicationManagerImpl::SetTelemetryObserver(
    AMTelemetryObserver* observer) {
  rpc_handler_->SetTelemetryObserver(observer);
}
#endif  // TELEMETRY_MONITOR

void ApplicationManagerImpl::addNotification(const CommandSharedPtr ptr) {
  request_ctrl_.addNotification(ptr);
}

void ApplicationManagerImpl::removeNotification(
    const commands::Command* notification) {
  request_ctrl_.removeNotification(notification);
}

void ApplicationManagerImpl::updateRequestTimeout(
    uint32_t connection_key,
    uint32_t mobile_correlation_id,
    uint32_t new_timeout_value) {
  LOG4CXX_AUTO_TRACE(logger_);
  request_ctrl_.updateRequestTimeout(
      connection_key, mobile_correlation_id, new_timeout_value);
}

void ApplicationManagerImpl::IncreaseForwardedRequestTimeout(
    uint32_t connection_key, uint32_t mobile_correlation_id) {
  LOG4CXX_DEBUG(logger_,
                "Increasing Request Timeout by "
                    << get_settings().rpc_pass_through_timeout());
  uint32_t new_timeout_value = get_settings().default_timeout() +
                               get_settings().rpc_pass_through_timeout();
  request_ctrl_.updateRequestTimeout(
      connection_key, mobile_correlation_id, new_timeout_value);
}

uint32_t ApplicationManagerImpl::application_id(const int32_t correlation_id) {
  // ykazakov: there is no erase for const iterator for QNX
  std::map<const int32_t, const uint32_t>::iterator it =
      appID_list_.find(correlation_id);
  if (appID_list_.end() != it) {
    const uint32_t app_id = it->second;
    appID_list_.erase(it);
    return app_id;
  } else {
    return 0;
  }
}

void ApplicationManagerImpl::set_application_id(const int32_t correlation_id,
                                                const uint32_t app_id) {
  appID_list_.insert(
      std::pair<const int32_t, const uint32_t>(correlation_id, app_id));
}

uint32_t ApplicationManagerImpl::get_current_audio_source() const {
  return current_audio_source_;
}

void ApplicationManagerImpl::set_current_audio_source(const uint32_t source) {
  current_audio_source_ = source;
}

void ApplicationManagerImpl::AddPolicyObserver(
    policy::PolicyHandlerObserver* listener) {
  GetPolicyHandler().add_listener(listener);
}

void ApplicationManagerImpl::RemovePolicyObserver(
    policy::PolicyHandlerObserver* listener) {
  GetPolicyHandler().remove_listener(listener);
}

void ApplicationManagerImpl::SetUnregisterAllApplicationsReason(
    mobile_api::AppInterfaceUnregisteredReason::eType reason) {
  LOG4CXX_AUTO_TRACE(logger_);
  LOG4CXX_TRACE(logger_, "reason = " << reason);
  unregister_reason_ = reason;
}

void ApplicationManagerImpl::HeadUnitReset(
    mobile_api::AppInterfaceUnregisteredReason::eType reason) {
  LOG4CXX_AUTO_TRACE(logger_);
  stopping_application_mng_lock_.Acquire();
  is_stopping_ = true;
  stopping_application_mng_lock_.Release();
  switch (reason) {
    case mobile_api::AppInterfaceUnregisteredReason::MASTER_RESET: {
      LOG4CXX_TRACE(logger_, "Performing MASTER_RESET");
      UnregisterAllApplications();
      GetPolicyHandler().ResetPolicyTable();
      GetPolicyHandler().UnloadPolicyLibrary();

      resume_controller().StopSavePersistentDataTimer();
      if (!hmi_capabilities_->DeleteCachedCapabilitiesFile()) {
        LOG4CXX_ERROR(logger_, "Failed to remove HMI capabilities cache file");
      }
      const std::string storage_folder = get_settings().app_storage_folder();
      file_system::RemoveDirectory(storage_folder, true);
      ClearAppsPersistentData();
      break;
    }
    case mobile_api::AppInterfaceUnregisteredReason::FACTORY_DEFAULTS: {
      LOG4CXX_TRACE(logger_, "Performing FACTORY_DEFAULTS");
      GetPolicyHandler().ClearUserConsent();

      resume_controller().StopSavePersistentDataTimer();
      if (!hmi_capabilities_->DeleteCachedCapabilitiesFile()) {
        LOG4CXX_ERROR(logger_, "Failed to remove HMI capabilities cache file");
      }
      ClearAppsPersistentData();
      break;
    }
    default: {
      LOG4CXX_ERROR(logger_, "Bad AppInterfaceUnregisteredReason");
      return;
    }
  }
}

void ApplicationManagerImpl::ClearAppsPersistentData() {
  LOG4CXX_AUTO_TRACE(logger_);
  typedef std::vector<std::string> FilesList;
  const std::string apps_info_storage_file = get_settings().app_info_storage();
  file_system::DeleteFile(apps_info_storage_file);

  const std::string storage_folder = get_settings().app_storage_folder();

  FilesList files = file_system::ListFiles(storage_folder);
  FilesList::iterator element_to_skip =
      std::find(files.begin(), files.end(), "policy.sqlite");
  if (element_to_skip != files.end()) {
    files.erase(element_to_skip);
  }

  FilesList::iterator it = files.begin();
  for (; it != files.end(); ++it) {
    const std::string path_to_item = storage_folder + "/";
    const std::string item_to_remove = path_to_item + (*it);
    LOG4CXX_TRACE(logger_, "Removing : " << item_to_remove);
    if (file_system::IsDirectory(item_to_remove)) {
      LOG4CXX_TRACE(logger_,
                    "Removal result : " << file_system::RemoveDirectory(
                        item_to_remove, true));
    } else {
      LOG4CXX_TRACE(
          logger_,
          "Removal result : " << file_system::DeleteFile(item_to_remove));
    }
  }

  const std::string apps_icons_folder = get_settings().app_icons_folder();
  if (storage_folder != apps_icons_folder) {
    file_system::RemoveDirectory(apps_icons_folder, true);
  }
}

void ApplicationManagerImpl::SendOnSDLClose() {
  LOG4CXX_AUTO_TRACE(logger_);
  if (IsLowVoltage()) {
    LOG4CXX_TRACE(logger_, "SDL is in Low Voltage State");
    return;
  }
  // must be sent to PASA HMI on shutdown synchronously
  smart_objects::SmartObjectSPtr msg =
      std::make_shared<smart_objects::SmartObject>(
          smart_objects::SmartType_Map);

  (*msg)[strings::params][strings::function_id] =
      hmi_apis::FunctionID::BasicCommunication_OnSDLClose;
  (*msg)[strings::params][strings::message_type] = MessageType::kNotification;
  (*msg)[strings::params][strings::protocol_type] =
      commands::CommandImpl::hmi_protocol_type_;
  (*msg)[strings::params][strings::protocol_version] =
      commands::CommandImpl::protocol_version_;

  if (!msg) {
    LOG4CXX_WARN(logger_, "Null-pointer message received.");
    NOTREACHED();
    return;
  }

  // SmartObject |message| has no way to declare priority for now
  std::shared_ptr<Message> message_to_send(
      new Message(protocol_handler::MessagePriority::kDefault));

  hmi_so_factory().attachSchema(*msg, false);
  LOG4CXX_DEBUG(
      logger_,
      "Attached schema to message, result if valid: " << msg->isValid());

  if (!ConvertSOtoMessage(*msg, *message_to_send)) {
    LOG4CXX_WARN(logger_,
                 "Cannot send message to HMI: failed to create string");
    return;
  }

  if (!hmi_handler_) {
    LOG4CXX_WARN(logger_, "No HMI Handler set");
    return;
  }

  hmi_handler_->SendMessageToHMI(message_to_send);
}

void ApplicationManagerImpl::UnregisterAllApplications() {
  LOG4CXX_DEBUG(logger_, "Unregister reason  " << unregister_reason_);

<<<<<<< HEAD
  hmi_cooperating_ = false;
=======
  SetHMICooperating(false);
  bool is_ignition_off = false;
>>>>>>> 4c9f873f
  using namespace mobile_api::AppInterfaceUnregisteredReason;
  using namespace helpers;

  bool is_ignition_off =
      Compare<eType, EQ, ONE>(unregister_reason_, IGNITION_OFF, INVALID_ENUM);

  bool is_unexpected_disconnect = Compare<eType, NEQ, ALL>(
      unregister_reason_, IGNITION_OFF, MASTER_RESET, FACTORY_DEFAULTS);

  ClearTTSGlobalPropertiesList();

  {  // A local scope to limit accessor's lifetime and release app list lock.
    DataAccessor<ApplicationSet> accessor = applications();
    ApplicationSetConstIt it = accessor.GetData().begin();
    while (it != accessor.GetData().end()) {
      ApplicationSharedPtr app_to_remove = *it;
      rpc_service_->ManageMobileCommand(
          MessageHelper::GetOnAppInterfaceUnregisteredNotificationToMobile(
              app_to_remove->app_id(), unregister_reason_),
          commands::Command::SOURCE_SDL);
      UnregisterApplication(app_to_remove->app_id(),
                            mobile_apis::Result::INVALID_ENUM,
                            is_ignition_off,
                            is_unexpected_disconnect);
      connection_handler().CloseSession(app_to_remove->app_id(),
                                        connection_handler::kCommon);
      it = accessor.GetData().begin();
    }
  }

  bool send_pending_update_app_list = false;
  {
    sync_primitives::AutoLock auto_lock(apps_to_register_list_lock_ptr_);
    if (!apps_to_register_.empty()) {
      send_pending_update_app_list = true;
      apps_to_register_.clear();
    }
  }

  // Only send update app list if pending apps were removed.
  if (send_pending_update_app_list) {
    SendUpdateAppList();
  }

  if (is_ignition_off) {
    resume_controller().OnIgnitionOff();
  }
  request_ctrl_.terminateAllHMIRequests();
}

void ApplicationManagerImpl::RemoveAppsWaitingForRegistration(
    const connection_handler::DeviceHandle handle) {
  LOG4CXX_AUTO_TRACE(logger_);
  DevicePredicate device_finder(handle);
  apps_to_register_list_lock_ptr_->Acquire();
  std::vector<ApplicationSharedPtr> apps_to_remove;
  std::copy_if(apps_to_register_.begin(),
               apps_to_register_.end(),
               std::back_inserter(apps_to_remove),
               device_finder);

  const auto enabled_local_apps = policy_handler_->GetEnabledLocalApps();
  for (auto app : apps_to_remove) {
    const bool is_app_enabled =
        helpers::in_range(enabled_local_apps, app->policy_app_id());
    if (!is_app_enabled) {
      LOG4CXX_DEBUG(logger_,
                    "Waiting app: " << app->name().c_str() << " is removed.");
      apps_to_register_.erase(app);
    }
  }

  apps_to_register_list_lock_ptr_->Release();
}

void ApplicationManagerImpl::UnregisterApplication(
    const uint32_t& app_id,
    mobile_apis::Result::eType reason,
    bool is_resuming,
    bool is_unexpected_disconnect) {
  LOG4CXX_DEBUG(logger_,
                "app_id = " << app_id << "; reason = " << reason
                            << "; is_resuming = " << is_resuming
                            << "; is_unexpected_disconnect = "
                            << is_unexpected_disconnect);

  GetAppServiceManager().UnpublishServices(app_id);

  if (IsAppSubscribedForWayPoints(app_id)) {
    UnsubscribeAppFromWayPoints(app_id);
    if (!IsAnyAppSubscribedForWayPoints()) {
      LOG4CXX_ERROR(logger_, "Send UnsubscribeWayPoints");
      MessageHelper::SendUnsubscribedWayPoints(*this);
    }
  }
  EndNaviServices(app_id);

  {
    sync_primitives::AutoLock lock(navi_service_status_lock_);

    NaviServiceStatusMap::iterator it = navi_service_status_.find(app_id);
    if (navi_service_status_.end() != it) {
      navi_service_status_.erase(it);
    }
  }

  // remove appID from tts_global_properties_app_list_
  RemoveAppFromTTSGlobalPropertiesList(app_id);

  switch (reason) {
    case mobile_apis::Result::SUCCESS:
      break;
    case mobile_apis::Result::DISALLOWED:
      break;
    case mobile_apis::Result::USER_DISALLOWED:
      break;
    case mobile_apis::Result::INVALID_CERT:
      break;
    case mobile_apis::Result::EXPIRED_CERT:
      break;
    case mobile_apis::Result::TOO_MANY_PENDING_REQUESTS: {
      ApplicationSharedPtr app_ptr = application(app_id);
      if (app_ptr) {
        app_ptr->usage_report().RecordRemovalsForBadBehavior();
        if (reason == mobile_apis::Result::TOO_MANY_PENDING_REQUESTS) {
          LOG4CXX_DEBUG(
              logger_,
              "INSERT: " << GetHashedAppID(app_id, app_ptr->policy_app_id()));
          forbidden_applications.insert(
              GetHashedAppID(app_id, app_ptr->policy_app_id()));
        }
      }
      break;
    }
    default: {
      LOG4CXX_ERROR(logger_, "Unknown unregister reason " << reason);
      break;
    }
  }
  ApplicationSharedPtr app_to_remove;
  connection_handler::DeviceHandle handle = 0;
  {
    sync_primitives::AutoLock lock(applications_list_lock_ptr_);
    auto it_app = applications_.begin();
    while (applications_.end() != it_app) {
      if (app_id == (*it_app)->app_id()) {
        app_to_remove = *it_app;
        applications_.erase(it_app++);
        break;
      } else {
        ++it_app;
      }
    }
    if (!app_to_remove) {
      LOG4CXX_ERROR(logger_, "Cant find application with app_id = " << app_id);

      // Just to terminate RAI in case of connection is dropped (rare case)
      // App won't be unregistered since RAI has not been started yet
      LOG4CXX_DEBUG(logger_, "Trying to terminate possible RAI request.");
      request_ctrl_.terminateAppRequests(app_id);

      return;
    }

    if (is_resuming) {
      resume_controller().SaveApplication(app_to_remove);
    } else {
      resume_controller().RemoveApplicationFromSaved(app_to_remove);
    }

    (hmi_capabilities_->get_hmi_language_handler())
        .OnUnregisterApplication(app_id);

    if (connection_handler().GetDeviceID(app_to_remove->mac_address(),
                                         &handle)) {
      AppV4DevicePredicate finder(handle);
      ApplicationSharedPtr app = FindApp(applications(), finder);
      if (!app) {
        LOG4CXX_DEBUG(
            logger_,
            "There is no more SDL4 apps with device handle: " << handle);

        RemoveAppsWaitingForRegistration(handle);
      }
    }

    MessageHelper::SendOnAppUnregNotificationToHMI(
        app_to_remove, is_unexpected_disconnect, *this);
    commands_holder_->Clear(app_to_remove);

    const auto enabled_local_apps = policy_handler_->GetEnabledLocalApps();
    if (helpers::in_range(enabled_local_apps, app_to_remove->policy_app_id())) {
      LOG4CXX_DEBUG(logger_,
                    "Enabled local app has been unregistered. Re-create "
                    "pending application");
      CreatePendingLocalApplication(app_to_remove->policy_app_id());
    }

    RefreshCloudAppInformation();
    SendUpdateAppList();
  }

  if (EndAudioPassThru(app_id)) {
    // May be better to put this code in MessageHelper?
    StopAudioPassThru(app_id);
    MessageHelper::SendStopAudioPathThru(*this);
  }
  auto on_app_unregistered =
      [app_to_remove](plugin_manager::RPCPlugin& plugin) {
        plugin.OnApplicationEvent(plugin_manager::kApplicationUnregistered,
                                  app_to_remove);
      };

  plugin_manager_->ForEachPlugin(on_app_unregistered);
  request_ctrl_.terminateAppRequests(app_id);

  if (applications_.empty()) {
    policy_handler_->StopRetrySequence();
  }
  return;
}

void ApplicationManagerImpl::OnAppUnauthorized(const uint32_t& app_id) {
  connection_handler().CloseSession(app_id,
                                    connection_handler::kUnauthorizedApp);
}

mobile_apis::Result::eType ApplicationManagerImpl::CheckPolicyPermissions(
    const ApplicationSharedPtr app,
    const WindowID window_id,
    const std::string& function_id,
    const RPCParams& rpc_params,
    CommandParametersPermissions* params_permissions) {
  LOG4CXX_AUTO_TRACE(logger_);
  // TODO(AOleynik): Remove check of policy_enable, when this flag will be
  // unused in config file
  if (!GetPolicyHandler().PolicyEnabled()) {
    return mobile_apis::Result::SUCCESS;
  }

  DCHECK(app);
  policy::CheckPermissionResult result;
  GetPolicyHandler().CheckPermissions(
      app, window_id, function_id, rpc_params, result);

  if (NULL != params_permissions) {
    params_permissions->allowed_params = result.list_of_allowed_params;
    params_permissions->disallowed_params = result.list_of_disallowed_params;
    params_permissions->undefined_params = result.list_of_undefined_params;
  }

  // Record statistics for default window only
  if (app->hmi_level(mobile_apis::PredefinedWindows::DEFAULT_WINDOW) ==
          mobile_apis::HMILevel::HMI_NONE &&
      function_id != MessageHelper::StringifiedFunctionID(
                         mobile_apis::FunctionID::UnregisterAppInterfaceID)) {
    if (result.hmi_level_permitted != policy::kRpcAllowed) {
      app->usage_report().RecordRpcSentInHMINone();
    }
  }

#ifdef ENABLE_LOG
  const std::string log_msg =
      "Application: " + app->policy_app_id() + ", RPC: " + function_id +
      ", window_id: " + std::to_string(window_id) + ", HMI status: " +
      MessageHelper::StringifiedHMILevel(app->hmi_level(window_id));
#endif  // ENABLE_LOG
  if (result.hmi_level_permitted != policy::kRpcAllowed) {
    LOG4CXX_WARN(logger_, "Request is blocked by policies. " << log_msg);

    app->usage_report().RecordPolicyRejectedRpcCall();

    switch (result.hmi_level_permitted) {
      case policy::kRpcDisallowed:
        return mobile_apis::Result::DISALLOWED;
      case policy::kRpcUserDisallowed:
        return mobile_apis::Result::USER_DISALLOWED;
      default:
        return mobile_apis::Result::INVALID_ENUM;
    }
  }
  LOG4CXX_DEBUG(logger_, "Request is allowed by policies. " << log_msg);
  return mobile_api::Result::SUCCESS;
}

bool ApplicationManagerImpl::is_stopping() const {
  sync_primitives::AutoLock lock(stopping_application_mng_lock_);
  return is_stopping_;
}

bool ApplicationManagerImpl::is_audio_pass_thru_active() const {
  return audio_pass_thru_active_;
}

void ApplicationManagerImpl::OnLowVoltage() {
  LOG4CXX_AUTO_TRACE(logger_);
  is_low_voltage_ = true;
  resume_ctrl_->SaveLowVoltageTime();
  resume_ctrl_->StopSavePersistentDataTimer();
  request_ctrl_.OnLowVoltage();
}

bool ApplicationManagerImpl::IsLowVoltage() const {
  LOG4CXX_TRACE(logger_, "Result: " << is_low_voltage_);
  return is_low_voltage_;
}

void ApplicationManagerImpl::OnWakeUp() {
  LOG4CXX_AUTO_TRACE(logger_);
  resume_ctrl_->SaveWakeUpTime();
  resume_ctrl_->StartSavePersistentDataTimer();
  request_ctrl_.OnWakeUp();
  is_low_voltage_ = false;
}

std::string ApplicationManagerImpl::GetHashedAppID(
    uint32_t connection_key, const std::string& mobile_app_id) const {
  connection_handler::DeviceHandle device_id = 0;
  connection_handler().get_session_observer().GetDataOnSessionKey(
      connection_key, 0, NULL, &device_id);
  std::string device_name;
  connection_handler().get_session_observer().GetDataOnDeviceID(
      device_id, &device_name, NULL, NULL, NULL);

  return mobile_app_id + device_name;
}

bool ApplicationManagerImpl::HMIStateAllowsStreaming(
    uint32_t app_id, protocol_handler::ServiceType service_type) const {
  LOG4CXX_AUTO_TRACE(logger_);
  using namespace mobile_apis::HMILevel;
  using namespace mobile_apis::PredefinedWindows;
  using namespace mobile_apis::VideoStreamingState;
  using namespace helpers;

  ApplicationSharedPtr app = application(app_id);
  if (!app) {
    LOG4CXX_WARN(logger_, "An application is not registered.");
    return false;
  }

  const auto hmi_state = app->CurrentHmiState(DEFAULT_WINDOW);
  const bool allow_streaming_by_hmi_level =
      Compare<mobile_apis::HMILevel::eType, EQ, ONE>(
          hmi_state->hmi_level(), HMI_FULL, HMI_LIMITED);
  const bool allow_streaming_by_streaming_state =
      hmi_state->video_streaming_state() == STREAMABLE;

  return allow_streaming_by_hmi_level && allow_streaming_by_streaming_state;
}

bool ApplicationManagerImpl::CanAppStream(
    uint32_t app_id, protocol_handler::ServiceType service_type) const {
  using namespace protocol_handler;
  LOG4CXX_AUTO_TRACE(logger_);

  ApplicationSharedPtr app = application(app_id);
  if (!app) {
    LOG4CXX_WARN(logger_, "An application is not registered.");
    return false;
  }

  bool is_allowed = false;
  if (ServiceType::kMobileNav == service_type) {
    is_allowed = app->video_streaming_allowed();
  } else if (ServiceType::kAudio == service_type) {
    is_allowed = app->audio_streaming_allowed();
  } else {
    LOG4CXX_WARN(logger_, "Unsupported service_type " << service_type);
  }

  return HMIStateAllowsStreaming(app_id, service_type) && is_allowed;
}

void ApplicationManagerImpl::ForbidStreaming(uint32_t app_id) {
  using namespace mobile_apis::AppInterfaceUnregisteredReason;
  using namespace mobile_apis::Result;

  LOG4CXX_AUTO_TRACE(logger_);

  ApplicationSharedPtr app = application(app_id);
  if (!app || (!app->is_navi() && !app->mobile_projection_enabled())) {
    LOG4CXX_DEBUG(
        logger_,
        "There is no navi or projection application with id: " << app_id);
    return;
  }

  {
    sync_primitives::AutoLock lock(navi_app_to_stop_lock_);
    if (navi_app_to_stop_.end() != std::find(navi_app_to_stop_.begin(),
                                             navi_app_to_stop_.end(),
                                             app_id) ||
        navi_app_to_end_stream_.end() !=
            std::find(navi_app_to_end_stream_.begin(),
                      navi_app_to_end_stream_.end(),
                      app_id)) {
      return;
    }
  }

  bool unregister = false;
  {
    sync_primitives::AutoLock lock(navi_service_status_lock_);

    NaviServiceStatusMap::iterator it = navi_service_status_.find(app_id);
    if (navi_service_status_.end() == it ||
        (!it->second.first && !it->second.second)) {
      unregister = true;
    }
  }
  if (unregister) {
    rpc_service_->ManageMobileCommand(
        MessageHelper::GetOnAppInterfaceUnregisteredNotificationToMobile(
            app_id, PROTOCOL_VIOLATION),
        commands::Command::SOURCE_SDL);
    UnregisterApplication(app_id, ABORTED);
    return;
  }
  EndNaviServices(app_id);
}

void ApplicationManagerImpl::ForbidStreaming(
    uint32_t app_id, protocol_handler::ServiceType service_type) {
  using namespace mobile_apis::AppInterfaceUnregisteredReason;
  using namespace mobile_apis::Result;
  using namespace protocol_handler;

  LOG4CXX_AUTO_TRACE(logger_);

  ApplicationSharedPtr app = application(app_id);
  if (!app || (!app->is_navi() && !app->mobile_projection_enabled())) {
    LOG4CXX_DEBUG(
        logger_,
        "There is no navi or projection application with id: " << app_id);
    return;
  }

  {
    sync_primitives::AutoLock lock(navi_app_to_stop_lock_);

    if (navi_app_to_stop_.end() != std::find(navi_app_to_stop_.begin(),
                                             navi_app_to_stop_.end(),
                                             app_id) ||
        navi_app_to_end_stream_.end() !=
            std::find(navi_app_to_end_stream_.begin(),
                      navi_app_to_end_stream_.end(),
                      app_id)) {
      return;
    }
  }

  bool unregister = false;
  {
    sync_primitives::AutoLock lock(navi_service_status_lock_);

    NaviServiceStatusMap::iterator it = navi_service_status_.find(app_id);
    if (navi_service_status_.end() == it ||
        (!it->second.first && !it->second.second)) {
      unregister = true;
    }
  }
  if (unregister) {
    rpc_service_->ManageMobileCommand(
        MessageHelper::GetOnAppInterfaceUnregisteredNotificationToMobile(
            app_id, PROTOCOL_VIOLATION),
        commands::Command::SOURCE_SDL);
    UnregisterApplication(app_id, ABORTED);
    return;
  }

  if (ServiceType::kMobileNav == service_type &&
      app->video_streaming_allowed()) {
    LOG4CXX_DEBUG(logger_, "Video streaming is still allowed");
    return;
  }

  if (ServiceType::kAudio == service_type && app->audio_streaming_allowed()) {
    LOG4CXX_DEBUG(logger_, "Audio streaming is still allowed");
    return;
  }

  EndNaviServices(app_id);
}

void ApplicationManagerImpl::OnAppStreaming(
    uint32_t app_id, protocol_handler::ServiceType service_type, bool state) {
  LOG4CXX_AUTO_TRACE(logger_);

  ApplicationSharedPtr app = application(app_id);
  if (!app || (!app->is_navi() && !app->mobile_projection_enabled())) {
    LOG4CXX_DEBUG(
        logger_,
        " There is no navi or projection application with id: " << app_id);
    return;
  }
  DCHECK_OR_RETURN_VOID(media_manager_);

  if (state) {
    state_ctrl_.OnVideoStreamingStarted(app);
    media_manager_->StartStreaming(app_id, service_type);
  } else {
    media_manager_->StopStreaming(app_id, service_type);
    state_ctrl_.OnVideoStreamingStopped(app);
  }
}

void ApplicationManagerImpl::EndNaviServices(uint32_t app_id) {
  using namespace protocol_handler;
  LOG4CXX_AUTO_TRACE(logger_);

  ApplicationSharedPtr app = application(app_id);
  if (!app || (!app->is_navi() && !app->mobile_projection_enabled())) {
    LOG4CXX_DEBUG(
        logger_,
        "There is no navi or projection application with id: " << app_id);
    return;
  }

  bool end_video = false;
  bool end_audio = false;
  {
    sync_primitives::AutoLock lock(navi_service_status_lock_);

    NaviServiceStatusMap::iterator it = navi_service_status_.find(app_id);
    if (navi_service_status_.end() == it) {
      LOG4CXX_ERROR(logger_, "No info about navi servicies for app");
      return;
    }
    end_video = it->second.first;
    end_audio = it->second.second;
  }

  if (connection_handler_) {
    if (end_video) {
      LOG4CXX_DEBUG(logger_, "Going to end video service");
      connection_handler().SendEndService(app_id, ServiceType::kMobileNav);
      app->StopStreamingForce(ServiceType::kMobileNav);
    }
    if (end_audio) {
      LOG4CXX_DEBUG(logger_, "Going to end audio service");
      connection_handler().SendEndService(app_id, ServiceType::kAudio);
      app->StopStreamingForce(ServiceType::kAudio);
    }

    DisallowStreaming(app_id);

    {
      sync_primitives::AutoLock lock(navi_app_to_stop_lock_);
      navi_app_to_stop_.push_back(app_id);
    }

    TimerSPtr close_timer(std::make_shared<timer::Timer>(
        "CloseNaviAppTimer",
        new TimerTaskImpl<ApplicationManagerImpl>(
            this, &ApplicationManagerImpl::CloseNaviApp)));
    close_timer->Start(navi_close_app_timeout_, timer::kSingleShot);

    sync_primitives::AutoLock lock(close_app_timer_pool_lock_);
    close_app_timer_pool_.push_back(close_timer);
  }
}

void ApplicationManagerImpl::OnHMIStateChanged(const uint32_t app_id,
                                               const HmiStatePtr from,
                                               const HmiStatePtr to) {
  LOG4CXX_AUTO_TRACE(logger_);
  ProcessPostponedMessages(app_id);
  ProcessApp(app_id, from, to);
}

void ApplicationManagerImpl::ProcessPostponedMessages(const uint32_t app_id) {
  LOG4CXX_AUTO_TRACE(logger_);

  ApplicationSharedPtr app = application(app_id);
  if (!app) {
    LOG4CXX_WARN(logger_, "The app with id: " << app_id << " does not exist");
    return;
  }
  MobileMessageQueue messages;
  app->SwapMobileMessageQueue(messages);
  auto push_allowed_messages = [this,
                                &app](smart_objects::SmartObjectSPtr message) {
    const std::string function_id = MessageHelper::StringifiedFunctionID(
        static_cast<mobile_apis::FunctionID::eType>(
            (*message)[strings::params][strings::function_id].asUInt()));
    const WindowID window_id = MessageHelper::ExtractWindowIdFromSmartObject(
        (*message)[strings::msg_params]);
    const RPCParams params;
    const mobile_apis::Result::eType check_result =
        CheckPolicyPermissions(app, window_id, function_id, params);
    if (mobile_api::Result::SUCCESS == check_result) {
      rpc_service_->ManageMobileCommand(message, commands::Command::SOURCE_SDL);
    } else {
      app->PushMobileMessage(message);
    }
  };
  std::for_each(messages.begin(), messages.end(), push_allowed_messages);
}

void ApplicationManagerImpl::ProcessOnDataStreamingNotification(
    const protocol_handler::ServiceType service_type,
    const uint32_t app_id,
    const bool streaming_data_available) {
  LOG4CXX_AUTO_TRACE(logger_);

  bool should_send_notification = false;

  {
    sync_primitives::AutoLock lock(streaming_services_lock_);
    auto& active_services = streaming_application_services_[service_type];
    should_send_notification = active_services.empty();
    if (streaming_data_available) {
      active_services.insert(app_id);
      LOG4CXX_DEBUG(logger_,
                    "Streaming session with id "
                        << app_id << " for service "
                        << static_cast<uint32_t>(service_type)
                        << " was added. Currently streaming sessions count: "
                        << active_services.size());
    } else {
      active_services.erase(app_id);
      should_send_notification =
          !should_send_notification && active_services.empty();

      LOG4CXX_DEBUG(logger_,
                    "Streaming session with id "
                        << app_id << " for service "
                        << static_cast<uint32_t>(service_type)
                        << " was removed. Currently streaming sessions count: "
                        << active_services.size());
    }
  }

  if (should_send_notification) {
    MessageHelper::SendOnDataStreaming(
        service_type, streaming_data_available, *this);
  }
}

void ApplicationManagerImpl::ProcessApp(const uint32_t app_id,
                                        const HmiStatePtr from,
                                        const HmiStatePtr to) {
  using namespace mobile_apis::HMILevel;
  using namespace mobile_apis::VideoStreamingState;
  using namespace helpers;

  ApplicationSharedPtr app = application(app_id);
  if (!app || (!app->is_navi() && !app->mobile_projection_enabled())) {
    LOG4CXX_ERROR(logger_, "Navi/Projection application not found");
    return;
  }

  const auto hmi_level_from = from->hmi_level();
  const auto hmi_level_to = to->hmi_level();
  const auto streaming_state_from = from->video_streaming_state();
  const auto streaming_state_to = to->video_streaming_state();

  if (hmi_level_from == hmi_level_to &&
      streaming_state_from == streaming_state_to) {
    LOG4CXX_TRACE(logger_, "HMILevel && streaming state were not changed");
    return;
  }

  auto full_or_limited_hmi_level = [](mobile_apis::HMILevel::eType hmi_level) {
    return Compare<mobile_apis::HMILevel::eType, EQ, ONE>(
        hmi_level, HMI_FULL, HMI_LIMITED);
  };

  const bool allow_streaming_by_streaming_state =
      NOT_STREAMABLE == streaming_state_from &&
      STREAMABLE == streaming_state_to;
  const bool allow_streaming_by_hmi_level =
      HMI_BACKGROUND == hmi_level_from &&
      full_or_limited_hmi_level(hmi_level_to) &&
      STREAMABLE == streaming_state_to;
  if (allow_streaming_by_streaming_state || allow_streaming_by_hmi_level) {
    LOG4CXX_TRACE(logger_,
                  "Allow streaming by streaming state: "
                      << std::boolalpha << allow_streaming_by_streaming_state
                      << "; by hmi level: " << std::boolalpha
                      << allow_streaming_by_hmi_level);
    AllowStreaming(app_id);
    return;
  }

  const bool end_streaming_by_streaming_state =
      STREAMABLE == streaming_state_from &&
      NOT_STREAMABLE == streaming_state_to &&
      full_or_limited_hmi_level(hmi_level_to);
  const bool start_timer_by_hmi_level =
      full_or_limited_hmi_level(hmi_level_from) &&
      HMI_BACKGROUND == hmi_level_to;
  if (end_streaming_by_streaming_state || start_timer_by_hmi_level) {
    LOG4CXX_TRACE(logger_,
                  "Start EndStream timer by streaming state: "
                      << std::boolalpha << end_streaming_by_streaming_state
                      << "; by hmi level: " << std::boolalpha
                      << start_timer_by_hmi_level);
    StartEndStreamTimer(app_id);
    return;
  }

  const bool end_streaming_by_hmi_level =
      full_or_limited_hmi_level(hmi_level_from) && HMI_NONE == hmi_level_to;
  if (end_streaming_by_hmi_level) {
    LOG4CXX_TRACE(logger_,
                  "End streaming services by hmi level: "
                      << std::boolalpha << end_streaming_by_hmi_level);
    EndNaviServices(app_id);
    return;
  }

  LOG4CXX_TRACE(logger_, "No actions required for app " << app_id);
}

void ApplicationManagerImpl::StartEndStreamTimer(const uint32_t app_id) {
  LOG4CXX_DEBUG(logger_, "Start end stream timer for app " << app_id);
  navi_app_to_end_stream_.push_back(app_id);
  TimerSPtr end_stream_timer(std::make_shared<timer::Timer>(
      "DisallowAppStreamTimer",
      new TimerTaskImpl<ApplicationManagerImpl>(
          this, &ApplicationManagerImpl::EndNaviStreaming)));
  end_stream_timer->Start(navi_end_stream_timeout_, timer::kSingleShot);

  sync_primitives::AutoLock lock(end_stream_timer_pool_lock_);
  end_stream_timer_pool_.push_back(end_stream_timer);
}

void ApplicationManagerImpl::ClearTimerPool() {
  LOG4CXX_AUTO_TRACE(logger_);
  {
    sync_primitives::AutoLock lock(close_app_timer_pool_lock_);

    close_app_timer_pool_.erase(
        std::remove_if(close_app_timer_pool_.begin(),
                       close_app_timer_pool_.end(),
                       [](TimerSPtr timer) { return !timer->is_running(); }),
        close_app_timer_pool_.end());
  }

  {
    sync_primitives::AutoLock lock(end_stream_timer_pool_lock_);
    end_stream_timer_pool_.erase(
        std::remove_if(end_stream_timer_pool_.begin(),
                       end_stream_timer_pool_.end(),
                       [](TimerSPtr timer) { return !timer->is_running(); }),
        end_stream_timer_pool_.end());
  }
}

void ApplicationManagerImpl::CloseNaviApp() {
  LOG4CXX_AUTO_TRACE(logger_);
  using namespace mobile_apis::AppInterfaceUnregisteredReason;
  using namespace mobile_apis::Result;
  uint32_t app_id;

  {
    sync_primitives::AutoLock lock(navi_app_to_stop_lock_);
    DCHECK_OR_RETURN_VOID(!navi_app_to_stop_.empty());
    app_id = navi_app_to_stop_.front();
    navi_app_to_stop_.pop_front();
  }

  bool unregister = false;
  {
    sync_primitives::AutoLock lock(navi_service_status_lock_);

    NaviServiceStatusMap::iterator it = navi_service_status_.find(app_id);
    if (navi_service_status_.end() != it) {
      if (it->second.first || it->second.second) {
        unregister = true;
        navi_service_status_.erase(it);
      }
    }
  }
  if (unregister) {
    LOG4CXX_INFO(logger_,
                 "App haven't answered for EndService. Unregister it.");
    rpc_service_->ManageMobileCommand(
        MessageHelper::GetOnAppInterfaceUnregisteredNotificationToMobile(
            app_id, PROTOCOL_VIOLATION),
        commands::Command::SOURCE_SDL);
    UnregisterApplication(app_id, ABORTED);
  }
}

void ApplicationManagerImpl::EndNaviStreaming() {
  LOG4CXX_AUTO_TRACE(logger_);
  using namespace mobile_apis::AppInterfaceUnregisteredReason;
  using namespace mobile_apis::Result;

  if (!navi_app_to_end_stream_.empty()) {
    const uint32_t app_id = navi_app_to_end_stream_.front();
    navi_app_to_end_stream_.pop_front();

    {
      sync_primitives::AutoLock lock(navi_app_to_stop_lock_);
      if (navi_app_to_stop_.end() == std::find(navi_app_to_stop_.begin(),
                                               navi_app_to_stop_.end(),
                                               app_id)) {
        DisallowStreaming(app_id);
      }
    }
  }
}

void ApplicationManagerImpl::DisallowStreaming(uint32_t app_id) {
  using namespace protocol_handler;
  LOG4CXX_AUTO_TRACE(logger_);

  ApplicationSharedPtr app = application(app_id);
  if (!app || (!app->is_navi() && !app->mobile_projection_enabled())) {
    LOG4CXX_ERROR(logger_, "Navi/Projection application not found");
    return;
  }

  {
    sync_primitives::AutoLock lock(navi_service_status_lock_);

    NaviServiceStatusMap::iterator it = navi_service_status_.find(app_id);
    if (navi_service_status_.end() != it) {
      if (it->second.first) {
        app->set_video_streaming_allowed(false);
      }
      if (it->second.second) {
        app->set_audio_streaming_allowed(false);
      }
    }
  }
}

void ApplicationManagerImpl::AllowStreaming(uint32_t app_id) {
  using namespace protocol_handler;
  LOG4CXX_AUTO_TRACE(logger_);

  ApplicationSharedPtr app = application(app_id);
  if (!app || (!app->is_navi() && !app->mobile_projection_enabled())) {
    LOG4CXX_ERROR(logger_, "Navi/Projection application not found");
    return;
  }

  {
    sync_primitives::AutoLock lock(navi_service_status_lock_);

    NaviServiceStatusMap::iterator it = navi_service_status_.find(app_id);
    if (navi_service_status_.end() != it) {
      if (it->second.first) {
        app->set_video_streaming_allowed(true);
      }
      if (it->second.second) {
        app->set_audio_streaming_allowed(true);
      }
    }
  }
}

bool ApplicationManagerImpl::IsApplicationForbidden(
    uint32_t connection_key, const std::string& mobile_app_id) const {
  const std::string name = GetHashedAppID(connection_key, mobile_app_id);
  return forbidden_applications.find(name) != forbidden_applications.end();
}

bool ApplicationManagerImpl::IsAppInReconnectMode(
    const connection_handler::DeviceHandle& device_id,
    const std::string& policy_app_id) const {
  LOG4CXX_AUTO_TRACE(logger_);
  sync_primitives::AutoLock lock(reregister_wait_list_lock_ptr_);
  return reregister_wait_list_.end() !=
         std::find_if(reregister_wait_list_.begin(),
                      reregister_wait_list_.end(),
                      PolicyAppIdComparator(device_id, policy_app_id));
}

policy::DeviceConsent ApplicationManagerImpl::GetUserConsentForDevice(
    const std::string& device_id) const {
  return GetPolicyHandler().GetUserConsentForDevice(device_id);
}

mobile_apis::Result::eType ApplicationManagerImpl::SaveBinary(
    const std::vector<uint8_t>& binary_data,
    const std::string& file_path,
    const std::string& file_name,
    const uint64_t offset) {
  LOG4CXX_DEBUG(logger_,
                "SaveBinaryWithOffset  binary_size = "
                    << binary_data.size() << " offset = " << offset);

  if (binary_data.size() > file_system::GetAvailableDiskSpace(file_path)) {
    LOG4CXX_ERROR(logger_, "Out of free disc space.");
    return mobile_apis::Result::OUT_OF_MEMORY;
  }

  const std::string full_file_path = file_path + "/" + file_name;
  const uint64_t file_size = file_system::FileSize(full_file_path);
  std::ofstream* file_stream;
  if (offset != 0) {
    if (file_size != offset) {
      LOG4CXX_DEBUG(logger_,
                    "ApplicationManagerImpl::SaveBinaryWithOffset offset"
                        << " does'n match existing file size");
      return mobile_apis::Result::INVALID_DATA;
    }
    file_stream = file_system::Open(full_file_path, std::ios_base::app);
  } else {
    LOG4CXX_DEBUG(
        logger_,
        "ApplicationManagerImpl::SaveBinaryWithOffset offset is 0, rewrite");
    // if offset == 0: rewrite file
    file_stream = file_system::Open(full_file_path, std::ios_base::out);
  }

  if (!file_system::Write(
          file_stream, binary_data.data(), binary_data.size())) {
    file_system::Close(file_stream);
    delete file_stream;
    file_stream = NULL;
    return mobile_apis::Result::GENERIC_ERROR;
  }

  file_system::Close(file_stream);
  delete file_stream;
  file_stream = NULL;
  LOG4CXX_INFO(logger_, "Successfully write data to file");
  return mobile_apis::Result::SUCCESS;
}

uint32_t ApplicationManagerImpl::GetAvailableSpaceForApp(
    const std::string& folder_name) {
  const uint32_t app_quota = settings_.app_dir_quota();
  std::string app_storage_path = settings_.app_storage_folder();

  app_storage_path += "/";
  app_storage_path += folder_name;

  if (file_system::DirectoryExists(app_storage_path)) {
    size_t size_of_directory = file_system::DirectorySize(app_storage_path);
    if (app_quota < size_of_directory) {
      return 0;
    }

    uint32_t current_app_quota = app_quota - size_of_directory;
    uint32_t available_disk_space =
        file_system::GetAvailableDiskSpace(app_storage_path);

    if (current_app_quota > available_disk_space) {
      return available_disk_space;
    } else {
      return current_app_quota;
    }
  } else {
    return app_quota;
  }
}

bool ApplicationManagerImpl::IsHMICooperating() const {
  return hmi_cooperating_;
}

void ApplicationManagerImpl::SetHMICooperating(const bool hmi_cooperating) {
  hmi_cooperating_ = hmi_cooperating;
}

void ApplicationManagerImpl::OnApplicationListUpdateTimer() {
  LOG4CXX_DEBUG(logger_, "Application list update timer finished");
  const bool is_new_app_registered = registered_during_timer_execution_;
  registered_during_timer_execution_ = false;

  apps_to_register_list_lock_ptr_->Acquire();
  const bool trigger_ptu = apps_size_ != applications_.size();
  apps_to_register_list_lock_ptr_->Release();

  if (is_new_app_registered) {
    SendUpdateAppList();
  }

  GetPolicyHandler().OnAppsSearchCompleted(trigger_ptu);
}

void ApplicationManagerImpl::OnTimerSendTTSGlobalProperties() {
  std::vector<uint32_t> app_list;
  {
    sync_primitives::AutoLock lock(tts_global_properties_app_list_lock_);
    std::map<uint32_t, date_time::TimeDuration>::iterator it =
        tts_global_properties_app_list_.begin();
    std::map<uint32_t, date_time::TimeDuration>::iterator it_end =
        tts_global_properties_app_list_.end();
    date_time::TimeCompare time_comp;
    for (; it != it_end; ++it) {
      time_comp =
          date_time::compareTime(date_time::getCurrentTime(), it->second);
      if (date_time::GREATER == time_comp || date_time::EQUAL == time_comp) {
        app_list.push_back(it->first);
      }
    }
  }
  if (!app_list.empty()) {
    for (uint32_t i = 0; i < app_list.size(); ++i) {
      LOG4CXX_INFO(logger_,
                   "Send TTS GlobalProperties to HMI with default helpPrompt");
      MessageHelper::SendTTSGlobalProperties(
          application(app_list[i]), true, *this);
      RemoveAppFromTTSGlobalPropertiesList(app_list[i]);
    }
  }
}

void ApplicationManagerImpl::AddAppToTTSGlobalPropertiesList(
    const uint32_t app_id) {
  LOG4CXX_AUTO_TRACE(logger_);
  uint16_t timeout = get_settings().tts_global_properties_timeout();
  date_time::TimeDuration current_time = date_time::getCurrentTime();
  current_time += date_time::seconds(timeout);
  // please avoid AutoLock usage to avoid deadlock
  tts_global_properties_app_list_lock_.Acquire();
  if (tts_global_properties_app_list_.end() ==
      tts_global_properties_app_list_.find(app_id)) {
    tts_global_properties_app_list_[app_id] = current_time;
  }
  // if add first item need to start timer on one second
  if (1 == tts_global_properties_app_list_.size()) {
    LOG4CXX_INFO(logger_, "Start tts_global_properties_timer_");
    tts_global_properties_app_list_lock_.Release();
    const uint32_t timeout_ms = 1000;
    tts_global_properties_timer_.Start(timeout_ms, timer::kSingleShot);
    return;
  }
  tts_global_properties_app_list_lock_.Release();
}

void ApplicationManagerImpl::RemoveAppFromTTSGlobalPropertiesList(
    const uint32_t app_id) {
  LOG4CXX_AUTO_TRACE(logger_);
  // please avoid AutoLock usage to avoid deadlock
  tts_global_properties_app_list_lock_.Acquire();
  std::map<uint32_t, date_time::TimeDuration>::iterator it =
      tts_global_properties_app_list_.find(app_id);
  if (tts_global_properties_app_list_.end() != it) {
    tts_global_properties_app_list_.erase(it);
    if (tts_global_properties_app_list_.empty()) {
      LOG4CXX_DEBUG(logger_, "Stop tts_global_properties_timer_");
      // if container is empty need to stop timer
      tts_global_properties_app_list_lock_.Release();
      tts_global_properties_timer_.Stop();
      return;
    }
  }
  tts_global_properties_app_list_lock_.Release();
}

mobile_apis::AppHMIType::eType ApplicationManagerImpl::StringToAppHMIType(
    std::string str) {
  LOG4CXX_AUTO_TRACE(logger_);
  if ("DEFAULT" == str) {
    return mobile_apis::AppHMIType::DEFAULT;
  } else if ("COMMUNICATION" == str) {
    return mobile_apis::AppHMIType::COMMUNICATION;
  } else if ("MEDIA" == str) {
    return mobile_apis::AppHMIType::MEDIA;
  } else if ("MESSAGING" == str) {
    return mobile_apis::AppHMIType::MESSAGING;
  } else if ("NAVIGATION" == str) {
    return mobile_apis::AppHMIType::NAVIGATION;
  } else if ("PROJECTION" == str) {
    return mobile_apis::AppHMIType::PROJECTION;
  } else if ("INFORMATION" == str) {
    return mobile_apis::AppHMIType::INFORMATION;
  } else if ("SOCIAL" == str) {
    return mobile_apis::AppHMIType::SOCIAL;
  } else if ("BACKGROUND_PROCESS" == str) {
    return mobile_apis::AppHMIType::BACKGROUND_PROCESS;
  } else if ("TESTING" == str) {
    return mobile_apis::AppHMIType::TESTING;
  } else if ("SYSTEM" == str) {
    return mobile_apis::AppHMIType::SYSTEM;
  } else {
    return mobile_apis::AppHMIType::INVALID_ENUM;
  }
}

const std::string ApplicationManagerImpl::AppHMITypeToString(
    mobile_apis::AppHMIType::eType type) const {
  LOG4CXX_AUTO_TRACE(logger_);
  switch (type) {
    case mobile_apis::AppHMIType::DEFAULT:
      return "DEFAULT";
    case mobile_apis::AppHMIType::COMMUNICATION:
      return "COMMUNICATION";
    case mobile_apis::AppHMIType::MEDIA:
      return "MEDIA";
    case mobile_apis::AppHMIType::MESSAGING:
      return "MESSAGING";
    case mobile_apis::AppHMIType::NAVIGATION:
      return "NAVIGATION";
    case mobile_apis::AppHMIType::INFORMATION:
      return "INFORMATION";
    case mobile_apis::AppHMIType::SOCIAL:
      return "SOCIAL";
    case mobile_apis::AppHMIType::BACKGROUND_PROCESS:
      return "BACKGROUND_PROCESS";
    case mobile_apis::AppHMIType::TESTING:
      return "TESTING";
    case mobile_apis::AppHMIType::SYSTEM:
      return "SYSTEM";
    case mobile_apis::AppHMIType::PROJECTION:
      return "PROJECTION";
    case mobile_apis::AppHMIType::REMOTE_CONTROL:
      return "REMOTE_CONTROL";
    default:
      return "INVALID_ENUM";
  }
}

bool ApplicationManagerImpl::CompareAppHMIType(
    const smart_objects::SmartObject& from_policy,
    const smart_objects::SmartObject& from_application) {
  LOG4CXX_AUTO_TRACE(logger_);
  bool equal = false;
  uint32_t lenght_policy_app_types = from_policy.length();
  uint32_t lenght_application_app_types = from_application.length();

  for (uint32_t i = 0; i < lenght_application_app_types; ++i) {
    for (uint32_t k = 0; k < lenght_policy_app_types; ++k) {
      if (from_application[i] == from_policy[k]) {
        equal = true;
        break;
      }
    }
    if (!equal) {
      return false;
    }
    equal = false;
  }
  return true;
}

void ApplicationManagerImpl::OnUpdateHMIAppType(
    std::map<std::string, std::vector<std::string> > app_hmi_types) {
  LOG4CXX_AUTO_TRACE(logger_);

  std::map<std::string, std::vector<std::string> >::iterator
      it_app_hmi_types_from_policy;
  std::vector<std::string> hmi_types_from_policy;
  smart_objects::SmartObject transform_app_hmi_types(
      smart_objects::SmartType_Array);
  bool flag_diffirence_app_hmi_type = false;
  DataAccessor<ApplicationSet> accessor(applications());
  for (ApplicationSetIt it = accessor.GetData().begin();
       it != accessor.GetData().end();
       ++it) {
    it_app_hmi_types_from_policy = app_hmi_types.find(((*it)->policy_app_id()));

    if (it_app_hmi_types_from_policy != app_hmi_types.end() &&
        ((it_app_hmi_types_from_policy->second).size())) {
      flag_diffirence_app_hmi_type = false;
      hmi_types_from_policy = (it_app_hmi_types_from_policy->second);

      if (transform_app_hmi_types.length()) {
        transform_app_hmi_types =
            smart_objects::SmartObject(smart_objects::SmartType_Array);
      }

      for (uint32_t i = 0; i < hmi_types_from_policy.size(); ++i) {
        transform_app_hmi_types[i] =
            StringToAppHMIType(hmi_types_from_policy[i]);
      }

      ApplicationConstSharedPtr app = *it;
      const smart_objects::SmartObject* save_application_hmi_type =
          app->app_types();

      if (save_application_hmi_type == NULL ||
          ((*save_application_hmi_type).length() !=
           transform_app_hmi_types.length())) {
        flag_diffirence_app_hmi_type = true;
      } else {
        flag_diffirence_app_hmi_type = !(CompareAppHMIType(
            transform_app_hmi_types, *save_application_hmi_type));
      }

      if (flag_diffirence_app_hmi_type) {
        (*it)->set_app_types(transform_app_hmi_types);
        (*it)->ChangeSupportingAppHMIType();
        const mobile_apis::HMILevel::eType app_hmi_level =
            (*it)->hmi_level(mobile_apis::PredefinedWindows::DEFAULT_WINDOW);
        if (app_hmi_level == mobile_api::HMILevel::HMI_BACKGROUND) {
          MessageHelper::SendUIChangeRegistrationRequestToHMI(*it, *this);
        } else if ((app_hmi_level == mobile_api::HMILevel::HMI_FULL) ||
                   (app_hmi_level == mobile_api::HMILevel::HMI_LIMITED)) {
          MessageHelper::SendUIChangeRegistrationRequestToHMI(*it, *this);
          state_controller().SetRegularState(
              *it,
              mobile_apis::PredefinedWindows::DEFAULT_WINDOW,
              mobile_apis::HMILevel::HMI_BACKGROUND,
              true);
        }
      }
    }
  }
}

void ApplicationManagerImpl::EraseAppFromReconnectionList(
    const ApplicationSharedPtr& app) {
  LOG4CXX_AUTO_TRACE(logger_);
  if (!app) {
    LOG4CXX_WARN(logger_, "Application is not valid.");
    return;
  }

  const auto policy_app_id = app->policy_app_id();
  sync_primitives::AutoLock lock(reregister_wait_list_lock_ptr_);
  auto app_it =
      std::find_if(reregister_wait_list_.begin(),
                   reregister_wait_list_.end(),
                   PolicyAppIdComparator(app->device(), policy_app_id));
  if (reregister_wait_list_.end() != app_it) {
    reregister_wait_list_.erase(app_it);
  }
}

void ApplicationManagerImpl::ProcessReconnection(
    ApplicationSharedPtr application, const uint32_t connection_key) {
  LOG4CXX_AUTO_TRACE(logger_);
  DCHECK_OR_RETURN_VOID(application);

  connection_handler::DeviceHandle new_device_id = 0;
  connection_handler().get_session_observer().GetDataOnSessionKey(
      connection_key, NULL, NULL, &new_device_id);
  DCHECK_OR_RETURN_VOID(new_device_id);

  std::string device_mac;
  std::string connection_type;
  connection_handler().get_session_observer().GetDataOnDeviceID(
      new_device_id, NULL, NULL, &device_mac, &connection_type);

  EraseAppFromReconnectionList(application);

  SwitchApplication(application, connection_key, new_device_id, device_mac);

  // Update connection type for existed device.
  GetPolicyHandler().AddDevice(device_mac, connection_type);
}

void ApplicationManagerImpl::OnPTUFinished(const bool ptu_result) {
  LOG4CXX_AUTO_TRACE(logger_);
  if (!ptu_result) {
    protocol_handler_->ProcessFailedPTU();
    return;
  }

  RefreshCloudAppInformation();

  auto app_id = policy_handler_->GetAppIdForSending();
  auto app = application(app_id);
  if (app) {
    SendGetIconUrlNotifications(app->app_id(), app);
  }

  auto on_app_policy_updated = [](plugin_manager::RPCPlugin& plugin) {
    plugin.OnPolicyEvent(plugin_manager::kApplicationPolicyUpdated);
  };

  plugin_manager_->ForEachPlugin(on_app_policy_updated);
}

#if defined(EXTERNAL_PROPRIETARY_MODE) && defined(ENABLE_SECURITY)
void ApplicationManagerImpl::OnCertDecryptFinished(const bool decrypt_result) {
  LOG4CXX_AUTO_TRACE(logger_);
  if (!decrypt_result) {
    protocol_handler_->ProcessFailedCertDecrypt();
  }
}

bool ApplicationManagerImpl::OnCertDecryptFailed() {
  LOG4CXX_AUTO_TRACE(logger_);
  return false;
}
#endif

void ApplicationManagerImpl::OnPTUTimeoutExceeded() {
  LOG4CXX_AUTO_TRACE(logger_);
  protocol_handler_->ProcessFailedPTU();
}

void ApplicationManagerImpl::SendDriverDistractionState(
    ApplicationSharedPtr application) {
  LOG4CXX_AUTO_TRACE(logger_);
  if (hmi_apis::Common_DriverDistractionState::INVALID_ENUM ==
      driver_distraction_state()) {
    LOG4CXX_WARN(logger_, "DriverDistractionState is INVALID_ENUM");
    return;
  }

  auto create_notification = [application, this]() {
    auto notification = std::make_shared<smart_objects::SmartObject>();
    auto& msg_params = (*notification)[strings::msg_params];
    auto& params = (*notification)[strings::params];

    params[strings::message_type] =
        static_cast<int32_t>(application_manager::MessageType::kNotification);
    params[strings::function_id] =
        static_cast<int32_t>(mobile_apis::FunctionID::OnDriverDistractionID);
    msg_params[mobile_notification::state] = driver_distraction_state();
    const auto lock_screen_dismissal =
        policy_handler_->LockScreenDismissalEnabledState();

    if (lock_screen_dismissal &&
        hmi_apis::Common_DriverDistractionState::DD_ON ==
            driver_distraction_state()) {
      bool dismissal_enabled = *lock_screen_dismissal;
      if (dismissal_enabled) {
        const auto language =
            MessageHelper::MobileLanguageToString(application->ui_language());

        const auto warning_message =
            policy_handler_->LockScreenDismissalWarningMessage(language);
        // Only allow lock screen dismissal if a warning message is available
        if (warning_message && !warning_message->empty()) {
          msg_params[mobile_notification::lock_screen_dismissal_warning] =
              *warning_message;
        } else {
          dismissal_enabled = false;
        }
      }
      msg_params[mobile_notification::lock_screen_dismissal_enabled] =
          dismissal_enabled;
    }

    params[strings::connection_key] = application->app_id();
    return notification;
  };

  const RPCParams params;
  const std::string function_id = MessageHelper::StringifiedFunctionID(
      mobile_api::FunctionID::OnDriverDistractionID);
  const mobile_apis::Result::eType check_result =
      CheckPolicyPermissions(application,
                             mobile_apis::PredefinedWindows::DEFAULT_WINDOW,
                             function_id,
                             params);
  if (mobile_api::Result::SUCCESS == check_result) {
    rpc_service_->ManageMobileCommand(create_notification(),
                                      commands::Command::SOURCE_SDL);
  } else {
    MobileMessageQueue messages;
    application->SwapMobileMessageQueue(messages);
    messages.erase(
        std::remove_if(
            messages.begin(),
            messages.end(),
            [](smart_objects::SmartObjectSPtr message) {
              return (*message)[strings::params][strings::function_id]
                         .asUInt() ==
                     mobile_apis::FunctionID::OnDriverDistractionID;
            }),
        messages.end());
    application->SwapMobileMessageQueue(messages);
    application->PushMobileMessage(create_notification());
  }
}

void ApplicationManagerImpl::SendGetIconUrlNotifications(
    const uint32_t connection_key, ApplicationSharedPtr application) {
  LOG4CXX_AUTO_TRACE(logger_);
  std::vector<std::string> enabled_apps;
  GetPolicyHandler().GetEnabledCloudApps(enabled_apps);
  std::vector<std::string>::iterator enabled_it = enabled_apps.begin();
  std::vector<std::string>::iterator enabled_end = enabled_apps.end();
  sync_primitives::AutoLock lock(app_icon_map_lock_ptr_);
  for (; enabled_it != enabled_end; ++enabled_it) {
    auto app_icon_it = app_icon_map_.find(*enabled_it);
    if (app_icon_it == app_icon_map_.end()) {
      LOG4CXX_WARN(logger_, "Could not find cloud app in icon map");
      continue;
    }

    bool pending_request = app_icon_it->second.pending_request;

    if (pending_request) {
      LOG4CXX_DEBUG(logger_, "Cloud app has already sent request");
      continue;
    }

    std::string url = GetPolicyHandler().GetIconUrl(*enabled_it);

    if (url.empty()) {
      LOG4CXX_DEBUG(logger_, "No Icon Url for cloud app");
      continue;
    }

    LOG4CXX_DEBUG(logger_, "Creating Get Icon Request");

    smart_objects::SmartObjectSPtr message =
        std::make_shared<smart_objects::SmartObject>(
            smart_objects::SmartType_Map);
    (*message)[strings::params][strings::function_id] =
        mobile_apis::FunctionID::OnSystemRequestID;
    (*message)[strings::params][strings::connection_key] = connection_key;
    (*message)[strings::params][strings::message_type] =
        mobile_apis::messageType::notification;
    (*message)[strings::params][strings::protocol_version] =
        application->protocol_version();
    (*message)[strings::msg_params][strings::request_type] =
        mobile_apis::RequestType::ICON_URL;
    (*message)[strings::msg_params][strings::url] = url;

    app_icon_it->second.pending_request = true;

    rpc_service_->ManageMobileCommand(message, commands::Command::SOURCE_SDL);
  }
}

protocol_handler::MajorProtocolVersion
ApplicationManagerImpl::SupportedSDLVersion() const {
  LOG4CXX_AUTO_TRACE(logger_);
  return static_cast<protocol_handler::MajorProtocolVersion>(
      get_settings().max_supported_protocol_version());
}

void ApplicationManagerImpl::AddAppToRegisteredAppList(
    const ApplicationSharedPtr application) {
  LOG4CXX_AUTO_TRACE(logger_);
  DCHECK_OR_RETURN_VOID(application);
  sync_primitives::AutoLock lock(applications_list_lock_ptr_);

  // Add application to registered app list and set appropriate mark.
  application->MarkRegistered();
  applications_.insert(application);
  LOG4CXX_DEBUG(
      logger_,
      "App with app_id: " << application->app_id()
                          << " has been added to registered applications list");
  if (application_list_update_timer_.is_running() &&
      !registered_during_timer_execution_) {
    GetPolicyHandler().OnAddedNewApplicationToAppList(
        application->app_id(), application->policy_app_id());
    registered_during_timer_execution_ = true;
  }
  apps_size_ = static_cast<uint32_t>(applications_.size());
}

void ApplicationManagerImpl::ApplyFunctorForEachPlugin(
    std::function<void(plugin_manager::RPCPlugin&)> functor) {
  LOG4CXX_AUTO_TRACE(logger_);
  plugin_manager_->ForEachPlugin(functor);
}

event_engine::EventDispatcher& ApplicationManagerImpl::event_dispatcher() {
  return event_dispatcher_;
}

app_launch::AppLaunchCtrl& ApplicationManagerImpl::app_launch_ctrl() {
  return *app_launch_ctrl_;
}

const std::string ApplicationManagerImpl::DirectoryTypeToString(
    ApplicationManagerImpl::DirectoryType type) const {
  DirectoryTypeMap::const_iterator it = dir_type_to_string_map_.find(type);
  if (it != dir_type_to_string_map_.end()) {
    return it->second;
  }
  return "Unknown";
}

bool ApplicationManagerImpl::InitDirectory(
    const std::string& path, ApplicationManagerImpl::DirectoryType type) const {
  const std::string directory_type = DirectoryTypeToString(type);
  if (!file_system::DirectoryExists(path)) {
    LOG4CXX_WARN(logger_, directory_type << " directory doesn't exist.");
    // if storage directory doesn't exist try to create it
    if (!file_system::CreateDirectoryRecursively(path)) {
      LOG4CXX_ERROR(
          logger_,
          "Unable to create " << directory_type << " directory " << path);
      return false;
    }
    LOG4CXX_DEBUG(logger_,
                  directory_type << " directory has been created: " << path);
  }

  return true;
}

bool ApplicationManagerImpl::IsReadWriteAllowed(const std::string& path,
                                                DirectoryType type) const {
  const std::string directory_type = DirectoryTypeToString(type);
  if (!(file_system::IsWritingAllowed(path) &&
        file_system::IsReadingAllowed(path))) {
    LOG4CXX_ERROR(
        logger_,
        directory_type << " directory doesn't have read/write permissions.");
    return false;
  }

  LOG4CXX_DEBUG(logger_,
                directory_type << " directory has read/write permissions.");

  return true;
}

void ApplicationManagerImpl::ClearTTSGlobalPropertiesList() {
  LOG4CXX_AUTO_TRACE(logger_);
  sync_primitives::AutoLock lock(tts_global_properties_app_list_lock_);
  tts_global_properties_app_list_.clear();
}

bool ApplicationManagerImpl::IsAppSubscribedForWayPoints(
    uint32_t app_id) const {
  LOG4CXX_AUTO_TRACE(logger_);
  sync_primitives::AutoLock lock(subscribed_way_points_apps_lock_);
  LOG4CXX_DEBUG(logger_,
                "There are applications subscribed: "
                    << subscribed_way_points_apps_list_.size());
  if (subscribed_way_points_apps_list_.find(app_id) ==
      subscribed_way_points_apps_list_.end()) {
    return false;
  }
  return true;
}

bool ApplicationManagerImpl::IsAppSubscribedForWayPoints(
    ApplicationSharedPtr app) const {
  return IsAppSubscribedForWayPoints(app->app_id());
}

void ApplicationManagerImpl::SubscribeAppForWayPoints(uint32_t app_id) {
  LOG4CXX_AUTO_TRACE(logger_);
  sync_primitives::AutoLock lock(subscribed_way_points_apps_lock_);
  LOG4CXX_DEBUG(logger_, "Subscribing " << app_id);
  subscribed_way_points_apps_list_.insert(app_id);
  LOG4CXX_DEBUG(logger_,
                "There are applications subscribed: "
                    << subscribed_way_points_apps_list_.size());
  if (way_points_data_) {
    smart_objects::SmartObjectSPtr way_point_notification_ =
        std::make_shared<smart_objects::SmartObject>(*way_points_data_);
    (*way_point_notification_)[strings::params][strings::connection_key] =
        app_id;
    GetRPCService().SendMessageToMobile(way_point_notification_);
  }
}

void ApplicationManagerImpl::SubscribeAppForWayPoints(
    ApplicationSharedPtr app) {
  SubscribeAppForWayPoints(app->app_id());
}

void ApplicationManagerImpl::UnsubscribeAppFromWayPoints(uint32_t app_id) {
  LOG4CXX_AUTO_TRACE(logger_);
  sync_primitives::AutoLock lock(subscribed_way_points_apps_lock_);
  LOG4CXX_DEBUG(logger_, "Unsubscribing " << app_id);
  subscribed_way_points_apps_list_.erase(app_id);
  LOG4CXX_DEBUG(logger_,
                "There are applications subscribed: "
                    << subscribed_way_points_apps_list_.size());
  if (subscribed_way_points_apps_list_.empty()) {
    way_points_data_.reset();
  }
}

void ApplicationManagerImpl::UnsubscribeAppFromWayPoints(
    ApplicationSharedPtr app) {
  UnsubscribeAppFromWayPoints(app->app_id());
}

bool ApplicationManagerImpl::IsAnyAppSubscribedForWayPoints() const {
  LOG4CXX_AUTO_TRACE(logger_);
  sync_primitives::AutoLock lock(subscribed_way_points_apps_lock_);
  LOG4CXX_DEBUG(logger_,
                "There are applications subscribed: "
                    << subscribed_way_points_apps_list_.size());
  return !subscribed_way_points_apps_list_.empty();
}

void ApplicationManagerImpl::SaveWayPointsMessage(
    std::shared_ptr<smart_objects::SmartObject> way_points_message) {
  sync_primitives::AutoLock lock(subscribed_way_points_apps_lock_);
  way_points_data_ = way_points_message;
}

const std::set<uint32_t> ApplicationManagerImpl::GetAppsSubscribedForWayPoints()
    const {
  LOG4CXX_AUTO_TRACE(logger_);
  sync_primitives::AutoLock lock(subscribed_way_points_apps_lock_);
  return subscribed_way_points_apps_list_;
}

// retrieve transport type string used in .ini file, e.g. "TCP_WIFI"
const std::string ApplicationManagerImpl::GetTransportTypeProfileString(
    connection_handler::DeviceHandle device_handle) const {
  LOG4CXX_AUTO_TRACE(logger_);

  return connection_handler()
      .get_session_observer()
      .TransportTypeProfileStringFromDeviceHandle(device_handle);
}

static hmi_apis::Common_VideoStreamingProtocol::eType ConvertVideoProtocol(
    const char* str) {
  if (strcmp(str, "RAW") == 0) {
    return hmi_apis::Common_VideoStreamingProtocol::RAW;
  } else if (strcmp(str, "RTP") == 0) {
    return hmi_apis::Common_VideoStreamingProtocol::RTP;
  } else if (strcmp(str, "RTSP") == 0) {
    return hmi_apis::Common_VideoStreamingProtocol::RTSP;
  } else if (strcmp(str, "RTMP") == 0) {
    return hmi_apis::Common_VideoStreamingProtocol::RTMP;
  } else if (strcmp(str, "WEBM") == 0) {
    return hmi_apis::Common_VideoStreamingProtocol::WEBM;
  }
  return hmi_apis::Common_VideoStreamingProtocol::INVALID_ENUM;
}

static hmi_apis::Common_VideoStreamingCodec::eType ConvertVideoCodec(
    const char* str) {
  if (strcmp(str, "H264") == 0) {
    return hmi_apis::Common_VideoStreamingCodec::H264;
  } else if (strcmp(str, "H265") == 0) {
    return hmi_apis::Common_VideoStreamingCodec::H265;
  } else if (strcmp(str, "Theora") == 0) {
    return hmi_apis::Common_VideoStreamingCodec::Theora;
  } else if (strcmp(str, "VP8") == 0) {
    return hmi_apis::Common_VideoStreamingCodec::VP8;
  } else if (strcmp(str, "VP9") == 0) {
    return hmi_apis::Common_VideoStreamingCodec::VP9;
  }
  return hmi_apis::Common_VideoStreamingCodec::INVALID_ENUM;
}

// static
void ApplicationManagerImpl::ConvertVideoParamsToSO(
    smart_objects::SmartObject& output, const BsonObject* input) {
  if (input == NULL) {
    return;
  }
  BsonObject* obj = const_cast<BsonObject*>(input);

  const char* protocol =
      bson_object_get_string(obj, protocol_handler::strings::video_protocol);
  if (protocol != NULL) {
    output[strings::protocol] = ConvertVideoProtocol(protocol);
  }
  const char* codec =
      bson_object_get_string(obj, protocol_handler::strings::video_codec);
  if (codec != NULL) {
    output[strings::codec] = ConvertVideoCodec(codec);
  }
  BsonElement* element =
      bson_object_get(obj, protocol_handler::strings::height);
  if (element != NULL && element->type == TYPE_INT32) {
    output[strings::height] =
        bson_object_get_int32(obj, protocol_handler::strings::height);
  }
  element = bson_object_get(obj, protocol_handler::strings::width);
  if (element != NULL && element->type == TYPE_INT32) {
    output[strings::width] =
        bson_object_get_int32(obj, protocol_handler::strings::width);
  }
}

// static
std::vector<std::string> ApplicationManagerImpl::ConvertRejectedParamList(
    const std::vector<std::string>& input) {
  std::vector<std::string> output;
  for (std::vector<std::string>::const_iterator it = input.begin();
       it != input.end();
       ++it) {
    if (*it == strings::protocol) {
      output.push_back(protocol_handler::strings::video_protocol);
    } else if (*it == strings::codec) {
      output.push_back(protocol_handler::strings::video_codec);
    } else if (*it == strings::height) {
      output.push_back(protocol_handler::strings::height);
    } else if (*it == strings::width) {
      output.push_back(protocol_handler::strings::width);
    }
    // ignore unknown parameters
  }
  return output;
}

bool ApplicationManagerImpl::IsSOStructValid(
    const hmi_apis::StructIdentifiers::eType struct_id,
    const smart_objects::SmartObject& display_capabilities) {
  smart_objects::SmartObject display_capabilities_so = display_capabilities;
  if (hmi_so_factory().AttachSchema(struct_id, display_capabilities_so)) {
    return display_capabilities_so.isValid();
  }

  LOG4CXX_ERROR(logger_, "Could not find struct id: " << struct_id);
  return false;
}

#ifdef BUILD_TESTS
void ApplicationManagerImpl::AddMockApplication(ApplicationSharedPtr mock_app) {
  applications_list_lock_ptr_->Acquire();
  applications_.insert(mock_app);
  apps_size_ = applications_.size();
  applications_list_lock_ptr_->Release();
}

void ApplicationManagerImpl::AddMockPendingApplication(
    ApplicationSharedPtr mock_app) {
  apps_to_register_list_lock_ptr_->Acquire();
  apps_to_register_.insert(mock_app);
  apps_to_register_list_lock_ptr_->Release();
}

void ApplicationManagerImpl::SetMockMediaManager(
    media_manager::MediaManager* mock_media_manager) {
  media_manager_ = mock_media_manager;
}
#endif  // BUILD_TESTS
struct MobileAppIdPredicate {
  std::string policy_app_id_;
  explicit MobileAppIdPredicate(const std::string& policy_app_id)
      : policy_app_id_(policy_app_id) {}
  bool operator()(const ApplicationSharedPtr app) const {
    return app ? policy_app_id_ == app->policy_app_id() : false;
  }
};

struct TakeDeviceHandle {
 public:
  explicit TakeDeviceHandle(const ApplicationManager& app_mngr)
      : app_mngr_(app_mngr) {}
  std::string operator()(ApplicationSharedPtr& app) {
    DCHECK_OR_RETURN(app, "");
    return MessageHelper::GetDeviceMacAddressForHandle(app->device(),
                                                       app_mngr_);
  }

 private:
  const ApplicationManager& app_mngr_;
};

ApplicationSharedPtr ApplicationManagerImpl::application(
    const std::string& device_id, const std::string& policy_app_id) const {
  connection_handler::DeviceHandle device_handle;
  if (!connection_handler().GetDeviceID(device_id, &device_handle)) {
    LOG4CXX_DEBUG(logger_, "No such device : " << device_id);
    return ApplicationSharedPtr();
  }

  DataAccessor<ApplicationSet> accessor = applications();
  ApplicationSharedPtr app =
      FindApp(accessor, IsApplication(device_handle, policy_app_id));

  LOG4CXX_DEBUG(logger_,
                " policy_app_id << " << policy_app_id << "Found = " << app);
  return app;
}

std::vector<std::string> ApplicationManagerImpl::devices(
    const std::string& policy_app_id) const {
  MobileAppIdPredicate matcher(policy_app_id);
  AppSharedPtrs apps = FindAllApps(applications(), matcher);
  std::vector<std::string> devices;
  std::transform(apps.begin(),
                 apps.end(),
                 std::back_inserter(devices),
                 TakeDeviceHandle(*this));
  return devices;
}

void ApplicationManagerImpl::ChangeAppsHMILevel(
    uint32_t app_id, mobile_apis::HMILevel::eType level) {
  LOG4CXX_AUTO_TRACE(logger_);
  LOG4CXX_DEBUG(logger_, "AppID to change: " << app_id << " -> " << level);
  ApplicationSharedPtr app = application(app_id);
  if (!app) {
    LOG4CXX_ERROR(logger_, "There is no app with id: " << app_id);
    return;
  }

  const auto old_hmi_state =
      app->CurrentHmiState(mobile_apis::PredefinedWindows::DEFAULT_WINDOW);
  if (old_hmi_state->hmi_level() != level) {
    app->set_hmi_level(mobile_apis::PredefinedWindows::DEFAULT_WINDOW, level);
    const auto new_hmi_state =
        CreateRegularState(app,
                           mobile_apis::WindowType::MAIN,
                           level,
                           old_hmi_state->audio_streaming_state(),
                           old_hmi_state->video_streaming_state(),
                           old_hmi_state->system_context());
    OnHMIStateChanged(app_id, old_hmi_state, new_hmi_state);
  } else {
    LOG4CXX_WARN(logger_, "Redundant changing HMI level: " << level);
  }
}

}  // namespace application_manager<|MERGE_RESOLUTION|>--- conflicted
+++ resolved
@@ -3137,13 +3137,9 @@
 
 void ApplicationManagerImpl::UnregisterAllApplications() {
   LOG4CXX_DEBUG(logger_, "Unregister reason  " << unregister_reason_);
-
-<<<<<<< HEAD
-  hmi_cooperating_ = false;
-=======
   SetHMICooperating(false);
   bool is_ignition_off = false;
->>>>>>> 4c9f873f
+
   using namespace mobile_api::AppInterfaceUnregisteredReason;
   using namespace helpers;
 
