--- conflicted
+++ resolved
@@ -3506,41 +3506,8 @@
 protocol_handler::MajorProtocolVersion
 ApplicationManagerImpl::SupportedSDLVersion() const {
   LOG4CXX_AUTO_TRACE(logger_);
-<<<<<<< HEAD
-  return static_cast<ProtocolVersion> get_settings()
-      .max_supported_protocol_version();
-=======
-  bool heart_beat_support = get_settings().heart_beat_timeout();
-  bool sdl4_support = protocol_handler_->get_settings().enable_protocol_4();
-  bool sdl5_support = protocol_handler_->get_settings().enable_protocol_5();
-
-  if (sdl5_support) {
-    LOG4CXX_DEBUG(
-        logger_,
-        "SDL Supported protocol version "
-            << protocol_handler::MajorProtocolVersion::PROTOCOL_VERSION_5);
-    return protocol_handler::MajorProtocolVersion::PROTOCOL_VERSION_5;
-  }
-  if (sdl4_support) {
-    LOG4CXX_DEBUG(
-        logger_,
-        "SDL Supported protocol version "
-            << protocol_handler::MajorProtocolVersion::PROTOCOL_VERSION_4);
-    return protocol_handler::MajorProtocolVersion::PROTOCOL_VERSION_4;
-  }
-  if (heart_beat_support) {
-    LOG4CXX_DEBUG(
-        logger_,
-        "SDL Supported protocol version "
-            << protocol_handler::MajorProtocolVersion::PROTOCOL_VERSION_3);
-    return protocol_handler::MajorProtocolVersion::PROTOCOL_VERSION_3;
-  }
-  LOG4CXX_DEBUG(
-      logger_,
-      "SDL Supported protocol version "
-          << protocol_handler::MajorProtocolVersion::PROTOCOL_VERSION_2);
-  return protocol_handler::MajorProtocolVersion::PROTOCOL_VERSION_2;
->>>>>>> 0000726a
+  return static_cast<protocol_handler::MajorProtocolVersion>(
+      get_settings().max_supported_protocol_version());
 }
 
 event_engine::EventDispatcher& ApplicationManagerImpl::event_dispatcher() {
