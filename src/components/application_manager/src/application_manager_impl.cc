--- conflicted
+++ resolved
@@ -2305,14 +2305,9 @@
   while (it != accessor.end()) {
     ApplicationSharedPtr app_to_remove = *it;
 
-#ifdef CUSTOMER_PASA
-    if (!is_ignition_off) {
-#endif // CUSTOMER_PASA
       MessageHelper::SendOnAppInterfaceUnregisteredNotificationToMobile(
             app_to_remove->app_id(), unregister_reason_);
-#ifdef CUSTOMER_PASA
-    }
-#endif // CUSTOMER_PASA
+
 
     UnregisterApplication(app_to_remove->app_id(),
                           mobile_apis::Result::INVALID_ENUM, is_ignition_off,
@@ -2320,16 +2315,10 @@
     connection_handler_->CloseSession(app_to_remove->app_id(),
                                       connection_handler::kCommon);
     it = accessor.begin();
-  }
-<<<<<<< HEAD
+    }
+  }
   if (is_ignition_off) {
     resume_controller().OnSuspend();
-=======
-  }
-
-  if (is_ignition_off) {  // Move this block before unregistering apps?
-    resume_controller().Suspend();
->>>>>>> 60726ea9
   }
   request_ctrl_.terminateAllHMIRequests();
 }
