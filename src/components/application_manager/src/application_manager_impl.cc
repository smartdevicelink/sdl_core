--- conflicted
+++ resolved
@@ -1398,19 +1398,11 @@
   switch (message.protocol_version()) {
     case ProtocolVersion::kV3:
     case ProtocolVersion::kV2: {
-<<<<<<< HEAD
-        const bool convertion_result =
-            formatters::CFormatterJsonSDLRPCv2::fromString(
-            message.json_message(), output, message.function_id(),
-            message.type(), message.correlation_id());
-        if (!convertion_result
-=======
         const bool conversion_result =
             formatters::CFormatterJsonSDLRPCv2::fromString(
             message.json_message(), output, message.function_id(),
             message.type(), message.correlation_id());
         if (!conversion_result
->>>>>>> a9112288
             || !mobile_so_factory().attachSchema(output)
             || ((output.validate() != smart_objects::Errors::OK)) ) {
           LOG4CXX_WARN(logger_, "Failed to parse string to smart object :"
