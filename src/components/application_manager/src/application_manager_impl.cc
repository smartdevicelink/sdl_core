--- conflicted
+++ resolved
@@ -623,13 +623,8 @@
 }
 
 
-<<<<<<< HEAD
-bool ApplicationManagerImpl::IsStreamingAllowed(uint32_t connection_key) const {
+bool ApplicationManagerImpl::IsAudioStreamingAllowed(uint32_t connection_key) const {
   ApplicationSharedPtr app = application(connection_key);
-=======
-bool ApplicationManagerImpl::IsAudioStreamingAllowed(uint32_t connection_key) const {
-  Application* app = application(connection_key);
->>>>>>> 2098c08e
 
   if (!app) {
     LOG4CXX_INFO(logger_, "An application is not registered.");
@@ -647,7 +642,7 @@
 }
 
 bool ApplicationManagerImpl::IsVideoStreamingAllowed(uint32_t connection_key) const {
-  Application* app = application(connection_key);
+  ApplicationSharedPtr app = application(connection_key);
 
   if (!app) {
     LOG4CXX_INFO(logger_, "An application is not registered.");
@@ -1419,7 +1414,7 @@
     LOG4CXX_INFO(logger_, "Application is already unregistered.");
     return;
   }
-  Application* app_to_remove = it->second;
+  ApplicationSharedPtr app_to_remove = it->second;
   if (audio_pass_thru_active_) {
     // May be better to put this code in MessageHelper?
     end_audio_pass_thru();
@@ -1428,11 +1423,6 @@
   }
   MessageHelper::RemoveAppDataFromHMI(it->second);
   MessageHelper::SendOnAppUnregNotificationToHMI(it->second, is_resuming);
-<<<<<<< HEAD
-  ApplicationSharedPtr app_to_remove = it->second;
-=======
-
->>>>>>> 2098c08e
   applications_.erase(it);
   application_list_.erase(app_to_remove);
   request_ctrl_.terminateAppRequests(app_id);
