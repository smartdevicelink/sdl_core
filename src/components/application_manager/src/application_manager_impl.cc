--- conflicted
+++ resolved
@@ -845,7 +845,6 @@
       continue;
     }
 
-<<<<<<< HEAD
     transport_manager::transport_adapter::CloudAppProperties properties{
         endpoint,
         certificate,
@@ -853,10 +852,7 @@
         auth_token,
         cloud_transport_type,
         hybrid_app_preference};
-    connection_handler().AddCloudAppDevice(*it, properties);
-=======
-    connection_handler().AddCloudAppDevice(endpoint, cloud_transport_type);
->>>>>>> 596a1745
+    connection_handler().AddCloudAppDevice(properties);
   }
   pending_device_map_lock_ptr_->Release();
 
