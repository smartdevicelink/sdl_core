--- conflicted
+++ resolved
@@ -816,15 +816,10 @@
   std::string auth_token = "";
   std::string cloud_transport_type = "";
   std::string hybrid_app_preference = "";
-<<<<<<< HEAD
-  for (; it != end; ++it) {
-    GetPolicyHandler().GetCloudAppParameters(*it,
-=======
   bool enabled = true;
   for (; it != end; ++it) {
     GetPolicyHandler().GetCloudAppParameters(*it,
                                              enabled,
->>>>>>> b6d7da14
                                              endpoint,
                                              certificate,
                                              auth_token,
@@ -849,11 +844,7 @@
   std::string auth_token = "";
   std::string cloud_transport_type = "";
   std::string hybrid_app_preference_str = "";
-<<<<<<< HEAD
-
-=======
   bool enabled = true;
->>>>>>> b6d7da14
   std::string name = device_info.name();
   auto it = pending_device_map_.find(name);
   if (it == pending_device_map_.end()) {
@@ -885,19 +876,12 @@
                           *this));
 
   if (!application) {
-<<<<<<< HEAD
     LOG4CXX_INFO(logger_, "Could not create application");
-=======
-    LOG4CXX_INFO(logger_, "Could not streate application");
->>>>>>> b6d7da14
     return;
   }
 
   GetPolicyHandler().GetCloudAppParameters(policy_app_id,
-<<<<<<< HEAD
-=======
                                            enabled,
->>>>>>> b6d7da14
                                            endpoint,
                                            certificate,
                                            auth_token,
@@ -932,7 +916,6 @@
                 "apps_to_register_ size after: " << apps_to_register_.size());
 
   SendUpdateAppList();
-<<<<<<< HEAD
 }
 
 void ApplicationManagerImpl::OnConnectionStatusUpdated() {
@@ -955,8 +938,6 @@
     default:
       return hmi_apis::Common_CloudConnectionStatus::INVALID_ENUM;
   }
-=======
->>>>>>> b6d7da14
 }
 
 uint32_t ApplicationManagerImpl::GetNextHMICorrelationID() {
