/*
 * Copyright (c) 2016, Ford Motor Company
 * All rights reserved.
 *
 * Redistribution and use in source and binary forms, with or without
 * modification, are permitted provided that the following conditions are met:
 *
 * Redistributions of source code must retain the above copyright notice, this
 * list of conditions and the following disclaimer.
 *
 * Redistributions in binary form must reproduce the above copyright notice,
 * this list of conditions and the following
 * disclaimer in the documentation and/or other materials provided with the
 * distribution.
 *
 * Neither the name of the Ford Motor Company nor the names of its contributors
 * may be used to endorse or promote products derived from this software
 * without specific prior written permission.
 *
 * THIS SOFTWARE IS PROVIDED BY THE COPYRIGHT HOLDERS AND CONTRIBUTORS "AS IS"
 * AND ANY EXPRESS OR IMPLIED WARRANTIES, INCLUDING, BUT NOT LIMITED TO, THE
 * IMPLIED WARRANTIES OF MERCHANTABILITY AND FITNESS FOR A PARTICULAR PURPOSE
 * ARE DISCLAIMED. IN NO EVENT SHALL THE COPYRIGHT HOLDER OR CONTRIBUTORS BE
 * LIABLE FOR ANY DIRECT, INDIRECT, INCIDENTAL, SPECIAL, EXEMPLARY, OR
 * CONSEQUENTIAL DAMAGES (INCLUDING, BUT NOT LIMITED TO, PROCUREMENT OF
 * SUBSTITUTE GOODS OR SERVICES; LOSS OF USE, DATA, OR PROFITS; OR BUSINESS
 * INTERRUPTION) HOWEVER CAUSED AND ON ANY THEORY OF LIABILITY, WHETHER IN
 * CONTRACT, STRICT LIABILITY, OR TORT (INCLUDING NEGLIGENCE OR OTHERWISE)
 * ARISING IN ANY WAY OUT OF THE USE OF THIS SOFTWARE, EVEN IF ADVISED OF THE
 * POSSIBILITY OF SUCH DAMAGE.
 */

#include <stdlib.h>  // for rand()

#include <climits>
#include <string>
#include <fstream>
#include <utility>
#include <time.h>

#include "application_manager/application_manager_impl.h"
#include "application_manager/mobile_command_factory.h"
#include "application_manager/commands/command_impl.h"
#include "application_manager/commands/command_notification_impl.h"
#include "application_manager/message_helper.h"
#include "application_manager/mobile_message_handler.h"
#include "application_manager/policies/policy_handler.h"
#include "application_manager/hmi_capabilities_impl.h"
#include "application_manager/resumption/resume_ctrl_impl.h"
#include "application_manager/app_launch/app_launch_ctrl_impl.h"
#include "application_manager/app_launch/app_launch_data_db.h"
#include "application_manager/app_launch/app_launch_data_json.h"
#include "protocol_handler/protocol_handler.h"
#include "hmi_message_handler/hmi_message_handler.h"
#include "connection_handler/connection_handler_impl.h"
#include "formatters/formatter_json_rpc.h"
#include "formatters/CFormatterJsonSDLRPCv2.h"
#include "formatters/CFormatterJsonSDLRPCv1.h"

#include "utils/threads/thread.h"
#include "utils/file_system.h"
#include "utils/helpers.h"
#include "utils/make_shared.h"
#include "utils/timer_task_impl.h"
#include "smart_objects/enum_schema_item.h"
#include "interfaces/HMI_API_schema.h"
#include "application_manager/application_impl.h"
#include "media_manager/media_manager.h"
#include "utils/custom_string.h"

#ifdef SDL_REMOTE_CONTROL
#include "policy/usage_statistics/counter.h"
#include "functional_module/plugin_manager.h"
#include "application_manager/core_service.h"
#endif

namespace {
int get_rand_from_range(uint32_t from = 0, int to = RAND_MAX) {
  return std::rand() % to + from;
}
}

namespace application_manager {

CREATE_LOGGERPTR_LOCAL(ApplicationManagerImpl::logger_, "ApplicationManager");

namespace {

DeviceTypes devicesType = {
    std::make_pair(std::string("USB_AOA"),
                   hmi_apis::Common_TransportType::USB_AOA),
    std::make_pair(std::string("USB_IOS"),
                   hmi_apis::Common_TransportType::USB_IOS),
    std::make_pair(std::string("BLUETOOTH"),
                   hmi_apis::Common_TransportType::BLUETOOTH),
    std::make_pair(std::string("WIFI"), hmi_apis::Common_TransportType::WIFI)};
}

uint32_t ApplicationManagerImpl::corelation_id_ = 0;
const uint32_t ApplicationManagerImpl::max_corelation_id_ = UINT_MAX;

namespace formatters = NsSmartDeviceLink::NsJSONHandler::Formatters;
namespace jhs = NsSmartDeviceLink::NsJSONHandler::strings;

using namespace NsSmartDeviceLink::NsSmartObjects;

ApplicationManagerImpl::ApplicationManagerImpl(
    const ApplicationManagerSettings& am_settings,
    const policy::PolicySettings& policy_settings)
    : settings_(am_settings)
    , applications_list_lock_(true)
    , audio_pass_thru_active_(false)
    , is_distracting_driver_(false)
    , is_vr_session_strated_(false)
    , hmi_cooperating_(false)
    , is_all_apps_allowed_(true)
    , media_manager_(NULL)
    , hmi_handler_(NULL)
    , connection_handler_(NULL)
    , policy_handler_(new policy::PolicyHandler(policy_settings, *this))
    , protocol_handler_(NULL)
    , request_ctrl_(am_settings)
    , hmi_so_factory_(NULL)
    , mobile_so_factory_(NULL)
    , messages_from_mobile_("AM FromMobile", this)
    , messages_to_mobile_("AM ToMobile", this)
    , messages_from_hmi_("AM FromHMI", this)
    , messages_to_hmi_("AM ToHMI", this)
    , audio_pass_thru_messages_("AudioPassThru", this)
    , hmi_capabilities_(new HMICapabilitiesImpl(*this))
    , unregister_reason_(
          mobile_api::AppInterfaceUnregisteredReason::INVALID_ENUM)
    , resume_ctrl_(new resumption::ResumeCtrlImpl(*this))
    , navi_close_app_timeout_(am_settings.stop_streaming_timeout())
    , navi_end_stream_timeout_(am_settings.stop_streaming_timeout())
    , stopping_application_mng_lock_(true)
    , state_ctrl_(*this)
#ifdef TELEMETRY_MONITOR
    , metric_observer_(NULL)
#endif  // TELEMETRY_MONITOR
    , application_list_update_timer_(
          "AM ListUpdater",
          new TimerTaskImpl<ApplicationManagerImpl>(
              this, &ApplicationManagerImpl::OnApplicationListUpdateTimer))
    , tts_global_properties_timer_(
          "AM TTSGLPRTimer",
          new TimerTaskImpl<ApplicationManagerImpl>(
              this, &ApplicationManagerImpl::OnTimerSendTTSGlobalProperties))
    , is_low_voltage_(false)
    , is_stopping_(false) {
  std::srand(std::time(0));
  AddPolicyObserver(this);
  dir_type_to_string_map_ = {{TYPE_STORAGE, "Storage"},
                             {TYPE_SYSTEM, "System"},
                             {TYPE_ICONS, "Icons"}};

  sync_primitives::AutoLock lock(timer_pool_lock_);
  TimerSPtr clearing_timer(utils::MakeShared<timer::Timer>(
      "ClearTimerPoolTimer",
      new TimerTaskImpl<ApplicationManagerImpl>(
          this, &ApplicationManagerImpl::ClearTimerPool)));
  const uint32_t timeout_ms = 10000u;
  clearing_timer->Start(timeout_ms, timer::kSingleShot);
  timer_pool_.push_back(clearing_timer);
}

ApplicationManagerImpl::~ApplicationManagerImpl() {
  LOG4CXX_AUTO_TRACE(logger_);

  is_stopping_ = true;
  SendOnSDLClose();
  media_manager_ = NULL;
  hmi_handler_ = NULL;
  connection_handler_ = NULL;
  if (hmi_so_factory_) {
    delete hmi_so_factory_;
    hmi_so_factory_ = NULL;
  }
  if (mobile_so_factory_) {
    delete mobile_so_factory_;
    mobile_so_factory_ = NULL;
  }
  protocol_handler_ = NULL;
  LOG4CXX_DEBUG(logger_, "Destroying Policy Handler");
  RemovePolicyObserver(this);

  sync_primitives::AutoLock lock(timer_pool_lock_);
  timer_pool_.clear();

  navi_app_to_stop_.clear();
  navi_app_to_end_stream_.clear();
}

template <class UnaryPredicate>
ApplicationSharedPtr FindApp(DataAccessor<ApplicationSet> accessor,
                             UnaryPredicate finder) {
  CREATE_LOGGERPTR_LOCAL(logger_, "ApplicationManager");
  ApplicationSet::iterator it = std::find_if(
      accessor.GetData().begin(), accessor.GetData().end(), finder);
  if (accessor.GetData().end() == it) {
    LOG4CXX_DEBUG(logger_, "Unable to find application");
    return ApplicationSharedPtr();
  }
  ApplicationSharedPtr app = *it;
  LOG4CXX_DEBUG(logger_, " Found Application app_id = " << app->app_id());
  return app;
}

template <class UnaryPredicate>
AppSharedPtrs FindAllApps(DataAccessor<ApplicationSet> accessor,
                          UnaryPredicate finder) {
  AppSharedPtrs result;
  ApplicationSetConstIt it = std::find_if(
      accessor.GetData().begin(), accessor.GetData().end(), finder);
  while (it != accessor.GetData().end()) {
    result.push_back(*it);
    it = std::find_if(++it, accessor.GetData().end(), finder);
  }
  return result;
}

DataAccessor<ApplicationSet> ApplicationManagerImpl::applications() const {
  DataAccessor<ApplicationSet> accessor(applications_, applications_list_lock_);
  return accessor;
}

ApplicationSharedPtr ApplicationManagerImpl::application(
    uint32_t app_id) const {
  AppIdPredicate finder(app_id);
  DataAccessor<ApplicationSet> accessor = applications();
  return FindApp(accessor, finder);
}

struct IsApplication {
  IsApplication(connection_handler::DeviceHandle device_handle,
                const std::string& policy_app_id)
      : device_handle_(device_handle), policy_app_id_(policy_app_id) {}
  bool operator()(const ApplicationSharedPtr app) const {
    return app && app->device() == device_handle_ &&
           app->policy_app_id() == policy_app_id_;
  }

 private:
  connection_handler::DeviceHandle device_handle_;
  const std::string& policy_app_id_;
};

ApplicationSharedPtr ApplicationManagerImpl::application_by_hmi_app(
    uint32_t hmi_app_id) const {
  HmiAppIdPredicate finder(hmi_app_id);
  DataAccessor<ApplicationSet> accessor = applications();
  return FindApp(accessor, finder);
}

ApplicationSharedPtr ApplicationManagerImpl::application_by_policy_id(
    const std::string& policy_app_id) const {
  PolicyAppIdPredicate finder(policy_app_id);
  DataAccessor<ApplicationSet> accessor = applications();
  return FindApp(accessor, finder);
}

bool ActiveAppPredicate(const ApplicationSharedPtr app) {
  return app ? app->IsFullscreen() : false;
}

ApplicationSharedPtr ApplicationManagerImpl::active_application() const {
  // TODO(DK) : check driver distraction
  DataAccessor<ApplicationSet> accessor = applications();
  return FindApp(accessor, ActiveAppPredicate);
}

bool LimitedAppPredicate(const ApplicationSharedPtr app) {
  return app ? app->hmi_level() == mobile_api::HMILevel::HMI_LIMITED : false;
}

ApplicationSharedPtr ApplicationManagerImpl::get_limited_media_application()
    const {
  DataAccessor<ApplicationSet> accessor = applications();
  return FindApp(accessor, LimitedAppPredicate);
}

bool LimitedNaviAppPredicate(const ApplicationSharedPtr app) {
  return app ? (app->is_navi() &&
                app->hmi_level() == mobile_api::HMILevel::HMI_LIMITED)
             : false;
}

ApplicationSharedPtr ApplicationManagerImpl::get_limited_navi_application()
    const {
  DataAccessor<ApplicationSet> accessor = applications();
  return FindApp(accessor, LimitedNaviAppPredicate);
}

bool LimitedVoiceAppPredicate(const ApplicationSharedPtr app) {
  return app ? (app->is_voice_communication_supported() &&
                app->hmi_level() == mobile_api::HMILevel::HMI_LIMITED)
             : false;
}

ApplicationSharedPtr ApplicationManagerImpl::get_limited_voice_application()
    const {
  DataAccessor<ApplicationSet> accessor = applications();
  return FindApp(accessor, LimitedVoiceAppPredicate);
}

bool NaviAppPredicate(const ApplicationSharedPtr app) {
  return app ? app->is_navi() : false;
}

AppSharedPtrs ApplicationManagerImpl::applications_with_navi() {
  DataAccessor<ApplicationSet> accessor = applications();
  return FindAllApps(accessor, NaviAppPredicate);
}
AppSharedPtrs ApplicationManagerImpl::applications_by_button(uint32_t button) {
  SubscribedToButtonPredicate finder(
      static_cast<mobile_apis::ButtonName::eType>(button));
  DataAccessor<ApplicationSet> accessor = applications();
  return FindAllApps(accessor, finder);
}

struct SubscribedToIVIPredicate {
  int32_t vehicle_info_;
  SubscribedToIVIPredicate(int32_t vehicle_info)
      : vehicle_info_(vehicle_info) {}
  bool operator()(const ApplicationSharedPtr app) const {
    return app ? app->IsSubscribedToIVI(vehicle_info_) : false;
  }
};

std::vector<ApplicationSharedPtr> ApplicationManagerImpl::IviInfoUpdated(
    VehicleDataType vehicle_info, int value) {
  // Notify Policy Manager if available about info it's interested in,
  // i.e. odometer etc
  switch (vehicle_info) {
    case ODOMETER:
      GetPolicyHandler().KmsChanged(value);
      break;
    default:
      break;
  }

  SubscribedToIVIPredicate finder(static_cast<int32_t>(vehicle_info));
  DataAccessor<ApplicationSet> accessor = applications();
  return FindAllApps(accessor, finder);
}

void ApplicationManagerImpl::OnApplicationRegistered(ApplicationSharedPtr app) {
  LOG4CXX_AUTO_TRACE(logger_);
  DCHECK_OR_RETURN_VOID(app);
  sync_primitives::AutoLock lock(applications_list_lock_);
  const mobile_apis::HMILevel::eType default_level = GetDefaultHmiLevel(app);
  state_ctrl_.OnApplicationRegistered(app, default_level);

  // TODO(AOleynik): Is neccessary to be able to know that registration process
  // has been completed and default HMI level is set, otherwise policy will
  // block all the requests/notifications to mobile
  // APPLINK-20764 - introduce usage of internal events or re-implement
  event_engine::Event event(
      hmi_apis::FunctionID::BasicCommunication_OnAppRegistered);

  smart_objects::SmartObject msg;
  msg[strings::params][strings::message_type] =
      hmi_apis::messageType::notification;
  msg[strings::params][strings::app_id] = app->app_id();

  event.set_smart_object(msg);
  event.raise(event_dispatcher());
}

bool ApplicationManagerImpl::IsAppTypeExistsInFullOrLimited(
    ApplicationConstSharedPtr app) const {
  bool voice_state = app->is_voice_communication_supported();
  bool media_state = app->is_media_application();
  bool navi_state = app->is_navi();
  ApplicationSharedPtr active_app = active_application();
  // Check app in FULL level
  if (active_app.valid()) {
    // If checking app hmi level FULL, we return false
    // because we couldn't have two applications with same HMIType in FULL and
    // LIMITED HMI level
    if (active_app->app_id() == app->app_id()) {
      return false;
    }

    if (voice_state && active_app->is_voice_communication_supported()) {
      return true;
    }

    if (media_state && active_app->is_media_application()) {
      return true;
    }

    if (navi_state && active_app->is_navi()) {
      return true;
    }
  }

  // Check LIMITED apps
  if (voice_state) {
    if (get_limited_voice_application().valid() &&
        (get_limited_voice_application()->app_id() != app->app_id())) {
      return true;
    }
  }

  if (media_state) {
    if (get_limited_media_application().valid() &&
        (get_limited_media_application()->app_id() != app->app_id())) {
      return true;
    }
  }

  if (navi_state) {
    if (get_limited_navi_application().valid() &&
        (get_limited_navi_application()->app_id() != app->app_id())) {
      return true;
    }
  }

  return false;
}

ApplicationSharedPtr ApplicationManagerImpl::RegisterApplication(
    const utils::SharedPtr<smart_objects::SmartObject>&
        request_for_registration) {
  LOG4CXX_AUTO_TRACE(logger_);

  smart_objects::SmartObject& message = *request_for_registration;
  uint32_t connection_key =
      message[strings::params][strings::connection_key].asInt();

  // app_id is SDL "internal" ID
  // original app_id can be received via ApplicationImpl::mobile_app_id()
  uint32_t app_id = 0;
  std::list<int32_t> sessions_list;
  uint32_t device_id = 0;

  DCHECK_OR_RETURN(connection_handler_, ApplicationSharedPtr());
  if (connection_handler().GetDataOnSessionKey(
          connection_key, &app_id, &sessions_list, &device_id) == -1) {
    LOG4CXX_ERROR(logger_, "Failed to create application: no connection info.");
    utils::SharedPtr<smart_objects::SmartObject> response(
        MessageHelper::CreateNegativeResponse(
            connection_key,
            mobile_apis::FunctionID::RegisterAppInterfaceID,
            message[strings::params][strings::correlation_id].asUInt(),
            mobile_apis::Result::GENERIC_ERROR));
    ManageMobileCommand(response, commands::Command::ORIGIN_SDL);
    return ApplicationSharedPtr();
  }

  LOG4CXX_DEBUG(logger_, "Restarting application list update timer");
  GetPolicyHandler().OnAppsSearchStarted();
  uint32_t timeout = get_settings().application_list_update_timeout();
  application_list_update_timer_.Start(timeout, timer::kSingleShot);

  if (!is_all_apps_allowed_) {
    LOG4CXX_WARN(logger_,
                 "RegisterApplication: access to app's disabled by user");
    utils::SharedPtr<smart_objects::SmartObject> response(
        MessageHelper::CreateNegativeResponse(
            connection_key,
            mobile_apis::FunctionID::RegisterAppInterfaceID,
            message[strings::params][strings::correlation_id].asUInt(),
            mobile_apis::Result::DISALLOWED));
    ManageMobileCommand(response, commands::Command::ORIGIN_SDL);
    return ApplicationSharedPtr();
  }

  smart_objects::SmartObject& params = message[strings::msg_params];
  const std::string& policy_app_id = params[strings::app_id].asString();
  const custom_str::CustomString& app_name =
      message[strings::msg_params][strings::app_name].asCustomString();
  std::string device_mac = "";
  if (connection_handler().get_session_observer().GetDataOnDeviceID(
          device_id, NULL, NULL, &device_mac, NULL) == -1) {
    LOG4CXX_ERROR(logger_, "Failed to extract device mac for id " << device_id);
  } else {
    LOG4CXX_DEBUG(logger_,
                  "Device mac for id" << device_id << " is " << device_mac);
  }
  ApplicationSharedPtr application(
      new ApplicationImpl(app_id,
                          policy_app_id,
                          device_mac,
                          app_name,
                          GetPolicyHandler().GetStatisticManager(),
                          *this));
  if (!application) {
    usage_statistics::AppCounter count_of_rejections_sync_out_of_memory(
        GetPolicyHandler().GetStatisticManager(),
        policy_app_id,
        usage_statistics::REJECTIONS_SYNC_OUT_OF_MEMORY);
    ++count_of_rejections_sync_out_of_memory;

    utils::SharedPtr<smart_objects::SmartObject> response(
        MessageHelper::CreateNegativeResponse(
            connection_key,
            mobile_apis::FunctionID::RegisterAppInterfaceID,
            message[strings::params][strings::correlation_id].asUInt(),
            mobile_apis::Result::OUT_OF_MEMORY));
    ManageMobileCommand(response, commands::Command::ORIGIN_SDL);
    return ApplicationSharedPtr();
  }

  application->set_folder_name(policy_app_id + "_" +
                               application->mac_address());
  // To load persistent files, app folder name must be known first, which is now
  // depends on device_id and mobile_app_id
  application->LoadPersistentFiles();
  application->set_device(device_id);

  application->set_grammar_id(GenerateGrammarID());
  mobile_api::Language::eType launguage_desired =
      static_cast<mobile_api::Language::eType>(
          params[strings::language_desired].asInt());
  application->set_language(launguage_desired);
  application->usage_report().RecordAppRegistrationVuiLanguage(
      launguage_desired);

  mobile_api::Language::eType hmi_display_language_desired =
      static_cast<mobile_api::Language::eType>(
          params[strings::hmi_display_language_desired].asInt());
  application->set_ui_language(hmi_display_language_desired);
  application->usage_report().RecordAppRegistrationGuiLanguage(
      hmi_display_language_desired);

  Version version;
  int32_t min_version = message[strings::msg_params][strings::sync_msg_version]
                               [strings::minor_version].asInt();
  version.min_supported_api_version = static_cast<APIVersion>(min_version);

  int32_t max_version = message[strings::msg_params][strings::sync_msg_version]
                               [strings::major_version].asInt();
  version.max_supported_api_version = static_cast<APIVersion>(max_version);
  application->set_version(version);

  ProtocolVersion protocol_version = static_cast<ProtocolVersion>(
      message[strings::params][strings::protocol_version].asInt());
  application->set_protocol_version(protocol_version);

  if (ProtocolVersion::kUnknownProtocol != protocol_version) {
    connection_handler().BindProtocolVersionWithSession(
        connection_key, static_cast<uint8_t>(protocol_version));
  }
  if ((protocol_version == ProtocolVersion::kV3) &&
      (get_settings().heart_beat_timeout() != 0)) {
    connection_handler().StartSessionHeartBeat(connection_key);
  }

  // Keep HMI add id in case app is present in "waiting for registration" list
  apps_to_register_list_lock_.Acquire();
  AppsWaitRegistrationSet::iterator it = apps_to_register_.find(application);
  if (apps_to_register_.end() != it) {
    application->set_hmi_application_id((*it)->hmi_app_id());
    apps_to_register_.erase(application);
  }
  apps_to_register_list_lock_.Release();

  if (!application->hmi_app_id()) {
    const bool is_saved =
        resume_controller().IsApplicationSaved(policy_app_id, device_mac);
    application->set_hmi_application_id(
        is_saved
            ? resume_controller().GetHMIApplicationID(policy_app_id, device_mac)
            : GenerateNewHMIAppID());
  }

  if (params.keyExists(strings::app_info)) {
    const smart_objects::SmartObject& app_info = params[strings::app_info];
    const std::string& bundle_id = app_info[strings::bundle_id].asString();
    application->set_bundle_id(bundle_id);
  }
  // Stops timer of saving data to resumption in order to
  // doesn't erase data from resumption storage.
  // Timer will be started after hmi level resumption.
  resume_controller().OnAppRegistrationStart(policy_app_id, device_mac);

  // Add application to registered app list and set appropriate mark.
  // Lock has to be released before adding app to policy DB to avoid possible
  // deadlock with simultaneous PTU processing
  applications_list_lock_.Acquire();
  application->MarkRegistered();
  applications_.insert(application);
  applications_list_lock_.Release();

<<<<<<< HEAD
=======
#ifdef SDL_REMOTE_CONTROL
  if (message[strings::msg_params].keyExists(strings::app_hmi_type)) {
    GetPolicyHandler().AddApplication(
        application->policy_app_id(),
        &message[strings::msg_params][strings::app_hmi_type]);
  } else {
    GetPolicyHandler().AddApplication(application->policy_app_id());
  }
#else   // SDL_REMOTE_CONTROL
  GetPolicyHandler().AddApplication(application->policy_app_id());
#endif  // SDL_REMOTE_CONTROL
>>>>>>> bf59ae9f
  return application;
}

bool ApplicationManagerImpl::RemoveAppDataFromHMI(ApplicationSharedPtr app) {
  return true;
}

bool ApplicationManagerImpl::LoadAppDataToHMI(ApplicationSharedPtr app) {
  return true;
}

bool ApplicationManagerImpl::ActivateApplication(ApplicationSharedPtr app) {
  using namespace mobile_api;
  LOG4CXX_AUTO_TRACE(logger_);
  DCHECK_OR_RETURN(app, false);

  // remove from resumption if app was activated by user
  resume_controller().OnAppActivated(app);
  HMILevel::eType hmi_level = HMILevel::HMI_FULL;
  AudioStreamingState::eType audio_state;
  app->IsAudioApplication() ? audio_state = AudioStreamingState::AUDIBLE
                            : audio_state = AudioStreamingState::NOT_AUDIBLE;
  state_ctrl_.SetRegularState(app, hmi_level, audio_state, false);
  return true;
}

mobile_api::HMILevel::eType ApplicationManagerImpl::IsHmiLevelFullAllowed(
    ApplicationSharedPtr app) {
  LOG4CXX_AUTO_TRACE(logger_);
  if (!app) {
    LOG4CXX_ERROR(logger_, "Application pointer invalid");
    NOTREACHED();
    return mobile_api::HMILevel::INVALID_ENUM;
  }
  bool is_audio_app = app->IsAudioApplication();
  bool does_audio_app_with_same_type_exist =
      IsAppTypeExistsInFullOrLimited(app);
  bool is_active_app_exist = active_application().valid();

  mobile_api::HMILevel::eType result = mobile_api::HMILevel::HMI_FULL;
  if (is_audio_app && does_audio_app_with_same_type_exist) {
    result = GetDefaultHmiLevel(app);
  } else if (is_active_app_exist && is_audio_app) {
    result = mobile_apis::HMILevel::HMI_LIMITED;
  } else if (is_active_app_exist && (!is_audio_app)) {
    result = GetDefaultHmiLevel(app);
  }
  LOG4CXX_ERROR(
      logger_,
      "is_audio_app : " << is_audio_app
                        << "; does_audio_app_with_same_type_exist : "
                        << does_audio_app_with_same_type_exist
                        << "; is_active_app_exist : " << is_active_app_exist
                        << "; result : " << result);
  return result;
}

void ApplicationManagerImpl::ConnectToDevice(const std::string& device_mac) {
  // TODO(VS): Call function from ConnectionHandler
  if (!connection_handler_) {
    LOG4CXX_WARN(logger_, "Connection handler is not set.");
    return;
  }

  connection_handler::DeviceHandle handle;
  if (!connection_handler().GetDeviceID(device_mac, &handle)) {
    LOG4CXX_ERROR(
        logger_,
        "Attempt to connect to invalid device with mac:" << device_mac);
    return;
  }
  connection_handler().ConnectToDevice(handle);
}

void ApplicationManagerImpl::OnHMIStartedCooperation() {
  LOG4CXX_AUTO_TRACE(logger_);
  hmi_cooperating_ = true;
  MessageHelper::SendGetSystemInfoRequest(*this);

  utils::SharedPtr<smart_objects::SmartObject> is_vr_ready(
      MessageHelper::CreateModuleInfoSO(hmi_apis::FunctionID::VR_IsReady,
                                        *this));
  ManageHMICommand(is_vr_ready);

  utils::SharedPtr<smart_objects::SmartObject> is_tts_ready(
      MessageHelper::CreateModuleInfoSO(hmi_apis::FunctionID::TTS_IsReady,
                                        *this));
  ManageHMICommand(is_tts_ready);

  utils::SharedPtr<smart_objects::SmartObject> is_ui_ready(
      MessageHelper::CreateModuleInfoSO(hmi_apis::FunctionID::UI_IsReady,
                                        *this));
  ManageHMICommand(is_ui_ready);

  utils::SharedPtr<smart_objects::SmartObject> is_navi_ready(
      MessageHelper::CreateModuleInfoSO(
          hmi_apis::FunctionID::Navigation_IsReady, *this));
  ManageHMICommand(is_navi_ready);

  utils::SharedPtr<smart_objects::SmartObject> is_ivi_ready(
      MessageHelper::CreateModuleInfoSO(
          hmi_apis::FunctionID::VehicleInfo_IsReady, *this));
  ManageHMICommand(is_ivi_ready);

  utils::SharedPtr<smart_objects::SmartObject> button_capabilities(
      MessageHelper::CreateModuleInfoSO(
          hmi_apis::FunctionID::Buttons_GetCapabilities, *this));
  ManageHMICommand(button_capabilities);

  utils::SharedPtr<smart_objects::SmartObject> mixing_audio_supported_request(
      MessageHelper::CreateModuleInfoSO(
          hmi_apis::FunctionID::BasicCommunication_MixingAudioSupported,
          *this));
  ManageHMICommand(mixing_audio_supported_request);
  resume_controller().ResetLaunchTime();
}

uint32_t ApplicationManagerImpl::GetNextHMICorrelationID() {
  if (corelation_id_ < max_corelation_id_) {
    corelation_id_++;
  } else {
    corelation_id_ = 0;
  }

  return corelation_id_;
}

bool ApplicationManagerImpl::BeginAudioPassThrough() {
  sync_primitives::AutoLock lock(audio_pass_thru_lock_);
  if (audio_pass_thru_active_) {
    return false;
  } else {
    audio_pass_thru_active_ = true;
    return true;
  }
}

bool ApplicationManagerImpl::EndAudioPassThrough() {
  sync_primitives::AutoLock lock(audio_pass_thru_lock_);
  if (audio_pass_thru_active_) {
    audio_pass_thru_active_ = false;
    return true;
  } else {
    return false;
  }
}

void ApplicationManagerImpl::set_driver_distraction(const bool is_distracting) {
  is_distracting_driver_ = is_distracting;
}

void ApplicationManagerImpl::set_vr_session_started(const bool state) {
  is_vr_session_strated_ = state;
}

void ApplicationManagerImpl::SetAllAppsAllowed(const bool allowed) {
  is_all_apps_allowed_ = allowed;
}

HmiStatePtr ApplicationManagerImpl::CreateRegularState(
    uint32_t app_id,
    mobile_apis::HMILevel::eType hmi_level,
    mobile_apis::AudioStreamingState::eType audio_state,
    mobile_apis::SystemContext::eType system_context) const {
  HmiStatePtr state(new HmiState(app_id, *this));
  state->set_hmi_level(hmi_level);
  state->set_audio_streaming_state(audio_state);
  state->set_system_context(system_context);
  return state;
}

bool ApplicationManagerImpl::IsStateActive(HmiState::StateID state_id) const {
  LOG4CXX_AUTO_TRACE(logger_);
  LOG4CXX_DEBUG(logger_, "Checking for active state id " << state_id);
  return state_ctrl_.IsStateActive(state_id);
}

void ApplicationManagerImpl::StartAudioPassThruThread(int32_t session_key,
                                                      int32_t correlation_id,
                                                      int32_t max_duration,
                                                      int32_t sampling_rate,
                                                      int32_t bits_per_sample,
                                                      int32_t audio_type) {
  LOG4CXX_AUTO_TRACE(logger_);
  LOG4CXX_INFO(logger_, "START MICROPHONE RECORDER");
  DCHECK_OR_RETURN_VOID(media_manager_);
  media_manager_->StartMicrophoneRecording(
      session_key, get_settings().recording_file_name(), max_duration);
}

void ApplicationManagerImpl::SendAudioPassThroughNotification(
    uint32_t session_key, std::vector<uint8_t>& binary_data) {
  LOG4CXX_AUTO_TRACE(logger_);

  if (!audio_pass_thru_active_) {
    LOG4CXX_ERROR(logger_,
                  "Trying to send PassThroughNotification"
                  " when PassThrough is not active");
    return;
  }

  impl::AudioData data;
  data.session_key = session_key;
  data.binary_data = binary_data;
  audio_pass_thru_messages_.PostMessage(data);
}

void ApplicationManagerImpl::StopAudioPassThru(int32_t application_key) {
  LOG4CXX_AUTO_TRACE(logger_);
  sync_primitives::AutoLock lock(audio_pass_thru_lock_);
  DCHECK_OR_RETURN_VOID(media_manager_);
  media_manager_->StopMicrophoneRecording(application_key);
}

std::string ApplicationManagerImpl::GetDeviceName(
    connection_handler::DeviceHandle handle) {
  DCHECK(connection_handler_);
  std::string device_name = "";
  if (connection_handler().get_session_observer().GetDataOnDeviceID(
          handle, &device_name, NULL, NULL, NULL) == -1) {
    LOG4CXX_ERROR(logger_, "Failed to extract device name for id " << handle);
  } else {
    LOG4CXX_DEBUG(logger_, "\t\t\t\t\tDevice name is " << device_name);
  }

  return device_name;
}

hmi_apis::Common_TransportType::eType
ApplicationManagerImpl::GetDeviceTransportType(
    const std::string& transport_type) {
  hmi_apis::Common_TransportType::eType result =
      hmi_apis::Common_TransportType::INVALID_ENUM;

  DeviceTypes::const_iterator it = devicesType.find(transport_type);
  if (it != devicesType.end()) {
    return devicesType[transport_type];
  } else {
    LOG4CXX_ERROR(logger_, "Unknown transport type " << transport_type);
  }

  return result;
}

void ApplicationManagerImpl::OnMessageReceived(
    const ::protocol_handler::RawMessagePtr message) {
  LOG4CXX_AUTO_TRACE(logger_);

  if (!message) {
    LOG4CXX_ERROR(logger_, "Null-pointer message received.");
    NOTREACHED();
    return;
  }

  utils::SharedPtr<Message> outgoing_message = ConvertRawMsgToMessage(message);

  if (outgoing_message) {
    LOG4CXX_DEBUG(logger_, "Posting new Message");
    messages_from_mobile_.PostMessage(
        impl::MessageFromMobile(outgoing_message));
  }
}

void ApplicationManagerImpl::OnMobileMessageSent(
    const ::protocol_handler::RawMessagePtr message) {
  LOG4CXX_AUTO_TRACE(logger_);
}

void ApplicationManagerImpl::OnMessageReceived(
    hmi_message_handler::MessageSharedPointer message) {
  LOG4CXX_AUTO_TRACE(logger_);

  if (!message) {
    LOG4CXX_ERROR(logger_, "Null-pointer message received.");
    NOTREACHED();
    return;
  }

  messages_from_hmi_.PostMessage(impl::MessageFromHmi(message));
}

ApplicationConstSharedPtr ApplicationManagerImpl::WaitingApplicationByID(
    const uint32_t hmi_id) const {
  AppsWaitRegistrationSet app_list = AppsWaitingForRegistration().GetData();

  AppsWaitRegistrationSet::const_iterator it_end = app_list.end();

  HmiAppIdPredicate finder(hmi_id);
  ApplicationSharedPtr result;
  ApplicationSetConstIt it_app = std::find_if(app_list.begin(), it_end, finder);
  if (it_app != it_end) {
    result = *it_app;
  }
  return result;
}

DataAccessor<AppsWaitRegistrationSet>
ApplicationManagerImpl::AppsWaitingForRegistration() const {
  return DataAccessor<AppsWaitRegistrationSet>(apps_to_register_,
                                               apps_to_register_list_lock_);
}

bool ApplicationManagerImpl::IsAppsQueriedFrom(
    const connection_handler::DeviceHandle handle) const {
  sync_primitives::AutoLock lock(apps_to_register_list_lock_);
  AppsWaitRegistrationSet::iterator it = apps_to_register_.begin();
  AppsWaitRegistrationSet::const_iterator it_end = apps_to_register_.end();
  for (; it != it_end; ++it) {
    if (handle == (*it)->device()) {
      return true;
    }
  }
  return false;
}

StateController& ApplicationManagerImpl::state_controller() {
  return state_ctrl_;
}

const ApplicationManagerSettings& ApplicationManagerImpl::get_settings() const {
  return settings_;
}

void application_manager::ApplicationManagerImpl::MarkAppsGreyOut(
    const connection_handler::DeviceHandle handle, bool is_greyed_out) {
  sync_primitives::AutoLock lock(apps_to_register_list_lock_);
  AppsWaitRegistrationSet::iterator it = apps_to_register_.begin();
  AppsWaitRegistrationSet::const_iterator it_end = apps_to_register_.end();
  for (; it != it_end; ++it) {
    if (handle == (*it)->device()) {
      (*it)->set_greyed_out(is_greyed_out);
    }
  }
}
void ApplicationManagerImpl::OnErrorSending(
    hmi_message_handler::MessageSharedPointer message) {
  return;
}

void ApplicationManagerImpl::OnDeviceListUpdated(
    const connection_handler::DeviceMap& device_list) {
  LOG4CXX_AUTO_TRACE(logger_);

  // add device to policy DB
  connection_handler::DeviceMap::const_iterator it = device_list.begin();
  for (; device_list.end() != it; ++it) {
    policy::DeviceParams dev_params;
    connection_handler().get_session_observer().GetDataOnDeviceID(
        it->second.device_handle(),
        &dev_params.device_name,
        NULL,
        &dev_params.device_mac_address,
        &dev_params.device_connection_type);

    policy::DeviceInfo device_info;
    device_info.AdoptDeviceType(dev_params.device_connection_type);

    GetPolicyHandler().AddDevice(dev_params.device_mac_address,
                                 device_info.connection_type);
    app_launch_ctrl().OnDeviceConnected(dev_params.device_mac_address);
  }

  smart_objects::SmartObjectSPtr msg_params =
      MessageHelper::CreateDeviceListSO(device_list, GetPolicyHandler(), *this);
  if (!msg_params) {
    LOG4CXX_WARN(logger_, "Failed to create sub-smart object.");
    return;
  }

  smart_objects::SmartObjectSPtr update_list = new smart_objects::SmartObject;
  smart_objects::SmartObject& so_to_send = *update_list;
  so_to_send[jhs::S_PARAMS][jhs::S_FUNCTION_ID] =
      hmi_apis::FunctionID::BasicCommunication_UpdateDeviceList;
  so_to_send[jhs::S_PARAMS][jhs::S_MESSAGE_TYPE] =
      hmi_apis::messageType::request;
  so_to_send[jhs::S_PARAMS][jhs::S_PROTOCOL_VERSION] = 3;
  so_to_send[jhs::S_PARAMS][jhs::S_PROTOCOL_TYPE] = 1;
  so_to_send[jhs::S_PARAMS][jhs::S_CORRELATION_ID] = GetNextHMICorrelationID();
  so_to_send[jhs::S_MSG_PARAMS] = *msg_params;
  ManageHMICommand(update_list);
}

void ApplicationManagerImpl::OnFindNewApplicationsRequest() {
  connection_handler().ConnectToAllDevices();
  LOG4CXX_DEBUG(logger_, "Starting application list update timer");
  uint32_t timeout = get_settings().application_list_update_timeout();
  application_list_update_timer_.Start(timeout, timer::kSingleShot);
  GetPolicyHandler().OnAppsSearchStarted();
}

void ApplicationManagerImpl::SendUpdateAppList() {
  LOG4CXX_AUTO_TRACE(logger_);

  using namespace smart_objects;
  using namespace hmi_apis;

  SmartObjectSPtr request = MessageHelper::CreateModuleInfoSO(
      FunctionID::BasicCommunication_UpdateAppList, *this);

  (*request)[strings::msg_params][strings::applications] =
      SmartObject(SmartType_Array);

  SmartObject& applications =
      (*request)[strings::msg_params][strings::applications];

  PrepareApplicationListSO(applications_, applications, *this);
  PrepareApplicationListSO(apps_to_register_, applications, *this);

  ManageHMICommand(request);
}

void ApplicationManagerImpl::RemoveDevice(
    const connection_handler::DeviceHandle& device_handle) {
  LOG4CXX_DEBUG(logger_, "device_handle " << device_handle);
}

mobile_apis::HMILevel::eType ApplicationManagerImpl::GetDefaultHmiLevel(
    ApplicationConstSharedPtr application) const {
  using namespace mobile_apis;
  LOG4CXX_AUTO_TRACE(logger_);
  HMILevel::eType default_hmi = HMILevel::HMI_NONE;

  if (GetPolicyHandler().PolicyEnabled()) {
    const std::string policy_app_id = application->policy_app_id();
    std::string default_hmi_string = "";
    if (GetPolicyHandler().GetDefaultHmi(policy_app_id, &default_hmi_string)) {
      if ("BACKGROUND" == default_hmi_string) {
        default_hmi = HMILevel::HMI_BACKGROUND;
      } else if ("FULL" == default_hmi_string) {
        default_hmi = HMILevel::HMI_FULL;
      } else if ("LIMITED" == default_hmi_string) {
        default_hmi = HMILevel::HMI_LIMITED;
      } else if ("NONE" == default_hmi_string) {
        default_hmi = HMILevel::HMI_NONE;
      } else {
        LOG4CXX_ERROR(
            logger_,
            "Unable to convert " + default_hmi_string + " to HMILevel");
      }
    } else {
      LOG4CXX_ERROR(logger_,
                    "Unable to get default hmi_level for " << policy_app_id);
    }
  }
  return default_hmi;
}

uint32_t ApplicationManagerImpl::GenerateGrammarID() {
  return rand();
}

uint32_t ApplicationManagerImpl::GenerateNewHMIAppID() {
  LOG4CXX_AUTO_TRACE(logger_);
  uint32_t hmi_app_id = get_rand_from_range(1);
  LOG4CXX_DEBUG(logger_, "GenerateNewHMIAppID value is: " << hmi_app_id);

  while (resume_controller().IsHMIApplicationIdExist(hmi_app_id)) {
    LOG4CXX_DEBUG(logger_, "HMI appID " << hmi_app_id << " is exists.");
    hmi_app_id = get_rand_from_range(1);
    LOG4CXX_DEBUG(logger_, "Trying new value: " << hmi_app_id);
  }

  return hmi_app_id;
}

void ApplicationManagerImpl::ReplaceMobileByHMIAppId(
    smart_objects::SmartObject& message) {
  MessageHelper::PrintSmartObject(message);
  if (message.keyExists(strings::app_id)) {
    ApplicationSharedPtr application_ptr =
        application(message[strings::app_id].asUInt());
    if (application_ptr.valid()) {
      LOG4CXX_DEBUG(logger_,
                    "ReplaceMobileByHMIAppId from "
                        << message[strings::app_id].asInt() << " to "
                        << application_ptr->hmi_app_id());
      message[strings::app_id] = application_ptr->hmi_app_id();
    }
  } else {
    switch (message.getType()) {
      case smart_objects::SmartType::SmartType_Array: {
        smart_objects::SmartArray* message_array = message.asArray();
        smart_objects::SmartArray::iterator it = message_array->begin();
        for (; it != message_array->end(); ++it) {
          ReplaceMobileByHMIAppId(*it);
        }
        break;
      }
      case smart_objects::SmartType::SmartType_Map: {
        std::set<std::string> keys = message.enumerate();
        std::set<std::string>::const_iterator key = keys.begin();
        for (; key != keys.end(); ++key) {
          std::string k = *key;
          ReplaceMobileByHMIAppId(message[*key]);
        }
        break;
      }
      default: { break; }
    }
  }
}

void ApplicationManagerImpl::ReplaceHMIByMobileAppId(
    smart_objects::SmartObject& message) {
  if (message.keyExists(strings::app_id)) {
    ApplicationSharedPtr application =
        application_by_hmi_app(message[strings::app_id].asUInt());

    if (application.valid()) {
      LOG4CXX_DEBUG(logger_,
                    "ReplaceHMIByMobileAppId from "
                        << message[strings::app_id].asInt() << " to "
                        << application->app_id());
      message[strings::app_id] = application->app_id();
    }
  } else {
    switch (message.getType()) {
      case smart_objects::SmartType::SmartType_Array: {
        smart_objects::SmartArray* message_array = message.asArray();
        smart_objects::SmartArray::iterator it = message_array->begin();
        for (; it != message_array->end(); ++it) {
          ReplaceHMIByMobileAppId(*it);
        }
        break;
      }
      case smart_objects::SmartType::SmartType_Map: {
        std::set<std::string> keys = message.enumerate();
        std::set<std::string>::const_iterator key = keys.begin();
        for (; key != keys.end(); ++key) {
          ReplaceHMIByMobileAppId(message[*key]);
        }
        break;
      }
      default: { break; }
    }
  }
}

bool ApplicationManagerImpl::StartNaviService(
    uint32_t app_id, protocol_handler::ServiceType service_type) {
  using namespace protocol_handler;
  LOG4CXX_AUTO_TRACE(logger_);

  if (HMILevelAllowsStreaming(app_id, service_type)) {
    NaviServiceStatusMap::iterator it = navi_service_status_.find(app_id);
    if (navi_service_status_.end() == it) {
      std::pair<NaviServiceStatusMap::iterator, bool> res =
          navi_service_status_.insert(
              std::pair<uint32_t, std::pair<bool, bool> >(
                  app_id, std::make_pair(false, false)));
      if (!res.second) {
        LOG4CXX_WARN(logger_, "Navi service refused");
        return false;
      }
      it = res.first;
    }
    // Fill NaviServices map. Set true to first value of pair if
    // we've started video service or to second value if we've
    // started audio service
    service_type == ServiceType::kMobileNav ? it->second.first = true
                                            : it->second.second = true;

    application(app_id)->StartStreaming(service_type);
    return true;
  } else {
    LOG4CXX_WARN(logger_, "Refused navi service by HMI level");
  }
  return false;
}

void ApplicationManagerImpl::StopNaviService(
    uint32_t app_id, protocol_handler::ServiceType service_type) {
  using namespace protocol_handler;
  LOG4CXX_AUTO_TRACE(logger_);

  NaviServiceStatusMap::iterator it = navi_service_status_.find(app_id);
  if (navi_service_status_.end() == it) {
    LOG4CXX_WARN(logger_, "No Information about navi service " << service_type);
  } else {
    // Fill NaviServices map. Set false to first value of pair if
    // we've stopped video service or to second value if we've
    // stopped audio service
    service_type == ServiceType::kMobileNav ? it->second.first = false
                                            : it->second.second = false;
  }

  ApplicationSharedPtr app = application(app_id);
  if (!app) {
    LOG4CXX_WARN(logger_, "An application is not registered.");
    return;
  }

  app->StopStreaming(service_type);
}

bool ApplicationManagerImpl::OnServiceStartedCallback(
    const connection_handler::DeviceHandle& device_handle,
    const int32_t& session_key,
    const protocol_handler::ServiceType& type) {
  using namespace helpers;
  using namespace protocol_handler;
  LOG4CXX_AUTO_TRACE(logger_);
  LOG4CXX_DEBUG(logger_,
                "ServiceType = " << type << ". Session = " << std::hex
                                 << session_key);

  if (type == kRpc) {
    LOG4CXX_DEBUG(logger_, "RPC service is about to be started.");
    return true;
  }
  ApplicationSharedPtr app = application(session_key);
  if (!app) {
    LOG4CXX_WARN(logger_,
                 "The application with id:" << session_key
                                            << " doesn't exists.");
    return false;
  }

  if (Compare<ServiceType, EQ, ONE>(
          type, ServiceType::kMobileNav, ServiceType::kAudio)) {
    if (app->is_navi()) {
      return StartNaviService(session_key, type);
    } else {
      LOG4CXX_WARN(logger_, "Refuse not navi application");
    }
  } else {
    LOG4CXX_WARN(logger_, "Refuse unknown service");
  }
  return false;
}

void ApplicationManagerImpl::OnServiceEndedCallback(
    const int32_t& session_key,
    const protocol_handler::ServiceType& type,
    const connection_handler::CloseSessionReason& close_reason) {
  using namespace helpers;
  using namespace protocol_handler;
  using namespace connection_handler;
  using namespace mobile_apis;

  LOG4CXX_DEBUG(logger_,
                "OnServiceEndedCallback for service "
                    << type << " with reason " << close_reason
                    << " in session 0x" << std::hex << session_key);

  if (type == kRpc) {
    LOG4CXX_INFO(logger_, "Remove application.");
    /* In case it was unexpected disconnect or some special case
     (malformed message, flood) application will be removed
     and we will unregister application correctly, but in case it was
     closed by mobile and already unregistered we will be unable
     to find it in the list
    */

    Result::eType reason;
    bool is_resuming;
    bool is_unexpected_disconnect;
    switch (close_reason) {
      case CloseSessionReason::kFlood: {
        reason = Result::TOO_MANY_PENDING_REQUESTS;
        is_resuming = true;
        is_unexpected_disconnect = false;

        ManageMobileCommand(
            MessageHelper::GetOnAppInterfaceUnregisteredNotificationToMobile(
                session_key, AppInterfaceUnregisteredReason::TOO_MANY_REQUESTS),
            commands::Command::ORIGIN_SDL);
        break;
      }
      case CloseSessionReason::kMalformed: {
        reason = Result::INVALID_ENUM;
        is_resuming = false;
        is_unexpected_disconnect = false;
        break;
      }
      case CloseSessionReason::kUnauthorizedApp: {
        reason = Result::INVALID_ENUM;
        is_resuming = true;
        is_unexpected_disconnect = false;
        break;
      }
      default: {
        reason = Result::INVALID_ENUM;
        is_resuming = true;
        is_unexpected_disconnect = true;
        break;
      }
    }
    UnregisterApplication(
        session_key, reason, is_resuming, is_unexpected_disconnect);
    return;
  }

  if (Compare<ServiceType, EQ, ONE>(
          type, ServiceType::kMobileNav, ServiceType::kAudio)) {
    StopNaviService(session_key, type);
  }
}

#ifdef ENABLE_SECURITY
bool ApplicationManagerImpl::OnHandshakeDone(
    uint32_t connection_key,
    security_manager::SSLContext::HandshakeResult result) {
  LOG4CXX_AUTO_TRACE(logger_);

  using security_manager::SSLContext;
  using namespace helpers;

  ApplicationSharedPtr app = application(connection_key);
  DCHECK_OR_RETURN(app, false);
  if (Compare<SSLContext::HandshakeResult, EQ, ONE>(
          result,
          SSLContext::Handshake_Result_CertExpired,
          SSLContext::Handshake_Result_CertNotSigned,
          SSLContext::Handshake_Result_AppIDMismatch,
          SSLContext::Handshake_Result_AppNameMismatch,
          SSLContext::Handshake_Result_NotYetValid)) {
    app->usage_report().RecordTLSError();
  }
  return false;
}

void ApplicationManagerImpl::OnCertificateUpdateRequired() {
  LOG4CXX_AUTO_TRACE(logger_);
  GetPolicyHandler().OnPTExchangeNeeded();
}

security_manager::SSLContext::HandshakeContext
ApplicationManagerImpl::GetHandshakeContext(uint32_t key) const {
  LOG4CXX_AUTO_TRACE(logger_);
  using security_manager::SSLContext;
  ApplicationConstSharedPtr app = application(key);
  if (app) {
    return SSLContext::HandshakeContext(
        custom_str::CustomString(app->policy_app_id()), app->name());
  }
  return SSLContext::HandshakeContext();
}
#endif  // ENABLE_SECURITY

void ApplicationManagerImpl::set_hmi_message_handler(
    hmi_message_handler::HMIMessageHandler* handler) {
  hmi_handler_ = handler;
}

void ApplicationManagerImpl::set_connection_handler(
    connection_handler::ConnectionHandler* handler) {
  connection_handler_ = handler;
}

connection_handler::ConnectionHandler&
ApplicationManagerImpl::connection_handler() const {
  return *connection_handler_;
}

protocol_handler::ProtocolHandler& ApplicationManagerImpl::protocol_handler()
    const {
  return *protocol_handler_;
}

void ApplicationManagerImpl::set_protocol_handler(
    protocol_handler::ProtocolHandler* handler) {
  protocol_handler_ = handler;
}

void ApplicationManagerImpl::StartDevicesDiscovery() {
  connection_handler().get_device_discovery_starter().StartDevicesDiscovery();
}

void ApplicationManagerImpl::SendMessageToMobile(
    const commands::MessageSharedPtr message, bool final_message) {
  LOG4CXX_AUTO_TRACE(logger_);

  if (!message) {
    LOG4CXX_ERROR(logger_, "Null-pointer message received.");
    NOTREACHED();
    return;
  }

  if (!protocol_handler_) {
    LOG4CXX_WARN(logger_, "No Protocol Handler set");
    return;
  }

  ApplicationSharedPtr app = application(
      (*message)[strings::params][strings::connection_key].asUInt());

  if (!app) {
    LOG4CXX_ERROR(logger_, "No application associated with connection key");
    if ((*message)[strings::msg_params].keyExists(strings::result_code) &&
        ((*message)[strings::msg_params][strings::result_code] ==
         NsSmartDeviceLinkRPC::V1::Result::UNSUPPORTED_VERSION)) {
      (*message)[strings::params][strings::protocol_version] =
          ProtocolVersion::kV1;
    } else {
      (*message)[strings::params][strings::protocol_version] =
          SupportedSDLVersion();
    }
  } else {
    (*message)[strings::params][strings::protocol_version] =
        app->protocol_version();
  }

  mobile_so_factory().attachSchema(*message, false);
  LOG4CXX_DEBUG(
      logger_,
      "Attached schema to message, result if valid: " << message->isValid());

  // Messages to mobile are not yet prioritized so use default priority value
  utils::SharedPtr<Message> message_to_send(
      new Message(protocol_handler::MessagePriority::kDefault));
  if (!ConvertSOtoMessage((*message), (*message_to_send))) {
    LOG4CXX_WARN(logger_, "Can't send msg to Mobile: failed to create string");
    return;
  }

  smart_objects::SmartObject& msg_to_mobile = *message;

  // If correlation_id is not present, it is from-HMI message which should be
  // checked against policy permissions
  if (msg_to_mobile[strings::params].keyExists(strings::correlation_id)) {
    request_ctrl_.OnMobileResponse(
        msg_to_mobile[strings::params][strings::correlation_id].asUInt(),
        msg_to_mobile[strings::params][strings::connection_key].asUInt(),
        msg_to_mobile[strings::params][strings::function_id].asInt());
  } else if (app) {
    mobile_apis::FunctionID::eType function_id =
        static_cast<mobile_apis::FunctionID::eType>(
            (*message)[strings::params][strings::function_id].asUInt());
    RPCParams params;

    const smart_objects::SmartObject& s_map = (*message)[strings::msg_params];
    if (smart_objects::SmartType_Map == s_map.getType()) {
      smart_objects::SmartMap::iterator iter = s_map.map_begin();
      smart_objects::SmartMap::iterator iter_end = s_map.map_end();

      for (; iter != iter_end; ++iter) {
        if (true == iter->second.asBool()) {
          LOG4CXX_INFO(logger_, "Request's param: " << iter->first);
          params.insert(iter->first);
        }
      }
    }
    const std::string string_functionID =
        MessageHelper::StringifiedFunctionID(function_id);
    const mobile_apis::Result::eType check_result =
        CheckPolicyPermissions(app, string_functionID, params);
    if (mobile_apis::Result::SUCCESS != check_result) {
      LOG4CXX_WARN(logger_,
                   "Function \"" << string_functionID << "\" (#" << function_id
                                 << ") not allowed by policy");
      return;
    }

#ifdef EXTERNAL_PROPRIETARY_MODE
    if (function_id == mobile_apis::FunctionID::OnSystemRequestID) {
      mobile_apis::RequestType::eType request_type =
          static_cast<mobile_apis::RequestType::eType>(
              (*message)[strings::msg_params][strings::request_type].asUInt());
      if (mobile_apis::RequestType::PROPRIETARY == request_type ||
          mobile_apis::RequestType::HTTP == request_type) {
        GetPolicyHandler().OnUpdateRequestSentToMobile();
      }
    }
#endif  // EXTERNAL_PROPRIETARY_MODE
  }

  if (message_to_send->binary_data()) {
    LOG4CXX_DEBUG(
        logger_,
        "Binary data size: " << message_to_send->binary_data()->size());
  }
  messages_to_mobile_.PostMessage(
      impl::MessageToMobile(message_to_send, final_message));
}

void ApplicationManagerImpl::TerminateRequest(const uint32_t connection_key,
                                              const uint32_t corr_id,
                                              const int32_t function_id) {
  request_ctrl_.TerminateRequest(corr_id, connection_key, function_id, true);
}

bool ApplicationManagerImpl::ManageMobileCommand(
    const commands::MessageSharedPtr message,
    commands::Command::CommandOrigin origin) {
  LOG4CXX_AUTO_TRACE(logger_);

  if (!message) {
    LOG4CXX_WARN(logger_, "Null-pointer message received.");
    return false;
  }

  if (IsLowVoltage()) {
    LOG4CXX_WARN(logger_, "Low Voltage is active");
    return false;
  }
#ifdef DEBUG
  MessageHelper::PrintSmartObject(*message);
#endif

  LOG4CXX_DEBUG(logger_, "Trying to create message in mobile factory.");
  utils::SharedPtr<commands::Command> command(
      MobileCommandFactory::CreateCommand(message, origin, *this));

  if (!command) {
    LOG4CXX_WARN(logger_,
                 "RET  Failed to create mobile command from smart object");
    return false;
  }

  mobile_apis::FunctionID::eType function_id =
      static_cast<mobile_apis::FunctionID::eType>(
          (*message)[strings::params][strings::function_id].asInt());

  // Notifications from HMI have no such parameter
  uint32_t correlation_id =
      (*message)[strings::params].keyExists(strings::correlation_id)
          ? (*message)[strings::params][strings::correlation_id].asUInt()
          : 0;

  uint32_t connection_key =
      (*message)[strings::params][strings::connection_key].asUInt();

  int32_t protocol_type =
      (*message)[strings::params][strings::protocol_type].asUInt();

  ApplicationSharedPtr app;
  int32_t message_type =
      (*message)[strings::params][strings::message_type].asInt();

  if (((mobile_apis::FunctionID::RegisterAppInterfaceID != function_id) &&
       (protocol_type == commands::CommandImpl::mobile_protocol_type_)) &&
      (mobile_apis::FunctionID::UnregisterAppInterfaceID != function_id)) {
    app = application(connection_key);
    if (!app) {
      LOG4CXX_ERROR(logger_, "RET APPLICATION_NOT_REGISTERED");
      smart_objects::SmartObjectSPtr response =
          MessageHelper::CreateNegativeResponse(
              connection_key,
              static_cast<int32_t>(function_id),
              correlation_id,
              static_cast<int32_t>(
                  mobile_apis::Result::APPLICATION_NOT_REGISTERED));

      SendMessageToMobile(response);
      return false;
    }

    // Message for "CheckPermission" must be with attached schema
    mobile_so_factory().attachSchema(*message, false);
  }

  if (message_type == mobile_apis::messageType::response) {
    if (command->Init()) {
      command->Run();
      command->CleanUp();
    }
    return true;
  }
  if (message_type == mobile_apis::messageType::notification) {
    request_ctrl_.addNotification(command);
    if (command->Init()) {
      command->Run();
      if (command->CleanUp()) {
        request_ctrl_.removeNotification(command.get());
      }
      // If CleanUp returned false notification should remove it self.
    }
    return true;
  }

  if (message_type == mobile_apis::messageType::request) {
    // commands will be launched from requesr_ctrl
    mobile_apis::HMILevel::eType app_hmi_level =
        mobile_apis::HMILevel::INVALID_ENUM;
    if (app) {
      app_hmi_level = app->hmi_level();
    }

    // commands will be launched from request_ctrl

    const request_controller::RequestController::TResult result =
        request_ctrl_.addMobileRequest(command, app_hmi_level);

    if (result == request_controller::RequestController::SUCCESS) {
      LOG4CXX_DEBUG(logger_, "Perform request");
    } else if (result == request_controller::RequestController::
                             TOO_MANY_PENDING_REQUESTS) {
      LOG4CXX_ERROR(logger_,
                    "RET  Unable top perform request: "
                        << "TOO_MANY_PENDING_REQUESTS");

      smart_objects::SmartObjectSPtr response =
          MessageHelper::CreateNegativeResponse(
              connection_key,
              static_cast<int32_t>(function_id),
              correlation_id,
              static_cast<int32_t>(
                  mobile_apis::Result::TOO_MANY_PENDING_REQUESTS));
      ApplicationSharedPtr app_ptr = application(connection_key);
      if (app_ptr) {
        app_ptr->usage_report().RecordRemovalsForBadBehavior();
      }

      SendMessageToMobile(response);
      return false;
    } else if (result ==
               request_controller::RequestController::TOO_MANY_REQUESTS) {
      LOG4CXX_ERROR(logger_,
                    "RET  Unable to perform request: "
                        << "TOO_MANY_REQUESTS");

      ManageMobileCommand(
          MessageHelper::GetOnAppInterfaceUnregisteredNotificationToMobile(
              connection_key,
              mobile_api::AppInterfaceUnregisteredReason::TOO_MANY_REQUESTS),
          commands::Command::ORIGIN_SDL);

      UnregisterApplication(connection_key,
                            mobile_apis::Result::TOO_MANY_PENDING_REQUESTS,
                            false);
      ApplicationSharedPtr app_ptr = application(connection_key);
      if (app_ptr) {
        app_ptr->usage_report().RecordRemovalsForBadBehavior();
      }
      return false;
    } else if (result == request_controller::RequestController::
                             NONE_HMI_LEVEL_MANY_REQUESTS) {
      LOG4CXX_ERROR(logger_,
                    "RET  Unable to perform request: "
                        << "REQUEST_WHILE_IN_NONE_HMI_LEVEL");

      ManageMobileCommand(
          MessageHelper::GetOnAppInterfaceUnregisteredNotificationToMobile(
              connection_key,
              mobile_api::AppInterfaceUnregisteredReason::
                  REQUEST_WHILE_IN_NONE_HMI_LEVEL),
          commands::Command::ORIGIN_SDL);

      ApplicationSharedPtr app_ptr = application(connection_key);
      if (app_ptr) {
        app_ptr->usage_report().RecordRemovalsForBadBehavior();
      }
      UnregisterApplication(
          connection_key, mobile_apis::Result::INVALID_ENUM, false);
      return false;
    } else {
      LOG4CXX_ERROR(logger_, "RET  Unable to perform request: Unknown case");
      return false;
    }
    return true;
  }

  LOG4CXX_ERROR(logger_, "RET  UNKNOWN MESSAGE TYPE " << message_type);
  return false;
}

void ApplicationManagerImpl::SendMessageToHMI(
    const commands::MessageSharedPtr message) {
  LOG4CXX_AUTO_TRACE(logger_);

  if (!message) {
    LOG4CXX_WARN(logger_, "Null-pointer message received.");
    NOTREACHED();
    return;
  }

  if (!hmi_handler_) {
    LOG4CXX_WARN(logger_, "No HMI Handler set");
    return;
  }

  // SmartObject |message| has no way to declare priority for now
  utils::SharedPtr<Message> message_to_send(
      new Message(protocol_handler::MessagePriority::kDefault));
  if (!message_to_send) {
    LOG4CXX_ERROR(logger_, "Null pointer");
    return;
  }

  hmi_so_factory().attachSchema(*message, false);
  LOG4CXX_INFO(
      logger_,
      "Attached schema to message, result if valid: " << message->isValid());

#ifdef HMI_DBUS_API
  message_to_send->set_smart_object(*message);
#else
  if (!ConvertSOtoMessage(*message, *message_to_send)) {
    LOG4CXX_WARN(logger_,
                 "Cannot send message to HMI: failed to create string");
    return;
  }
#endif  // HMI_DBUS_API

  messages_to_hmi_.PostMessage(impl::MessageToHmi(message_to_send));
}

bool ApplicationManagerImpl::ManageHMICommand(
    const commands::MessageSharedPtr message) {
  LOG4CXX_AUTO_TRACE(logger_);

  if (!message) {
    LOG4CXX_WARN(logger_, "Null-pointer message received.");
    return false;
  }

  if (IsLowVoltage()) {
    LOG4CXX_WARN(logger_, "Low Voltage is active");
    return false;
  }

  MessageHelper::PrintSmartObject(*message);

  CommandSharedPtr command = HMICommandFactory::CreateCommand(message, *this);
  if (!command) {
    LOG4CXX_WARN(logger_, "Failed to create command from smart object");
    return false;
  }

  int32_t message_type =
      (*(message.get()))[strings::params][strings::message_type].asInt();

  if (kRequest == message_type) {
    LOG4CXX_DEBUG(logger_, "ManageHMICommand");
    request_ctrl_.addHMIRequest(command);
  }

  if (command->Init()) {
    command->Run();
    if (kResponse == message_type) {
      const uint32_t correlation_id =
          (*(message.get()))[strings::params][strings::correlation_id].asUInt();
      const int32_t function_id =
          (*(message.get()))[strings::params][strings::function_id].asInt();
      request_ctrl_.OnHMIResponse(correlation_id, function_id);
    }
    return true;
  }
  return false;
}

bool ApplicationManagerImpl::Init(resumption::LastState& last_state,
                                  media_manager::MediaManager* media_manager) {
  LOG4CXX_TRACE(logger_, "Init application manager");
  const std::string app_storage_folder = get_settings().app_storage_folder();
  if (!InitDirectory(app_storage_folder, TYPE_STORAGE) ||
      !IsReadWriteAllowed(app_storage_folder, TYPE_STORAGE)) {
    return false;
  }
  if (!resume_controller().Init(last_state)) {
    LOG4CXX_ERROR(logger_, "Problem with initialization of resume controller");
    return false;
  }
  hmi_capabilities_->Init(&last_state);

  if (!(file_system::IsWritingAllowed(app_storage_folder) &&
        file_system::IsReadingAllowed(app_storage_folder))) {
    LOG4CXX_ERROR(logger_,
                  "Storage directory doesn't have read/write permissions");
    return false;
  }

  const std::string system_files_path = get_settings().system_files_path();
  if (!InitDirectory(system_files_path, TYPE_SYSTEM) ||
      !IsReadWriteAllowed(system_files_path, TYPE_SYSTEM)) {
    return false;
  }
  const std::string app_icons_folder = get_settings().app_icons_folder();
  if (!InitDirectory(app_icons_folder, TYPE_ICONS)) {
    return false;
  }
  // In case there is no R/W permissions for this location, SDL just has to
  // log this and proceed
  IsReadWriteAllowed(app_icons_folder, TYPE_ICONS);
  if (GetPolicyHandler().PolicyEnabled()) {
    if (!GetPolicyHandler().LoadPolicyLibrary()) {
      LOG4CXX_ERROR(logger_,
                    "Policy library is not loaded. Check LD_LIBRARY_PATH");
      return false;
    }
    LOG4CXX_INFO(logger_, "Policy library is loaded, now initing PT");
    if (!GetPolicyHandler().InitPolicyTable()) {
      LOG4CXX_ERROR(logger_, "Policy table is not initialized.");
      return false;
    }
  } else {
    LOG4CXX_WARN(logger_,
                 "System is configured to work without policy functionality.");
  }
  media_manager_ = media_manager;

  if (settings_.use_db_for_resumption()) {
    app_launch_dto_.reset(new app_launch::AppLaunchDataDB(settings_));
  } else {
    app_launch_dto_.reset(
        new app_launch::AppLaunchDataJson(settings_, last_state));
  }
  app_launch_ctrl_.reset(new app_launch::AppLaunchCtrlImpl(
      *app_launch_dto_.get(), *this, settings_));

#ifdef SDL_REMOTE_CONTROL
  if (!hmi_handler_) {
    LOG4CXX_ERROR(logger_, "HMI message handler was not initialized");
    return false;
  }
  plugin_manager_.SetServiceHandler(utils::MakeShared<CoreService>(*this));
  plugin_manager_.LoadPlugins(settings_.plugins_folder());
  plugin_manager_.OnServiceStateChanged(
      functional_modules::ServiceState::HMI_ADAPTER_INITIALIZED);
#endif  // SDL_REMOTE_CONTROL

  return true;
}

bool ApplicationManagerImpl::Stop() {
  LOG4CXX_AUTO_TRACE(logger_);
  stopping_application_mng_lock_.Acquire();
  is_stopping_ = true;
  stopping_application_mng_lock_.Release();
  application_list_update_timer_.Stop();
  try {
    UnregisterAllApplications();
  } catch (...) {
    LOG4CXX_ERROR(logger_,
                  "An error occurred during unregistering applications.");
  }
  request_ctrl_.DestroyThreadpool();

  // for PASA customer policy backup should happen :AllApp(SUSPEND)
  LOG4CXX_DEBUG(logger_, "Unloading policy library.");
  GetPolicyHandler().UnloadPolicyLibrary();

  return true;
}

bool ApplicationManagerImpl::ConvertMessageToSO(
    const Message& message, smart_objects::SmartObject& output) {
  LOG4CXX_AUTO_TRACE(logger_);
  LOG4CXX_DEBUG(logger_,
                "\t\t\tMessage to convert: protocol "
                    << message.protocol_version() << "; json "
                    << message.json_message());

  switch (message.protocol_version()) {
    case ProtocolVersion::kV4:
    case ProtocolVersion::kV3:
    case ProtocolVersion::kV2: {
      const bool conversion_result =
          formatters::CFormatterJsonSDLRPCv2::fromString(
              message.json_message(),
              output,
              message.function_id(),
              message.type(),
              message.correlation_id());
      if (!conversion_result ||
          !mobile_so_factory().attachSchema(output, true) ||
          ((output.validate() != smart_objects::Errors::OK))) {
        LOG4CXX_WARN(logger_,
                     "Failed to parse string to smart object :"
                         << message.json_message());
        utils::SharedPtr<smart_objects::SmartObject> response(
            MessageHelper::CreateNegativeResponse(
                message.connection_key(),
                message.function_id(),
                message.correlation_id(),
                mobile_apis::Result::INVALID_DATA));
        ManageMobileCommand(response, commands::Command::ORIGIN_SDL);
        return false;
      }
      LOG4CXX_DEBUG(logger_,
                    "Convertion result for sdl object is true function_id "
                        << output[jhs::S_PARAMS][jhs::S_FUNCTION_ID].asInt());

      output[strings::params][strings::connection_key] =
          message.connection_key();
      output[strings::params][strings::protocol_version] =
          message.protocol_version();
      if (message.binary_data()) {
        if (message.payload_size() < message.data_size()) {
          LOG4CXX_ERROR(logger_,
                        "Incomplete binary"
                            << " binary size should be  " << message.data_size()
                            << " payload data size is "
                            << message.payload_size());
          utils::SharedPtr<smart_objects::SmartObject> response(
              MessageHelper::CreateNegativeResponse(
                  message.connection_key(),
                  message.function_id(),
                  message.correlation_id(),
                  mobile_apis::Result::INVALID_DATA));
          ManageMobileCommand(response, commands::Command::ORIGIN_SDL);
          return false;
        }
        output[strings::params][strings::binary_data] =
            *(message.binary_data());
      }
      break;
    }
    case ProtocolVersion::kHMI: {
#ifdef ENABLE_LOG
      int32_t result =
#endif
          formatters::FormatterJsonRpc::FromString<
              hmi_apis::FunctionID::eType,
              hmi_apis::messageType::eType>(message.json_message(), output);
      LOG4CXX_DEBUG(logger_,
                    "Convertion result: "
                        << result << " function id "
                        << output[jhs::S_PARAMS][jhs::S_FUNCTION_ID].asInt());
      if (!hmi_so_factory().attachSchema(output, false)) {
        LOG4CXX_WARN(logger_, "Failed to attach schema to object.");
        return false;
      }
      if (output.validate() != smart_objects::Errors::OK) {
        LOG4CXX_ERROR(logger_, "Incorrect parameter from HMI");

        if (application_manager::MessageType::kNotification ==
            output[strings::params][strings::message_type].asInt()) {
          LOG4CXX_ERROR(logger_, "Ignore wrong HMI notification");
          return false;
        }

        if (application_manager::MessageType::kRequest ==
            output[strings::params][strings::message_type].asInt()) {
          LOG4CXX_ERROR(logger_, "Ignore wrong HMI request");
          return false;
        }

        output.erase(strings::msg_params);
        output[strings::params][hmi_response::code] =
            hmi_apis::Common_Result::INVALID_DATA;
        output[strings::msg_params][strings::info] =
            std::string("Received invalid data on HMI response");
      }
      break;
    }
    case ProtocolVersion::kV1: {
      static NsSmartDeviceLinkRPC::V1::v4_protocol_v1_2_no_extra v1_shema;

      if (message.function_id() == 0 || message.type() == kUnknownType) {
        LOG4CXX_ERROR(logger_, "Message received: UNSUPPORTED_VERSION");

        int32_t conversation_result =
            formatters::CFormatterJsonSDLRPCv1::fromString<
                NsSmartDeviceLinkRPC::V1::FunctionID::eType,
                NsSmartDeviceLinkRPC::V1::messageType::eType>(
                message.json_message(), output);

        if (formatters::CFormatterJsonSDLRPCv1::kSuccess ==
            conversation_result) {
          smart_objects::SmartObject params = smart_objects::SmartObject(
              smart_objects::SmartType::SmartType_Map);

          output[strings::params][strings::message_type] =
              NsSmartDeviceLinkRPC::V1::messageType::response;
          output[strings::params][strings::connection_key] =
              message.connection_key();

          output[strings::msg_params] = smart_objects::SmartObject(
              smart_objects::SmartType::SmartType_Map);
          output[strings::msg_params][strings::success] = false;
          output[strings::msg_params][strings::result_code] =
              NsSmartDeviceLinkRPC::V1::Result::UNSUPPORTED_VERSION;

          smart_objects::SmartObjectSPtr msg_to_send =
              new smart_objects::SmartObject(output);
          v1_shema.attachSchema(*msg_to_send, false);
          SendMessageToMobile(msg_to_send);
          return false;
        }
      }
      break;
    }
    default:
      // TODO(PV):
      //  removed NOTREACHED() because some app can still have vesion 1.
      LOG4CXX_WARN(logger_,
                   "Application used unsupported protocol :"
                       << message.protocol_version() << ".");
      return false;
  }

  LOG4CXX_DEBUG(logger_, "Successfully parsed message into smart object");
  return true;
}

bool ApplicationManagerImpl::ConvertSOtoMessage(
    const smart_objects::SmartObject& message, Message& output) {
  LOG4CXX_AUTO_TRACE(logger_);

  if (smart_objects::SmartType_Null == message.getType() ||
      smart_objects::SmartType_Invalid == message.getType()) {
    LOG4CXX_WARN(logger_, "Invalid smart object received.");
    return false;
  }

  LOG4CXX_DEBUG(
      logger_,
      "Message with protocol: " << message.getElement(jhs::S_PARAMS)
                                       .getElement(jhs::S_PROTOCOL_TYPE)
                                       .asInt());

  std::string output_string;
  const int64_t protocol_type = message.getElement(jhs::S_PARAMS)
                                    .getElement(jhs::S_PROTOCOL_TYPE)
                                    .asInt();
  const int64_t protocol_version = message.getElement(jhs::S_PARAMS)
                                       .getElement(jhs::S_PROTOCOL_VERSION)
                                       .asInt();
  switch (protocol_type) {
    case 0: {
      if (protocol_version == 1) {
        if (!formatters::CFormatterJsonSDLRPCv1::toString(message,
                                                          output_string)) {
          LOG4CXX_WARN(logger_, "Failed to serialize smart object");
          return false;
        }
        output.set_protocol_version(application_manager::kV1);
      } else {
        if (!formatters::CFormatterJsonSDLRPCv2::toString(message,
                                                          output_string)) {
          LOG4CXX_WARN(logger_, "Failed to serialize smart object");
          return false;
        }
        output.set_protocol_version(
            static_cast<ProtocolVersion>(protocol_version));
      }

      break;
    }
    case 1: {
      if (!formatters::FormatterJsonRpc::ToString(message, output_string)) {
        LOG4CXX_WARN(logger_, "Failed to serialize smart object");
        return false;
      }
      output.set_protocol_version(application_manager::kHMI);
      break;
    }
    default:
      NOTREACHED();
      return false;
  }

  LOG4CXX_DEBUG(logger_, "Convertion result: " << output_string);

  output.set_connection_key(message.getElement(jhs::S_PARAMS)
                                .getElement(strings::connection_key)
                                .asInt());

  output.set_function_id(
      message.getElement(jhs::S_PARAMS).getElement(jhs::S_FUNCTION_ID).asInt());

  output.set_correlation_id(message.getElement(jhs::S_PARAMS)
                                .getElement(jhs::S_CORRELATION_ID)
                                .asInt());
  output.set_message_type(
      static_cast<MessageType>(message.getElement(jhs::S_PARAMS)
                                   .getElement(jhs::S_MESSAGE_TYPE)
                                   .asInt()));

  // Currently formatter creates JSON = 3 bytes for empty SmartObject.
  // workaround for notification. JSON must be empty
  if (mobile_apis::FunctionID::OnAudioPassThruID !=
      message.getElement(jhs::S_PARAMS)
          .getElement(strings::function_id)
          .asInt()) {
    output.set_json_message(output_string);
  }

  if (message.getElement(jhs::S_PARAMS).keyExists(strings::binary_data)) {
    application_manager::BinaryData* binaryData =
        new application_manager::BinaryData(
            message.getElement(jhs::S_PARAMS)
                .getElement(strings::binary_data)
                .asBinary());

    if (NULL == binaryData) {
      LOG4CXX_ERROR(logger_, "Null pointer");
      return false;
    }
    output.set_binary_data(binaryData);
  }

  LOG4CXX_DEBUG(logger_, "Successfully parsed smart object into message");
  return true;
}

utils::SharedPtr<Message> ApplicationManagerImpl::ConvertRawMsgToMessage(
    const ::protocol_handler::RawMessagePtr message) {
  LOG4CXX_AUTO_TRACE(logger_);
  DCHECK(message);
  utils::SharedPtr<Message> outgoing_message;

  LOG4CXX_DEBUG(logger_, "Service type." << message->service_type());
  if (message->service_type() != protocol_handler::kRpc &&
      message->service_type() != protocol_handler::kBulk) {
    // skip this message, not under handling of ApplicationManager
    LOG4CXX_TRACE(logger_, "Skipping message; not the under AM handling.");
    return outgoing_message;
  }

  Message* convertion_result =
      MobileMessageHandler::HandleIncomingMessageProtocol(message);

  if (convertion_result) {
    outgoing_message = convertion_result;
  } else {
    LOG4CXX_ERROR(logger_, "Received invalid message");
  }
  return outgoing_message;
}

void ApplicationManagerImpl::ProcessMessageFromMobile(
    const utils::SharedPtr<Message> message) {
  LOG4CXX_AUTO_TRACE(logger_);
#ifdef TELEMETRY_MONITOR
  AMTelemetryObserver::MessageMetricSharedPtr metric(
      new AMTelemetryObserver::MessageMetric());
  metric->begin = date_time::DateTime::getCurrentTime();
#endif  // TELEMETRY_MONITOR
  smart_objects::SmartObjectSPtr so_from_mobile =
      utils::MakeShared<smart_objects::SmartObject>();

  DCHECK_OR_RETURN_VOID(so_from_mobile);
  if (!so_from_mobile) {
    LOG4CXX_ERROR(logger_, "Null pointer");
    return;
  }

  if (!ConvertMessageToSO(*message, *so_from_mobile)) {
    LOG4CXX_ERROR(logger_, "Cannot create smart object from message");
    return;
  }
#ifdef TELEMETRY_MONITOR
  metric->message = so_from_mobile;
#endif  // TELEMETRY_MONITOR

  if (!ManageMobileCommand(so_from_mobile, commands::Command::ORIGIN_MOBILE)) {
    LOG4CXX_ERROR(logger_, "Received command didn't run successfully");
  }
#ifdef TELEMETRY_MONITOR
  metric->end = date_time::DateTime::getCurrentTime();
  if (metric_observer_) {
    metric_observer_->OnMessage(metric);
  }
#endif  // TELEMETRY_MONITOR
}

void ApplicationManagerImpl::ProcessMessageFromHMI(
    const utils::SharedPtr<Message> message) {
  LOG4CXX_AUTO_TRACE(logger_);
  smart_objects::SmartObjectSPtr smart_object(new smart_objects::SmartObject);

  if (!smart_object) {
    LOG4CXX_ERROR(logger_, "Null pointer");
    return;
  }

#ifdef HMI_DBUS_API
  *smart_object = message->smart_object();
#else
  if (!ConvertMessageToSO(*message, *smart_object)) {
    LOG4CXX_ERROR(logger_, "Cannot create smart object from message");
    return;
  }
#endif  // HMI_DBUS_API

  LOG4CXX_DEBUG(logger_, "Converted message, trying to create hmi command");
  if (!ManageHMICommand(smart_object)) {
    LOG4CXX_ERROR(logger_, "Received command didn't run successfully");
  }
}

hmi_apis::HMI_API& ApplicationManagerImpl::hmi_so_factory() {
  if (!hmi_so_factory_) {
    hmi_so_factory_ = new hmi_apis::HMI_API;
    if (!hmi_so_factory_) {
      LOG4CXX_ERROR(logger_, "Out of memory");
      NOTREACHED();
    }
  }
  return *hmi_so_factory_;
}

mobile_apis::MOBILE_API& ApplicationManagerImpl::mobile_so_factory() {
  if (!mobile_so_factory_) {
    mobile_so_factory_ = new mobile_apis::MOBILE_API;
    if (!mobile_so_factory_) {
      LOG4CXX_ERROR(logger_, "Out of memory.");
      NOTREACHED();
    }
  }
  return *mobile_so_factory_;
}

HMICapabilities& ApplicationManagerImpl::hmi_capabilities() {
  return *hmi_capabilities_;
}

const HMICapabilities& ApplicationManagerImpl::hmi_capabilities() const {
  return *hmi_capabilities_;
}

void ApplicationManagerImpl::PullLanguagesInfo(const SmartObject& app_data,
                                               SmartObject& ttsName,
                                               SmartObject& vrSynonym) {
  LOG4CXX_AUTO_TRACE(logger_);
  if (!app_data.keyExists(json::languages)) {
    LOG4CXX_WARN(logger_, "\"languages\" not exists");
    return;
  }

  const HMICapabilities& hmi_cap = hmi_capabilities();
  std::string cur_vr_lang(
      MessageHelper::CommonLanguageToString(hmi_cap.active_vr_language()));
  const SmartObject& languages = app_data[json::languages];

  std::transform(
      cur_vr_lang.begin(), cur_vr_lang.end(), cur_vr_lang.begin(), ::toupper);

  ssize_t default_idx = -1;
  ssize_t specific_idx = -1;

  const size_t size = languages.length();
  for (size_t idx = 0; idx < size; ++idx) {
    if (languages[idx].keyExists(cur_vr_lang)) {
      LOG4CXX_DEBUG(logger_, "Found active HMI language " << cur_vr_lang);
      specific_idx = idx;
    } else if (languages[idx].keyExists(json::default_)) {
      LOG4CXX_DEBUG(logger_, "Found default language");
      default_idx = idx;
    }
  }

  if ((-1 == specific_idx) && (-1 == default_idx)) {
    LOG4CXX_DEBUG(logger_, "No suitable language found");
    return;
  }

  if (app_data[json::languages][specific_idx][cur_vr_lang].keyExists(
          json::ttsName)) {
    LOG4CXX_DEBUG(logger_, "Get ttsName from " << cur_vr_lang << " language");
    ttsName =
        app_data[json::languages][specific_idx][cur_vr_lang][json::ttsName];
  } else {
    LOG4CXX_DEBUG(logger_,
                  "No data for ttsName for " << cur_vr_lang << " language");
  }

  if (app_data[json::languages][specific_idx][cur_vr_lang].keyExists(
          json::vrSynonyms)) {
    LOG4CXX_DEBUG(logger_,
                  "Get vrSynonyms from " << cur_vr_lang << " language");
    vrSynonym =
        app_data[json::languages][specific_idx][cur_vr_lang][json::vrSynonyms];
  } else {
    LOG4CXX_DEBUG(logger_,
                  "No data for vrSynonyms for " << cur_vr_lang << " language");
  }
}

void ApplicationManagerImpl::CreateApplications(SmartArray& obj_array,
                                                const uint32_t connection_key) {
  LOG4CXX_AUTO_TRACE(logger_);
  using namespace policy;

  const std::size_t arr_size(obj_array.size());
  for (std::size_t idx = 0; idx < arr_size; ++idx) {
    const SmartObject& app_data = obj_array[idx];

    if (!(app_data.keyExists(json::name) && app_data.keyExists(json::appId))) {
      LOG4CXX_DEBUG(logger_, "The entry in query apps json is not valid");
      continue;
    }

    const std::string policy_app_id(app_data[json::appId].asString());
    ApplicationSharedPtr registered_app =
        application_by_policy_id(policy_app_id);
    if (registered_app) {
      LOG4CXX_DEBUG(logger_,
                    "Application with the same id: "
                        << policy_app_id << " is registered already.");
      continue;
    }

    std::string url_scheme;
    std::string package_name;
    std::string os_type;
    SmartObject vrSynonym;
    SmartObject ttsName;

    const custom_str::CustomString appName(
        app_data[json::name].asCustomString());

    if (app_data.keyExists(json::ios)) {
      os_type = json::ios;
      url_scheme = app_data[os_type][json::urlScheme].asString();
    } else if (app_data.keyExists(json::android)) {
      os_type = json::android;
      package_name = app_data[os_type][json::packageName].asString();
    }

    PullLanguagesInfo(app_data[os_type], ttsName, vrSynonym);

    if (ttsName.empty()) {
      ttsName = SmartObject(SmartType_Array);
      ttsName[0] = appName;
    }
    if (vrSynonym.empty()) {
      vrSynonym = SmartObject(SmartType_Array);
      vrSynonym[0] = appName;
    }

    const std::string app_icon_dir(settings_.app_icons_folder());
    const std::string full_icon_path(app_icon_dir + "/" + policy_app_id);

    uint32_t device_id = 0;

    if (-1 ==
        connection_handler().GetDataOnSessionKey(
            connection_key, NULL, NULL, &device_id)) {
      LOG4CXX_ERROR(logger_,
                    "Failed to create application: no connection info.");
      continue;
    }

    std::string device_mac;
    connection_handler().get_session_observer().GetDataOnDeviceID(
        device_id, NULL, NULL, &device_mac, NULL);

    const uint32_t hmi_app_id =
        resume_controller().IsApplicationSaved(policy_app_id, device_mac)
            ? resume_controller().GetHMIApplicationID(policy_app_id, device_mac)
            : GenerateNewHMIAppID();

    // AppId = 0 because this is query_app(provided by hmi for download, but not
    // yet registered)
    ApplicationSharedPtr app(
        new ApplicationImpl(0,
                            policy_app_id,
                            device_mac,
                            appName,
                            GetPolicyHandler().GetStatisticManager(),
                            *this));
    DCHECK_OR_RETURN_VOID(app);
    app->SetShemaUrl(url_scheme);
    app->SetPackageName(package_name);
    app->set_app_icon_path(full_icon_path);
    app->set_hmi_application_id(hmi_app_id);
    app->set_device(device_id);

    app->set_vr_synonyms(vrSynonym);
    app->set_tts_name(ttsName);

    sync_primitives::AutoLock lock(apps_to_register_list_lock_);
    LOG4CXX_DEBUG(
        logger_, "apps_to_register_ size before: " << apps_to_register_.size());
    apps_to_register_.insert(app);
    LOG4CXX_DEBUG(logger_,
                  "apps_to_register_ size after: " << apps_to_register_.size());
  }
}

void ApplicationManagerImpl::ProcessQueryApp(
    const smart_objects::SmartObject& sm_object,
    const uint32_t connection_key) {
  LOG4CXX_AUTO_TRACE(logger_);
  using namespace policy;

  if (!sm_object.keyExists(json::response)) {
    LOG4CXX_DEBUG(logger_, "The response key is not exists.");
    return;
  }

  SmartArray* obj_array = sm_object[json::response].asArray();
  if (NULL != obj_array) {
    CreateApplications(*obj_array, connection_key);
    SendUpdateAppList();

    AppsWaitRegistrationSet::const_iterator it = apps_to_register_.begin();
    for (; it != apps_to_register_.end(); ++it) {
      const std::string full_icon_path((*it)->app_icon_path());
      if (file_system::FileExists(full_icon_path)) {
        MessageHelper::SendSetAppIcon(
            (*it)->hmi_app_id(), full_icon_path, *this);
      }
    }
  }
}

bool ApplicationManagerImpl::is_attenuated_supported() const {
  return hmi_capabilities().attenuated_supported() &&
         get_settings().is_mixing_audio_supported();
}

#ifdef TELEMETRY_MONITOR
void ApplicationManagerImpl::SetTelemetryObserver(
    AMTelemetryObserver* observer) {
  metric_observer_ = observer;
}
#endif  // TELEMETRY_MONITOR

void ApplicationManagerImpl::addNotification(const CommandSharedPtr ptr) {
  request_ctrl_.addNotification(ptr);
}

void ApplicationManagerImpl::removeNotification(
    const commands::Command* notification) {
  request_ctrl_.removeNotification(notification);
}

void ApplicationManagerImpl::updateRequestTimeout(
    uint32_t connection_key,
    uint32_t mobile_correlation_id,
    uint32_t new_timeout_value) {
  LOG4CXX_AUTO_TRACE(logger_);
  request_ctrl_.updateRequestTimeout(
      connection_key, mobile_correlation_id, new_timeout_value);
}

uint32_t ApplicationManagerImpl::application_id(const int32_t correlation_id) {
  // ykazakov: there is no erase for const iterator for QNX
  std::map<const int32_t, const uint32_t>::iterator it =
      appID_list_.find(correlation_id);
  if (appID_list_.end() != it) {
    const uint32_t app_id = it->second;
    appID_list_.erase(it);
    return app_id;
  } else {
    return 0;
  }
}

void ApplicationManagerImpl::set_application_id(const int32_t correlation_id,
                                                const uint32_t app_id) {
  appID_list_.insert(
      std::pair<const int32_t, const uint32_t>(correlation_id, app_id));
}

void ApplicationManagerImpl::AddPolicyObserver(
    policy::PolicyHandlerObserver* listener) {
  GetPolicyHandler().add_listener(listener);
}

void ApplicationManagerImpl::RemovePolicyObserver(
    policy::PolicyHandlerObserver* listener) {
  GetPolicyHandler().remove_listener(listener);
}

void ApplicationManagerImpl::SetUnregisterAllApplicationsReason(
    mobile_api::AppInterfaceUnregisteredReason::eType reason) {
  LOG4CXX_TRACE(logger_, "reason = " << reason);
  unregister_reason_ = reason;
}

void ApplicationManagerImpl::HeadUnitReset(
    mobile_api::AppInterfaceUnregisteredReason::eType reason) {
  stopping_application_mng_lock_.Acquire();
  is_stopping_ = true;
  stopping_application_mng_lock_.Release();
  switch (reason) {
    case mobile_api::AppInterfaceUnregisteredReason::MASTER_RESET: {
      UnregisterAllApplications();
      GetPolicyHandler().ResetPolicyTable();
      GetPolicyHandler().UnloadPolicyLibrary();

      resume_controller().StopSavePersistentDataTimer();
      file_system::remove_directory_content(
          get_settings().app_storage_folder());
      break;
    }
    case mobile_api::AppInterfaceUnregisteredReason::FACTORY_DEFAULTS: {
      GetPolicyHandler().ClearUserConsent();

      resume_controller().StopSavePersistentDataTimer();
      file_system::remove_directory_content(
          get_settings().app_storage_folder());
      break;
    }
    default: {
      LOG4CXX_ERROR(logger_, "Bad AppInterfaceUnregisteredReason");
      return;
    }
  }
}

void ApplicationManagerImpl::SendOnSDLClose() {
  LOG4CXX_AUTO_TRACE(logger_);

  // must be sent to PASA HMI on shutdown synchronously
  smart_objects::SmartObjectSPtr msg =
      new smart_objects::SmartObject(smart_objects::SmartType_Map);

  (*msg)[strings::params][strings::function_id] =
      hmi_apis::FunctionID::BasicCommunication_OnSDLClose;
  (*msg)[strings::params][strings::message_type] = MessageType::kNotification;
  (*msg)[strings::params][strings::protocol_type] =
      commands::CommandImpl::hmi_protocol_type_;
  (*msg)[strings::params][strings::protocol_version] =
      commands::CommandImpl::protocol_version_;

  if (!msg) {
    LOG4CXX_WARN(logger_, "Null-pointer message received.");
    NOTREACHED();
    return;
  }

  // SmartObject |message| has no way to declare priority for now
  utils::SharedPtr<Message> message_to_send(
      new Message(protocol_handler::MessagePriority::kDefault));

  hmi_so_factory().attachSchema(*msg, false);
  LOG4CXX_DEBUG(
      logger_,
      "Attached schema to message, result if valid: " << msg->isValid());

#ifdef HMI_DBUS_API
  message_to_send->set_smart_object(*msg);
#else
  if (!ConvertSOtoMessage(*msg, *message_to_send)) {
    LOG4CXX_WARN(logger_,
                 "Cannot send message to HMI: failed to create string");
    return;
  }
#endif  // HMI_DBUS_API

  if (!hmi_handler_) {
    LOG4CXX_WARN(logger_, "No HMI Handler set");
    return;
  }

  hmi_handler_->SendMessageToHMI(message_to_send);
}

void ApplicationManagerImpl::UnregisterAllApplications() {
  LOG4CXX_DEBUG(logger_, "Unregister reason  " << unregister_reason_);

  hmi_cooperating_ = false;
  bool is_ignition_off = false;
  using namespace mobile_api::AppInterfaceUnregisteredReason;
  using namespace helpers;

  is_ignition_off =
      Compare<eType, EQ, ONE>(unregister_reason_, IGNITION_OFF, INVALID_ENUM);

  bool is_unexpected_disconnect = Compare<eType, NEQ, ALL>(
      unregister_reason_, IGNITION_OFF, MASTER_RESET, FACTORY_DEFAULTS);

  ClearTTSGlobalPropertiesList();

  {  // A local scope to limit accessor's lifetime and release app list lock.
    DataAccessor<ApplicationSet> accessor = applications();
    ApplicationSetConstIt it = accessor.GetData().begin();
    while (it != accessor.GetData().end()) {
      ApplicationSharedPtr app_to_remove = *it;
      ManageMobileCommand(
          MessageHelper::GetOnAppInterfaceUnregisteredNotificationToMobile(
              app_to_remove->app_id(), unregister_reason_),
          commands::Command::ORIGIN_SDL);
      UnregisterApplication(app_to_remove->app_id(),
                            mobile_apis::Result::INVALID_ENUM,
                            is_ignition_off,
                            is_unexpected_disconnect);
      connection_handler().CloseSession(app_to_remove->app_id(),
                                        connection_handler::kCommon);
      it = accessor.GetData().begin();
    }
  }
  if (is_ignition_off) {
    resume_controller().OnSuspend();
  }
  request_ctrl_.terminateAllHMIRequests();
}

void ApplicationManagerImpl::RemoveAppsWaitingForRegistration(
    const connection_handler::DeviceHandle handle) {
  DevicePredicate device_finder(handle);
  apps_to_register_list_lock_.Acquire();
  AppsWaitRegistrationSet::iterator it_app = std::find_if(
      apps_to_register_.begin(), apps_to_register_.end(), device_finder);

  while (apps_to_register_.end() != it_app) {
    LOG4CXX_DEBUG(logger_,
                  "Waiting app: " << (*it_app)->name().c_str()
                                  << " is removed.");
    apps_to_register_.erase(it_app);
    it_app = std::find_if(
        apps_to_register_.begin(), apps_to_register_.end(), device_finder);
  }

  apps_to_register_list_lock_.Release();
}

void ApplicationManagerImpl::UnregisterApplication(
    const uint32_t& app_id,
    mobile_apis::Result::eType reason,
    bool is_resuming,
    bool is_unexpected_disconnect) {
  LOG4CXX_DEBUG(logger_,
                "app_id = " << app_id << "; reason = " << reason
                            << "; is_resuming = " << is_resuming
                            << "; is_unexpected_disconnect = "
                            << is_unexpected_disconnect);
  size_t subscribed_for_way_points_app_count = 0;

  // SDL sends UnsubscribeWayPoints only for last application
  {
    sync_primitives::AutoLock lock(subscribed_way_points_apps_lock_);
    subscribed_for_way_points_app_count =
        subscribed_way_points_apps_list_.size();
  }
  if (1 == subscribed_for_way_points_app_count) {
    LOG4CXX_ERROR(logger_, "Send UnsubscribeWayPoints");
    MessageHelper::SendUnsubscribedWayPoints(*this);
  }

  NaviServiceStatusMap::iterator it = navi_service_status_.find(app_id);
  if (navi_service_status_.end() != it) {
    navi_service_status_.erase(it);
  }

  // remove appID from tts_global_properties_app_list_
  RemoveAppFromTTSGlobalPropertiesList(app_id);

  switch (reason) {
    case mobile_apis::Result::SUCCESS:
      break;
    case mobile_apis::Result::DISALLOWED:
      break;
    case mobile_apis::Result::USER_DISALLOWED:
      break;
    case mobile_apis::Result::INVALID_CERT:
      break;
    case mobile_apis::Result::EXPIRED_CERT:
      break;
    case mobile_apis::Result::TOO_MANY_PENDING_REQUESTS: {
      ApplicationSharedPtr app_ptr = application(app_id);
      if (app_ptr) {
        app_ptr->usage_report().RecordRemovalsForBadBehavior();
        if (reason == mobile_apis::Result::TOO_MANY_PENDING_REQUESTS) {
          LOG4CXX_DEBUG(
              logger_,
              "INSERT: " << GetHashedAppID(app_id, app_ptr->policy_app_id()));
          forbidden_applications.insert(
              GetHashedAppID(app_id, app_ptr->policy_app_id()));
        }
      }
      break;
    }
    default: {
      LOG4CXX_ERROR(logger_, "Unknown unregister reason " << reason);
      break;
    }
  }
  ApplicationSharedPtr app_to_remove;
  connection_handler::DeviceHandle handle = 0;
  {
    DataAccessor<ApplicationSet> accessor(applications());
    ApplicationSetConstIt it = accessor.GetData().begin();
    for (; it != accessor.GetData().end(); ++it) {
      if ((*it)->app_id() == app_id) {
        app_to_remove = *it;
        handle = app_to_remove->device();
        break;
      }
    }
    if (!app_to_remove) {
      LOG4CXX_ERROR(logger_, "Cant find application with app_id = " << app_id);

      // Just to terminate RAI in case of connection is dropped (rare case)
      // App won't be unregistered since RAI has not been started yet
      LOG4CXX_DEBUG(logger_, "Trying to terminate possible RAI request.");
      request_ctrl_.terminateAppRequests(app_id);

      return;
    }
    if (is_resuming) {
      resume_controller().SaveApplication(app_to_remove);
    } else {
      resume_controller().RemoveApplicationFromSaved(app_to_remove);
    }
    applications_.erase(app_to_remove);
    (hmi_capabilities_->get_hmi_language_handler())
        .OnUnregisterApplication(app_id);
    AppV4DevicePredicate finder(handle);
    ApplicationSharedPtr app = FindApp(accessor, finder);
    if (!app) {
      LOG4CXX_DEBUG(
          logger_, "There is no more SDL4 apps with device handle: " << handle);

      RemoveAppsWaitingForRegistration(handle);
      SendUpdateAppList();
    }
  }
  if (audio_pass_thru_active_) {
    // May be better to put this code in MessageHelper?
    EndAudioPassThrough();
    StopAudioPassThru(app_id);
    MessageHelper::SendStopAudioPathThru(*this);
  }

  MessageHelper::SendOnAppUnregNotificationToHMI(
      app_to_remove, is_unexpected_disconnect, *this);
  request_ctrl_.terminateAppRequests(app_id);
  return;
}

void ApplicationManagerImpl::OnAppUnauthorized(const uint32_t& app_id) {
  connection_handler().CloseSession(app_id,
                                    connection_handler::kUnauthorizedApp);
}

void ApplicationManagerImpl::Handle(const impl::MessageFromMobile message) {
  LOG4CXX_AUTO_TRACE(logger_);

  if (!message) {
    LOG4CXX_ERROR(logger_, "Null-pointer message received.");
    return;
  }

  sync_primitives::AutoLock lock(stopping_application_mng_lock_);
  if (is_stopping_) {
    LOG4CXX_INFO(logger_, "Application manager is stopping");
    return;
  }
#ifdef SDL_REMOTE_CONTROL
  if (plugin_manager_.IsMessageForPlugin(message)) {
    LOG4CXX_INFO(logger_, "Message will be processed by plugin.");
    plugin_manager_.ProcessMessage(message);
    return;
  }
#endif
  ProcessMessageFromMobile(message);
}

void ApplicationManagerImpl::Handle(const impl::MessageToMobile message) {
  if (!protocol_handler_) {
    LOG4CXX_WARN(logger_,
                 "Protocol Handler is not set; cannot send message to mobile.");
    return;
  }

  utils::SharedPtr<protocol_handler::RawMessage> rawMessage =
      MobileMessageHandler::HandleOutgoingMessageProtocol(message);

  if (!rawMessage) {
    LOG4CXX_ERROR(logger_, "Failed to create raw message.");
    return;
  }

  bool is_final = message.is_final;
  bool close_session = false;
  if (is_final) {
    if (1 < connection_handler().GetConnectionSessionsCount(
                message->connection_key())) {
      is_final = false;
      close_session = true;
    }
  }
#ifdef SDL_REMOTE_CONTROL
  protocol_handler_->SendMessageToMobileApp(rawMessage, is_final);
#endif
  LOG4CXX_INFO(logger_, "Message for mobile given away");

  if (close_session) {
    connection_handler().CloseSession(message->connection_key(),
                                      connection_handler::kCommon);
  }
}

void ApplicationManagerImpl::Handle(const impl::MessageFromHmi message) {
  LOG4CXX_AUTO_TRACE(logger_);

  if (!message) {
    LOG4CXX_ERROR(logger_, "Null-pointer message received.");
    return;
  }
#ifdef SDL_REMOTE_CONTROL
  if (plugin_manager_.IsHMIMessageForPlugin(message)) {
    LOG4CXX_INFO(logger_, "Message will be processed by plugin.");
    functional_modules::ProcessResult result =
        plugin_manager_.ProcessHMIMessage(message);
    if (functional_modules::ProcessResult::PROCESSED == result ||
        functional_modules::ProcessResult::FAILED == result) {
      return;
    }
  }
#endif
  ProcessMessageFromHMI(message);
}

void ApplicationManagerImpl::Handle(const impl::MessageToHmi message) {
  LOG4CXX_AUTO_TRACE(logger_);
  if (!hmi_handler_) {
    LOG4CXX_ERROR(logger_, "Observer is not set for HMIMessageHandler");
    return;
  }

  hmi_handler_->SendMessageToHMI(message);
  LOG4CXX_INFO(logger_, "Message for HMI given away");
}

void ApplicationManagerImpl::Handle(const impl::AudioData message) {
  LOG4CXX_AUTO_TRACE(logger_);
  smart_objects::SmartObjectSPtr on_audio_pass =
      new smart_objects::SmartObject();

  if (!on_audio_pass) {
    LOG4CXX_ERROR(logger_, "OnAudioPassThru NULL pointer");
    return;
  }

  LOG4CXX_DEBUG(logger_, "Fill smart object");

  (*on_audio_pass)[strings::params][strings::message_type] =
      application_manager::MessageType::kNotification;

  (*on_audio_pass)[strings::params][strings::connection_key] =
      static_cast<int32_t>(message.session_key);
  (*on_audio_pass)[strings::params][strings::function_id] =
      mobile_apis::FunctionID::OnAudioPassThruID;

  LOG4CXX_DEBUG(logger_, "Fill binary data");
  // binary data
  (*on_audio_pass)[strings::params][strings::binary_data] =
      smart_objects::SmartObject(message.binary_data);

  LOG4CXX_DEBUG(logger_, "After fill binary data");
  LOG4CXX_DEBUG(logger_, "Send data");
  CommandSharedPtr command(MobileCommandFactory::CreateCommand(
      on_audio_pass, commands::Command::ORIGIN_SDL, *this));
  if (!command) {
    LOG4CXX_WARN(logger_, "Failed to create mobile command from smart object");
    return;
  }

  command->Init();
  command->Run();
  command->CleanUp();
}

mobile_apis::Result::eType ApplicationManagerImpl::CheckPolicyPermissions(
    const ApplicationSharedPtr app,
    const std::string& function_id,
    const RPCParams& rpc_params,
    CommandParametersPermissions* params_permissions) {
  LOG4CXX_INFO(logger_, "CheckPolicyPermissions");
  // TODO(AOleynik): Remove check of policy_enable, when this flag will be
  // unused in config file
  if (!GetPolicyHandler().PolicyEnabled()) {
    return mobile_apis::Result::SUCCESS;
  }

  DCHECK(app);
  policy::CheckPermissionResult result;
  GetPolicyHandler().CheckPermissions(app, function_id, rpc_params, result);

  if (NULL != params_permissions) {
    params_permissions->allowed_params = result.list_of_allowed_params;
    params_permissions->disallowed_params = result.list_of_disallowed_params;
    params_permissions->undefined_params = result.list_of_undefined_params;
  }

  if (app->hmi_level() == mobile_apis::HMILevel::HMI_NONE &&
      function_id != MessageHelper::StringifiedFunctionID(
                         mobile_apis::FunctionID::UnregisterAppInterfaceID)) {
    if (result.hmi_level_permitted != policy::kRpcAllowed) {
      app->usage_report().RecordRpcSentInHMINone();
    }
  }

#ifdef ENABLE_LOG
  const std::string log_msg =
      "Application: " + app->policy_app_id() + ", RPC: " + function_id +
      ", HMI status: " + MessageHelper::StringifiedHMILevel(app->hmi_level());
#endif  // ENABLE_LOG
  if (result.hmi_level_permitted != policy::kRpcAllowed) {
    LOG4CXX_WARN(logger_, "Request is blocked by policies. " << log_msg);

    app->usage_report().RecordPolicyRejectedRpcCall();

    switch (result.hmi_level_permitted) {
      case policy::kRpcDisallowed:
        return mobile_apis::Result::DISALLOWED;
      case policy::kRpcUserDisallowed:
        return mobile_apis::Result::USER_DISALLOWED;
      default:
        return mobile_apis::Result::INVALID_ENUM;
    }
  }
  LOG4CXX_DEBUG(logger_, "Request is allowed by policies. " << log_msg);
  return mobile_api::Result::SUCCESS;
}

void ApplicationManagerImpl::OnLowVoltage() {
  LOG4CXX_AUTO_TRACE(logger_);
  is_low_voltage_ = true;
  request_ctrl_.OnLowVoltage();
}

bool ApplicationManagerImpl::IsLowVoltage() {
  LOG4CXX_TRACE(logger_, "result: " << is_low_voltage_);
  return is_low_voltage_;
}

std::string ApplicationManagerImpl::GetHashedAppID(
    uint32_t connection_key, const std::string& mobile_app_id) const {
  uint32_t device_id = 0;
  connection_handler().GetDataOnSessionKey(connection_key, 0, NULL, &device_id);
  std::string device_name;
  connection_handler().get_session_observer().GetDataOnDeviceID(
      device_id, &device_name, NULL, NULL, NULL);

  return mobile_app_id + device_name;
}

bool ApplicationManagerImpl::HMILevelAllowsStreaming(
    uint32_t app_id, protocol_handler::ServiceType service_type) const {
  LOG4CXX_AUTO_TRACE(logger_);
  using namespace mobile_apis::HMILevel;
  using namespace helpers;

  ApplicationSharedPtr app = application(app_id);
  if (!app) {
    LOG4CXX_WARN(logger_, "An application is not registered.");
    return false;
  }
  return Compare<eType, EQ, ONE>(app->hmi_level(), HMI_FULL, HMI_LIMITED);
}

bool ApplicationManagerImpl::CanAppStream(
    uint32_t app_id, protocol_handler::ServiceType service_type) const {
  using namespace protocol_handler;
  LOG4CXX_AUTO_TRACE(logger_);

  ApplicationSharedPtr app = application(app_id);
  if (!app) {
    LOG4CXX_WARN(logger_, "An application is not registered.");
    return false;
  }

  bool is_allowed = false;
  if (ServiceType::kMobileNav == service_type) {
    is_allowed = app->video_streaming_allowed();
  } else if (ServiceType::kAudio == service_type) {
    is_allowed = app->audio_streaming_allowed();
  } else {
    LOG4CXX_WARN(logger_, "Unsupported service_type " << service_type);
  }

  return HMILevelAllowsStreaming(app_id, service_type) && is_allowed;
}

void ApplicationManagerImpl::ForbidStreaming(uint32_t app_id) {
  using namespace mobile_apis::AppInterfaceUnregisteredReason;
  using namespace mobile_apis::Result;

  LOG4CXX_AUTO_TRACE(logger_);

  ApplicationSharedPtr app = application(app_id);
  if (!app || !app->is_navi()) {
    LOG4CXX_DEBUG(logger_, "There is no navi application with id: " << app_id);
    return;
  }

  if (navi_app_to_stop_.end() != std::find(navi_app_to_stop_.begin(),
                                           navi_app_to_stop_.end(),
                                           app_id) ||
      navi_app_to_end_stream_.end() !=
          std::find(navi_app_to_end_stream_.begin(),
                    navi_app_to_end_stream_.end(),
                    app_id)) {
    return;
  }

  NaviServiceStatusMap::iterator it = navi_service_status_.find(app_id);
  if (navi_service_status_.end() == it ||
      (!it->second.first && !it->second.second)) {
    ManageMobileCommand(
        MessageHelper::GetOnAppInterfaceUnregisteredNotificationToMobile(
            app_id, PROTOCOL_VIOLATION),
        commands::Command::ORIGIN_SDL);
    UnregisterApplication(app_id, ABORTED);
    return;
  }
  EndNaviServices(app_id);
}

void ApplicationManagerImpl::OnAppStreaming(
    uint32_t app_id, protocol_handler::ServiceType service_type, bool state) {
  using namespace protocol_handler;
  LOG4CXX_AUTO_TRACE(logger_);

  ApplicationSharedPtr app = application(app_id);
  if (!app || !app->is_navi()) {
    LOG4CXX_DEBUG(logger_, " There is no navi application with id: " << app_id);
    return;
  }
  DCHECK_OR_RETURN_VOID(media_manager_);

  if (state) {
    state_ctrl_.OnNaviStreamingStarted();
    media_manager_->StartStreaming(app_id, service_type);
  } else {
    media_manager_->StopStreaming(app_id, service_type);
    state_ctrl_.OnNaviStreamingStopped();
  }
}

void ApplicationManagerImpl::EndNaviServices(uint32_t app_id) {
  using namespace protocol_handler;
  LOG4CXX_AUTO_TRACE(logger_);

  ApplicationSharedPtr app = application(app_id);
  if (!app || !app->is_navi()) {
    LOG4CXX_DEBUG(logger_, "There is no navi application with id: " << app_id);
    return;
  }

  NaviServiceStatusMap::iterator it = navi_service_status_.find(app_id);
  if (navi_service_status_.end() == it) {
    LOG4CXX_ERROR(logger_, "No info about navi servicies for app");
    return;
  }

  if (connection_handler_) {
    if (it->second.first) {
      LOG4CXX_DEBUG(logger_, "Going to end video service");
      connection_handler().SendEndService(app_id, ServiceType::kMobileNav);
      app->StopStreamingForce(ServiceType::kMobileNav);
    }
    if (it->second.second) {
      LOG4CXX_DEBUG(logger_, "Going to end audio service");
      connection_handler().SendEndService(app_id, ServiceType::kAudio);
      app->StopStreamingForce(ServiceType::kAudio);
    }
    DisallowStreaming(app_id);

    navi_app_to_stop_.push_back(app_id);

    TimerSPtr close_timer(utils::MakeShared<timer::Timer>(
        "CloseNaviAppTimer",
        new TimerTaskImpl<ApplicationManagerImpl>(
            this, &ApplicationManagerImpl::CloseNaviApp)));
    close_timer->Start(navi_close_app_timeout_, timer::kSingleShot);

    sync_primitives::AutoLock lock(timer_pool_lock_);
    timer_pool_.push_back(close_timer);
  }
}

void ApplicationManagerImpl::OnHMILevelChanged(
    uint32_t app_id,
    mobile_apis::HMILevel::eType from,
    mobile_apis::HMILevel::eType to) {
  LOG4CXX_AUTO_TRACE(logger_);
  using namespace mobile_apis::HMILevel;
  using namespace helpers;

  if (from == to) {
    LOG4CXX_TRACE(logger_, "HMILevel from = to");
    return;
  }

  ApplicationSharedPtr app = application(app_id);
  if (!app || !app->is_navi()) {
    LOG4CXX_ERROR(logger_, "Navi application not found");
    return;
  }

  if (to == HMI_FULL || to == HMI_LIMITED) {
    LOG4CXX_TRACE(logger_, "HMILevel to FULL or LIMITED");
    if (from == HMI_BACKGROUND) {
      LOG4CXX_TRACE(logger_, "HMILevel from BACKGROUND");
      AllowStreaming(app_id);
    }
  } else if (to == HMI_BACKGROUND) {
    LOG4CXX_TRACE(logger_, "HMILevel to BACKGROUND");
    if (from == HMI_FULL || from == HMI_LIMITED) {
      LOG4CXX_TRACE(logger_, "HMILevel from FULL or LIMITED");
      navi_app_to_end_stream_.push_back(app_id);
      TimerSPtr end_stream_timer(utils::MakeShared<timer::Timer>(
          "AppShouldFinishStreaming",
          new TimerTaskImpl<ApplicationManagerImpl>(
              this, &ApplicationManagerImpl::EndNaviStreaming)));
      end_stream_timer->Start(navi_end_stream_timeout_, timer::kPeriodic);

      sync_primitives::AutoLock lock(timer_pool_lock_);
      timer_pool_.push_back(end_stream_timer);
    }
  } else if (to == HMI_NONE) {
    LOG4CXX_TRACE(logger_, "HMILevel to NONE");
    if (from == HMI_FULL || from == HMI_LIMITED || from == HMI_BACKGROUND) {
      EndNaviServices(app_id);
    }
  }
}

void ApplicationManagerImpl::SendHMIStatusNotification(
    const utils::SharedPtr<Application> app) {
  LOG4CXX_AUTO_TRACE(logger_);
  DCHECK_OR_RETURN_VOID(app);
  smart_objects::SmartObjectSPtr notification =
      utils::MakeShared<smart_objects::SmartObject>();
  smart_objects::SmartObject& message = *notification;

  message[strings::params][strings::function_id] =
      static_cast<int32_t>(mobile_api::FunctionID::OnHMIStatusID);

  message[strings::params][strings::message_type] =
      static_cast<int32_t>(application_manager::MessageType::kNotification);

  message[strings::params][strings::connection_key] =
      static_cast<int32_t>(app->app_id());

  message[strings::msg_params][strings::hmi_level] =
      static_cast<int32_t>(app->hmi_level());

  message[strings::msg_params][strings::audio_streaming_state] =
      static_cast<int32_t>(app->audio_streaming_state());

  message[strings::msg_params][strings::system_context] =
      static_cast<int32_t>(app->system_context());

  ManageMobileCommand(notification, commands::Command::ORIGIN_SDL);
}

void ApplicationManagerImpl::ClearTimerPool() {
  LOG4CXX_AUTO_TRACE(logger_);

  std::vector<TimerSPtr> new_timer_pool;

  sync_primitives::AutoLock lock(timer_pool_lock_);
  new_timer_pool.push_back(timer_pool_[0]);

  for (size_t i = 1; i < timer_pool_.size(); ++i) {
    if (timer_pool_[i]->is_running()) {
      new_timer_pool.push_back(timer_pool_[i]);
    }
  }

  timer_pool_.swap(new_timer_pool);
  new_timer_pool.clear();
}

void ApplicationManagerImpl::CloseNaviApp() {
  LOG4CXX_AUTO_TRACE(logger_);
  using namespace mobile_apis::AppInterfaceUnregisteredReason;
  using namespace mobile_apis::Result;
  DCHECK_OR_RETURN_VOID(!navi_app_to_stop_.empty());
  uint32_t app_id = navi_app_to_stop_.front();
  navi_app_to_stop_.pop_front();

  NaviServiceStatusMap::iterator it = navi_service_status_.find(app_id);
  if (navi_service_status_.end() != it) {
    if (it->second.first || it->second.second) {
      LOG4CXX_INFO(logger_,
                   "App haven't answered for EndService. Unregister it.");
      ManageMobileCommand(
          MessageHelper::GetOnAppInterfaceUnregisteredNotificationToMobile(
              app_id, PROTOCOL_VIOLATION),
          commands::Command::ORIGIN_SDL);
      UnregisterApplication(app_id, ABORTED);
    }
  }
}

void ApplicationManagerImpl::EndNaviStreaming() {
  LOG4CXX_AUTO_TRACE(logger_);
  using namespace mobile_apis::AppInterfaceUnregisteredReason;
  using namespace mobile_apis::Result;

  if (!navi_app_to_end_stream_.empty()) {
    const uint32_t app_id = navi_app_to_end_stream_.front();
    navi_app_to_end_stream_.pop_front();

    if (navi_app_to_stop_.end() ==
        std::find(navi_app_to_stop_.begin(), navi_app_to_stop_.end(), app_id)) {
      DisallowStreaming(app_id);
    }
  }
}

void ApplicationManagerImpl::DisallowStreaming(uint32_t app_id) {
  using namespace protocol_handler;
  LOG4CXX_AUTO_TRACE(logger_);

  ApplicationSharedPtr app = application(app_id);
  if (!app || !app->is_navi()) {
    LOG4CXX_ERROR(logger_, "Navi application not found");
    return;
  }

  NaviServiceStatusMap::iterator it = navi_service_status_.find(app_id);
  if (navi_service_status_.end() != it) {
    if (it->second.first) {
      app->set_video_streaming_allowed(false);
    }
    if (it->second.second) {
      app->set_audio_streaming_allowed(false);
    }
  }
}

void ApplicationManagerImpl::AllowStreaming(uint32_t app_id) {
  using namespace protocol_handler;
  LOG4CXX_AUTO_TRACE(logger_);

  ApplicationSharedPtr app = application(app_id);
  if (!app || !app->is_navi()) {
    LOG4CXX_ERROR(logger_, "Navi application not found");
    return;
  }

  NaviServiceStatusMap::iterator it = navi_service_status_.find(app_id);
  if (navi_service_status_.end() != it) {
    if (it->second.first) {
      app->set_video_streaming_allowed(true);
    }
    if (it->second.second) {
      app->set_audio_streaming_allowed(true);
    }
  }
}

bool ApplicationManagerImpl::IsApplicationForbidden(
    uint32_t connection_key, const std::string& mobile_app_id) const {
  const std::string name = GetHashedAppID(connection_key, mobile_app_id);
  return forbidden_applications.find(name) != forbidden_applications.end();
}

policy::DeviceConsent ApplicationManagerImpl::GetUserConsentForDevice(
    const std::string& device_id) const {
  return GetPolicyHandler().GetUserConsentForDevice(device_id);
}

void ApplicationManagerImpl::OnWakeUp() {
  LOG4CXX_AUTO_TRACE(logger_);
  is_low_voltage_ = false;
  request_ctrl_.OnWakeUp();
}

mobile_apis::Result::eType ApplicationManagerImpl::SaveBinary(
    const std::vector<uint8_t>& binary_data,
    const std::string& file_path,
    const std::string& file_name,
    const int64_t offset) {
  LOG4CXX_DEBUG(logger_,
                "SaveBinaryWithOffset  binary_size = "
                    << binary_data.size() << " offset = " << offset);

  if (binary_data.size() > file_system::GetAvailableDiskSpace(file_path)) {
    LOG4CXX_ERROR(logger_, "Out of free disc space.");
    return mobile_apis::Result::OUT_OF_MEMORY;
  }

  const std::string full_file_path = file_path + "/" + file_name;
  const int64_t file_size = file_system::FileSize(full_file_path);
  std::ofstream* file_stream;
  if (offset != 0) {
    if (file_size != offset) {
      LOG4CXX_DEBUG(logger_,
                    "ApplicationManagerImpl::SaveBinaryWithOffset offset"
                        << " does'n match existing file size");
      return mobile_apis::Result::INVALID_DATA;
    }
    file_stream = file_system::Open(full_file_path, std::ios_base::app);
  } else {
    LOG4CXX_DEBUG(
        logger_,
        "ApplicationManagerImpl::SaveBinaryWithOffset offset is 0, rewrite");
    // if offset == 0: rewrite file
    file_stream = file_system::Open(full_file_path, std::ios_base::out);
  }

  if (!file_system::Write(
          file_stream, binary_data.data(), binary_data.size())) {
    file_system::Close(file_stream);
    delete file_stream;
    file_stream = NULL;
    return mobile_apis::Result::GENERIC_ERROR;
  }

  file_system::Close(file_stream);
  delete file_stream;
  file_stream = NULL;
  LOG4CXX_INFO(logger_, "Successfully write data to file");
  return mobile_apis::Result::SUCCESS;
}

uint32_t ApplicationManagerImpl::GetAvailableSpaceForApp(
    const std::string& folder_name) {
  const uint32_t app_quota = settings_.app_dir_quota();
  std::string app_storage_path = settings_.app_storage_folder();

  app_storage_path += "/";
  app_storage_path += folder_name;

  if (file_system::DirectoryExists(app_storage_path)) {
    size_t size_of_directory = file_system::DirectorySize(app_storage_path);
    if (app_quota < size_of_directory) {
      return 0;
    }

    uint32_t current_app_quota = app_quota - size_of_directory;
    uint32_t available_disk_space =
        file_system::GetAvailableDiskSpace(app_storage_path);

    if (current_app_quota > available_disk_space) {
      return available_disk_space;
    } else {
      return current_app_quota;
    }
  } else {
    return app_quota;
  }
}

bool ApplicationManagerImpl::IsHMICooperating() const {
  return hmi_cooperating_;
}

void ApplicationManagerImpl::OnApplicationListUpdateTimer() {
  LOG4CXX_DEBUG(logger_, "Application list update timer finished");
  SendUpdateAppList();
  GetPolicyHandler().OnAppsSearchCompleted();
}

void ApplicationManagerImpl::OnTimerSendTTSGlobalProperties() {
  std::vector<uint32_t> app_list;
  {
    sync_primitives::AutoLock lock(tts_global_properties_app_list_lock_);
    std::map<uint32_t, TimevalStruct>::iterator it =
        tts_global_properties_app_list_.begin();
    std::map<uint32_t, TimevalStruct>::iterator it_end =
        tts_global_properties_app_list_.end();
    date_time::TimeCompare time_comp;
    for (; it != it_end; ++it) {
      time_comp = date_time::DateTime::compareTime(
          date_time::DateTime::getCurrentTime(), it->second);
      if (date_time::GREATER == time_comp || date_time::EQUAL == time_comp) {
        app_list.push_back(it->first);
      }
    }
  }
  if (!app_list.empty()) {
    for (uint32_t i = 0; i < app_list.size(); ++i) {
      LOG4CXX_INFO(logger_,
                   "Send TTS GlobalProperties to HMI with default helpPrompt");
      MessageHelper::SendTTSGlobalProperties(
          application(app_list[i]), true, *this);
      RemoveAppFromTTSGlobalPropertiesList(app_list[i]);
    }
  }
}

void ApplicationManagerImpl::AddAppToTTSGlobalPropertiesList(
    const uint32_t app_id) {
  LOG4CXX_AUTO_TRACE(logger_);
  uint16_t timeout = get_settings().tts_global_properties_timeout();
  TimevalStruct current_time = date_time::DateTime::getCurrentTime();
  current_time.tv_sec += timeout;
  // please avoid AutoLock usage to avoid deadlock
  tts_global_properties_app_list_lock_.Acquire();
  if (tts_global_properties_app_list_.end() ==
      tts_global_properties_app_list_.find(app_id)) {
    tts_global_properties_app_list_[app_id] = current_time;
  }
  // if add first item need to start timer on one second
  if (1 == tts_global_properties_app_list_.size()) {
    LOG4CXX_INFO(logger_, "Start tts_global_properties_timer_");
    tts_global_properties_app_list_lock_.Release();
    const uint32_t timeout_ms = 1000;
    tts_global_properties_timer_.Start(timeout_ms, timer::kSingleShot);
    return;
  }
  tts_global_properties_app_list_lock_.Release();
}

void ApplicationManagerImpl::RemoveAppFromTTSGlobalPropertiesList(
    const uint32_t app_id) {
  LOG4CXX_AUTO_TRACE(logger_);
  // please avoid AutoLock usage to avoid deadlock
  tts_global_properties_app_list_lock_.Acquire();
  std::map<uint32_t, TimevalStruct>::iterator it =
      tts_global_properties_app_list_.find(app_id);
  if (tts_global_properties_app_list_.end() != it) {
    tts_global_properties_app_list_.erase(it);
    if (tts_global_properties_app_list_.empty()) {
      LOG4CXX_DEBUG(logger_, "Stop tts_global_properties_timer_");
      // if container is empty need to stop timer
      tts_global_properties_app_list_lock_.Release();
      tts_global_properties_timer_.Stop();
      return;
    }
  }
  tts_global_properties_app_list_lock_.Release();
}

mobile_apis::AppHMIType::eType ApplicationManagerImpl::StringToAppHMIType(
    std::string str) {
  LOG4CXX_AUTO_TRACE(logger_);
  if ("DEFAULT" == str) {
    return mobile_apis::AppHMIType::DEFAULT;
  } else if ("COMMUNICATION" == str) {
    return mobile_apis::AppHMIType::COMMUNICATION;
  } else if ("MEDIA" == str) {
    return mobile_apis::AppHMIType::MEDIA;
  } else if ("MESSAGING" == str) {
    return mobile_apis::AppHMIType::MESSAGING;
  } else if ("NAVIGATION" == str) {
    return mobile_apis::AppHMIType::NAVIGATION;
  } else if ("INFORMATION" == str) {
    return mobile_apis::AppHMIType::INFORMATION;
  } else if ("SOCIAL" == str) {
    return mobile_apis::AppHMIType::SOCIAL;
  } else if ("BACKGROUND_PROCESS" == str) {
    return mobile_apis::AppHMIType::BACKGROUND_PROCESS;
  } else if ("TESTING" == str) {
    return mobile_apis::AppHMIType::TESTING;
  } else if ("SYSTEM" == str) {
    return mobile_apis::AppHMIType::SYSTEM;
  } else {
    return mobile_apis::AppHMIType::INVALID_ENUM;
  }
}

bool ApplicationManagerImpl::CompareAppHMIType(
    const smart_objects::SmartObject& from_policy,
    const smart_objects::SmartObject& from_application) {
  LOG4CXX_AUTO_TRACE(logger_);
  bool equal = false;
  uint32_t lenght_policy_app_types = from_policy.length();
  uint32_t lenght_application_app_types = from_application.length();

  for (uint32_t i = 0; i < lenght_application_app_types; ++i) {
    for (uint32_t k = 0; k < lenght_policy_app_types; ++k) {
      if (from_application[i] == from_policy[k]) {
        equal = true;
        break;
      }
    }
    if (!equal) {
      return false;
    }
    equal = false;
  }
  return true;
}

void ApplicationManagerImpl::OnUpdateHMIAppType(
    std::map<std::string, std::vector<std::string> > app_hmi_types) {
  LOG4CXX_AUTO_TRACE(logger_);

  std::map<std::string, std::vector<std::string> >::iterator
      it_app_hmi_types_from_policy;
  std::vector<std::string> hmi_types_from_policy;
  smart_objects::SmartObject transform_app_hmi_types(
      smart_objects::SmartType_Array);
  bool flag_diffirence_app_hmi_type = false;
  DataAccessor<ApplicationSet> accessor(applications());
  for (ApplicationSetIt it = accessor.GetData().begin();
       it != accessor.GetData().end();
       ++it) {
    it_app_hmi_types_from_policy = app_hmi_types.find(((*it)->policy_app_id()));

    if (it_app_hmi_types_from_policy != app_hmi_types.end() &&
        ((it_app_hmi_types_from_policy->second).size())) {
      flag_diffirence_app_hmi_type = false;
      hmi_types_from_policy = (it_app_hmi_types_from_policy->second);

      if (transform_app_hmi_types.length()) {
        transform_app_hmi_types =
            smart_objects::SmartObject(smart_objects::SmartType_Array);
      }

      for (uint32_t i = 0; i < hmi_types_from_policy.size(); ++i) {
        transform_app_hmi_types[i] =
            StringToAppHMIType(hmi_types_from_policy[i]);
      }

      ApplicationConstSharedPtr app = *it;
      const smart_objects::SmartObject* save_application_hmi_type =
          app->app_types();

      if (save_application_hmi_type == NULL ||
          ((*save_application_hmi_type).length() !=
           transform_app_hmi_types.length())) {
        flag_diffirence_app_hmi_type = true;
      } else {
        flag_diffirence_app_hmi_type = !(CompareAppHMIType(
            transform_app_hmi_types, *save_application_hmi_type));
      }

      if (flag_diffirence_app_hmi_type) {
        (*it)->set_app_types(transform_app_hmi_types);
        (*it)->ChangeSupportingAppHMIType();
        if ((*it)->hmi_level() == mobile_api::HMILevel::HMI_BACKGROUND) {
          MessageHelper::SendUIChangeRegistrationRequestToHMI(*it, *this);
        } else if (((*it)->hmi_level() == mobile_api::HMILevel::HMI_FULL) ||
                   ((*it)->hmi_level() == mobile_api::HMILevel::HMI_LIMITED)) {
          MessageHelper::SendUIChangeRegistrationRequestToHMI(*it, *this);
          state_controller().SetRegularState(
              *it, mobile_apis::HMILevel::HMI_BACKGROUND, true);
        }
      }
    }
  }
}

ProtocolVersion ApplicationManagerImpl::SupportedSDLVersion() const {
  LOG4CXX_AUTO_TRACE(logger_);
  bool heart_beat_support = get_settings().heart_beat_timeout();
  bool sdl4_support = protocol_handler_->get_settings().enable_protocol_4();

  if (sdl4_support) {
    LOG4CXX_DEBUG(logger_,
                  "SDL Supported protocol version " << ProtocolVersion::kV4);
    return ProtocolVersion::kV4;
  }
  if (heart_beat_support) {
    LOG4CXX_DEBUG(logger_,
                  "SDL Supported protocol version " << ProtocolVersion::kV3);
    return ProtocolVersion::kV3;
  }
  LOG4CXX_DEBUG(logger_,
                "SDL Supported protocol version " << ProtocolVersion::kV2);
  return ProtocolVersion::kV2;
}

event_engine::EventDispatcher& ApplicationManagerImpl::event_dispatcher() {
  return event_dispatcher_;
}

app_launch::AppLaunchCtrl& ApplicationManagerImpl::app_launch_ctrl() {
  return *app_launch_ctrl_;
}

const std::string ApplicationManagerImpl::DirectoryTypeToString(
    ApplicationManagerImpl::DirectoryType type) const {
  DirectoryTypeMap::const_iterator it = dir_type_to_string_map_.find(type);
  if (it != dir_type_to_string_map_.end()) {
    return it->second;
  }
  return "Unknown";
}

bool ApplicationManagerImpl::InitDirectory(
    const std::string& path, ApplicationManagerImpl::DirectoryType type) const {
  const std::string directory_type = DirectoryTypeToString(type);
  if (!file_system::DirectoryExists(path)) {
    LOG4CXX_WARN(logger_, directory_type << " directory doesn't exist.");
    // if storage directory doesn't exist try to create it
    if (!file_system::CreateDirectoryRecursively(path)) {
      LOG4CXX_ERROR(logger_,
                    "Unable to create " << directory_type << " directory "
                                        << path);
      return false;
    }
    LOG4CXX_DEBUG(logger_,
                  directory_type << " directory has been created: " << path);
  }

  return true;
}

bool ApplicationManagerImpl::IsReadWriteAllowed(const std::string& path,
                                                DirectoryType type) const {
  const std::string directory_type = DirectoryTypeToString(type);
  if (!(file_system::IsWritingAllowed(path) &&
        file_system::IsReadingAllowed(path))) {
    LOG4CXX_ERROR(logger_,
                  directory_type
                      << " directory doesn't have read/write permissions.");
    return false;
  }

  LOG4CXX_DEBUG(logger_,
                directory_type << " directory has read/write permissions.");

  return true;
}

void ApplicationManagerImpl::ClearTTSGlobalPropertiesList() {
  LOG4CXX_AUTO_TRACE(logger_);
  sync_primitives::AutoLock lock(tts_global_properties_app_list_lock_);
  tts_global_properties_app_list_.clear();
}

bool ApplicationManagerImpl::IsAppSubscribedForWayPoints(
    const uint32_t app_id) const {
  LOG4CXX_AUTO_TRACE(logger_);
  sync_primitives::AutoLock lock(subscribed_way_points_apps_lock_);
  if (subscribed_way_points_apps_list_.find(app_id) ==
      subscribed_way_points_apps_list_.end()) {
    return false;
  }
  return true;
}

void ApplicationManagerImpl::SubscribeAppForWayPoints(const uint32_t app_id) {
  LOG4CXX_AUTO_TRACE(logger_);
  sync_primitives::AutoLock lock(subscribed_way_points_apps_lock_);
  subscribed_way_points_apps_list_.insert(app_id);
}

void ApplicationManagerImpl::UnsubscribeAppFromWayPoints(
    const uint32_t app_id) {
  LOG4CXX_AUTO_TRACE(logger_);
  sync_primitives::AutoLock lock(subscribed_way_points_apps_lock_);
  subscribed_way_points_apps_list_.erase(app_id);
}

bool ApplicationManagerImpl::IsAnyAppSubscribedForWayPoints() const {
  LOG4CXX_AUTO_TRACE(logger_);
  sync_primitives::AutoLock lock(subscribed_way_points_apps_lock_);
  return !subscribed_way_points_apps_list_.empty();
}

const std::set<int32_t> ApplicationManagerImpl::GetAppsSubscribedForWayPoints()
    const {
  LOG4CXX_AUTO_TRACE(logger_);
  sync_primitives::AutoLock lock(subscribed_way_points_apps_lock_);
  return subscribed_way_points_apps_list_;
}

#ifdef SDL_REMOTE_CONTROL
struct MobileAppIdPredicate {
  std::string policy_app_id_;
  MobileAppIdPredicate(const std::string& policy_app_id)
      : policy_app_id_(policy_app_id) {}
  bool operator()(const ApplicationSharedPtr app) const {
    return app ? policy_app_id_ == app->policy_app_id() : false;
  }
};

ApplicationSharedPtr ApplicationManagerImpl::application(
    const std::string& device_id, const std::string& policy_app_id) const {
  connection_handler::DeviceHandle device_handle;
  connection_handler().GetDeviceID(device_id, &device_handle);

  DataAccessor<ApplicationSet> accessor = applications();
  ApplicationSharedPtr app =
      FindApp(accessor, IsApplication(device_handle, policy_app_id));

  LOG4CXX_DEBUG(logger_,
                " policy_app_id << " << policy_app_id << "Found = " << app);
  return app;
}

struct TakeDeviceHandle {
 public:
  TakeDeviceHandle(const ApplicationManager& app_mngr) : app_mngr_(app_mngr) {}
  std::string operator()(ApplicationSharedPtr& app) {
    return MessageHelper::GetDeviceMacAddressForHandle(app->device(),
                                                       app_mngr_);
  }

 private:
  const ApplicationManager& app_mngr_;
};

std::vector<std::string> ApplicationManagerImpl::devices(
    const std::string& policy_app_id) const {
  MobileAppIdPredicate matcher(policy_app_id);
  AppSharedPtrs apps = FindAllApps(applications(), matcher);
  std::vector<std::string> devices;
  std::transform(apps.begin(),
                 apps.end(),
                 std::back_inserter(devices),
                 TakeDeviceHandle(*this));
  return devices;
}

struct SubscribedToInteriorVehicleDataPredicate {
  smart_objects::SmartObject interior_module_data_ =
      smart_objects::SmartObject(smart_objects::SmartType_Map);
  SubscribedToInteriorVehicleDataPredicate(
      smart_objects::SmartObject interior_module_data)
      : interior_module_data_(interior_module_data) {}
  bool operator()(const ApplicationSharedPtr app) const {
    return app ? app->IsSubscribedToInteriorVehicleData(interior_module_data_)
               : false;
  }
};

std::vector<ApplicationSharedPtr>
ApplicationManagerImpl::applications_by_interior_vehicle_data(
    smart_objects::SmartObject moduleDescription) {
  SubscribedToInteriorVehicleDataPredicate finder(moduleDescription);
  AppSharedPtrs apps = FindAllApps(applications(), finder);
  LOG4CXX_DEBUG(logger_, " Found count: " << apps.size());
  return apps;
}

bool ApplicationManagerImpl::IsAudioStreamingAllowed(
    uint32_t application_key) const {
  ApplicationSharedPtr app = application(application_key);

  using namespace mobile_apis::HMILevel;
  using namespace helpers;
  if (!app) {
    LOG4CXX_WARN(logger_, "An application is not registered.");
    return false;
  }

  return Compare<eType, EQ, ONE>(app->hmi_level(), HMI_FULL, HMI_LIMITED);
}

bool ApplicationManagerImpl::IsVideoStreamingAllowed(
    uint32_t application_key) const {
  ApplicationSharedPtr app = application(application_key);
  using namespace mobile_apis::HMILevel;
  using namespace helpers;

  if (!app) {
    LOG4CXX_WARN(logger_, "An application is not registered.");
    return false;
  }

  LOG4CXX_DEBUG(logger_, "HMILevel: " << app->hmi_level());
  return Compare<eType, EQ, ONE>(app->hmi_level(), HMI_FULL, HMI_LIMITED);
}

void ApplicationManagerImpl::SubscribeToHMINotification(
    const std::string& hmi_notification) {
  hmi_handler_->SubscribeToHMINotification(hmi_notification);
}

void ApplicationManagerImpl::ChangeAppsHMILevel(
    uint32_t app_id, mobile_apis::HMILevel::eType level) {
  using namespace mobile_apis::HMILevel;
  LOG4CXX_AUTO_TRACE(logger_);
  LOG4CXX_DEBUG(logger_, "AppID to change: " << app_id << " -> " << level);
  ApplicationSharedPtr app = application(app_id);
  if (!app) {
    LOG4CXX_ERROR(logger_, "There is no app with id: " << app_id);
    return;
  }
  eType old_level = app->hmi_level();
  if (old_level != level) {
    app->set_hmi_level(level);
    OnHMILevelChanged(app_id, old_level, level);

    plugin_manager_.OnAppHMILevelChanged(app, old_level);
  } else {
    LOG4CXX_WARN(logger_, "Redudant changing HMI level : " << level);
  }
}

void ApplicationManagerImpl::MakeAppNotAudible(uint32_t app_id) {
  using namespace mobile_apis;
  ApplicationSharedPtr app = application(app_id);
  if (!app) {
    LOG4CXX_ERROR(logger_, "There is no app with id: " << app_id);
    return;
  }
  ChangeAppsHMILevel(app_id, HMILevel::HMI_BACKGROUND);
  app->set_audio_streaming_state(AudioStreamingState::NOT_AUDIBLE);
}

bool ApplicationManagerImpl::MakeAppFullScreen(uint32_t app_id) {
  using namespace mobile_apis;
  ApplicationSharedPtr app = application(app_id);
  if (!app) {
    LOG4CXX_ERROR(logger_, "There is no app with id: " << app_id);
    return false;
  }

  ChangeAppsHMILevel(app_id, HMILevel::HMI_FULL);
  if (app->is_media_application() || app->is_navi()) {
    app->set_audio_streaming_state(AudioStreamingState::AUDIBLE);
  }
  app->set_system_context(SystemContext::SYSCTXT_MAIN);

  if (!app->has_been_activated()) {
    app->set_activated(true);
  }

  return true;
}

uint32_t ApplicationManagerImpl::GetDeviceHandle(uint32_t connection_key) {
  using namespace connection_handler;
  uint32_t device_handle = 0;
  connection_handler().GetDataOnSessionKey(
      connection_key, 0, NULL, &device_handle);
  return device_handle;
}

void ApplicationManagerImpl::SendPostMessageToMobile(
    const MessagePtr& message) {
  messages_to_mobile_.PostMessage(impl::MessageToMobile(message, false));
}

void ApplicationManagerImpl::SendPostMessageToHMI(const MessagePtr& message) {
  messages_to_hmi_.PostMessage(impl::MessageToHmi(message));
}
#endif  // SDL_REMOTE_CONTROL
}  // namespace application_manager<|MERGE_RESOLUTION|>--- conflicted
+++ resolved
@@ -584,8 +584,6 @@
   applications_.insert(application);
   applications_list_lock_.Release();
 
-<<<<<<< HEAD
-=======
 #ifdef SDL_REMOTE_CONTROL
   if (message[strings::msg_params].keyExists(strings::app_hmi_type)) {
     GetPolicyHandler().AddApplication(
@@ -597,7 +595,6 @@
 #else   // SDL_REMOTE_CONTROL
   GetPolicyHandler().AddApplication(application->policy_app_id());
 #endif  // SDL_REMOTE_CONTROL
->>>>>>> bf59ae9f
   return application;
 }
 
