--- conflicted
+++ resolved
@@ -476,20 +476,15 @@
   apps_to_register_list_lock_.Release();
 
   if (!application->hmi_app_id()) {
-<<<<<<< HEAD
-    application->set_hmi_application_id(resume_ctrl_.IsApplicationSaved(application->mobile_app_id())?
-              resume_ctrl_.GetHMIApplicationID(application->mobile_app_id()) :
-          GenerateNewHMIAppID());
-=======
     const bool is_saved = resume_ctrl_.IsApplicationSaved(mobile_app_id);
     application->set_hmi_application_id(is_saved ?
               resume_ctrl_.GetHMIApplicationID(mobile_app_id) : GenerateNewHMIAppID());
->>>>>>> 61393c86
   }
 
   ApplicationListAccessor app_list_accesor;
   application->MarkRegistered();
-  policy::PolicyHandler::instance()->AddApplication(application->mobile_app_id());
+  policy::PolicyHandler::instance()->AddApplication(application->mobile_app_id(),
+      &message[strings::msg_params][strings::app_hmi_type]);
   application->set_hmi_level(GetDefaultHmiLevel(application));
   app_list_accesor.Insert(application);
 
@@ -561,7 +556,7 @@
   if (is_new_app_voice && limited_voice_app.valid()) {
     if (limited_voice_app->is_media_application()) {
       MakeAppNotAudible(limited_voice_app->app_id());
-    }
+      }
     ChangeAppsHMILevel(limited_voice_app->app_id(), HMILevel::HMI_BACKGROUND);
     MessageHelper::SendHMIStatusNotification(*limited_voice_app);
   }
