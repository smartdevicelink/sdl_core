--- conflicted
+++ resolved
@@ -228,36 +228,6 @@
   navi_app_to_end_stream_.clear();
 }
 
-<<<<<<< HEAD
-template <class UnaryPredicate>
-ApplicationSharedPtr FindApp(DataAccessor<ApplicationSet> accessor,
-                             UnaryPredicate finder) {
-  ApplicationSet::iterator it = std::find_if(
-      accessor.GetData().begin(), accessor.GetData().end(), finder);
-  if (accessor.GetData().end() == it) {
-    LOG4CXX_DEBUG(logger_, "Unable to find application");
-    return ApplicationSharedPtr();
-  }
-  ApplicationSharedPtr app = *it;
-  LOG4CXX_TRACE(logger_, " Found Application app_id = " << app->app_id());
-  return app;
-}
-
-template <class UnaryPredicate>
-std::vector<ApplicationSharedPtr> FindAllApps(
-    DataAccessor<ApplicationSet> accessor, UnaryPredicate finder) {
-  std::vector<ApplicationSharedPtr> result;
-  ApplicationSetConstIt it = std::find_if(
-      accessor.GetData().begin(), accessor.GetData().end(), finder);
-  while (it != accessor.GetData().end()) {
-    result.push_back(*it);
-    it = std::find_if(++it, accessor.GetData().end(), finder);
-  }
-  return result;
-}
-
-=======
->>>>>>> c2bdb27e
 DataAccessor<ApplicationSet> ApplicationManagerImpl::applications() const {
   DataAccessor<ApplicationSet> accessor(applications_, applications_list_lock_);
   return accessor;
