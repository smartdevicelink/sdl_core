/*
 * Copyright (c) 2016, Ford Motor Company
 * All rights reserved.
 *
 * Redistribution and use in source and binary forms, with or without
 * modification, are permitted provided that the following conditions are met:
 *
 * Redistributions of source code must retain the above copyright notice, this
 * list of conditions and the following disclaimer.
 *
 * Redistributions in binary form must reproduce the above copyright notice,
 * this list of conditions and the following
 * disclaimer in the documentation and/or other materials provided with the
 * distribution.
 *
 * Neither the name of the Ford Motor Company nor the names of its contributors
 * may be used to endorse or promote products derived from this software
 * without specific prior written permission.
 *
 * THIS SOFTWARE IS PROVIDED BY THE COPYRIGHT HOLDERS AND CONTRIBUTORS "AS IS"
 * AND ANY EXPRESS OR IMPLIED WARRANTIES, INCLUDING, BUT NOT LIMITED TO, THE
 * IMPLIED WARRANTIES OF MERCHANTABILITY AND FITNESS FOR A PARTICULAR PURPOSE
 * ARE DISCLAIMED. IN NO EVENT SHALL THE COPYRIGHT HOLDER OR CONTRIBUTORS BE
 * LIABLE FOR ANY DIRECT, INDIRECT, INCIDENTAL, SPECIAL, EXEMPLARY, OR
 * CONSEQUENTIAL DAMAGES (INCLUDING, BUT NOT LIMITED TO, PROCUREMENT OF
 * SUBSTITUTE GOODS OR SERVICES; LOSS OF USE, DATA, OR PROFITS; OR BUSINESS
 * INTERRUPTION) HOWEVER CAUSED AND ON ANY THEORY OF LIABILITY, WHETHER IN
 * CONTRACT, STRICT LIABILITY, OR TORT (INCLUDING NEGLIGENCE OR OTHERWISE)
 * ARISING IN ANY WAY OUT OF THE USE OF THIS SOFTWARE, EVEN IF ADVISED OF THE
 * POSSIBILITY OF SUCH DAMAGE.
 */

#include <stdlib.h>  // for rand()

#include <climits>
#include <string>
#include <fstream>
#include <utility>
#include <bson_object.h>

#include "application_manager/application_manager_impl.h"
#include "application_manager/commands/command_impl.h"
#include "application_manager/commands/command_notification_impl.h"
#include "application_manager/message_helper.h"
#include "application_manager/rpc_service_impl.h"
#include "application_manager/rpc_handler_impl.h"
#include "application_manager/mobile_message_handler.h"
#include "application_manager/policies/policy_handler.h"
#include "application_manager/hmi_capabilities_impl.h"
#include "application_manager/resumption/resume_ctrl_impl.h"
#include "application_manager/app_launch/app_launch_ctrl_impl.h"
#include "application_manager/app_launch/app_launch_data_db.h"
#include "application_manager/app_launch/app_launch_data_json.h"
#include "application_manager/helpers/application_helper.h"
#include "application_manager/plugin_manager/rpc_plugin_manager_impl.h"
#include "protocol_handler/protocol_handler.h"
#include "hmi_message_handler/hmi_message_handler.h"
#include "application_manager/command_holder_impl.h"
#include "connection_handler/connection_handler_impl.h"
#include "formatters/formatter_json_rpc.h"
#include "formatters/CFormatterJsonSDLRPCv2.h"
#include "formatters/CFormatterJsonSDLRPCv1.h"
#include "protocol/bson_object_keys.h"

#include "utils/threads/thread.h"
#include "utils/file_system.h"
#include "utils/helpers.h"
#include "utils/timer_task_impl.h"
#include "smart_objects/enum_schema_item.h"
#include "interfaces/HMI_API_schema.h"
#include "application_manager/application_impl.h"
#include "media_manager/media_manager.h"
#include "policy/usage_statistics/counter.h"
#include "utils/custom_string.h"
#include <time.h>
#include <boost/filesystem.hpp>

namespace {
int get_rand_from_range(uint32_t from = 0, int to = RAND_MAX) {
  return std::rand() % to + from;
}
}  // namespace

namespace application_manager {

namespace {
DeviceTypes devicesType = {
    std::make_pair(std::string("USB_AOA"),
                   hmi_apis::Common_TransportType::USB_AOA),
    std::make_pair(std::string("USB_IOS"),
                   hmi_apis::Common_TransportType::USB_IOS),
    std::make_pair(std::string("BLUETOOTH"),
                   hmi_apis::Common_TransportType::BLUETOOTH),
    std::make_pair(std::string("BLUETOOTH_IOS"),
                   hmi_apis::Common_TransportType::BLUETOOTH),
    std::make_pair(std::string("WIFI"), hmi_apis::Common_TransportType::WIFI),
    std::make_pair(std::string("USB_IOS_HOST_MODE"),
                   hmi_apis::Common_TransportType::USB_IOS),
    std::make_pair(std::string("USB_IOS_DEVICE_MODE"),
                   hmi_apis::Common_TransportType::USB_IOS),
    std::make_pair(std::string("CARPLAY_WIRELESS_IOS"),
                   hmi_apis::Common_TransportType::WIFI),
    std::make_pair(std::string("CLOUD_WEBSOCKET"),
                   hmi_apis::Common_TransportType::CLOUD_WEBSOCKET)};
}

/**
 * @brief device_id_comparator is predicate to compare application device id
 * @param device_id Device id to compare with
 * @param app Application pointer
 * @return True if device id of application matches to device id passed
 */
bool device_id_comparator(const std::string& device_id,
                          ApplicationSharedPtr app) {
  DCHECK_OR_RETURN(app, false);
  LOG4CXX_DEBUG(logger_,
                "Data to compare: device_id : " << device_id << " app mac: "
                                                << app->mac_address());

  return device_id == app->mac_address();
}

/**
 * @brief policy_app_id_comparator is predicate to compare policy application
 * ids
 * @param policy_app_id Policy id of application
 * @param app Application pointer
 * @return True if policy id of application matches to policy id passed
 */
bool policy_app_id_comparator(const std::string& policy_app_id,
                              ApplicationSharedPtr app) {
  DCHECK_OR_RETURN(app, false);
  return app->policy_app_id() == policy_app_id;
}

uint32_t ApplicationManagerImpl::corelation_id_ = 0;
const uint32_t ApplicationManagerImpl::max_corelation_id_ = UINT_MAX;

namespace formatters = ns_smart_device_link::ns_json_handler::formatters;
namespace jhs = ns_smart_device_link::ns_json_handler::strings;

using namespace ns_smart_device_link::ns_smart_objects;

ApplicationManagerImpl::ApplicationManagerImpl(
    const ApplicationManagerSettings& am_settings,
    const policy::PolicySettings& policy_settings)
    : settings_(am_settings)
    , applications_list_lock_ptr_(
          std::make_shared<sync_primitives::RecursiveLock>())
    , apps_to_register_list_lock_ptr_(std::make_shared<sync_primitives::Lock>())
    , audio_pass_thru_active_(false)
    , audio_pass_thru_app_id_(0)
    , driver_distraction_state_(hmi_apis::Common_DriverDistractionState::DD_OFF)
    , is_vr_session_strated_(false)
    , hmi_cooperating_(false)
    , is_all_apps_allowed_(true)
    , media_manager_(NULL)
    , hmi_handler_(NULL)
    , connection_handler_(NULL)
    , policy_handler_(new policy::PolicyHandler(policy_settings, *this))
    , protocol_handler_(NULL)
    , request_ctrl_(am_settings)
    , hmi_so_factory_(NULL)
    , mobile_so_factory_(NULL)
    , hmi_capabilities_(new HMICapabilitiesImpl(*this))
    , unregister_reason_(
          mobile_api::AppInterfaceUnregisteredReason::INVALID_ENUM)
    , resume_ctrl_(new resumption::ResumeCtrlImpl(*this))
    , navi_close_app_timeout_(am_settings.stop_streaming_timeout())
    , navi_end_stream_timeout_(am_settings.stop_streaming_timeout())
    , state_ctrl_(*this)
    , pending_device_map_lock_ptr_(
          std::make_shared<sync_primitives::RecursiveLock>())
    , application_list_update_timer_(
          "AM ListUpdater",
          new TimerTaskImpl<ApplicationManagerImpl>(
              this, &ApplicationManagerImpl::OnApplicationListUpdateTimer))
    , tts_global_properties_timer_(
          "AM TTSGLPRTimer",
          new TimerTaskImpl<ApplicationManagerImpl>(
              this, &ApplicationManagerImpl::OnTimerSendTTSGlobalProperties))
    , is_low_voltage_(false)
    , apps_size_(0)
    , is_stopping_(false) {
  std::srand(std::time(nullptr));
  AddPolicyObserver(this);

  dir_type_to_string_map_ = {{TYPE_STORAGE, "Storage"},
                             {TYPE_SYSTEM, "System"},
                             {TYPE_ICONS, "Icons"}};

  sync_primitives::AutoLock lock(timer_pool_lock_);
  TimerSPtr clearing_timer(std::make_shared<timer::Timer>(
      "ClearTimerPoolTimer",
      new TimerTaskImpl<ApplicationManagerImpl>(
          this, &ApplicationManagerImpl::ClearTimerPool)));
  const uint32_t timeout_ms = 10000u;
  clearing_timer->Start(timeout_ms, timer::kSingleShot);
  timer_pool_.push_back(clearing_timer);
  rpc_handler_.reset(new rpc_handler::RPCHandlerImpl(*this));
  commands_holder_.reset(new CommandHolderImpl(*this));
  rpc_service_.reset(new rpc_service::RPCServiceImpl(*this,
                                                     request_ctrl_,
                                                     protocol_handler_,
                                                     hmi_handler_,
                                                     *commands_holder_));
}

ApplicationManagerImpl::~ApplicationManagerImpl() {
  LOG4CXX_AUTO_TRACE(logger_);

  is_stopping_ = true;
  SendOnSDLClose();
  media_manager_ = NULL;
  hmi_handler_ = NULL;
  connection_handler_ = NULL;
  if (hmi_so_factory_) {
    delete hmi_so_factory_;
    hmi_so_factory_ = NULL;
  }
  if (mobile_so_factory_) {
    delete mobile_so_factory_;
    mobile_so_factory_ = NULL;
  }
  protocol_handler_ = NULL;
  LOG4CXX_DEBUG(logger_, "Destroying Policy Handler");
  RemovePolicyObserver(this);

  sync_primitives::AutoLock lock(timer_pool_lock_);
  timer_pool_.clear();

  navi_app_to_stop_.clear();
  navi_app_to_end_stream_.clear();

  secondary_transport_devices_cache_.clear();
}

DataAccessor<ApplicationSet> ApplicationManagerImpl::applications() const {
  DataAccessor<ApplicationSet> accessor(applications_,
                                        applications_list_lock_ptr_);
  return accessor;
}

DataAccessor<AppsWaitRegistrationSet>
ApplicationManagerImpl::pending_applications() const {
  DataAccessor<AppsWaitRegistrationSet> accessor(
      apps_to_register_, apps_to_register_list_lock_ptr_);
  return accessor;
}

ApplicationSharedPtr ApplicationManagerImpl::application(
    uint32_t app_id) const {
  AppIdPredicate finder(app_id);
  DataAccessor<ApplicationSet> accessor = applications();
  return FindApp(accessor, finder);
}

ApplicationSharedPtr ApplicationManagerImpl::application_by_hmi_app(
    uint32_t hmi_app_id) const {
  HmiAppIdPredicate finder(hmi_app_id);
  DataAccessor<ApplicationSet> accessor = applications();
  return FindApp(accessor, finder);
}

ApplicationSharedPtr ApplicationManagerImpl::application_by_policy_id(
    const std::string& policy_app_id) const {
  PolicyAppIdPredicate finder(policy_app_id);
  DataAccessor<ApplicationSet> accessor = applications();
  return FindApp(accessor, finder);
}

ApplicationSharedPtr ApplicationManagerImpl::pending_application_by_policy_id(
    const std::string& policy_app_id) const {
  PolicyAppIdPredicate finder(policy_app_id);
  DataAccessor<AppsWaitRegistrationSet> accessor = pending_applications();
  return FindPendingApp(accessor, finder);
}

bool ActiveAppPredicate(const ApplicationSharedPtr app) {
  return app ? app->IsFullscreen() : false;
}

ApplicationSharedPtr ApplicationManagerImpl::active_application() const {
  // TODO(DK) : check driver distraction
  DataAccessor<ApplicationSet> accessor = applications();
  return FindApp(accessor, ActiveAppPredicate);
}

bool LimitedAppPredicate(const ApplicationSharedPtr app) {
  return app ? app->hmi_level() == mobile_api::HMILevel::HMI_LIMITED : false;
}

ApplicationSharedPtr ApplicationManagerImpl::get_limited_media_application()
    const {
  DataAccessor<ApplicationSet> accessor = applications();
  return FindApp(accessor, LimitedAppPredicate);
}

bool LimitedNaviAppPredicate(const ApplicationSharedPtr app) {
  return app ? (app->is_navi() &&
                app->hmi_level() == mobile_api::HMILevel::HMI_LIMITED)
             : false;
}

ApplicationSharedPtr ApplicationManagerImpl::get_limited_navi_application()
    const {
  DataAccessor<ApplicationSet> accessor = applications();
  return FindApp(accessor, LimitedNaviAppPredicate);
}

bool LimitedVoiceAppPredicate(const ApplicationSharedPtr app) {
  return app ? (app->is_voice_communication_supported() &&
                app->hmi_level() == mobile_api::HMILevel::HMI_LIMITED)
             : false;
}

ApplicationSharedPtr ApplicationManagerImpl::get_limited_voice_application()
    const {
  DataAccessor<ApplicationSet> accessor = applications();
  return FindApp(accessor, LimitedVoiceAppPredicate);
}

bool NaviAppPredicate(const ApplicationSharedPtr app) {
  return app ? app->is_navi() : false;
}

std::vector<ApplicationSharedPtr>
ApplicationManagerImpl::applications_with_navi() {
  DataAccessor<ApplicationSet> accessor = applications();
  return FindAllApps(accessor, NaviAppPredicate);
}

bool LimitedMobileProjectionPredicate(const ApplicationSharedPtr app) {
  return app ? (app->mobile_projection_enabled() &&
                app->hmi_level() == mobile_api::HMILevel::HMI_LIMITED)
             : false;
}

ApplicationSharedPtr
ApplicationManagerImpl::get_limited_mobile_projection_application() const {
  DataAccessor<ApplicationSet> accessor = applications();
  return FindApp(accessor, LimitedMobileProjectionPredicate);
}

bool MobileProjectionPredicate(const ApplicationSharedPtr app) {
  return app ? app->mobile_projection_enabled() : false;
}

std::vector<ApplicationSharedPtr>
ApplicationManagerImpl::applications_with_mobile_projection() {
  DataAccessor<ApplicationSet> accessor = applications();
  return FindAllApps(accessor, MobileProjectionPredicate);
}

std::vector<ApplicationSharedPtr>
ApplicationManagerImpl::applications_by_button(uint32_t button) {
  SubscribedToButtonPredicate finder(
      static_cast<mobile_apis::ButtonName::eType>(button));
  DataAccessor<ApplicationSet> accessor = applications();
  return FindAllApps(accessor, finder);
}

struct IsApplication {
  IsApplication(connection_handler::DeviceHandle device_handle,
                const std::string& policy_app_id)
      : device_handle_(device_handle), policy_app_id_(policy_app_id) {}
  bool operator()(const ApplicationSharedPtr app) const {
    return app && app->device() == device_handle_ &&
           app->policy_app_id() == policy_app_id_;
  }

 private:
  connection_handler::DeviceHandle device_handle_;
  const std::string& policy_app_id_;
};
void ApplicationManagerImpl::IviInfoUpdated(
    mobile_apis::VehicleDataType::eType vehicle_info, int value) {
  // Notify Policy Manager if available about info it's interested in,
  // i.e. odometer etc
  switch (vehicle_info) {
    case mobile_apis::VehicleDataType::VEHICLEDATA_ODOMETER:
      GetPolicyHandler().KmsChanged(value);
      break;
    default:
      break;
  }
}

void ApplicationManagerImpl::OnApplicationRegistered(ApplicationSharedPtr app) {
  LOG4CXX_AUTO_TRACE(logger_);
  DCHECK_OR_RETURN_VOID(app);
  sync_primitives::AutoLock lock(applications_list_lock_ptr_);
  const mobile_apis::HMILevel::eType default_level = GetDefaultHmiLevel(app);
  state_ctrl_.OnApplicationRegistered(app, default_level);

  std::function<void(plugin_manager::RPCPlugin&)> on_app_registered =
      [app](plugin_manager::RPCPlugin& plugin) {
        plugin.OnApplicationEvent(plugin_manager::kApplicationRegistered, app);
      };
  plugin_manager_->ForEachPlugin(on_app_registered);
}

void ApplicationManagerImpl::OnApplicationSwitched(ApplicationSharedPtr app) {
  LOG4CXX_AUTO_TRACE(logger_);
  commands_holder_->Resume(app, CommandHolder::CommandType::kMobileCommand);
  commands_holder_->Resume(app, CommandHolder::CommandType::kHmiCommand);
}

bool ApplicationManagerImpl::IsAppTypeExistsInFullOrLimited(
    ApplicationConstSharedPtr app) const {
  LOG4CXX_AUTO_TRACE(logger_);
  bool voice_state = app->is_voice_communication_supported();
  bool media_state = app->is_media_application();
  bool navi_state = app->is_navi();
  bool mobile_projection_state = app->mobile_projection_enabled();
  ApplicationSharedPtr active_app = active_application();
  // Check app in FULL level
  if (active_app.use_count() != 0) {
    // If checking app hmi level FULL, we return false
    // because we couldn't have two applications with same HMIType in FULL and
    // LIMITED HMI level
    if (active_app->app_id() == app->app_id()) {
      return false;
    }

    if (voice_state && active_app->is_voice_communication_supported()) {
      return true;
    }

    if (media_state && active_app->is_media_application()) {
      return true;
    }

    if (navi_state && active_app->is_navi()) {
      return true;
    }

    if (mobile_projection_state && active_app->mobile_projection_enabled()) {
      return true;
    }
  }

  // Check LIMITED apps
  if (voice_state) {
    if ((get_limited_voice_application().use_count() != 0) &&
        (get_limited_voice_application()->app_id() != app->app_id())) {
      return true;
    }
  }

  if (media_state) {
    if ((get_limited_media_application().use_count() != 0) &&
        (get_limited_media_application()->app_id() != app->app_id())) {
      return true;
    }
  }

  if (navi_state) {
    if ((get_limited_navi_application().use_count() != 0) &&
        (get_limited_navi_application()->app_id() != app->app_id())) {
      return true;
    }
  }

  if (mobile_projection_state) {
    if ((get_limited_mobile_projection_application().use_count() != 0) &&
        (get_limited_mobile_projection_application()->app_id() !=
         app->app_id())) {
      return true;
    }
  }

  return false;
}

ApplicationSharedPtr ApplicationManagerImpl::RegisterApplication(
    const std::shared_ptr<smart_objects::SmartObject>&
        request_for_registration) {
  LOG4CXX_AUTO_TRACE(logger_);

  smart_objects::SmartObject& message = *request_for_registration;
  uint32_t connection_key =
      message[strings::params][strings::connection_key].asInt();

  // app_id is SDL "internal" ID
  // original app_id can be received via ApplicationImpl::mobile_app_id()
  uint32_t app_id = 0;
  std::list<int32_t> sessions_list;
  connection_handler::DeviceHandle device_id = 0;

  DCHECK_OR_RETURN(connection_handler_, ApplicationSharedPtr());
  if (connection_handler().get_session_observer().GetDataOnSessionKey(
          connection_key, &app_id, &sessions_list, &device_id) == -1) {
    LOG4CXX_ERROR(logger_, "Failed to create application: no connection info.");
    std::shared_ptr<smart_objects::SmartObject> response(
        MessageHelper::CreateNegativeResponse(
            connection_key,
            mobile_apis::FunctionID::RegisterAppInterfaceID,
            message[strings::params][strings::correlation_id].asUInt(),
            mobile_apis::Result::GENERIC_ERROR));
    rpc_service_->ManageMobileCommand(response, commands::Command::SOURCE_SDL);
    return ApplicationSharedPtr();
  }

  smart_objects::SmartObject& params = message[strings::msg_params];
  const std::string& policy_app_id =
      GetCorrectMobileIDFromMessage(request_for_registration);
  const custom_str::CustomString& app_name =
      message[strings::msg_params][strings::app_name].asCustomString();
  std::string device_mac;
  std::string connection_type;
  if (connection_handler().get_session_observer().GetDataOnDeviceID(
          device_id, NULL, NULL, &device_mac, &connection_type) == -1) {
    LOG4CXX_DEBUG(logger_, "Failed to extract device mac for id " << device_id);
  } else {
    LOG4CXX_DEBUG(logger_,
                  "Device mac for id" << device_id << " is " << device_mac);
  }

  LOG4CXX_DEBUG(logger_, "Restarting application list update timer");
  GetPolicyHandler().OnAppsSearchStarted();
  uint32_t timeout = get_settings().application_list_update_timeout();
  application_list_update_timer_.Start(timeout, timer::kSingleShot);

  if (!is_all_apps_allowed_) {
    LOG4CXX_WARN(logger_,
                 "RegisterApplication: access to app's disabled by user");
    std::shared_ptr<smart_objects::SmartObject> response(
        MessageHelper::CreateNegativeResponse(
            connection_key,
            mobile_apis::FunctionID::RegisterAppInterfaceID,
            message[strings::params][strings::correlation_id].asUInt(),
            mobile_apis::Result::DISALLOWED));
    rpc_service_->ManageMobileCommand(response, commands::Command::SOURCE_SDL);
    return ApplicationSharedPtr();
  }

  ApplicationSharedPtr application(
      new ApplicationImpl(app_id,
                          policy_app_id,
                          device_mac,
                          device_id,
                          app_name,
                          GetPolicyHandler().GetStatisticManager(),
                          *this));

  if (!application) {
    std::shared_ptr<smart_objects::SmartObject> response(
        MessageHelper::CreateNegativeResponse(
            connection_key,
            mobile_apis::FunctionID::RegisterAppInterfaceID,
            message[strings::params][strings::correlation_id].asUInt(),
            mobile_apis::Result::OUT_OF_MEMORY));
    rpc_service_->ManageMobileCommand(response, commands::Command::SOURCE_SDL);
    return ApplicationSharedPtr();
  }

  HmiStatePtr initial_state =
      CreateRegularState(std::shared_ptr<Application>(application),
                         mobile_apis::HMILevel::INVALID_ENUM,
                         mobile_apis::AudioStreamingState::INVALID_ENUM,
                         mobile_apis::VideoStreamingState::INVALID_ENUM,
                         mobile_api::SystemContext::SYSCTXT_MAIN);

  application->SetInitialState(initial_state);

  application->set_folder_name(policy_app_id + "_" +
                               application->mac_address());
  // To load persistent files, app folder name must be known first, which is now
  // depends on device_id and mobile_app_id
  application->LoadPersistentFiles();

  application->set_grammar_id(GenerateGrammarID());
  mobile_api::Language::eType launguage_desired =
      static_cast<mobile_api::Language::eType>(
          params[strings::language_desired].asInt());
  application->set_language(launguage_desired);
  application->usage_report().RecordAppRegistrationVuiLanguage(
      launguage_desired);

  mobile_api::Language::eType hmi_display_language_desired =
      static_cast<mobile_api::Language::eType>(
          params[strings::hmi_display_language_desired].asInt());
  application->set_ui_language(hmi_display_language_desired);
  application->usage_report().RecordAppRegistrationGuiLanguage(
      hmi_display_language_desired);

  Version version;
  int32_t min_version = message[strings::msg_params][strings::sync_msg_version]
                               [strings::minor_version].asInt();
  version.min_supported_api_version = static_cast<APIVersion>(min_version);

  int32_t max_version = message[strings::msg_params][strings::sync_msg_version]
                               [strings::major_version].asInt();
  version.max_supported_api_version = static_cast<APIVersion>(max_version);
  application->set_version(version);

  protocol_handler::MajorProtocolVersion protocol_version =
      static_cast<protocol_handler::MajorProtocolVersion>(
          message[strings::params][strings::protocol_version].asInt());
  application->set_protocol_version(protocol_version);

  if (protocol_handler::MajorProtocolVersion::PROTOCOL_VERSION_UNKNOWN !=
      protocol_version) {
    connection_handler().BindProtocolVersionWithSession(
        connection_key, static_cast<uint8_t>(protocol_version));
  }
  if ((protocol_version ==
       protocol_handler::MajorProtocolVersion::PROTOCOL_VERSION_3) &&
      (get_settings().heart_beat_timeout() != 0)) {
    connection_handler().StartSessionHeartBeat(connection_key);
  }

  // Keep HMI add id in case app is present in "waiting for registration" list
  apps_to_register_list_lock_ptr_->Acquire();
  PolicyAppIdPredicate finder(application->policy_app_id());
  ApplicationSet::iterator it =
      std::find_if(apps_to_register_.begin(), apps_to_register_.end(), finder);
  bool is_mismatched_cloud_app = false;

  if (apps_to_register_.end() == it) {
    DevicePredicate finder(application->device());
    it = std::find_if(
        apps_to_register_.begin(), apps_to_register_.end(), finder);

    bool found = apps_to_register_.end() != it;
    is_mismatched_cloud_app = found && (*it)->is_cloud_app() &&
                              policy_app_id != (*it)->policy_app_id();
  } else {
    application->set_hmi_application_id((*it)->hmi_app_id());

    // Set cloud app parameters
    application->set_cloud_app_endpoint((*it)->cloud_app_endpoint());
    application->set_cloud_app_certificate((*it)->cloud_app_certificate());
    application->set_auth_token((*it)->auth_token());
    application->set_cloud_app_transport_type(
        (*it)->cloud_app_transport_type());
    application->set_hybrid_app_preference((*it)->hybrid_app_preference());
    apps_to_register_.erase(it);
  }
  apps_to_register_list_lock_ptr_->Release();

  // Reject registration request if a cloud app registers with the incorrect
  // appID
  if (is_mismatched_cloud_app) {
    std::shared_ptr<smart_objects::SmartObject> response(
        MessageHelper::CreateNegativeResponse(
            connection_key,
            mobile_apis::FunctionID::RegisterAppInterfaceID,
            message[strings::params][strings::correlation_id].asUInt(),
            mobile_apis::Result::DISALLOWED));
    (*response)[strings::msg_params][strings::info] =
        "Cloud app registered with incorrect app id";
    rpc_service_->ManageMobileCommand(response, commands::Command::SOURCE_SDL);
    return ApplicationSharedPtr();
  }

  if (!application->hmi_app_id()) {
    const bool is_saved =
        resume_controller().IsApplicationSaved(policy_app_id, device_mac);
    application->set_hmi_application_id(
        is_saved
            ? resume_controller().GetHMIApplicationID(policy_app_id, device_mac)
            : GenerateNewHMIAppID());
  }

  if (params.keyExists(strings::app_info)) {
    const smart_objects::SmartObject& app_info = params[strings::app_info];
    const std::string& bundle_id = app_info[strings::bundle_id].asString();
    application->set_bundle_id(bundle_id);
  }

  const std::string app_icon_dir(settings_.app_icons_folder());
  const std::string full_icon_path(app_icon_dir + "/" + policy_app_id);
  if (file_system::FileExists(full_icon_path)) {
    application->set_app_icon_path(full_icon_path);
  }

  // Stops timer of saving data to resumption in order to
  // doesn't erase data from resumption storage.
  // Timer will be started after hmi level resumption.
  resume_controller().OnAppRegistrationStart(policy_app_id, device_mac);

  // Add application to registered app list and set appropriate mark.
  // Lock has to be released before adding app to policy DB to avoid possible
  // deadlock with simultaneous PTU processing
  applications_list_lock_ptr_->Acquire();
  application->MarkRegistered();
  applications_.insert(application);
  apps_size_ = applications_.size();
  applications_list_lock_ptr_->Release();

  // It is possible that secondary transport of this app has been already
  // established. Make sure that the information is reflected to application
  // instance.
  // Also, make sure that this is done *after* we updated applications_ list to
  // avoid timing issues.
  DeviceMap::iterator itr =
      secondary_transport_devices_cache_.find(connection_key);
  if (secondary_transport_devices_cache_.end() != itr) {
    connection_handler::DeviceHandle secondary_device_handle = itr->second;
    application->set_secondary_device(secondary_device_handle);
  }

  return application;
}

bool ApplicationManagerImpl::ActivateApplication(ApplicationSharedPtr app) {
  using namespace mobile_api;
  LOG4CXX_AUTO_TRACE(logger_);
  DCHECK_OR_RETURN(app, false);

  LOG4CXX_DEBUG(logger_, "Activating application with id:" << app->app_id());

  // remove from resumption if app was activated by user
  resume_controller().OnAppActivated(app);
  const HMILevel::eType hmi_level = HMILevel::HMI_FULL;
  const AudioStreamingState::eType audio_state =
      app->IsAudioApplication() ? AudioStreamingState::AUDIBLE
                                : AudioStreamingState::NOT_AUDIBLE;
  const VideoStreamingState::eType video_state =
      app->IsVideoApplication() ? VideoStreamingState::STREAMABLE
                                : VideoStreamingState::NOT_STREAMABLE;
  state_ctrl_.SetRegularState(app, hmi_level, audio_state, video_state, false);
  return true;
}

mobile_api::HMILevel::eType ApplicationManagerImpl::IsHmiLevelFullAllowed(
    ApplicationSharedPtr app) {
  LOG4CXX_AUTO_TRACE(logger_);
  if (!app) {
    LOG4CXX_ERROR(logger_, "Application pointer invalid");
    NOTREACHED();
    return mobile_api::HMILevel::INVALID_ENUM;
  }
  const bool is_audio_app = app->IsAudioApplication();
  const bool does_audio_app_with_same_type_exist =
      IsAppTypeExistsInFullOrLimited(app);
  const bool is_active_app_exist = (active_application().use_count() != 0);

  mobile_api::HMILevel::eType result = mobile_api::HMILevel::HMI_FULL;
  if (is_audio_app && does_audio_app_with_same_type_exist) {
    result = GetDefaultHmiLevel(app);
  } else if (is_active_app_exist && is_audio_app) {
    result = mobile_apis::HMILevel::HMI_LIMITED;
  } else if (is_active_app_exist && (!is_audio_app)) {
    result = GetDefaultHmiLevel(app);
  }
  LOG4CXX_ERROR(
      logger_,
      "is_audio_app : " << is_audio_app
                        << "; does_audio_app_with_same_type_exist : "
                        << does_audio_app_with_same_type_exist
                        << "; is_active_app_exist : " << is_active_app_exist
                        << "; result : " << result);
  return result;
}

void ApplicationManagerImpl::ConnectToDevice(const std::string& device_mac) {
  // TODO(VS): Call function from ConnectionHandler
  if (!connection_handler_) {
    LOG4CXX_WARN(logger_, "Connection handler is not set.");
    return;
  }

  connection_handler::DeviceHandle handle;
  if (!connection_handler().GetDeviceID(device_mac, &handle)) {
    LOG4CXX_ERROR(
        logger_,
        "Attempt to connect to invalid device with mac:" << device_mac);
    return;
  }
  connection_handler().ConnectToDevice(handle);
}

void ApplicationManagerImpl::OnHMIStartedCooperation() {
  LOG4CXX_AUTO_TRACE(logger_);
  hmi_cooperating_ = true;
  MessageHelper::SendGetSystemInfoRequest(*this);

  std::shared_ptr<smart_objects::SmartObject> is_vr_ready(
      MessageHelper::CreateModuleInfoSO(hmi_apis::FunctionID::VR_IsReady,
                                        *this));
  rpc_service_->ManageHMICommand(is_vr_ready);

  std::shared_ptr<smart_objects::SmartObject> is_tts_ready(
      MessageHelper::CreateModuleInfoSO(hmi_apis::FunctionID::TTS_IsReady,
                                        *this));
  rpc_service_->ManageHMICommand(is_tts_ready);

  std::shared_ptr<smart_objects::SmartObject> is_ui_ready(
      MessageHelper::CreateModuleInfoSO(hmi_apis::FunctionID::UI_IsReady,
                                        *this));
  rpc_service_->ManageHMICommand(is_ui_ready);

  std::shared_ptr<smart_objects::SmartObject> is_navi_ready(
      MessageHelper::CreateModuleInfoSO(
          hmi_apis::FunctionID::Navigation_IsReady, *this));
  rpc_service_->ManageHMICommand(is_navi_ready);

  std::shared_ptr<smart_objects::SmartObject> is_ivi_ready(
      MessageHelper::CreateModuleInfoSO(
          hmi_apis::FunctionID::VehicleInfo_IsReady, *this));
  rpc_service_->ManageHMICommand(is_ivi_ready);

  std::shared_ptr<smart_objects::SmartObject> is_rc_ready(
      MessageHelper::CreateModuleInfoSO(hmi_apis::FunctionID::RC_IsReady,
                                        *this));
  rpc_service_->ManageHMICommand(is_rc_ready);

  std::shared_ptr<smart_objects::SmartObject> button_capabilities(
      MessageHelper::CreateModuleInfoSO(
          hmi_apis::FunctionID::Buttons_GetCapabilities, *this));
  rpc_service_->ManageHMICommand(button_capabilities);

  std::shared_ptr<smart_objects::SmartObject> mixing_audio_supported_request(
      MessageHelper::CreateModuleInfoSO(
          hmi_apis::FunctionID::BasicCommunication_MixingAudioSupported,
          *this));
  rpc_service_->ManageHMICommand(mixing_audio_supported_request);
  resume_controller().ResetLaunchTime();

  RefreshCloudAppInformation();
}

std::string ApplicationManagerImpl::PolicyIDByIconUrl(const std::string url) {
  sync_primitives::AutoLock lock(app_icon_map_lock_ptr_);
  for (auto& x : app_icon_map_) {
    auto policy_id = x.first;
    std::string icon_url = GetPolicyHandler().GetIconUrl(policy_id);
    if (icon_url == url) {
      LOG4CXX_DEBUG(logger_, "Matched icon url: " << url);
      x.second.pending_request = false;
      return policy_id;
    }
  }
  return std::string("");
}

void ApplicationManagerImpl::SetIconFileFromSystemRequest(
    const std::string policy_id) {
  app_icon_map_lock_ptr_.Acquire();
  auto app_icon_it = app_icon_map_.find(policy_id);
  if (app_icon_it != app_icon_map_.end()) {
    app_icon_map_.erase(app_icon_it);
  }
  app_icon_map_lock_ptr_.Release();

  // Find pending application and set icon path
  auto app = pending_application_by_policy_id(policy_id);
  if (!app) {
    return;
  }
  const std::string app_icon_dir(settings_.app_icons_folder());
  const std::string full_icon_path(app_icon_dir + "/" + policy_id);
  if (file_system::FileExists(full_icon_path)) {
    LOG4CXX_DEBUG(logger_, "Set Icon Path: " << full_icon_path);
    AppFile file;
    file.is_persistent = true;
    file.is_download_complete = true;
    file.file_name = full_icon_path;

    std::string icon_url = GetPolicyHandler().GetIconUrl(policy_id);
    std::string extension = boost::filesystem::extension(icon_url);
    if (extension == "bmp" || extension == "BMP") {
      file.file_type = mobile_apis::FileType::GRAPHIC_BMP;
    } else if (extension == "JPEG" || extension == "jpeg" ||
               extension == "JPG" || extension == "jpg") {
      file.file_type = mobile_apis::FileType::GRAPHIC_JPEG;
    } else {
      file.file_type = mobile_apis::FileType::GRAPHIC_PNG;
    }

    app->AddFile(file);
    app->set_app_icon_path(full_icon_path);
  }
  SendUpdateAppList();
}

void ApplicationManagerImpl::DisconnectCloudApp(ApplicationSharedPtr app) {
  std::string endpoint;
  std::string certificate;
  std::string auth_token;
  std::string cloud_transport_type;
  std::string hybrid_app_preference;
  bool enabled = true;
  std::string policy_app_id = app->policy_app_id();
  GetPolicyHandler().GetCloudAppParameters(policy_app_id,
                                           enabled,
                                           endpoint,
                                           certificate,
                                           auth_token,
                                           cloud_transport_type,
                                           hybrid_app_preference);
  if (app->IsRegistered() && app->is_cloud_app()) {
    LOG4CXX_DEBUG(logger_, "Disabled app is registered, unregistering now");
    GetRPCService().ManageMobileCommand(
        MessageHelper::GetOnAppInterfaceUnregisteredNotificationToMobile(
            app->app_id(),
            mobile_api::AppInterfaceUnregisteredReason::APP_UNAUTHORIZED),
        commands::Command::SOURCE_SDL);

    OnAppUnauthorized(app->app_id());
  }
  // Delete the cloud device
  connection_handler().RemoveCloudAppDevice(app->device());

  // Create device in pending state
  LOG4CXX_DEBUG(logger_, "Re-adding the cloud app device");
  connection_handler().AddCloudAppDevice(
      policy_app_id, endpoint, cloud_transport_type);
}

void ApplicationManagerImpl::RefreshCloudAppInformation() {
  LOG4CXX_AUTO_TRACE(logger_);
  std::vector<std::string> enabled_apps;
  GetPolicyHandler().GetEnabledCloudApps(enabled_apps);
  std::vector<std::string>::iterator enabled_it = enabled_apps.begin();
  std::vector<std::string>::iterator enabled_end = enabled_apps.end();
  std::string endpoint = "";
  std::string certificate = "";
  std::string auth_token = "";
  std::string cloud_transport_type = "";
  std::string hybrid_app_preference = "";
  bool enabled = true;

  // Store old device map and clear the current map
  pending_device_map_lock_ptr_->Acquire();
  app_icon_map_lock_ptr_.Acquire();
  std::map<std::string, std::string> old_device_map = pending_device_map_;
  pending_device_map_ = std::map<std::string, std::string>();
  // Create a device for each newly enabled cloud app
  for (; enabled_it != enabled_end; ++enabled_it) {
    GetPolicyHandler().GetCloudAppParameters(*enabled_it,
                                             enabled,
                                             endpoint,
                                             certificate,
                                             auth_token,
                                             cloud_transport_type,
                                             hybrid_app_preference);
    auto policy_id = *enabled_it;
    pending_device_map_.insert(
        std::pair<std::string, std::string>(endpoint, policy_id));
    // Determine which endpoints were disabled by erasing all enabled apps from
    // the old device list
    auto old_device_it = old_device_map.find(endpoint);
    if (old_device_it != old_device_map.end()) {
      old_device_map.erase(old_device_it);
    }

    // If the device was disconnected, this will reinitialize the device
    connection_handler().AddCloudAppDevice(
        policy_id, endpoint, cloud_transport_type);

    // Look for app icon url data and add to app_icon_url_map
    std::string url = GetPolicyHandler().GetIconUrl(policy_id);

    if (url.empty()) {
      LOG4CXX_DEBUG(logger_, "No Icon Url for cloud app");
      continue;
    }

    auto app_icon_it = app_icon_map_.find(policy_id);
    if (app_icon_it != app_icon_map_.end()) {
      LOG4CXX_DEBUG(logger_, "Cloud App Already Exists in Icon Map");
      continue;
    }

<<<<<<< HEAD
    transport_manager::transport_adapter::CloudAppProperties properties{
        endpoint,
        certificate,
        enabled,
        auth_token,
        cloud_transport_type,
        hybrid_app_preference};
    connection_handler().AddCloudAppDevice(properties);
=======
    const std::string app_icon_dir(settings_.app_icons_folder());
    const std::string full_icon_path(app_icon_dir + "/" + policy_id);
    if (!file_system::FileExists(full_icon_path)) {
      int icon_map_size = app_icon_map_.size();
      AppIconInfo icon_info(endpoint, false);
      LOG4CXX_DEBUG(logger_,
                    "Inserting cloud app into icon map: " << icon_map_size);
      app_icon_map_.insert(
          std::pair<std::string, AppIconInfo>(policy_id, icon_info));
    }
>>>>>>> 74af264f
  }
  app_icon_map_lock_ptr_.Release();
  pending_device_map_lock_ptr_->Release();

  int removed_app_count = 0;
  // Clear out devices for existing cloud apps that were disabled
  for (auto& device : old_device_map) {
    std::string policy_app_id = device.second;
    // First search for the disabled app within the registered apps
    ApplicationSharedPtr app = application_by_policy_id(policy_app_id);
    if (app.use_count() == 0) {
      sync_primitives::AutoLock lock(apps_to_register_list_lock_ptr_);
      // If the disabled app is not present in the registered app list, check
      // the apps awaiting registration
      PolicyAppIdPredicate finder(policy_app_id);
      ApplicationSet::iterator it = std::find_if(
          apps_to_register_.begin(), apps_to_register_.end(), finder);
      if (it == apps_to_register_.end()) {
        LOG4CXX_DEBUG(logger_,
                      "Unable to find app to remove (" << policy_app_id
                                                       << "), skipping");
        continue;
      }
      app = *it;
      apps_to_register_.erase(it);
    }
    // If the disabled app is registered, unregistered it before destroying the
    // device
    if (app->IsRegistered() && app->is_cloud_app()) {
      LOG4CXX_DEBUG(logger_, "Disabled app is registered, unregistering now");
      GetRPCService().ManageMobileCommand(
          MessageHelper::GetOnAppInterfaceUnregisteredNotificationToMobile(
              app->app_id(),
              mobile_api::AppInterfaceUnregisteredReason::APP_UNAUTHORIZED),
          commands::Command::SOURCE_SDL);

      OnAppUnauthorized(app->app_id());
    }
    // Delete the cloud device
    connection_handler().RemoveCloudAppDevice(app->device());
    removed_app_count++;
  }

  // Update app list if disabled apps were removed
  if (removed_app_count > 0) {
    LOG4CXX_DEBUG(logger_, "Removed " << removed_app_count << " disabled apps");
    SendUpdateAppList();
  }
}

void ApplicationManagerImpl::CreatePendingApplication(
    const transport_manager::ConnectionUID connection_id,
    const transport_manager::DeviceInfo& device_info,
    connection_handler::DeviceHandle device_id) {
  LOG4CXX_AUTO_TRACE(logger_);

  std::string endpoint = "";
  std::string certificate = "";
  std::string auth_token = "";
  std::string cloud_transport_type = "";
  std::string hybrid_app_preference_str = "";
  bool enabled = true;
  std::string name = device_info.name();
  pending_device_map_lock_ptr_->Acquire();
  auto it = pending_device_map_.find(name);
  if (it == pending_device_map_.end()) {
    pending_device_map_lock_ptr_->Release();
    return;
  }
  pending_device_map_lock_ptr_->Release();

  const std::string policy_app_id = it->second;

  policy::StringArray nicknames;
  policy::StringArray app_hmi_types;

  GetPolicyHandler().GetInitialAppData(
      policy_app_id, &nicknames, &app_hmi_types);

  if (!nicknames.size()) {
    LOG4CXX_ERROR(logger_, "Cloud App missing nickname");
    return;
  }

  const std::string display_name = nicknames[0];

  ApplicationSharedPtr application(
      new ApplicationImpl(0,
                          policy_app_id,
                          device_info.mac_address(),
                          device_id,
                          custom_str::CustomString(display_name),
                          GetPolicyHandler().GetStatisticManager(),
                          *this));

  if (!application) {
    LOG4CXX_INFO(logger_, "Could not create application");
    return;
  }

  const std::string app_icon_dir(settings_.app_icons_folder());
  const std::string full_icon_path(app_icon_dir + "/" + policy_app_id);
  if (file_system::FileExists(full_icon_path)) {
    application->set_app_icon_path(full_icon_path);
  }

  GetPolicyHandler().GetCloudAppParameters(policy_app_id,
                                           enabled,
                                           endpoint,
                                           certificate,
                                           auth_token,
                                           cloud_transport_type,
                                           hybrid_app_preference_str);

  mobile_apis::HybridAppPreference::eType hybrid_app_preference_enum;

  bool convert_result = smart_objects::EnumConversionHelper<
      mobile_apis::HybridAppPreference::eType>::
      StringToEnum(hybrid_app_preference_str, &hybrid_app_preference_enum);

  if (!hybrid_app_preference_str.empty() && !convert_result) {
    LOG4CXX_ERROR(
        logger_,
        "Could not convert string to enum: " << hybrid_app_preference_str);
    return;
  }

  application->set_hmi_application_id(GenerateNewHMIAppID());
  application->set_cloud_app_endpoint(endpoint);
  application->set_auth_token(auth_token);
  application->set_cloud_app_transport_type(cloud_transport_type);
  application->set_hybrid_app_preference(hybrid_app_preference_enum);
  application->set_cloud_app_certificate(certificate);

  sync_primitives::AutoLock lock(apps_to_register_list_lock_ptr_);
  LOG4CXX_DEBUG(logger_,
                "apps_to_register_ size before: " << apps_to_register_.size());
  apps_to_register_.insert(application);
  LOG4CXX_DEBUG(logger_,
                "apps_to_register_ size after: " << apps_to_register_.size());

  SendUpdateAppList();
}

void ApplicationManagerImpl::SetPendingApplicationState(
    const transport_manager::ConnectionUID connection_id,
    const transport_manager::DeviceInfo& device_info) {
  std::string name = device_info.name();
  pending_device_map_lock_ptr_->Acquire();
  auto it = pending_device_map_.find(name);
  if (it == pending_device_map_.end()) {
    pending_device_map_lock_ptr_->Release();
    return;
  }
  pending_device_map_lock_ptr_->Release();

  const std::string policy_app_id = it->second;
  auto app = application_by_policy_id(policy_app_id);

  if (!app) {
    return;
  }
  LOG4CXX_DEBUG(logger_,
                "Unregister application and move into apps_to_register");
  {
    sync_primitives::AutoLock lock(apps_to_register_list_lock_ptr_);
    apps_to_register_.insert(app);
  }

  UnregisterApplication(
      app->app_id(), mobile_apis::Result::INVALID_ENUM, true, true);
  app->MarkUnregistered();
}

void ApplicationManagerImpl::OnConnectionStatusUpdated() {
  SendUpdateAppList();
}

hmi_apis::Common_CloudConnectionStatus::eType
ApplicationManagerImpl::GetCloudAppConnectionStatus(
    ApplicationConstSharedPtr app) const {
  transport_manager::ConnectionStatus status =
      connection_handler().GetConnectionStatus(app->device());
  switch (status) {
    case transport_manager::ConnectionStatus::CONNECTED:
      return hmi_apis::Common_CloudConnectionStatus::CONNECTED;
    case transport_manager::ConnectionStatus::RETRY:
      return hmi_apis::Common_CloudConnectionStatus::RETRY;
    case transport_manager::ConnectionStatus::PENDING:
    case transport_manager::ConnectionStatus::CLOSING:
      return hmi_apis::Common_CloudConnectionStatus::NOT_CONNECTED;
    default:
      return hmi_apis::Common_CloudConnectionStatus::INVALID_ENUM;
  }
}

uint32_t ApplicationManagerImpl::GetNextHMICorrelationID() {
  if (corelation_id_ < max_corelation_id_) {
    corelation_id_++;
  } else {
    corelation_id_ = 0;
  }

  return corelation_id_;
}

bool ApplicationManagerImpl::BeginAudioPassThru(uint32_t app_id) {
  sync_primitives::AutoLock lock(audio_pass_thru_lock_);
  if (audio_pass_thru_active_) {
    return false;
  } else {
    audio_pass_thru_active_ = true;
    audio_pass_thru_app_id_ = app_id;
    return true;
  }
}

bool ApplicationManagerImpl::EndAudioPassThru(uint32_t app_id) {
  sync_primitives::AutoLock lock(audio_pass_thru_lock_);
  if (audio_pass_thru_active_ && audio_pass_thru_app_id_ == app_id) {
    audio_pass_thru_active_ = false;
    audio_pass_thru_app_id_ = 0;
    return true;
  } else {
    return false;
  }
}

hmi_apis::Common_DriverDistractionState::eType
ApplicationManagerImpl::driver_distraction_state() const {
  return driver_distraction_state_;
}

void ApplicationManagerImpl::set_driver_distraction_state(
    const hmi_apis::Common_DriverDistractionState::eType state) {
  driver_distraction_state_ = state;
}

void ApplicationManagerImpl::SetAllAppsAllowed(const bool allowed) {
  is_all_apps_allowed_ = allowed;
}

HmiStatePtr ApplicationManagerImpl::CreateRegularState(
    std::shared_ptr<Application> app,
    mobile_apis::HMILevel::eType hmi_level,
    mobile_apis::AudioStreamingState::eType audio_state,
    mobile_apis::VideoStreamingState::eType video_state,
    mobile_apis::SystemContext::eType system_context) const {
  HmiStatePtr state(new HmiState(app, *this));
  state->set_hmi_level(hmi_level);
  state->set_audio_streaming_state(audio_state);
  state->set_video_streaming_state(video_state);
  state->set_system_context(system_context);
  return state;
}

void ApplicationManagerImpl::StartAudioPassThruThread(int32_t session_key,
                                                      int32_t correlation_id,
                                                      int32_t max_duration,
                                                      int32_t sampling_rate,
                                                      int32_t bits_per_sample,
                                                      int32_t audio_type) {
  LOG4CXX_AUTO_TRACE(logger_);
  LOG4CXX_INFO(logger_, "START MICROPHONE RECORDER");
  DCHECK_OR_RETURN_VOID(media_manager_);
  media_manager_->StartMicrophoneRecording(
      session_key, get_settings().recording_file_name(), max_duration);
}

void ApplicationManagerImpl::StopAudioPassThru(int32_t application_key) {
  LOG4CXX_AUTO_TRACE(logger_);
  sync_primitives::AutoLock lock(audio_pass_thru_lock_);
  DCHECK_OR_RETURN_VOID(media_manager_);
  media_manager_->StopMicrophoneRecording(application_key);
}

std::string ApplicationManagerImpl::GetDeviceName(
    connection_handler::DeviceHandle handle) {
  DCHECK(connection_handler_);
  std::string device_name = "";
  if (connection_handler().get_session_observer().GetDataOnDeviceID(
          handle, &device_name, NULL, NULL, NULL) == -1) {
    LOG4CXX_ERROR(logger_, "Failed to extract device name for id " << handle);
  } else {
    LOG4CXX_DEBUG(logger_, "\t\t\t\t\tDevice name is " << device_name);
  }

  return device_name;
}

hmi_apis::Common_TransportType::eType
ApplicationManagerImpl::GetDeviceTransportType(
    const std::string& transport_type) {
  hmi_apis::Common_TransportType::eType result =
      hmi_apis::Common_TransportType::INVALID_ENUM;

  DeviceTypes::const_iterator it = devicesType.find(transport_type);
  if (it != devicesType.end()) {
    return devicesType[transport_type];
  } else {
    LOG4CXX_ERROR(logger_, "Unknown transport type " << transport_type);
  }

  return result;
}

ApplicationConstSharedPtr ApplicationManagerImpl::WaitingApplicationByID(
    const uint32_t hmi_id) const {
  AppsWaitRegistrationSet app_list = AppsWaitingForRegistration().GetData();

  AppsWaitRegistrationSet::const_iterator it_end = app_list.end();

  HmiAppIdPredicate finder(hmi_id);
  ApplicationSharedPtr result;
  ApplicationSetConstIt it_app = std::find_if(app_list.begin(), it_end, finder);
  if (it_app != it_end) {
    result = *it_app;
  }
  return result;
}

DataAccessor<AppsWaitRegistrationSet>
ApplicationManagerImpl::AppsWaitingForRegistration() const {
  return DataAccessor<AppsWaitRegistrationSet>(apps_to_register_,
                                               apps_to_register_list_lock_ptr_);
}

bool ApplicationManagerImpl::IsAppsQueriedFrom(
    const connection_handler::DeviceHandle handle) const {
  sync_primitives::AutoLock lock(apps_to_register_list_lock_ptr_);
  AppsWaitRegistrationSet::iterator it = apps_to_register_.begin();
  AppsWaitRegistrationSet::const_iterator it_end = apps_to_register_.end();
  for (; it != it_end; ++it) {
    if (handle == (*it)->device()) {
      return true;
    }
  }
  return false;
}

StateController& ApplicationManagerImpl::state_controller() {
  return state_ctrl_;
}

const ApplicationManagerSettings& ApplicationManagerImpl::get_settings() const {
  return settings_;
}

// Extract the app ID to use for policy based on the UseFullAppID .ini setting
std::string ApplicationManagerImpl::GetCorrectMobileIDFromMessage(
    const commands::MessageSharedPtr& message) const {
  // If core is expecting a fullAppID
  if (get_settings().use_full_app_id()) {
    // fullAppID is present and core is configured to use it
    if ((*message)[strings::msg_params].keyExists(strings::full_app_id)) {
      return (*message)[strings::msg_params][strings::full_app_id].asString();
    } else {
      LOG4CXX_DEBUG(logger_, "UseFullAppID is on but only short ID given!");
    }
  }
  // If core isn't using full or no full given, use regular appID
  return (*message)[strings::msg_params][strings::app_id].asString();
}

void application_manager::ApplicationManagerImpl::MarkAppsGreyOut(
    const connection_handler::DeviceHandle handle, bool is_greyed_out) {
  sync_primitives::AutoLock lock(apps_to_register_list_lock_ptr_);
  AppsWaitRegistrationSet::iterator it = apps_to_register_.begin();
  AppsWaitRegistrationSet::const_iterator it_end = apps_to_register_.end();
  for (; it != it_end; ++it) {
    if (handle == (*it)->device()) {
      (*it)->set_greyed_out(is_greyed_out);
    }
  }
}

void ApplicationManagerImpl::OnDeviceListUpdated(
    const connection_handler::DeviceMap& device_list) {
  LOG4CXX_AUTO_TRACE(logger_);

  // add device to policy DB
  connection_handler::DeviceMap::const_iterator it = device_list.begin();
  for (; device_list.end() != it; ++it) {
    policy::DeviceParams dev_params;
    connection_handler().get_session_observer().GetDataOnDeviceID(
        it->second.device_handle(),
        &dev_params.device_name,
        NULL,
        &dev_params.device_mac_address,
        &dev_params.device_connection_type);

    policy::DeviceInfo device_info;
    device_info.AdoptDeviceType(dev_params.device_connection_type);

    GetPolicyHandler().AddDevice(dev_params.device_mac_address,
                                 device_info.connection_type);
    app_launch_ctrl().OnDeviceConnected(dev_params.device_mac_address);
  }

  smart_objects::SmartObjectSPtr msg_params =
      MessageHelper::CreateDeviceListSO(device_list, GetPolicyHandler(), *this);
  if (!msg_params) {
    LOG4CXX_WARN(logger_, "Failed to create sub-smart object.");
    return;
  }

  smart_objects::SmartObjectSPtr update_list =
      std::make_shared<smart_objects::SmartObject>();
  smart_objects::SmartObject& so_to_send = *update_list;
  so_to_send[jhs::S_PARAMS][jhs::S_FUNCTION_ID] =
      hmi_apis::FunctionID::BasicCommunication_UpdateDeviceList;
  so_to_send[jhs::S_PARAMS][jhs::S_MESSAGE_TYPE] =
      hmi_apis::messageType::request;
  so_to_send[jhs::S_PARAMS][jhs::S_PROTOCOL_VERSION] = 3;
  so_to_send[jhs::S_PARAMS][jhs::S_PROTOCOL_TYPE] = 1;
  so_to_send[jhs::S_PARAMS][jhs::S_CORRELATION_ID] = GetNextHMICorrelationID();
  so_to_send[jhs::S_MSG_PARAMS] = *msg_params;
  rpc_service_->ManageHMICommand(update_list);
  RefreshCloudAppInformation();
}

void ApplicationManagerImpl::OnFindNewApplicationsRequest() {
  connection_handler().ConnectToAllDevices();
  LOG4CXX_DEBUG(logger_, "Starting application list update timer");
  uint32_t timeout = get_settings().application_list_update_timeout();
  application_list_update_timer_.Start(timeout, timer::kSingleShot);
  GetPolicyHandler().OnAppsSearchStarted();
}

void ApplicationManagerImpl::SendUpdateAppList() {
  LOG4CXX_AUTO_TRACE(logger_);

  using namespace smart_objects;
  using namespace hmi_apis;

  SmartObjectSPtr request = MessageHelper::CreateModuleInfoSO(
      FunctionID::BasicCommunication_UpdateAppList, *this);

  (*request)[strings::msg_params][strings::applications] =
      SmartObject(SmartType_Array);

  SmartObject& applications =
      (*request)[strings::msg_params][strings::applications];

  PrepareApplicationListSO(applications_, applications, *this);
  PrepareApplicationListSO(apps_to_register_, applications, *this);

  rpc_service_->ManageHMICommand(request);
}

void ApplicationManagerImpl::RemoveDevice(
    const connection_handler::DeviceHandle& device_handle) {
  LOG4CXX_DEBUG(logger_, "device_handle " << device_handle);
}

void ApplicationManagerImpl::OnDeviceSwitchingStart(
    const connection_handler::Device& device_from,
    const connection_handler::Device& device_to) {
  LOG4CXX_AUTO_TRACE(logger_);
  {
    auto apps_data_accessor = applications();

    std::copy_if(apps_data_accessor.GetData().begin(),
                 apps_data_accessor.GetData().end(),
                 std::back_inserter(reregister_wait_list_),
                 std::bind1st(std::ptr_fun(&device_id_comparator),
                              device_from.mac_address()));
  }

  {
    // During sending of UpdateDeviceList this lock is acquired also so making
    // it scoped
    sync_primitives::AutoLock lock(reregister_wait_list_lock_);
    for (auto i = reregister_wait_list_.begin();
         reregister_wait_list_.end() != i;
         ++i) {
      auto app = *i;
      request_ctrl_.terminateAppRequests(app->app_id());
      resume_ctrl_->SaveApplication(app);
    }
  }

  policy_handler_->OnDeviceSwitching(device_from.mac_address(),
                                     device_to.mac_address());

  connection_handler::DeviceMap device_list;
  device_list.insert(std::make_pair(device_to.device_handle(), device_to));

  smart_objects::SmartObjectSPtr msg_params =
      MessageHelper::CreateDeviceListSO(device_list, GetPolicyHandler(), *this);
  if (!msg_params) {
    LOG4CXX_ERROR(logger_, "Can't create UpdateDeviceList notification");
    return;
  }

  auto update_list = std::make_shared<smart_objects::SmartObject>();
  smart_objects::SmartObject& so_to_send = *update_list;
  so_to_send[jhs::S_PARAMS][jhs::S_FUNCTION_ID] =
      hmi_apis::FunctionID::BasicCommunication_UpdateDeviceList;
  so_to_send[jhs::S_PARAMS][jhs::S_MESSAGE_TYPE] =
      hmi_apis::messageType::request;
  so_to_send[jhs::S_PARAMS][jhs::S_PROTOCOL_VERSION] = 2;
  so_to_send[jhs::S_PARAMS][jhs::S_PROTOCOL_TYPE] = 1;
  so_to_send[jhs::S_PARAMS][jhs::S_CORRELATION_ID] = GetNextHMICorrelationID();
  so_to_send[jhs::S_MSG_PARAMS] = *msg_params;
  rpc_service_->ManageHMICommand(update_list);
}

void ApplicationManagerImpl::OnDeviceSwitchingFinish(
    const std::string& device_uid) {
  LOG4CXX_AUTO_TRACE(logger_);
  UNUSED(device_uid);
  sync_primitives::AutoLock lock(reregister_wait_list_lock_);

  const bool unexpected_disonnect = true;
  const bool is_resuming = true;
  for (auto app_it = reregister_wait_list_.begin();
       app_it != reregister_wait_list_.end();
       ++app_it) {
    auto app = *app_it;
    UnregisterApplication(app->app_id(),
                          mobile_apis::Result::INVALID_ENUM,
                          is_resuming,
                          unexpected_disonnect);
  }
  reregister_wait_list_.clear();
}

void ApplicationManagerImpl::SwitchApplication(ApplicationSharedPtr app,
                                               const uint32_t connection_key,
                                               const size_t device_id,
                                               const std::string& mac_address) {
  LOG4CXX_AUTO_TRACE(logger_);
  DCHECK_OR_RETURN_VOID(app);
  sync_primitives::AutoLock lock(applications_list_lock_ptr_);
  DCHECK_OR_RETURN_VOID(1 == applications_.erase(app));

  LOG4CXX_DEBUG(logger_,
                "Changing app id to " << connection_key
                                      << ". Changing device id to "
                                      << device_id);

  bool is_subscribed_to_way_points = IsAppSubscribedForWayPoints(app);
  if (is_subscribed_to_way_points) {
    UnsubscribeAppFromWayPoints(app);
  }
  SwitchApplicationParameters(app, connection_key, device_id, mac_address);
  if (is_subscribed_to_way_points) {
    SubscribeAppForWayPoints(app);
  }

  // Normally this is done during registration, however since switched apps are
  // not being registered again need to set protocol version on session.
  connection_handler().BindProtocolVersionWithSession(
      connection_key, static_cast<uint8_t>(app->protocol_version()));

  // Application need to be re-inserted in order to keep sorting in applications
  // container. Otherwise data loss on erasing is possible.
  applications_.insert(app);
}

mobile_apis::HMILevel::eType ApplicationManagerImpl::GetDefaultHmiLevel(
    ApplicationConstSharedPtr application) const {
  using namespace mobile_apis;
  LOG4CXX_AUTO_TRACE(logger_);
  HMILevel::eType default_hmi = HMILevel::HMI_NONE;

  if (GetPolicyHandler().PolicyEnabled()) {
    const std::string policy_app_id = application->policy_app_id();
    std::string default_hmi_string = "";
    if (GetPolicyHandler().GetDefaultHmi(policy_app_id, &default_hmi_string)) {
      if ("BACKGROUND" == default_hmi_string) {
        default_hmi = HMILevel::HMI_BACKGROUND;
      } else if ("FULL" == default_hmi_string) {
        default_hmi = HMILevel::HMI_FULL;
      } else if ("LIMITED" == default_hmi_string) {
        default_hmi = HMILevel::HMI_LIMITED;
      } else if ("NONE" == default_hmi_string) {
        default_hmi = HMILevel::HMI_NONE;
      } else {
        LOG4CXX_ERROR(
            logger_,
            "Unable to convert " + default_hmi_string + " to HMILevel");
      }
    } else {
      LOG4CXX_ERROR(logger_,
                    "Unable to get default hmi_level for " << policy_app_id);
    }
  }
  return default_hmi;
}

bool ApplicationManagerImpl::CheckResumptionRequiredTransportAvailable(
    ApplicationConstSharedPtr application) const {
  using namespace mobile_apis;
  LOG4CXX_AUTO_TRACE(logger_);

  const std::map<std::string, std::vector<std::string> >& transport_map =
      get_settings().transport_required_for_resumption_map();

  // retrieve transport type string used in .ini file
  const std::string transport_type =
      GetTransportTypeProfileString(application->device());
  const std::string secondary_transport_type =
      GetTransportTypeProfileString(application->secondary_device());

  const smart_objects::SmartObject* app_types_array = application->app_types();
  if (app_types_array == NULL || app_types_array->length() == 0) {
    // This app does not have any AppHMIType. In this case, check "EMPTY_APP"
    // entry
    std::map<std::string, std::vector<std::string> >::const_iterator it =
        transport_map.find(std::string("EMPTY_APP"));
    if (it == transport_map.end()) {
      // if "EMPTY_APP" is not specified, resumption is always enabled
      return true;
    }
    const std::vector<std::string>& required_transport_list = it->second;

    for (std::vector<std::string>::const_iterator itr =
             required_transport_list.begin();
         itr != required_transport_list.end();
         ++itr) {
      if (transport_type == *itr || secondary_transport_type == *itr) {
        return true;
      }
    }
    return false;
  } else {
    // check all AppHMITypes that the app has
    for (size_t i = 0; i < app_types_array->length(); i++) {
      const std::string app_type_string =
          AppHMITypeToString(static_cast<mobile_apis::AppHMIType::eType>(
              app_types_array->getElement(i).asUInt()));
      bool transport_is_found = false;

      std::map<std::string, std::vector<std::string> >::const_iterator it =
          transport_map.find(app_type_string);
      if (it == transport_map.end()) {
        // this AppHMIType is not listed in .ini file, so resumption is always
        // enabled
        continue;
      }

      const std::vector<std::string>& required_transport_list = it->second;
      for (std::vector<std::string>::const_iterator itr =
               required_transport_list.begin();
           itr != required_transport_list.end();
           ++itr) {
        if (transport_type == *itr || secondary_transport_type == *itr) {
          transport_is_found = true;
          break;
        }
      }

      // if neither primary or secondary transport type is included in the list,
      // then resumption will be disabled
      if (!transport_is_found) {
        return false;
      }
    }

    return true;
  }
}

uint32_t ApplicationManagerImpl::GenerateGrammarID() {
  return rand();
}

uint32_t ApplicationManagerImpl::GenerateNewHMIAppID() {
  LOG4CXX_AUTO_TRACE(logger_);
  uint32_t hmi_app_id = get_rand_from_range(1);
  LOG4CXX_DEBUG(logger_, "GenerateNewHMIAppID value is: " << hmi_app_id);

  while (resume_controller().IsHMIApplicationIdExist(hmi_app_id)) {
    LOG4CXX_DEBUG(logger_, "HMI appID " << hmi_app_id << " is exists.");
    hmi_app_id = get_rand_from_range(1);
    LOG4CXX_DEBUG(logger_, "Trying new value: " << hmi_app_id);
  }

  return hmi_app_id;
}

bool ApplicationManagerImpl::StartNaviService(
    uint32_t app_id,
    protocol_handler::ServiceType service_type,
    const BsonObject* params) {
  using namespace protocol_handler;
  LOG4CXX_AUTO_TRACE(logger_);

  if (HMILevelAllowsStreaming(app_id, service_type)) {
    {
      sync_primitives::AutoLock lock(navi_service_status_lock_);

      NaviServiceStatusMap::iterator it = navi_service_status_.find(app_id);
      if (navi_service_status_.end() == it) {
        std::pair<NaviServiceStatusMap::iterator, bool> res =
            navi_service_status_.insert(
                std::pair<uint32_t, std::pair<bool, bool> >(
                    app_id, std::make_pair(false, false)));
        if (!res.second) {
          LOG4CXX_WARN(logger_, "Navi service refused");
          return false;
        }
        it = res.first;
      }
    }

    if (service_type == ServiceType::kMobileNav) {
      smart_objects::SmartObject converted_params(smart_objects::SmartType_Map);
      ConvertVideoParamsToSO(converted_params, params);
      std::vector<std::string> rejected_params;
      if (converted_params.keyExists(strings::codec) &&
          converted_params[strings::codec] ==
              hmi_apis::Common_VideoStreamingCodec::INVALID_ENUM) {
        rejected_params.push_back(strings::codec);
      }
      if (converted_params.keyExists(strings::protocol) &&
          converted_params[strings::protocol] ==
              hmi_apis::Common_VideoStreamingProtocol::INVALID_ENUM) {
        rejected_params.push_back(strings::protocol);
      }

      if (!rejected_params.empty()) {
        OnStreamingConfigured(app_id, service_type, false, rejected_params);
        return false;
      } else if (!converted_params.empty()) {
        LOG4CXX_INFO(logger_, "Sending video configuration params");
        MessageHelper::PrintSmartObject(converted_params);
        bool request_sent =
            application(app_id)->SetVideoConfig(service_type, converted_params);
        if (request_sent) {
          return true;
        }
      }
    }
    // no configuration is needed, or SetVideoConfig is not sent
    std::vector<std::string> empty;
    OnStreamingConfigured(app_id, service_type, true, empty);
    return true;

  } else {
    LOG4CXX_WARN(logger_, "Refused navi service by HMI level");
  }
  std::vector<std::string> empty;
  OnStreamingConfigured(app_id, service_type, false, empty);
  return false;
}

void ApplicationManagerImpl::OnStreamingConfigured(
    uint32_t app_id,
    protocol_handler::ServiceType service_type,
    bool result,
    std::vector<std::string>& rejected_params) {
  using namespace protocol_handler;
  LOG4CXX_AUTO_TRACE(logger_);

  LOG4CXX_INFO(logger_,
               "OnStreamingConfigured called for service "
                   << service_type << ", result=" << result);

  if (result) {
    std::vector<std::string> empty;
    {
      sync_primitives::AutoLock lock(navi_service_status_lock_);

      NaviServiceStatusMap::iterator it = navi_service_status_.find(app_id);
      if (navi_service_status_.end() == it) {
        LOG4CXX_WARN(logger_, "Application not found in navi status map");
        connection_handler().NotifyServiceStartedResult(app_id, false, empty);
        return;
      }

      // Fill NaviServices map. Set true to first value of pair if
      // we've started video service or to second value if we've
      // started audio service
      service_type == ServiceType::kMobileNav ? it->second.first = true
                                              : it->second.second = true;
    }

    application(app_id)->StartStreaming(service_type);
    connection_handler().NotifyServiceStartedResult(app_id, true, empty);
  } else {
    std::vector<std::string> converted_params =
        ConvertRejectedParamList(rejected_params);
    connection_handler().NotifyServiceStartedResult(
        app_id, false, converted_params);
  }
}

void ApplicationManagerImpl::StopNaviService(
    uint32_t app_id, protocol_handler::ServiceType service_type) {
  using namespace protocol_handler;
  LOG4CXX_AUTO_TRACE(logger_);

  {
    sync_primitives::AutoLock lock(navi_service_status_lock_);

    NaviServiceStatusMap::iterator it = navi_service_status_.find(app_id);
    if (navi_service_status_.end() == it) {
      LOG4CXX_WARN(logger_,
                   "No Information about navi service " << service_type);
    } else {
      // Fill NaviServices map. Set false to first value of pair if
      // we've stopped video service or to second value if we've
      // stopped audio service
      service_type == ServiceType::kMobileNav ? it->second.first = false
                                              : it->second.second = false;
    }
  }

  ApplicationSharedPtr app = application(app_id);
  if (!app) {
    LOG4CXX_WARN(logger_, "An application is not registered.");
    return;
  }

  app->StopStreaming(service_type);
}

void ApplicationManagerImpl::OnServiceStartedCallback(
    const connection_handler::DeviceHandle& device_handle,
    const int32_t& session_key,
    const protocol_handler::ServiceType& type,
    const BsonObject* params) {
  using namespace helpers;
  using namespace protocol_handler;
  LOG4CXX_AUTO_TRACE(logger_);
  LOG4CXX_DEBUG(logger_,
                "ServiceType = " << type << ". Session = " << std::hex
                                 << session_key);
  std::vector<std::string> empty;

  if (type == kRpc) {
    LOG4CXX_DEBUG(logger_, "RPC service is about to be started.");
    connection_handler().NotifyServiceStartedResult(session_key, true, empty);
    return;
  }
  ApplicationSharedPtr app = application(session_key);
  if (!app) {
    LOG4CXX_WARN(logger_,
                 "The application with id:" << session_key
                                            << " doesn't exists.");
    connection_handler().NotifyServiceStartedResult(session_key, false, empty);
    return;
  }

  if (Compare<ServiceType, EQ, ONE>(
          type, ServiceType::kMobileNav, ServiceType::kAudio)) {
    if (app->is_navi() || app->mobile_projection_enabled()) {
      if (!StartNaviService(session_key, type, params)) {
        LOG4CXX_WARN(logger_, "Starting Navigation service failed");
      }
      return;
    } else {
      LOG4CXX_WARN(logger_, "Refuse not navi/projection application");
    }
  } else {
    LOG4CXX_WARN(logger_, "Refuse unknown service");
  }
  connection_handler().NotifyServiceStartedResult(session_key, false, empty);
}

void ApplicationManagerImpl::OnServiceEndedCallback(
    const int32_t& session_key,
    const protocol_handler::ServiceType& type,
    const connection_handler::CloseSessionReason& close_reason) {
  using namespace helpers;
  using namespace protocol_handler;
  using namespace connection_handler;
  using namespace mobile_apis;

  LOG4CXX_DEBUG(logger_,
                "OnServiceEndedCallback for service "
                    << type << " with reason " << close_reason
                    << " in session 0x" << std::hex << session_key);

  auto app = application(static_cast<uint32_t>(session_key));
  if (!app) {
    return;
  }

  if (IsAppInReconnectMode(app->policy_app_id())) {
    LOG4CXX_DEBUG(logger_,
                  "Application is in reconnection list and won't be closed.");
    return;
  }

  if (type == kRpc) {
    LOG4CXX_INFO(logger_, "Remove application.");
    /* In case it was unexpected disconnect or some special case
     (malformed message, flood) application will be removed
     and we will unregister application correctly, but in case it was
     closed by mobile and already unregistered we will be unable
     to find it in the list
    */

    Result::eType reason;
    bool is_resuming;
    bool is_unexpected_disconnect;
    switch (close_reason) {
      case CloseSessionReason::kFlood: {
        reason = Result::TOO_MANY_PENDING_REQUESTS;
        is_resuming = true;
        is_unexpected_disconnect = false;

        rpc_service_->ManageMobileCommand(
            MessageHelper::GetOnAppInterfaceUnregisteredNotificationToMobile(
                session_key, AppInterfaceUnregisteredReason::TOO_MANY_REQUESTS),
            commands::Command::SOURCE_SDL);
        break;
      }
      case CloseSessionReason::kMalformed: {
        reason = Result::INVALID_ENUM;
        is_resuming = false;
        is_unexpected_disconnect = false;
        break;
      }
      case CloseSessionReason::kUnauthorizedApp: {
        reason = Result::INVALID_ENUM;
        is_resuming = true;
        is_unexpected_disconnect = false;
        break;
      }
      default: {
        reason = Result::INVALID_ENUM;
        is_resuming = true;
        is_unexpected_disconnect = true;
        break;
      }
    }
    UnregisterApplication(
        session_key, reason, is_resuming, is_unexpected_disconnect);
    return;
  }

  if (Compare<ServiceType, EQ, ONE>(
          type, ServiceType::kMobileNav, ServiceType::kAudio)) {
    StopNaviService(session_key, type);
  }
}

void ApplicationManagerImpl::OnSecondaryTransportStartedCallback(
    const connection_handler::DeviceHandle device_handle,
    const int32_t session_key) {
  LOG4CXX_AUTO_TRACE(logger_);

  if (device_handle == 0) {
    LOG4CXX_WARN(logger_,
                 "Invalid device handle passed for secondary transport of app "
                     << session_key);
    return;
  }

  secondary_transport_devices_cache_[session_key] = device_handle;

  {
    sync_primitives::AutoLock auto_lock(applications_list_lock_ptr_);
    ApplicationSharedPtr app = application(session_key);
    if (!app) {
      // It is possible that secondary transport is established prior to
      // RegisterAppInterface request being processed. In this case, we will
      // update the app's information during RegisterApplication().
      LOG4CXX_DEBUG(logger_,
                    "Application with id: " << session_key << " is not found");
      return;
    }
    app->set_secondary_device(device_handle);
  }

  // notify the event to HMI through BC.UpdateAppList request
  SendUpdateAppList();

  // if resumption has not been enabled, run it now
  resume_controller().RetryResumption(session_key);
}

void ApplicationManagerImpl::OnSecondaryTransportEndedCallback(
    const int32_t session_key) {
  LOG4CXX_AUTO_TRACE(logger_);

  DeviceMap::iterator it = secondary_transport_devices_cache_.find(session_key);
  if (it == secondary_transport_devices_cache_.end()) {
    LOG4CXX_WARN(
        logger_,
        "Unknown session_key specified while removing secondary transport: "
            << session_key);
  } else {
    secondary_transport_devices_cache_.erase(it);
  }

  {
    sync_primitives::AutoLock auto_lock(applications_list_lock_ptr_);
    ApplicationSharedPtr app = application(session_key);
    if (!app) {
      LOG4CXX_DEBUG(logger_,
                    "Application with id: " << session_key << " is not found");
      return;
    }

    connection_handler::DeviceHandle device_handle = app->secondary_device();
    if (device_handle == 0) {
      LOG4CXX_WARN(logger_,
                   "Secondary transport of app " << session_key
                                                 << " is not found");
      return;
    }

    app->set_secondary_device(0);
  }

  // notify the event to HMI through BC.UpdateAppList request
  SendUpdateAppList();
}

bool ApplicationManagerImpl::CheckAppIsNavi(const uint32_t app_id) const {
  LOG4CXX_AUTO_TRACE(logger_);
  ApplicationSharedPtr app = application(app_id);
  if (app) {
    return app->is_navi();
  }
  return false;
}

#ifdef ENABLE_SECURITY
bool ApplicationManagerImpl::OnHandshakeDone(
    uint32_t connection_key,
    security_manager::SSLContext::HandshakeResult result) {
  LOG4CXX_AUTO_TRACE(logger_);

  using security_manager::SSLContext;
  using namespace helpers;

  ApplicationSharedPtr app = application(connection_key);
  DCHECK_OR_RETURN(app, false);
  if (Compare<SSLContext::HandshakeResult, EQ, ONE>(
          result,
          SSLContext::Handshake_Result_CertExpired,
          SSLContext::Handshake_Result_CertNotSigned,
          SSLContext::Handshake_Result_AppIDMismatch,
          SSLContext::Handshake_Result_AppNameMismatch,
          SSLContext::Handshake_Result_NotYetValid)) {
    app->usage_report().RecordTLSError();
  }
  return false;
}

bool ApplicationManagerImpl::OnHandshakeFailed() {
  LOG4CXX_AUTO_TRACE(logger_);
  return false;
}

void ApplicationManagerImpl::OnCertificateUpdateRequired() {
  LOG4CXX_AUTO_TRACE(logger_);
  GetPolicyHandler().OnPTExchangeNeeded();
}

bool ApplicationManagerImpl::GetPolicyCertificateData(std::string& data) const {
  LOG4CXX_AUTO_TRACE(logger_);
  data = GetPolicyHandler().RetrieveCertificate();
  return true;
}

security_manager::SSLContext::HandshakeContext
ApplicationManagerImpl::GetHandshakeContext(uint32_t key) const {
  LOG4CXX_AUTO_TRACE(logger_);
  using security_manager::SSLContext;
  ApplicationConstSharedPtr app = application(key);
  if (app) {
    return SSLContext::HandshakeContext(
        custom_str::CustomString(app->policy_app_id()), app->name());
  }
  return SSLContext::HandshakeContext();
}
#endif  // ENABLE_SECURITY

void ApplicationManagerImpl::set_hmi_message_handler(
    hmi_message_handler::HMIMessageHandler* handler) {
  hmi_handler_ = handler;
  rpc_service_->set_hmi_message_handler(handler);
}

void ApplicationManagerImpl::set_connection_handler(
    connection_handler::ConnectionHandler* handler) {
  connection_handler_ = handler;
}

connection_handler::ConnectionHandler&
ApplicationManagerImpl::connection_handler() const {
  return *connection_handler_;
}

protocol_handler::ProtocolHandler& ApplicationManagerImpl::protocol_handler()
    const {
  return *protocol_handler_;
}

void ApplicationManagerImpl::set_protocol_handler(
    protocol_handler::ProtocolHandler* handler) {
  protocol_handler_ = handler;
  rpc_service_->set_protocol_handler(handler);
}

void ApplicationManagerImpl::StartDevicesDiscovery() {
  connection_handler().get_device_discovery_starter().StartDevicesDiscovery();
}

void ApplicationManagerImpl::TerminateRequest(const uint32_t connection_key,
                                              const uint32_t corr_id,
                                              const int32_t function_id) {
  request_ctrl_.TerminateRequest(corr_id, connection_key, function_id, true);
}

void ApplicationManagerImpl::RemoveHMIFakeParameters(
    application_manager::commands::MessageSharedPtr& message,
    const hmi_apis::FunctionID::eType& function_id) {
  LOG4CXX_AUTO_TRACE(logger_);
  hmi_apis::HMI_API factory;
  if (!(*message)[jhs::S_PARAMS].keyExists(jhs::S_FUNCTION_ID)) {
    LOG4CXX_ERROR(logger_,
                  "RemoveHMIFakeParameters message missing function id");
    return;
  }
  mobile_apis::FunctionID::eType mobile_function_id =
      static_cast<mobile_apis::FunctionID::eType>(
          (*message)[jhs::S_PARAMS][jhs::S_FUNCTION_ID].asInt());
  (*message)[jhs::S_PARAMS][jhs::S_FUNCTION_ID] = function_id;
  factory.attachSchema(*message, true);
  (*message)[jhs::S_PARAMS][jhs::S_FUNCTION_ID] = mobile_function_id;
}

bool ApplicationManagerImpl::Init(resumption::LastState& last_state,
                                  media_manager::MediaManager* media_manager) {
  LOG4CXX_TRACE(logger_, "Init application manager");
  plugin_manager_.reset(new plugin_manager::RPCPluginManagerImpl(
      *this, *rpc_service_, *hmi_capabilities_, *policy_handler_));
  if (!plugin_manager_->LoadPlugins(get_settings().plugins_folder())) {
    LOG4CXX_ERROR(logger_, "Plugins are not loaded");
    return false;
  }
  const std::string app_storage_folder = get_settings().app_storage_folder();
  if (!InitDirectory(app_storage_folder, TYPE_STORAGE) ||
      !IsReadWriteAllowed(app_storage_folder, TYPE_STORAGE)) {
    return false;
  }
  if (!resume_controller().Init(last_state)) {
    LOG4CXX_ERROR(logger_, "Problem with initialization of resume controller");
    return false;
  }
  hmi_capabilities_->Init(&last_state);

  if (!(file_system::IsWritingAllowed(app_storage_folder) &&
        file_system::IsReadingAllowed(app_storage_folder))) {
    LOG4CXX_ERROR(logger_,
                  "Storage directory doesn't have read/write permissions");
    return false;
  }

  const std::string system_files_path = get_settings().system_files_path();
  if (!InitDirectory(system_files_path, TYPE_SYSTEM) ||
      !IsReadWriteAllowed(system_files_path, TYPE_SYSTEM)) {
    return false;
  }
  const std::string app_icons_folder = get_settings().app_icons_folder();
  if (!InitDirectory(app_icons_folder, TYPE_ICONS)) {
    return false;
  }
  // In case there is no R/W permissions for this location, SDL just has to
  // log this and proceed
  IsReadWriteAllowed(app_icons_folder, TYPE_ICONS);
  if (GetPolicyHandler().PolicyEnabled()) {
    if (!GetPolicyHandler().LoadPolicyLibrary()) {
      LOG4CXX_ERROR(logger_,
                    "Policy library is not loaded. Check LD_LIBRARY_PATH");
      return false;
    }
    LOG4CXX_INFO(logger_, "Policy library is loaded, now initing PT");
    if (!GetPolicyHandler().InitPolicyTable()) {
      LOG4CXX_ERROR(logger_, "Policy table is not initialized.");
      return false;
    }
  } else {
    LOG4CXX_WARN(logger_,
                 "System is configured to work without policy functionality.");
  }
  media_manager_ = media_manager;

  if (settings_.use_db_for_resumption()) {
    app_launch_dto_.reset(new app_launch::AppLaunchDataDB(settings_));
  } else {
    app_launch_dto_.reset(
        new app_launch::AppLaunchDataJson(settings_, last_state));
  }
  app_launch_ctrl_.reset(new app_launch::AppLaunchCtrlImpl(
      *app_launch_dto_.get(), *this, settings_));
  return true;
}

bool ApplicationManagerImpl::Stop() {
  LOG4CXX_AUTO_TRACE(logger_);
  stopping_application_mng_lock_.Acquire();
  is_stopping_ = true;
  stopping_application_mng_lock_.Release();
  application_list_update_timer_.Stop();
  try {
    SetUnregisterAllApplicationsReason(
        mobile_api::AppInterfaceUnregisteredReason::IGNITION_OFF);
    UnregisterAllApplications();
  } catch (...) {
    LOG4CXX_ERROR(logger_,
                  "An error occurred during unregistering applications.");
  }
  request_ctrl_.DestroyThreadpool();

  // for PASA customer policy backup should happen :AllApp(SUSPEND)
  LOG4CXX_DEBUG(logger_, "Unloading policy library.");
  GetPolicyHandler().UnloadPolicyLibrary();

  return true;
}

bool ApplicationManagerImpl::ConvertSOtoMessage(
    const smart_objects::SmartObject& message, Message& output) {
  LOG4CXX_AUTO_TRACE(logger_);

  if (smart_objects::SmartType_Null == message.getType() ||
      smart_objects::SmartType_Invalid == message.getType()) {
    LOG4CXX_WARN(logger_, "Invalid smart object received.");
    return false;
  }

  LOG4CXX_DEBUG(
      logger_,
      "Message with protocol: " << message.getElement(jhs::S_PARAMS)
                                       .getElement(jhs::S_PROTOCOL_TYPE)
                                       .asInt());

  std::string output_string;
  const int64_t protocol_type = message.getElement(jhs::S_PARAMS)
                                    .getElement(jhs::S_PROTOCOL_TYPE)
                                    .asInt();
  const int64_t protocol_version = message.getElement(jhs::S_PARAMS)
                                       .getElement(jhs::S_PROTOCOL_VERSION)
                                       .asInt();
  switch (protocol_type) {
    case 0: {
      if (protocol_version == 1) {
        if (!formatters::CFormatterJsonSDLRPCv1::toString(message,
                                                          output_string)) {
          LOG4CXX_WARN(logger_, "Failed to serialize smart object");
          return false;
        }
        output.set_protocol_version(
            protocol_handler::MajorProtocolVersion::PROTOCOL_VERSION_1);
      } else {
        if (!formatters::CFormatterJsonSDLRPCv2::toString(message,
                                                          output_string)) {
          LOG4CXX_WARN(logger_, "Failed to serialize smart object");
          return false;
        }
        output.set_protocol_version(
            static_cast<protocol_handler::MajorProtocolVersion>(
                protocol_version));
      }

      break;
    }
    case 1: {
      if (!formatters::FormatterJsonRpc::ToString(message, output_string)) {
        LOG4CXX_WARN(logger_, "Failed to serialize smart object");
        return false;
      }
      output.set_protocol_version(
          protocol_handler::MajorProtocolVersion::PROTOCOL_VERSION_HMI);
      break;
    }
    default:
      NOTREACHED();
      return false;
  }

  LOG4CXX_DEBUG(logger_, "Convertion result: " << output_string);

  output.set_connection_key(message.getElement(jhs::S_PARAMS)
                                .getElement(strings::connection_key)
                                .asInt());

  output.set_function_id(
      message.getElement(jhs::S_PARAMS).getElement(jhs::S_FUNCTION_ID).asInt());

  output.set_correlation_id(message.getElement(jhs::S_PARAMS)
                                .getElement(jhs::S_CORRELATION_ID)
                                .asInt());
  output.set_message_type(
      static_cast<MessageType>(message.getElement(jhs::S_PARAMS)
                                   .getElement(jhs::S_MESSAGE_TYPE)
                                   .asInt()));

  // Currently formatter creates JSON = 3 bytes for empty SmartObject.
  // workaround for notification. JSON must be empty
  if (mobile_apis::FunctionID::OnAudioPassThruID !=
      message.getElement(jhs::S_PARAMS)
          .getElement(strings::function_id)
          .asInt()) {
    output.set_json_message(output_string);
  }

  if (message.getElement(jhs::S_PARAMS).keyExists(strings::binary_data)) {
    const application_manager::BinaryData binaryData(
        message.getElement(jhs::S_PARAMS)
            .getElement(strings::binary_data)
            .asBinary());

    output.set_binary_data(&binaryData);
  }

  LOG4CXX_DEBUG(logger_, "Successfully parsed smart object into message");
  return true;
}

hmi_apis::HMI_API& ApplicationManagerImpl::hmi_so_factory() {
  if (!hmi_so_factory_) {
    hmi_so_factory_ = new hmi_apis::HMI_API;
    if (!hmi_so_factory_) {
      LOG4CXX_ERROR(logger_, "Out of memory");
      NOTREACHED();
    }
  }
  return *hmi_so_factory_;
}

mobile_apis::MOBILE_API& ApplicationManagerImpl::mobile_so_factory() {
  if (!mobile_so_factory_) {
    mobile_so_factory_ = new mobile_apis::MOBILE_API;
    if (!mobile_so_factory_) {
      LOG4CXX_ERROR(logger_, "Out of memory.");
      NOTREACHED();
    }
  }
  return *mobile_so_factory_;
}

HMICapabilities& ApplicationManagerImpl::hmi_capabilities() {
  return *hmi_capabilities_;
}

const HMICapabilities& ApplicationManagerImpl::hmi_capabilities() const {
  return *hmi_capabilities_;
}

void ApplicationManagerImpl::PullLanguagesInfo(const SmartObject& app_data,
                                               SmartObject& ttsName,
                                               SmartObject& vrSynonym) {
  LOG4CXX_AUTO_TRACE(logger_);
  if (!app_data.keyExists(json::languages)) {
    LOG4CXX_WARN(logger_, "\"languages\" not exists");
    return;
  }

  const HMICapabilities& hmi_cap = hmi_capabilities();
  std::string cur_vr_lang(
      MessageHelper::CommonLanguageToString(hmi_cap.active_vr_language()));
  const SmartObject& languages = app_data[json::languages];

  std::transform(
      cur_vr_lang.begin(), cur_vr_lang.end(), cur_vr_lang.begin(), ::toupper);

  ssize_t default_idx = -1;
  ssize_t specific_idx = -1;

  const size_t size = languages.length();
  for (size_t idx = 0; idx < size; ++idx) {
    if (languages[idx].keyExists(cur_vr_lang)) {
      LOG4CXX_DEBUG(logger_, "Found active HMI language " << cur_vr_lang);
      specific_idx = idx;
    } else if (languages[idx].keyExists(json::default_)) {
      LOG4CXX_DEBUG(logger_, "Found default language");
      default_idx = idx;
    }
  }

  if ((-1 == specific_idx) && (-1 == default_idx)) {
    LOG4CXX_DEBUG(logger_, "No suitable language found");
    return;
  }

  if (app_data[json::languages][specific_idx][cur_vr_lang].keyExists(
          json::ttsName)) {
    LOG4CXX_DEBUG(logger_, "Get ttsName from " << cur_vr_lang << " language");
    ttsName =
        app_data[json::languages][specific_idx][cur_vr_lang][json::ttsName];
  } else {
    LOG4CXX_DEBUG(logger_,
                  "No data for ttsName for " << cur_vr_lang << " language");
  }

  if (app_data[json::languages][specific_idx][cur_vr_lang].keyExists(
          json::vrSynonyms)) {
    LOG4CXX_DEBUG(logger_,
                  "Get vrSynonyms from " << cur_vr_lang << " language");
    vrSynonym =
        app_data[json::languages][specific_idx][cur_vr_lang][json::vrSynonyms];
  } else {
    LOG4CXX_DEBUG(logger_,
                  "No data for vrSynonyms for " << cur_vr_lang << " language");
  }
}

void ApplicationManagerImpl::CreateApplications(SmartArray& obj_array,
                                                const uint32_t connection_key) {
  LOG4CXX_AUTO_TRACE(logger_);
  using namespace policy;

  const std::size_t arr_size(obj_array.size());
  for (std::size_t idx = 0; idx < arr_size; ++idx) {
    const SmartObject& app_data = obj_array[idx];

    if (!(app_data.keyExists(json::name) && app_data.keyExists(json::appId))) {
      LOG4CXX_DEBUG(logger_, "The entry in query apps json is not valid");
      continue;
    }

    const std::string policy_app_id(app_data[json::appId].asString());
    ApplicationSharedPtr registered_app =
        application_by_policy_id(policy_app_id);
    if (registered_app) {
      LOG4CXX_DEBUG(logger_,
                    "Application with the same id: "
                        << policy_app_id << " is registered already.");
      continue;
    }

    std::string url_scheme;
    std::string package_name;
    std::string os_type;
    SmartObject vrSynonym;
    SmartObject ttsName;

    const custom_str::CustomString appName(
        app_data[json::name].asCustomString());

    if (app_data.keyExists(json::ios)) {
      os_type = json::ios;
      url_scheme = app_data[os_type][json::urlScheme].asString();
    } else if (app_data.keyExists(json::android)) {
      os_type = json::android;
      package_name = app_data[os_type][json::packageName].asString();
    }

    PullLanguagesInfo(app_data[os_type], ttsName, vrSynonym);

    if (ttsName.empty()) {
      ttsName = SmartObject(SmartType_Array);
      ttsName[0] = appName;
    }
    if (vrSynonym.empty()) {
      vrSynonym = SmartObject(SmartType_Array);
      vrSynonym[0] = appName;
    }

    const std::string app_icon_dir(settings_.app_icons_folder());
    const std::string full_icon_path(app_icon_dir + "/" + policy_app_id);

    connection_handler::DeviceHandle device_id = 0;

    if (-1 ==
        connection_handler().get_session_observer().GetDataOnSessionKey(
            connection_key, NULL, NULL, &device_id)) {
      LOG4CXX_ERROR(logger_,
                    "Failed to create application: no connection info.");
      continue;
    }

    std::string device_mac;
    connection_handler().get_session_observer().GetDataOnDeviceID(
        device_id, NULL, NULL, &device_mac, NULL);

    const uint32_t hmi_app_id =
        resume_controller().IsApplicationSaved(policy_app_id, device_mac)
            ? resume_controller().GetHMIApplicationID(policy_app_id, device_mac)
            : GenerateNewHMIAppID();

    // AppId = 0 because this is query_app(provided by hmi for download, but not
    // yet registered)
    ApplicationSharedPtr app(
        new ApplicationImpl(0,
                            policy_app_id,
                            device_mac,
                            device_id,
                            appName,
                            GetPolicyHandler().GetStatisticManager(),
                            *this));
    DCHECK_OR_RETURN_VOID(app);
    app->SetShemaUrl(url_scheme);
    app->SetPackageName(package_name);
    app->set_app_icon_path(full_icon_path);
    app->set_hmi_application_id(hmi_app_id);

    app->set_vr_synonyms(vrSynonym);
    app->set_tts_name(ttsName);

    sync_primitives::AutoLock lock(apps_to_register_list_lock_ptr_);
    LOG4CXX_DEBUG(
        logger_, "apps_to_register_ size before: " << apps_to_register_.size());
    apps_to_register_.insert(app);
    LOG4CXX_DEBUG(logger_,
                  "apps_to_register_ size after: " << apps_to_register_.size());
  }
}

void ApplicationManagerImpl::ProcessQueryApp(
    const smart_objects::SmartObject& sm_object,
    const uint32_t connection_key) {
  LOG4CXX_AUTO_TRACE(logger_);
  using namespace policy;

  if (!sm_object.keyExists(json::response)) {
    LOG4CXX_DEBUG(logger_, "The response key is not exists.");
    return;
  }

  SmartArray* obj_array = sm_object[json::response].asArray();
  if (NULL != obj_array) {
    CreateApplications(*obj_array, connection_key);
    SendUpdateAppList();

    AppsWaitRegistrationSet::const_iterator it = apps_to_register_.begin();
    for (; it != apps_to_register_.end(); ++it) {
      const std::string full_icon_path((*it)->app_icon_path());
      if (file_system::FileExists(full_icon_path)) {
        MessageHelper::SendSetAppIcon(
            (*it)->hmi_app_id(), full_icon_path, *this);
      }
    }
  }
}

bool ApplicationManagerImpl::is_attenuated_supported() const {
  return hmi_capabilities().attenuated_supported() &&
         get_settings().is_mixing_audio_supported();
}

#ifdef TELEMETRY_MONITOR
void ApplicationManagerImpl::SetTelemetryObserver(
    AMTelemetryObserver* observer) {
  rpc_handler_->SetTelemetryObserver(observer);
}
#endif  // TELEMETRY_MONITOR

void ApplicationManagerImpl::addNotification(const CommandSharedPtr ptr) {
  request_ctrl_.addNotification(ptr);
}

void ApplicationManagerImpl::removeNotification(
    const commands::Command* notification) {
  request_ctrl_.removeNotification(notification);
}

void ApplicationManagerImpl::updateRequestTimeout(
    uint32_t connection_key,
    uint32_t mobile_correlation_id,
    uint32_t new_timeout_value) {
  LOG4CXX_AUTO_TRACE(logger_);
  request_ctrl_.updateRequestTimeout(
      connection_key, mobile_correlation_id, new_timeout_value);
}

uint32_t ApplicationManagerImpl::application_id(const int32_t correlation_id) {
  // ykazakov: there is no erase for const iterator for QNX
  std::map<const int32_t, const uint32_t>::iterator it =
      appID_list_.find(correlation_id);
  if (appID_list_.end() != it) {
    const uint32_t app_id = it->second;
    appID_list_.erase(it);
    return app_id;
  } else {
    return 0;
  }
}

void ApplicationManagerImpl::set_application_id(const int32_t correlation_id,
                                                const uint32_t app_id) {
  appID_list_.insert(
      std::pair<const int32_t, const uint32_t>(correlation_id, app_id));
}

uint32_t ApplicationManagerImpl::get_current_audio_source() const {
  return current_audio_source_;
}

void ApplicationManagerImpl::set_current_audio_source(const uint32_t source) {
  current_audio_source_ = source;
}

void ApplicationManagerImpl::AddPolicyObserver(
    policy::PolicyHandlerObserver* listener) {
  GetPolicyHandler().add_listener(listener);
}

void ApplicationManagerImpl::RemovePolicyObserver(
    policy::PolicyHandlerObserver* listener) {
  GetPolicyHandler().remove_listener(listener);
}

void ApplicationManagerImpl::SetUnregisterAllApplicationsReason(
    mobile_api::AppInterfaceUnregisteredReason::eType reason) {
  LOG4CXX_AUTO_TRACE(logger_);
  LOG4CXX_TRACE(logger_, "reason = " << reason);
  unregister_reason_ = reason;
}

void ApplicationManagerImpl::HeadUnitReset(
    mobile_api::AppInterfaceUnregisteredReason::eType reason) {
  LOG4CXX_AUTO_TRACE(logger_);
  stopping_application_mng_lock_.Acquire();
  is_stopping_ = true;
  stopping_application_mng_lock_.Release();
  switch (reason) {
    case mobile_api::AppInterfaceUnregisteredReason::MASTER_RESET: {
      LOG4CXX_TRACE(logger_, "Performing MASTER_RESET");
      UnregisterAllApplications();
      GetPolicyHandler().ResetPolicyTable();
      GetPolicyHandler().UnloadPolicyLibrary();

      resume_controller().StopSavePersistentDataTimer();

      const std::string storage_folder = get_settings().app_storage_folder();
      file_system::RemoveDirectory(storage_folder, true);
      ClearAppsPersistentData();
      break;
    }
    case mobile_api::AppInterfaceUnregisteredReason::FACTORY_DEFAULTS: {
      LOG4CXX_TRACE(logger_, "Performing FACTORY_DEFAULTS");
      GetPolicyHandler().ClearUserConsent();

      resume_controller().StopSavePersistentDataTimer();

      ClearAppsPersistentData();
      break;
    }
    default: {
      LOG4CXX_ERROR(logger_, "Bad AppInterfaceUnregisteredReason");
      return;
    }
  }
}

void ApplicationManagerImpl::ClearAppsPersistentData() {
  LOG4CXX_AUTO_TRACE(logger_);
  typedef std::vector<std::string> FilesList;
  const std::string apps_info_storage_file = get_settings().app_info_storage();
  file_system::DeleteFile(apps_info_storage_file);

  const std::string storage_folder = get_settings().app_storage_folder();

  FilesList files = file_system::ListFiles(storage_folder);
  FilesList::iterator element_to_skip =
      std::find(files.begin(), files.end(), "policy.sqlite");
  if (element_to_skip != files.end()) {
    files.erase(element_to_skip);
  }

  FilesList::iterator it = files.begin();
  for (; it != files.end(); ++it) {
    const std::string path_to_item = storage_folder + "/";
    const std::string item_to_remove = path_to_item + (*it);
    LOG4CXX_TRACE(logger_, "Removing : " << item_to_remove);
    if (file_system::IsDirectory(item_to_remove)) {
      LOG4CXX_TRACE(logger_,
                    "Removal result : " << file_system::RemoveDirectory(
                        item_to_remove, true));
    } else {
      LOG4CXX_TRACE(
          logger_,
          "Removal result : " << file_system::DeleteFile(item_to_remove));
    }
  }

  const std::string apps_icons_folder = get_settings().app_icons_folder();
  if (storage_folder != apps_icons_folder) {
    file_system::RemoveDirectory(apps_icons_folder, true);
  }
}

void ApplicationManagerImpl::SendOnSDLClose() {
  LOG4CXX_AUTO_TRACE(logger_);
  if (IsLowVoltage()) {
    LOG4CXX_TRACE(logger_, "SDL is in Low Voltage State");
    return;
  }
  // must be sent to PASA HMI on shutdown synchronously
  smart_objects::SmartObjectSPtr msg =
      std::make_shared<smart_objects::SmartObject>(
          smart_objects::SmartType_Map);

  (*msg)[strings::params][strings::function_id] =
      hmi_apis::FunctionID::BasicCommunication_OnSDLClose;
  (*msg)[strings::params][strings::message_type] = MessageType::kNotification;
  (*msg)[strings::params][strings::protocol_type] =
      commands::CommandImpl::hmi_protocol_type_;
  (*msg)[strings::params][strings::protocol_version] =
      commands::CommandImpl::protocol_version_;

  if (!msg) {
    LOG4CXX_WARN(logger_, "Null-pointer message received.");
    NOTREACHED();
    return;
  }

  // SmartObject |message| has no way to declare priority for now
  std::shared_ptr<Message> message_to_send(
      new Message(protocol_handler::MessagePriority::kDefault));

  hmi_so_factory().attachSchema(*msg, false);
  LOG4CXX_DEBUG(
      logger_,
      "Attached schema to message, result if valid: " << msg->isValid());

  if (!ConvertSOtoMessage(*msg, *message_to_send)) {
    LOG4CXX_WARN(logger_,
                 "Cannot send message to HMI: failed to create string");
    return;
  }

  if (!hmi_handler_) {
    LOG4CXX_WARN(logger_, "No HMI Handler set");
    return;
  }

  hmi_handler_->SendMessageToHMI(message_to_send);
}

void ApplicationManagerImpl::UnregisterAllApplications() {
  LOG4CXX_DEBUG(logger_, "Unregister reason  " << unregister_reason_);

  hmi_cooperating_ = false;
  bool is_ignition_off = false;
  using namespace mobile_api::AppInterfaceUnregisteredReason;
  using namespace helpers;

  is_ignition_off =
      Compare<eType, EQ, ONE>(unregister_reason_, IGNITION_OFF, INVALID_ENUM);

  bool is_unexpected_disconnect = Compare<eType, NEQ, ALL>(
      unregister_reason_, IGNITION_OFF, MASTER_RESET, FACTORY_DEFAULTS);

  ClearTTSGlobalPropertiesList();

  {  // A local scope to limit accessor's lifetime and release app list lock.
    DataAccessor<ApplicationSet> accessor = applications();
    ApplicationSetConstIt it = accessor.GetData().begin();
    while (it != accessor.GetData().end()) {
      ApplicationSharedPtr app_to_remove = *it;
      rpc_service_->ManageMobileCommand(
          MessageHelper::GetOnAppInterfaceUnregisteredNotificationToMobile(
              app_to_remove->app_id(), unregister_reason_),
          commands::Command::SOURCE_SDL);
      UnregisterApplication(app_to_remove->app_id(),
                            mobile_apis::Result::INVALID_ENUM,
                            is_ignition_off,
                            is_unexpected_disconnect);
      connection_handler().CloseSession(app_to_remove->app_id(),
                                        connection_handler::kCommon);
      it = accessor.GetData().begin();
    }
  }
  if (is_ignition_off) {
    resume_controller().OnIgnitionOff();
  }
  request_ctrl_.terminateAllHMIRequests();
}

void ApplicationManagerImpl::RemoveAppsWaitingForRegistration(
    const connection_handler::DeviceHandle handle) {
  DevicePredicate device_finder(handle);
  apps_to_register_list_lock_ptr_->Acquire();
  AppsWaitRegistrationSet::iterator it_app = std::find_if(
      apps_to_register_.begin(), apps_to_register_.end(), device_finder);

  while (apps_to_register_.end() != it_app) {
    LOG4CXX_DEBUG(logger_,
                  "Waiting app: " << (*it_app)->name().c_str()
                                  << " is removed.");
    apps_to_register_.erase(it_app);
    it_app = std::find_if(
        apps_to_register_.begin(), apps_to_register_.end(), device_finder);
  }

  apps_to_register_list_lock_ptr_->Release();
}

void ApplicationManagerImpl::UnregisterApplication(
    const uint32_t& app_id,
    mobile_apis::Result::eType reason,
    bool is_resuming,
    bool is_unexpected_disconnect) {
  LOG4CXX_DEBUG(logger_,
                "app_id = " << app_id << "; reason = " << reason
                            << "; is_resuming = " << is_resuming
                            << "; is_unexpected_disconnect = "
                            << is_unexpected_disconnect);
  size_t subscribed_for_way_points_app_count = 0;

  // SDL sends UnsubscribeWayPoints only for last application
  {
    sync_primitives::AutoLock lock(subscribed_way_points_apps_lock_);
    subscribed_for_way_points_app_count =
        subscribed_way_points_apps_list_.size();
  }
  if (1 == subscribed_for_way_points_app_count) {
    LOG4CXX_ERROR(logger_, "Send UnsubscribeWayPoints");
    MessageHelper::SendUnsubscribedWayPoints(*this);
  }

  {
    sync_primitives::AutoLock lock(navi_service_status_lock_);

    NaviServiceStatusMap::iterator it = navi_service_status_.find(app_id);
    if (navi_service_status_.end() != it) {
      navi_service_status_.erase(it);
    }
  }

  // remove appID from tts_global_properties_app_list_
  RemoveAppFromTTSGlobalPropertiesList(app_id);

  switch (reason) {
    case mobile_apis::Result::SUCCESS:
      break;
    case mobile_apis::Result::DISALLOWED:
      break;
    case mobile_apis::Result::USER_DISALLOWED:
      break;
    case mobile_apis::Result::INVALID_CERT:
      break;
    case mobile_apis::Result::EXPIRED_CERT:
      break;
    case mobile_apis::Result::TOO_MANY_PENDING_REQUESTS: {
      ApplicationSharedPtr app_ptr = application(app_id);
      if (app_ptr) {
        app_ptr->usage_report().RecordRemovalsForBadBehavior();
        if (reason == mobile_apis::Result::TOO_MANY_PENDING_REQUESTS) {
          LOG4CXX_DEBUG(
              logger_,
              "INSERT: " << GetHashedAppID(app_id, app_ptr->policy_app_id()));
          forbidden_applications.insert(
              GetHashedAppID(app_id, app_ptr->policy_app_id()));
        }
      }
      break;
    }
    default: {
      LOG4CXX_ERROR(logger_, "Unknown unregister reason " << reason);
      break;
    }
  }
  ApplicationSharedPtr app_to_remove;
  connection_handler::DeviceHandle handle = 0;
  {
    sync_primitives::AutoLock lock(applications_list_lock_ptr_);
    auto it_app = applications_.begin();
    while (applications_.end() != it_app) {
      if (app_id == (*it_app)->app_id()) {
        app_to_remove = *it_app;
        applications_.erase(it_app++);
      } else {
        ++it_app;
      }
    }
    if (!app_to_remove) {
      LOG4CXX_ERROR(logger_, "Cant find application with app_id = " << app_id);

      // Just to terminate RAI in case of connection is dropped (rare case)
      // App won't be unregistered since RAI has not been started yet
      LOG4CXX_DEBUG(logger_, "Trying to terminate possible RAI request.");
      request_ctrl_.terminateAppRequests(app_id);

      return;
    }

    if (is_resuming) {
      resume_controller().SaveApplication(app_to_remove);
    } else {
      resume_controller().RemoveApplicationFromSaved(app_to_remove);
    }

    (hmi_capabilities_->get_hmi_language_handler())
        .OnUnregisterApplication(app_id);
    AppV4DevicePredicate finder(handle);
    ApplicationSharedPtr app = FindApp(applications(), finder);
    if (!app) {
      LOG4CXX_DEBUG(
          logger_, "There is no more SDL4 apps with device handle: " << handle);

      RemoveAppsWaitingForRegistration(handle);
      RefreshCloudAppInformation();
      SendUpdateAppList();
    }
  }

  commands_holder_->Clear(app_to_remove);

  if (EndAudioPassThru(app_id)) {
    // May be better to put this code in MessageHelper?
    StopAudioPassThru(app_id);
    MessageHelper::SendStopAudioPathThru(*this);
  }
  auto on_app_unregistered =
      [app_to_remove](plugin_manager::RPCPlugin& plugin) {
        plugin.OnApplicationEvent(plugin_manager::kApplicationUnregistered,
                                  app_to_remove);
      };
  plugin_manager_->ForEachPlugin(on_app_unregistered);

  MessageHelper::SendOnAppUnregNotificationToHMI(
      app_to_remove, is_unexpected_disconnect, *this);
  request_ctrl_.terminateAppRequests(app_id);
  return;
}

void ApplicationManagerImpl::OnAppUnauthorized(const uint32_t& app_id) {
  connection_handler().CloseSession(app_id,
                                    connection_handler::kUnauthorizedApp);
}

mobile_apis::Result::eType ApplicationManagerImpl::CheckPolicyPermissions(
    const ApplicationSharedPtr app,
    const std::string& function_id,
    const RPCParams& rpc_params,
    CommandParametersPermissions* params_permissions) {
  LOG4CXX_AUTO_TRACE(logger_);
  // TODO(AOleynik): Remove check of policy_enable, when this flag will be
  // unused in config file
  if (!GetPolicyHandler().PolicyEnabled()) {
    return mobile_apis::Result::SUCCESS;
  }

  DCHECK(app);
  policy::CheckPermissionResult result;
  GetPolicyHandler().CheckPermissions(app, function_id, rpc_params, result);

  if (NULL != params_permissions) {
    params_permissions->allowed_params = result.list_of_allowed_params;
    params_permissions->disallowed_params = result.list_of_disallowed_params;
    params_permissions->undefined_params = result.list_of_undefined_params;
  }

  if (app->hmi_level() == mobile_apis::HMILevel::HMI_NONE &&
      function_id != MessageHelper::StringifiedFunctionID(
                         mobile_apis::FunctionID::UnregisterAppInterfaceID)) {
    if (result.hmi_level_permitted != policy::kRpcAllowed) {
      app->usage_report().RecordRpcSentInHMINone();
    }
  }

#ifdef ENABLE_LOG
  const std::string log_msg =
      "Application: " + app->policy_app_id() + ", RPC: " + function_id +
      ", HMI status: " + MessageHelper::StringifiedHMILevel(app->hmi_level());
#endif  // ENABLE_LOG
  if (result.hmi_level_permitted != policy::kRpcAllowed) {
    LOG4CXX_WARN(logger_, "Request is blocked by policies. " << log_msg);

    app->usage_report().RecordPolicyRejectedRpcCall();

    switch (result.hmi_level_permitted) {
      case policy::kRpcDisallowed:
        return mobile_apis::Result::DISALLOWED;
      case policy::kRpcUserDisallowed:
        return mobile_apis::Result::USER_DISALLOWED;
      default:
        return mobile_apis::Result::INVALID_ENUM;
    }
  }
  LOG4CXX_DEBUG(logger_, "Request is allowed by policies. " << log_msg);
  return mobile_api::Result::SUCCESS;
}

bool ApplicationManagerImpl::is_stopping() const {
  sync_primitives::AutoLock lock(stopping_application_mng_lock_);
  return is_stopping_;
}

bool ApplicationManagerImpl::is_audio_pass_thru_active() const {
  return audio_pass_thru_active_;
}

void ApplicationManagerImpl::OnLowVoltage() {
  LOG4CXX_AUTO_TRACE(logger_);
  is_low_voltage_ = true;
  resume_ctrl_->SaveLowVoltageTime();
  resume_ctrl_->StopSavePersistentDataTimer();
  request_ctrl_.OnLowVoltage();
}

bool ApplicationManagerImpl::IsLowVoltage() const {
  LOG4CXX_TRACE(logger_, "Result: " << is_low_voltage_);
  return is_low_voltage_;
}

void ApplicationManagerImpl::OnWakeUp() {
  LOG4CXX_AUTO_TRACE(logger_);
  is_low_voltage_ = false;
  resume_ctrl_->SaveWakeUpTime();
  resume_ctrl_->StartSavePersistentDataTimer();
  request_ctrl_.OnWakeUp();
}

std::string ApplicationManagerImpl::GetHashedAppID(
    uint32_t connection_key, const std::string& mobile_app_id) const {
  connection_handler::DeviceHandle device_id = 0;
  connection_handler().get_session_observer().GetDataOnSessionKey(
      connection_key, 0, NULL, &device_id);
  std::string device_name;
  connection_handler().get_session_observer().GetDataOnDeviceID(
      device_id, &device_name, NULL, NULL, NULL);

  return mobile_app_id + device_name;
}

bool ApplicationManagerImpl::HMILevelAllowsStreaming(
    uint32_t app_id, protocol_handler::ServiceType service_type) const {
  LOG4CXX_AUTO_TRACE(logger_);
  using namespace mobile_apis::HMILevel;
  using namespace helpers;

  ApplicationSharedPtr app = application(app_id);
  if (!app) {
    LOG4CXX_WARN(logger_, "An application is not registered.");
    return false;
  }
  return Compare<eType, EQ, ONE>(app->hmi_level(), HMI_FULL, HMI_LIMITED);
}

bool ApplicationManagerImpl::CanAppStream(
    uint32_t app_id, protocol_handler::ServiceType service_type) const {
  using namespace protocol_handler;
  LOG4CXX_AUTO_TRACE(logger_);

  ApplicationSharedPtr app = application(app_id);
  if (!app) {
    LOG4CXX_WARN(logger_, "An application is not registered.");
    return false;
  }

  bool is_allowed = false;
  if (ServiceType::kMobileNav == service_type) {
    is_allowed = app->video_streaming_allowed();
  } else if (ServiceType::kAudio == service_type) {
    is_allowed = app->audio_streaming_allowed();
  } else {
    LOG4CXX_WARN(logger_, "Unsupported service_type " << service_type);
  }

  return HMILevelAllowsStreaming(app_id, service_type) && is_allowed;
}

void ApplicationManagerImpl::ForbidStreaming(uint32_t app_id) {
  using namespace mobile_apis::AppInterfaceUnregisteredReason;
  using namespace mobile_apis::Result;

  LOG4CXX_AUTO_TRACE(logger_);

  ApplicationSharedPtr app = application(app_id);
  if (!app || (!app->is_navi() && !app->mobile_projection_enabled())) {
    LOG4CXX_DEBUG(
        logger_,
        "There is no navi or projection application with id: " << app_id);
    return;
  }

  if (navi_app_to_stop_.end() != std::find(navi_app_to_stop_.begin(),
                                           navi_app_to_stop_.end(),
                                           app_id) ||
      navi_app_to_end_stream_.end() !=
          std::find(navi_app_to_end_stream_.begin(),
                    navi_app_to_end_stream_.end(),
                    app_id)) {
    return;
  }

  bool unregister = false;
  {
    sync_primitives::AutoLock lock(navi_service_status_lock_);

    NaviServiceStatusMap::iterator it = navi_service_status_.find(app_id);
    if (navi_service_status_.end() == it ||
        (!it->second.first && !it->second.second)) {
      unregister = true;
    }
  }
  if (unregister) {
    rpc_service_->ManageMobileCommand(
        MessageHelper::GetOnAppInterfaceUnregisteredNotificationToMobile(
            app_id, PROTOCOL_VIOLATION),
        commands::Command::SOURCE_SDL);
    UnregisterApplication(app_id, ABORTED);
    return;
  }
  EndNaviServices(app_id);
}

void ApplicationManagerImpl::OnAppStreaming(
    uint32_t app_id, protocol_handler::ServiceType service_type, bool state) {
  LOG4CXX_AUTO_TRACE(logger_);

  ApplicationSharedPtr app = application(app_id);
  if (!app || (!app->is_navi() && !app->mobile_projection_enabled())) {
    LOG4CXX_DEBUG(
        logger_,
        " There is no navi or projection application with id: " << app_id);
    return;
  }
  DCHECK_OR_RETURN_VOID(media_manager_);

  if (state) {
    state_ctrl_.OnVideoStreamingStarted(app);
    media_manager_->StartStreaming(app_id, service_type);
  } else {
    media_manager_->StopStreaming(app_id, service_type);
    state_ctrl_.OnVideoStreamingStopped(app);
  }
}

void ApplicationManagerImpl::EndNaviServices(uint32_t app_id) {
  using namespace protocol_handler;
  LOG4CXX_AUTO_TRACE(logger_);

  ApplicationSharedPtr app = application(app_id);
  if (!app || (!app->is_navi() && !app->mobile_projection_enabled())) {
    LOG4CXX_DEBUG(
        logger_,
        "There is no navi or projection application with id: " << app_id);
    return;
  }

  bool end_video = false;
  bool end_audio = false;
  {
    sync_primitives::AutoLock lock(navi_service_status_lock_);

    NaviServiceStatusMap::iterator it = navi_service_status_.find(app_id);
    if (navi_service_status_.end() == it) {
      LOG4CXX_ERROR(logger_, "No info about navi servicies for app");
      return;
    }
    end_video = it->second.first;
    end_audio = it->second.second;
  }

  if (connection_handler_) {
    if (end_video) {
      LOG4CXX_DEBUG(logger_, "Going to end video service");
      connection_handler().SendEndService(app_id, ServiceType::kMobileNav);
      app->StopStreamingForce(ServiceType::kMobileNav);
    }
    if (end_audio) {
      LOG4CXX_DEBUG(logger_, "Going to end audio service");
      connection_handler().SendEndService(app_id, ServiceType::kAudio);
      app->StopStreamingForce(ServiceType::kAudio);
    }
    DisallowStreaming(app_id);

    navi_app_to_stop_.push_back(app_id);

    TimerSPtr close_timer(std::make_shared<timer::Timer>(
        "CloseNaviAppTimer",
        new TimerTaskImpl<ApplicationManagerImpl>(
            this, &ApplicationManagerImpl::CloseNaviApp)));
    close_timer->Start(navi_close_app_timeout_, timer::kSingleShot);

    sync_primitives::AutoLock lock(timer_pool_lock_);
    timer_pool_.push_back(close_timer);
  }
}

void ApplicationManagerImpl::OnHMILevelChanged(
    uint32_t app_id,
    mobile_apis::HMILevel::eType from,
    mobile_apis::HMILevel::eType to) {
  LOG4CXX_AUTO_TRACE(logger_);
  ProcessPostponedMessages(app_id);
  ProcessApp(app_id, from, to);
}

void ApplicationManagerImpl::ProcessPostponedMessages(const uint32_t app_id) {
  LOG4CXX_AUTO_TRACE(logger_);

  ApplicationSharedPtr app = application(app_id);
  if (!app) {
    LOG4CXX_WARN(logger_, "The app with id: " << app_id << " does not exist");
    return;
  }
  MobileMessageQueue messages;
  app->SwapMobileMessageQueue(messages);
  auto push_allowed_messages = [this, &app](
      smart_objects::SmartObjectSPtr message) {
    const std::string function_id = MessageHelper::StringifiedFunctionID(
        static_cast<mobile_apis::FunctionID::eType>(
            (*message)[strings::params][strings::function_id].asUInt()));
    const RPCParams params;
    const mobile_apis::Result::eType check_result =
        CheckPolicyPermissions(app, function_id, params);
    if (mobile_api::Result::SUCCESS == check_result) {
      rpc_service_->ManageMobileCommand(message, commands::Command::SOURCE_SDL);
    } else {
      app->PushMobileMessage(message);
    }
  };
  std::for_each(messages.begin(), messages.end(), push_allowed_messages);
}

void ApplicationManagerImpl::ProcessApp(const uint32_t app_id,
                                        const mobile_apis::HMILevel::eType from,
                                        const mobile_apis::HMILevel::eType to) {
  using namespace mobile_apis::HMILevel;
  using namespace helpers;

  if (from == to) {
    LOG4CXX_TRACE(logger_, "HMILevel from = to");
    return;
  }

  ApplicationSharedPtr app = application(app_id);
  if (!app || (!app->is_navi() && !app->mobile_projection_enabled())) {
    LOG4CXX_ERROR(logger_, "Navi/Projection application not found");
    return;
  }

  if (to == HMI_FULL || to == HMI_LIMITED) {
    LOG4CXX_TRACE(logger_, "HMILevel to FULL or LIMITED");
    if (from == HMI_BACKGROUND) {
      LOG4CXX_TRACE(logger_, "HMILevel from BACKGROUND");
      AllowStreaming(app_id);
    }
  } else if (to == HMI_BACKGROUND) {
    LOG4CXX_TRACE(logger_, "HMILevel to BACKGROUND");
    if (from == HMI_FULL || from == HMI_LIMITED) {
      LOG4CXX_TRACE(logger_, "HMILevel from FULL or LIMITED");
      navi_app_to_end_stream_.push_back(app_id);
      TimerSPtr end_stream_timer(std::make_shared<timer::Timer>(
          "AppShouldFinishStreaming",
          new TimerTaskImpl<ApplicationManagerImpl>(
              this, &ApplicationManagerImpl::EndNaviStreaming)));
      end_stream_timer->Start(navi_end_stream_timeout_, timer::kPeriodic);

      sync_primitives::AutoLock lock(timer_pool_lock_);
      timer_pool_.push_back(end_stream_timer);
    }
  } else if (to == HMI_NONE) {
    LOG4CXX_TRACE(logger_, "HMILevel to NONE");
    if (from == HMI_FULL || from == HMI_LIMITED || from == HMI_BACKGROUND) {
      EndNaviServices(app_id);
    }
  }
}

void ApplicationManagerImpl::SendHMIStatusNotification(
    const std::shared_ptr<Application> app) {
  LOG4CXX_AUTO_TRACE(logger_);
  DCHECK_OR_RETURN_VOID(app);
  smart_objects::SmartObjectSPtr notification =
      std::make_shared<smart_objects::SmartObject>();
  smart_objects::SmartObject& message = *notification;

  message[strings::params][strings::function_id] =
      static_cast<int32_t>(mobile_api::FunctionID::OnHMIStatusID);

  message[strings::params][strings::message_type] =
      static_cast<int32_t>(application_manager::MessageType::kNotification);

  message[strings::params][strings::connection_key] =
      static_cast<int32_t>(app->app_id());

  message[strings::msg_params][strings::hmi_level] =
      static_cast<int32_t>(app->hmi_level());

  message[strings::msg_params][strings::audio_streaming_state] =
      static_cast<int32_t>(app->audio_streaming_state());

  message[strings::msg_params][strings::video_streaming_state] =
      static_cast<int32_t>(app->video_streaming_state());

  message[strings::msg_params][strings::system_context] =
      static_cast<int32_t>(app->system_context());

  rpc_service_->ManageMobileCommand(notification,
                                    commands::Command::SOURCE_SDL);
}

void ApplicationManagerImpl::ClearTimerPool() {
  LOG4CXX_AUTO_TRACE(logger_);

  std::vector<TimerSPtr> new_timer_pool;

  sync_primitives::AutoLock lock(timer_pool_lock_);
  new_timer_pool.push_back(timer_pool_[0]);

  for (size_t i = 1; i < timer_pool_.size(); ++i) {
    if (timer_pool_[i]->is_running()) {
      new_timer_pool.push_back(timer_pool_[i]);
    }
  }

  timer_pool_.swap(new_timer_pool);
  new_timer_pool.clear();
}

void ApplicationManagerImpl::CloseNaviApp() {
  LOG4CXX_AUTO_TRACE(logger_);
  using namespace mobile_apis::AppInterfaceUnregisteredReason;
  using namespace mobile_apis::Result;
  DCHECK_OR_RETURN_VOID(!navi_app_to_stop_.empty());
  uint32_t app_id = navi_app_to_stop_.front();
  navi_app_to_stop_.pop_front();

  bool unregister = false;
  {
    sync_primitives::AutoLock lock(navi_service_status_lock_);

    NaviServiceStatusMap::iterator it = navi_service_status_.find(app_id);
    if (navi_service_status_.end() != it) {
      if (it->second.first || it->second.second) {
        unregister = true;
      }
    }
  }
  if (unregister) {
    LOG4CXX_INFO(logger_,
                 "App haven't answered for EndService. Unregister it.");
    rpc_service_->ManageMobileCommand(
        MessageHelper::GetOnAppInterfaceUnregisteredNotificationToMobile(
            app_id, PROTOCOL_VIOLATION),
        commands::Command::SOURCE_SDL);
    UnregisterApplication(app_id, ABORTED);
  }
}

void ApplicationManagerImpl::EndNaviStreaming() {
  LOG4CXX_AUTO_TRACE(logger_);
  using namespace mobile_apis::AppInterfaceUnregisteredReason;
  using namespace mobile_apis::Result;

  if (!navi_app_to_end_stream_.empty()) {
    const uint32_t app_id = navi_app_to_end_stream_.front();
    navi_app_to_end_stream_.pop_front();

    if (navi_app_to_stop_.end() ==
        std::find(navi_app_to_stop_.begin(), navi_app_to_stop_.end(), app_id)) {
      DisallowStreaming(app_id);
    }
  }
}

void ApplicationManagerImpl::DisallowStreaming(uint32_t app_id) {
  using namespace protocol_handler;
  LOG4CXX_AUTO_TRACE(logger_);

  ApplicationSharedPtr app = application(app_id);
  if (!app || (!app->is_navi() && !app->mobile_projection_enabled())) {
    LOG4CXX_ERROR(logger_, "Navi/Projection application not found");
    return;
  }

  {
    sync_primitives::AutoLock lock(navi_service_status_lock_);

    NaviServiceStatusMap::iterator it = navi_service_status_.find(app_id);
    if (navi_service_status_.end() != it) {
      if (it->second.first) {
        app->set_video_streaming_allowed(false);
      }
      if (it->second.second) {
        app->set_audio_streaming_allowed(false);
      }
    }
  }
}

void ApplicationManagerImpl::AllowStreaming(uint32_t app_id) {
  using namespace protocol_handler;
  LOG4CXX_AUTO_TRACE(logger_);

  ApplicationSharedPtr app = application(app_id);
  if (!app || (!app->is_navi() && !app->mobile_projection_enabled())) {
    LOG4CXX_ERROR(logger_, "Navi/Projection application not found");
    return;
  }

  {
    sync_primitives::AutoLock lock(navi_service_status_lock_);

    NaviServiceStatusMap::iterator it = navi_service_status_.find(app_id);
    if (navi_service_status_.end() != it) {
      if (it->second.first) {
        app->set_video_streaming_allowed(true);
      }
      if (it->second.second) {
        app->set_audio_streaming_allowed(true);
      }
    }
  }
}

bool ApplicationManagerImpl::IsApplicationForbidden(
    uint32_t connection_key, const std::string& mobile_app_id) const {
  const std::string name = GetHashedAppID(connection_key, mobile_app_id);
  return forbidden_applications.find(name) != forbidden_applications.end();
}

bool ApplicationManagerImpl::IsAppInReconnectMode(
    const std::string& policy_app_id) const {
  LOG4CXX_AUTO_TRACE(logger_);
  sync_primitives::AutoLock lock(reregister_wait_list_lock_);
  return reregister_wait_list_.end() !=
         std::find_if(reregister_wait_list_.begin(),
                      reregister_wait_list_.end(),
                      std::bind1st(std::ptr_fun(&policy_app_id_comparator),
                                   policy_app_id));
}

policy::DeviceConsent ApplicationManagerImpl::GetUserConsentForDevice(
    const std::string& device_id) const {
  return GetPolicyHandler().GetUserConsentForDevice(device_id);
}

mobile_apis::Result::eType ApplicationManagerImpl::SaveBinary(
    const std::vector<uint8_t>& binary_data,
    const std::string& file_path,
    const std::string& file_name,
    const uint64_t offset) {
  LOG4CXX_DEBUG(logger_,
                "SaveBinaryWithOffset  binary_size = "
                    << binary_data.size() << " offset = " << offset);

  if (binary_data.size() > file_system::GetAvailableDiskSpace(file_path)) {
    LOG4CXX_ERROR(logger_, "Out of free disc space.");
    return mobile_apis::Result::OUT_OF_MEMORY;
  }

  const std::string full_file_path = file_path + "/" + file_name;
  const uint64_t file_size = file_system::FileSize(full_file_path);
  std::ofstream* file_stream;
  if (offset != 0) {
    if (file_size != offset) {
      LOG4CXX_DEBUG(logger_,
                    "ApplicationManagerImpl::SaveBinaryWithOffset offset"
                        << " does'n match existing file size");
      return mobile_apis::Result::INVALID_DATA;
    }
    file_stream = file_system::Open(full_file_path, std::ios_base::app);
  } else {
    LOG4CXX_DEBUG(
        logger_,
        "ApplicationManagerImpl::SaveBinaryWithOffset offset is 0, rewrite");
    // if offset == 0: rewrite file
    file_stream = file_system::Open(full_file_path, std::ios_base::out);
  }

  if (!file_system::Write(
          file_stream, binary_data.data(), binary_data.size())) {
    file_system::Close(file_stream);
    delete file_stream;
    file_stream = NULL;
    return mobile_apis::Result::GENERIC_ERROR;
  }

  file_system::Close(file_stream);
  delete file_stream;
  file_stream = NULL;
  LOG4CXX_INFO(logger_, "Successfully write data to file");
  return mobile_apis::Result::SUCCESS;
}

uint32_t ApplicationManagerImpl::GetAvailableSpaceForApp(
    const std::string& folder_name) {
  const uint32_t app_quota = settings_.app_dir_quota();
  std::string app_storage_path = settings_.app_storage_folder();

  app_storage_path += "/";
  app_storage_path += folder_name;

  if (file_system::DirectoryExists(app_storage_path)) {
    size_t size_of_directory = file_system::DirectorySize(app_storage_path);
    if (app_quota < size_of_directory) {
      return 0;
    }

    uint32_t current_app_quota = app_quota - size_of_directory;
    uint32_t available_disk_space =
        file_system::GetAvailableDiskSpace(app_storage_path);

    if (current_app_quota > available_disk_space) {
      return available_disk_space;
    } else {
      return current_app_quota;
    }
  } else {
    return app_quota;
  }
}

bool ApplicationManagerImpl::IsHMICooperating() const {
  return hmi_cooperating_;
}

void ApplicationManagerImpl::OnApplicationListUpdateTimer() {
  LOG4CXX_DEBUG(logger_, "Application list update timer finished");

  apps_to_register_list_lock_ptr_->Acquire();
  const bool trigger_ptu = apps_size_ != applications_.size();
  apps_to_register_list_lock_ptr_->Release();
  SendUpdateAppList();
  GetPolicyHandler().OnAppsSearchCompleted(trigger_ptu);
}

void ApplicationManagerImpl::OnTimerSendTTSGlobalProperties() {
  std::vector<uint32_t> app_list;
  {
    sync_primitives::AutoLock lock(tts_global_properties_app_list_lock_);
    std::map<uint32_t, date_time::TimeDuration>::iterator it =
        tts_global_properties_app_list_.begin();
    std::map<uint32_t, date_time::TimeDuration>::iterator it_end =
        tts_global_properties_app_list_.end();
    date_time::TimeCompare time_comp;
    for (; it != it_end; ++it) {
      time_comp =
          date_time::compareTime(date_time::getCurrentTime(), it->second);
      if (date_time::GREATER == time_comp || date_time::EQUAL == time_comp) {
        app_list.push_back(it->first);
      }
    }
  }
  if (!app_list.empty()) {
    for (uint32_t i = 0; i < app_list.size(); ++i) {
      LOG4CXX_INFO(logger_,
                   "Send TTS GlobalProperties to HMI with default helpPrompt");
      MessageHelper::SendTTSGlobalProperties(
          application(app_list[i]), true, *this);
      RemoveAppFromTTSGlobalPropertiesList(app_list[i]);
    }
  }
}

void ApplicationManagerImpl::AddAppToTTSGlobalPropertiesList(
    const uint32_t app_id) {
  LOG4CXX_AUTO_TRACE(logger_);
  uint16_t timeout = get_settings().tts_global_properties_timeout();
  date_time::TimeDuration current_time = date_time::getCurrentTime();
  current_time += date_time::seconds(timeout);
  // please avoid AutoLock usage to avoid deadlock
  tts_global_properties_app_list_lock_.Acquire();
  if (tts_global_properties_app_list_.end() ==
      tts_global_properties_app_list_.find(app_id)) {
    tts_global_properties_app_list_[app_id] = current_time;
  }
  // if add first item need to start timer on one second
  if (1 == tts_global_properties_app_list_.size()) {
    LOG4CXX_INFO(logger_, "Start tts_global_properties_timer_");
    tts_global_properties_app_list_lock_.Release();
    const uint32_t timeout_ms = 1000;
    tts_global_properties_timer_.Start(timeout_ms, timer::kSingleShot);
    return;
  }
  tts_global_properties_app_list_lock_.Release();
}

void ApplicationManagerImpl::RemoveAppFromTTSGlobalPropertiesList(
    const uint32_t app_id) {
  LOG4CXX_AUTO_TRACE(logger_);
  // please avoid AutoLock usage to avoid deadlock
  tts_global_properties_app_list_lock_.Acquire();
  std::map<uint32_t, date_time::TimeDuration>::iterator it =
      tts_global_properties_app_list_.find(app_id);
  if (tts_global_properties_app_list_.end() != it) {
    tts_global_properties_app_list_.erase(it);
    if (tts_global_properties_app_list_.empty()) {
      LOG4CXX_DEBUG(logger_, "Stop tts_global_properties_timer_");
      // if container is empty need to stop timer
      tts_global_properties_app_list_lock_.Release();
      tts_global_properties_timer_.Stop();
      return;
    }
  }
  tts_global_properties_app_list_lock_.Release();
}

mobile_apis::AppHMIType::eType ApplicationManagerImpl::StringToAppHMIType(
    std::string str) {
  LOG4CXX_AUTO_TRACE(logger_);
  if ("DEFAULT" == str) {
    return mobile_apis::AppHMIType::DEFAULT;
  } else if ("COMMUNICATION" == str) {
    return mobile_apis::AppHMIType::COMMUNICATION;
  } else if ("MEDIA" == str) {
    return mobile_apis::AppHMIType::MEDIA;
  } else if ("MESSAGING" == str) {
    return mobile_apis::AppHMIType::MESSAGING;
  } else if ("NAVIGATION" == str) {
    return mobile_apis::AppHMIType::NAVIGATION;
  } else if ("PROJECTION" == str) {
    return mobile_apis::AppHMIType::PROJECTION;
  } else if ("INFORMATION" == str) {
    return mobile_apis::AppHMIType::INFORMATION;
  } else if ("SOCIAL" == str) {
    return mobile_apis::AppHMIType::SOCIAL;
  } else if ("BACKGROUND_PROCESS" == str) {
    return mobile_apis::AppHMIType::BACKGROUND_PROCESS;
  } else if ("TESTING" == str) {
    return mobile_apis::AppHMIType::TESTING;
  } else if ("SYSTEM" == str) {
    return mobile_apis::AppHMIType::SYSTEM;
  } else {
    return mobile_apis::AppHMIType::INVALID_ENUM;
  }
}

const std::string ApplicationManagerImpl::AppHMITypeToString(
    mobile_apis::AppHMIType::eType type) const {
  LOG4CXX_AUTO_TRACE(logger_);
  switch (type) {
    case mobile_apis::AppHMIType::DEFAULT:
      return "DEFAULT";
    case mobile_apis::AppHMIType::COMMUNICATION:
      return "COMMUNICATION";
    case mobile_apis::AppHMIType::MEDIA:
      return "MEDIA";
    case mobile_apis::AppHMIType::MESSAGING:
      return "MESSAGING";
    case mobile_apis::AppHMIType::NAVIGATION:
      return "NAVIGATION";
    case mobile_apis::AppHMIType::INFORMATION:
      return "INFORMATION";
    case mobile_apis::AppHMIType::SOCIAL:
      return "SOCIAL";
    case mobile_apis::AppHMIType::BACKGROUND_PROCESS:
      return "BACKGROUND_PROCESS";
    case mobile_apis::AppHMIType::TESTING:
      return "TESTING";
    case mobile_apis::AppHMIType::SYSTEM:
      return "SYSTEM";
    case mobile_apis::AppHMIType::PROJECTION:
      return "PROJECTION";
    case mobile_apis::AppHMIType::REMOTE_CONTROL:
      return "REMOTE_CONTROL";
    default:
      return "INVALID_ENUM";
  }
}

bool ApplicationManagerImpl::CompareAppHMIType(
    const smart_objects::SmartObject& from_policy,
    const smart_objects::SmartObject& from_application) {
  LOG4CXX_AUTO_TRACE(logger_);
  bool equal = false;
  uint32_t lenght_policy_app_types = from_policy.length();
  uint32_t lenght_application_app_types = from_application.length();

  for (uint32_t i = 0; i < lenght_application_app_types; ++i) {
    for (uint32_t k = 0; k < lenght_policy_app_types; ++k) {
      if (from_application[i] == from_policy[k]) {
        equal = true;
        break;
      }
    }
    if (!equal) {
      return false;
    }
    equal = false;
  }
  return true;
}

void ApplicationManagerImpl::OnUpdateHMIAppType(
    std::map<std::string, std::vector<std::string> > app_hmi_types) {
  LOG4CXX_AUTO_TRACE(logger_);

  std::map<std::string, std::vector<std::string> >::iterator
      it_app_hmi_types_from_policy;
  std::vector<std::string> hmi_types_from_policy;
  smart_objects::SmartObject transform_app_hmi_types(
      smart_objects::SmartType_Array);
  bool flag_diffirence_app_hmi_type = false;
  DataAccessor<ApplicationSet> accessor(applications());
  for (ApplicationSetIt it = accessor.GetData().begin();
       it != accessor.GetData().end();
       ++it) {
    it_app_hmi_types_from_policy = app_hmi_types.find(((*it)->policy_app_id()));

    if (it_app_hmi_types_from_policy != app_hmi_types.end() &&
        ((it_app_hmi_types_from_policy->second).size())) {
      flag_diffirence_app_hmi_type = false;
      hmi_types_from_policy = (it_app_hmi_types_from_policy->second);

      if (transform_app_hmi_types.length()) {
        transform_app_hmi_types =
            smart_objects::SmartObject(smart_objects::SmartType_Array);
      }

      for (uint32_t i = 0; i < hmi_types_from_policy.size(); ++i) {
        transform_app_hmi_types[i] =
            StringToAppHMIType(hmi_types_from_policy[i]);
      }

      ApplicationConstSharedPtr app = *it;
      const smart_objects::SmartObject* save_application_hmi_type =
          app->app_types();

      if (save_application_hmi_type == NULL ||
          ((*save_application_hmi_type).length() !=
           transform_app_hmi_types.length())) {
        flag_diffirence_app_hmi_type = true;
      } else {
        flag_diffirence_app_hmi_type = !(CompareAppHMIType(
            transform_app_hmi_types, *save_application_hmi_type));
      }

      if (flag_diffirence_app_hmi_type) {
        (*it)->set_app_types(transform_app_hmi_types);
        (*it)->ChangeSupportingAppHMIType();
        if ((*it)->hmi_level() == mobile_api::HMILevel::HMI_BACKGROUND) {
          MessageHelper::SendUIChangeRegistrationRequestToHMI(*it, *this);
        } else if (((*it)->hmi_level() == mobile_api::HMILevel::HMI_FULL) ||
                   ((*it)->hmi_level() == mobile_api::HMILevel::HMI_LIMITED)) {
          MessageHelper::SendUIChangeRegistrationRequestToHMI(*it, *this);
          state_controller().SetRegularState(
              *it, mobile_apis::HMILevel::HMI_BACKGROUND, true);
        }
      }
    }
  }
}

void ApplicationManagerImpl::EraseAppFromReconnectionList(
    const ApplicationSharedPtr& app) {
  LOG4CXX_AUTO_TRACE(logger_);
  if (!app) {
    LOG4CXX_WARN(logger_, "Application is not valid.");
    return;
  }

  const auto policy_app_id = app->policy_app_id();
  sync_primitives::AutoLock lock(reregister_wait_list_lock_);
  auto app_it = std::find_if(
      reregister_wait_list_.begin(),
      reregister_wait_list_.end(),
      std::bind1st(std::ptr_fun(&policy_app_id_comparator), policy_app_id));
  if (reregister_wait_list_.end() != app_it) {
    reregister_wait_list_.erase(app_it);
  }
}

void ApplicationManagerImpl::ProcessReconnection(
    ApplicationSharedPtr application, const uint32_t connection_key) {
  LOG4CXX_AUTO_TRACE(logger_);
  DCHECK_OR_RETURN_VOID(application);

  connection_handler::DeviceHandle new_device_id = 0;
  connection_handler().get_session_observer().GetDataOnSessionKey(
      connection_key, NULL, NULL, &new_device_id);
  DCHECK_OR_RETURN_VOID(new_device_id);

  std::string device_mac;
  std::string connection_type;
  connection_handler().get_session_observer().GetDataOnDeviceID(
      new_device_id, NULL, NULL, &device_mac, &connection_type);

  EraseAppFromReconnectionList(application);

  SwitchApplication(application, connection_key, new_device_id, device_mac);

  // Update connection type for existed device.
  GetPolicyHandler().AddDevice(device_mac, connection_type);
}

void ApplicationManagerImpl::OnPTUFinished(const bool ptu_result) {
  LOG4CXX_AUTO_TRACE(logger_);
  if (!ptu_result) {
    return;
  }

  RefreshCloudAppInformation();

  auto app_id = policy_handler_->GetAppIdForSending();
  auto app = application(app_id);
  if (app) {
    SendGetIconUrlNotifications(app->app_id(), app);
  }

  auto on_app_policy_updated = [](plugin_manager::RPCPlugin& plugin) {
    plugin.OnPolicyEvent(plugin_manager::kApplicationPolicyUpdated);
  };

  plugin_manager_->ForEachPlugin(on_app_policy_updated);
}

void ApplicationManagerImpl::SendDriverDistractionState(
    ApplicationSharedPtr application) {
  LOG4CXX_AUTO_TRACE(logger_);
  if (hmi_apis::Common_DriverDistractionState::INVALID_ENUM ==
      driver_distraction_state()) {
    LOG4CXX_WARN(logger_, "DriverDistractionState is INVALID_ENUM");
    return;
  }
  smart_objects::SmartObjectSPtr on_driver_distraction =
      std::make_shared<smart_objects::SmartObject>();

  (*on_driver_distraction)[strings::params][strings::message_type] =
      static_cast<int32_t>(application_manager::MessageType::kNotification);
  (*on_driver_distraction)[strings::params][strings::function_id] =
      mobile_api::FunctionID::OnDriverDistractionID;
  (*on_driver_distraction)[strings::msg_params][mobile_notification::state] =
      driver_distraction_state();
  (*on_driver_distraction)[strings::params][strings::connection_key] =
      application->app_id();

  const std::string function_id = MessageHelper::StringifiedFunctionID(
      static_cast<mobile_apis::FunctionID::eType>(
          (*on_driver_distraction)[strings::params][strings::function_id]
              .asUInt()));
  const RPCParams params;
  const mobile_apis::Result::eType check_result =
      CheckPolicyPermissions(application, function_id, params);
  if (mobile_api::Result::SUCCESS == check_result) {
    rpc_service_->ManageMobileCommand(on_driver_distraction,
                                      commands::Command::SOURCE_SDL);
  } else {
    application->PushMobileMessage(on_driver_distraction);
  }
}

void ApplicationManagerImpl::SendGetIconUrlNotifications(
    const uint32_t connection_key, ApplicationSharedPtr application) {
  LOG4CXX_AUTO_TRACE(logger_);
  std::vector<std::string> enabled_apps;
  GetPolicyHandler().GetEnabledCloudApps(enabled_apps);
  std::vector<std::string>::iterator enabled_it = enabled_apps.begin();
  std::vector<std::string>::iterator enabled_end = enabled_apps.end();
  sync_primitives::AutoLock lock(app_icon_map_lock_ptr_);
  for (; enabled_it != enabled_end; ++enabled_it) {
    auto app_icon_it = app_icon_map_.find(*enabled_it);
    if (app_icon_it == app_icon_map_.end()) {
      LOG4CXX_WARN(logger_, "Could not find cloud app in icon map");
      continue;
    }

    std::string endpoint = app_icon_it->second.endpoint;
    bool pending_request = app_icon_it->second.pending_request;

    if (pending_request) {
      LOG4CXX_DEBUG(logger_, "Cloud app has already sent request");
      continue;
    }

    std::string url = GetPolicyHandler().GetIconUrl(*enabled_it);

    if (url.empty()) {
      LOG4CXX_DEBUG(logger_, "No Icon Url for cloud app");
      continue;
    }

    LOG4CXX_DEBUG(logger_, "Creating Get Icon Request");

    smart_objects::SmartObjectSPtr message =
        std::make_shared<smart_objects::SmartObject>(
            smart_objects::SmartType_Map);
    (*message)[strings::params][strings::function_id] =
        mobile_apis::FunctionID::OnSystemRequestID;
    (*message)[strings::params][strings::connection_key] = connection_key;
    (*message)[strings::params][strings::message_type] =
        mobile_apis::messageType::notification;
    (*message)[strings::params][strings::protocol_version] =
        application->protocol_version();
    (*message)[strings::msg_params][strings::request_type] =
        mobile_apis::RequestType::ICON_URL;
    (*message)[strings::msg_params][strings::url] = url;

    app_icon_it->second.pending_request = true;

    rpc_service_->ManageMobileCommand(message, commands::Command::SOURCE_SDL);
  }
}

protocol_handler::MajorProtocolVersion
ApplicationManagerImpl::SupportedSDLVersion() const {
  LOG4CXX_AUTO_TRACE(logger_);
  return static_cast<protocol_handler::MajorProtocolVersion>(
      get_settings().max_supported_protocol_version());
}

event_engine::EventDispatcher& ApplicationManagerImpl::event_dispatcher() {
  return event_dispatcher_;
}

app_launch::AppLaunchCtrl& ApplicationManagerImpl::app_launch_ctrl() {
  return *app_launch_ctrl_;
}

const std::string ApplicationManagerImpl::DirectoryTypeToString(
    ApplicationManagerImpl::DirectoryType type) const {
  DirectoryTypeMap::const_iterator it = dir_type_to_string_map_.find(type);
  if (it != dir_type_to_string_map_.end()) {
    return it->second;
  }
  return "Unknown";
}

bool ApplicationManagerImpl::InitDirectory(
    const std::string& path, ApplicationManagerImpl::DirectoryType type) const {
  const std::string directory_type = DirectoryTypeToString(type);
  if (!file_system::DirectoryExists(path)) {
    LOG4CXX_WARN(logger_, directory_type << " directory doesn't exist.");
    // if storage directory doesn't exist try to create it
    if (!file_system::CreateDirectoryRecursively(path)) {
      LOG4CXX_ERROR(logger_,
                    "Unable to create " << directory_type << " directory "
                                        << path);
      return false;
    }
    LOG4CXX_DEBUG(logger_,
                  directory_type << " directory has been created: " << path);
  }

  return true;
}

bool ApplicationManagerImpl::IsReadWriteAllowed(const std::string& path,
                                                DirectoryType type) const {
  const std::string directory_type = DirectoryTypeToString(type);
  if (!(file_system::IsWritingAllowed(path) &&
        file_system::IsReadingAllowed(path))) {
    LOG4CXX_ERROR(logger_,
                  directory_type
                      << " directory doesn't have read/write permissions.");
    return false;
  }

  LOG4CXX_DEBUG(logger_,
                directory_type << " directory has read/write permissions.");

  return true;
}

void ApplicationManagerImpl::ClearTTSGlobalPropertiesList() {
  LOG4CXX_AUTO_TRACE(logger_);
  sync_primitives::AutoLock lock(tts_global_properties_app_list_lock_);
  tts_global_properties_app_list_.clear();
}

bool ApplicationManagerImpl::IsAppSubscribedForWayPoints(
    ApplicationSharedPtr app) const {
  LOG4CXX_AUTO_TRACE(logger_);
  sync_primitives::AutoLock lock(subscribed_way_points_apps_lock_);
  LOG4CXX_DEBUG(logger_,
                "There are applications subscribed: "
                    << subscribed_way_points_apps_list_.size());
  if (subscribed_way_points_apps_list_.find(app->app_id()) ==
      subscribed_way_points_apps_list_.end()) {
    return false;
  }
  return true;
}

void ApplicationManagerImpl::SubscribeAppForWayPoints(
    ApplicationSharedPtr app) {
  LOG4CXX_AUTO_TRACE(logger_);
  sync_primitives::AutoLock lock(subscribed_way_points_apps_lock_);
  LOG4CXX_DEBUG(logger_, "Subscribing " << app->app_id());
  subscribed_way_points_apps_list_.insert(app->app_id());
  LOG4CXX_DEBUG(logger_,
                "There are applications subscribed: "
                    << subscribed_way_points_apps_list_.size());
}

void ApplicationManagerImpl::UnsubscribeAppFromWayPoints(
    ApplicationSharedPtr app) {
  LOG4CXX_AUTO_TRACE(logger_);
  sync_primitives::AutoLock lock(subscribed_way_points_apps_lock_);
  LOG4CXX_DEBUG(logger_, "Unsubscribing " << app->app_id());
  subscribed_way_points_apps_list_.erase(app->app_id());
  LOG4CXX_DEBUG(logger_,
                "There are applications subscribed: "
                    << subscribed_way_points_apps_list_.size());
}

bool ApplicationManagerImpl::IsAnyAppSubscribedForWayPoints() const {
  LOG4CXX_AUTO_TRACE(logger_);
  sync_primitives::AutoLock lock(subscribed_way_points_apps_lock_);
  LOG4CXX_DEBUG(logger_,
                "There are applications subscribed: "
                    << subscribed_way_points_apps_list_.size());
  return !subscribed_way_points_apps_list_.empty();
}

const std::set<uint32_t> ApplicationManagerImpl::GetAppsSubscribedForWayPoints()
    const {
  LOG4CXX_AUTO_TRACE(logger_);
  sync_primitives::AutoLock lock(subscribed_way_points_apps_lock_);
  return subscribed_way_points_apps_list_;
}

// retrieve transport type string used in .ini file, e.g. "TCP_WIFI"
const std::string ApplicationManagerImpl::GetTransportTypeProfileString(
    connection_handler::DeviceHandle device_handle) const {
  LOG4CXX_AUTO_TRACE(logger_);

  return connection_handler()
      .get_session_observer()
      .TransportTypeProfileStringFromDeviceHandle(device_handle);
}

static hmi_apis::Common_VideoStreamingProtocol::eType ConvertVideoProtocol(
    const char* str) {
  if (strcmp(str, "RAW") == 0) {
    return hmi_apis::Common_VideoStreamingProtocol::RAW;
  } else if (strcmp(str, "RTP") == 0) {
    return hmi_apis::Common_VideoStreamingProtocol::RTP;
  } else if (strcmp(str, "RTSP") == 0) {
    return hmi_apis::Common_VideoStreamingProtocol::RTSP;
  } else if (strcmp(str, "RTMP") == 0) {
    return hmi_apis::Common_VideoStreamingProtocol::RTMP;
  } else if (strcmp(str, "WEBM") == 0) {
    return hmi_apis::Common_VideoStreamingProtocol::WEBM;
  }
  return hmi_apis::Common_VideoStreamingProtocol::INVALID_ENUM;
}

static hmi_apis::Common_VideoStreamingCodec::eType ConvertVideoCodec(
    const char* str) {
  if (strcmp(str, "H264") == 0) {
    return hmi_apis::Common_VideoStreamingCodec::H264;
  } else if (strcmp(str, "H265") == 0) {
    return hmi_apis::Common_VideoStreamingCodec::H265;
  } else if (strcmp(str, "Theora") == 0) {
    return hmi_apis::Common_VideoStreamingCodec::Theora;
  } else if (strcmp(str, "VP8") == 0) {
    return hmi_apis::Common_VideoStreamingCodec::VP8;
  } else if (strcmp(str, "VP9") == 0) {
    return hmi_apis::Common_VideoStreamingCodec::VP9;
  }
  return hmi_apis::Common_VideoStreamingCodec::INVALID_ENUM;
}

// static
void ApplicationManagerImpl::ConvertVideoParamsToSO(
    smart_objects::SmartObject& output, const BsonObject* input) {
  if (input == NULL) {
    return;
  }
  BsonObject* obj = const_cast<BsonObject*>(input);

  const char* protocol =
      bson_object_get_string(obj, protocol_handler::strings::video_protocol);
  if (protocol != NULL) {
    output[strings::protocol] = ConvertVideoProtocol(protocol);
  }
  const char* codec =
      bson_object_get_string(obj, protocol_handler::strings::video_codec);
  if (codec != NULL) {
    output[strings::codec] = ConvertVideoCodec(codec);
  }
  BsonElement* element =
      bson_object_get(obj, protocol_handler::strings::height);
  if (element != NULL && element->type == TYPE_INT32) {
    output[strings::height] =
        bson_object_get_int32(obj, protocol_handler::strings::height);
  }
  element = bson_object_get(obj, protocol_handler::strings::width);
  if (element != NULL && element->type == TYPE_INT32) {
    output[strings::width] =
        bson_object_get_int32(obj, protocol_handler::strings::width);
  }
}

// static
std::vector<std::string> ApplicationManagerImpl::ConvertRejectedParamList(
    const std::vector<std::string>& input) {
  std::vector<std::string> output;
  for (std::vector<std::string>::const_iterator it = input.begin();
       it != input.end();
       ++it) {
    if (*it == strings::protocol) {
      output.push_back(protocol_handler::strings::video_protocol);
    } else if (*it == strings::codec) {
      output.push_back(protocol_handler::strings::video_codec);
    } else if (*it == strings::height) {
      output.push_back(protocol_handler::strings::height);
    } else if (*it == strings::width) {
      output.push_back(protocol_handler::strings::width);
    }
    // ignore unknown parameters
  }
  return output;
}

bool ApplicationManagerImpl::IsSOStructValid(
    const hmi_apis::StructIdentifiers::eType struct_id,
    const smart_objects::SmartObject& display_capabilities) {
  smart_objects::SmartObject display_capabilities_so = display_capabilities;
  if (hmi_so_factory().AttachSchema(struct_id, display_capabilities_so)) {
    if (display_capabilities_so.isValid()) {
      return true;
    } else {
      return false;
    }
  } else {
    LOG4CXX_ERROR(logger_, "Could not find struct id: " << struct_id);
    return false;
  }
  return true;
}

#ifdef BUILD_TESTS
void ApplicationManagerImpl::AddMockApplication(ApplicationSharedPtr mock_app) {
  applications_list_lock_ptr_->Acquire();
  applications_.insert(mock_app);
  apps_size_ = applications_.size();
  applications_list_lock_ptr_->Release();
}

void ApplicationManagerImpl::AddMockPendingApplication(
    ApplicationSharedPtr mock_app) {
  apps_to_register_list_lock_ptr_->Acquire();
  apps_to_register_.insert(mock_app);
  apps_to_register_list_lock_ptr_->Release();
}

void ApplicationManagerImpl::SetMockMediaManager(
    media_manager::MediaManager* mock_media_manager) {
  media_manager_ = mock_media_manager;
}
#endif  // BUILD_TESTS
struct MobileAppIdPredicate {
  std::string policy_app_id_;
  MobileAppIdPredicate(const std::string& policy_app_id)
      : policy_app_id_(policy_app_id) {}
  bool operator()(const ApplicationSharedPtr app) const {
    return app ? policy_app_id_ == app->policy_app_id() : false;
  }
};

struct TakeDeviceHandle {
 public:
  TakeDeviceHandle(const ApplicationManager& app_mngr) : app_mngr_(app_mngr) {}
  std::string operator()(ApplicationSharedPtr& app) {
    DCHECK_OR_RETURN(app, "");
    return MessageHelper::GetDeviceMacAddressForHandle(app->device(),
                                                       app_mngr_);
  }

 private:
  const ApplicationManager& app_mngr_;
};

ApplicationSharedPtr ApplicationManagerImpl::application(
    const std::string& device_id, const std::string& policy_app_id) const {
  connection_handler::DeviceHandle device_handle;
  if (!connection_handler().GetDeviceID(device_id, &device_handle)) {
    LOG4CXX_DEBUG(logger_, "No such device : " << device_id);
    return ApplicationSharedPtr();
  }

  DataAccessor<ApplicationSet> accessor = applications();
  ApplicationSharedPtr app =
      FindApp(accessor, IsApplication(device_handle, policy_app_id));

  LOG4CXX_DEBUG(logger_,
                " policy_app_id << " << policy_app_id << "Found = " << app);
  return app;
}

std::vector<std::string> ApplicationManagerImpl::devices(
    const std::string& policy_app_id) const {
  MobileAppIdPredicate matcher(policy_app_id);
  AppSharedPtrs apps = FindAllApps(applications(), matcher);
  std::vector<std::string> devices;
  std::transform(apps.begin(),
                 apps.end(),
                 std::back_inserter(devices),
                 TakeDeviceHandle(*this));
  return devices;
}

void ApplicationManagerImpl::ChangeAppsHMILevel(
    uint32_t app_id, mobile_apis::HMILevel::eType level) {
  LOG4CXX_AUTO_TRACE(logger_);
  LOG4CXX_DEBUG(logger_, "AppID to change: " << app_id << " -> " << level);
  ApplicationSharedPtr app = application(app_id);
  if (!app) {
    LOG4CXX_ERROR(logger_, "There is no app with id: " << app_id);
    return;
  }
  const mobile_apis::HMILevel::eType old_level = app->hmi_level();
  if (old_level != level) {
    app->set_hmi_level(level);
    OnHMILevelChanged(app_id, old_level, level);
  } else {
    LOG4CXX_WARN(logger_, "Redundant changing HMI level: " << level);
  }
}

}  // namespace application_manager<|MERGE_RESOLUTION|>--- conflicted
+++ resolved
@@ -948,25 +948,6 @@
       old_device_map.erase(old_device_it);
     }
 
-    // If the device was disconnected, this will reinitialize the device
-    connection_handler().AddCloudAppDevice(
-        policy_id, endpoint, cloud_transport_type);
-
-    // Look for app icon url data and add to app_icon_url_map
-    std::string url = GetPolicyHandler().GetIconUrl(policy_id);
-
-    if (url.empty()) {
-      LOG4CXX_DEBUG(logger_, "No Icon Url for cloud app");
-      continue;
-    }
-
-    auto app_icon_it = app_icon_map_.find(policy_id);
-    if (app_icon_it != app_icon_map_.end()) {
-      LOG4CXX_DEBUG(logger_, "Cloud App Already Exists in Icon Map");
-      continue;
-    }
-
-<<<<<<< HEAD
     transport_manager::transport_adapter::CloudAppProperties properties{
         endpoint,
         certificate,
@@ -974,8 +955,24 @@
         auth_token,
         cloud_transport_type,
         hybrid_app_preference};
-    connection_handler().AddCloudAppDevice(properties);
-=======
+
+    // If the device was disconnected, this will reinitialize the device
+    connection_handler().AddCloudAppDevice(policy_id, properties);
+
+    // Look for app icon url data and add to app_icon_url_map
+    std::string url = GetPolicyHandler().GetIconUrl(policy_id);
+
+    if (url.empty()) {
+      LOG4CXX_DEBUG(logger_, "No Icon Url for cloud app");
+      continue;
+    }
+
+    auto app_icon_it = app_icon_map_.find(policy_id);
+    if (app_icon_it != app_icon_map_.end()) {
+      LOG4CXX_DEBUG(logger_, "Cloud App Already Exists in Icon Map");
+      continue;
+    }
+
     const std::string app_icon_dir(settings_.app_icons_folder());
     const std::string full_icon_path(app_icon_dir + "/" + policy_id);
     if (!file_system::FileExists(full_icon_path)) {
@@ -986,7 +983,6 @@
       app_icon_map_.insert(
           std::pair<std::string, AppIconInfo>(policy_id, icon_info));
     }
->>>>>>> 74af264f
   }
   app_icon_map_lock_ptr_.Release();
   pending_device_map_lock_ptr_->Release();
