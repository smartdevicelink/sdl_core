/**
 * Copyright (c) 2013, Ford Motor Company
 * All rights reserved.
 *
 * Redistribution and use in source and binary forms, with or without
 * modification, are permitted provided that the following conditions are met:
 *
 * Redistributions of source code must retain the above copyright notice, this
 * list of conditions and the following disclaimer.
 *
 * Redistributions in binary form must reproduce the above copyright notice,
 * this list of conditions and the following
 * disclaimer in the documentation and/or other materials provided with the
 * distribution.
 *
 * Neither the name of the Ford Motor Company nor the names of its contributors
 * may be used to endorse or promote products derived from this software
 * without specific prior written permission.
 *
 * THIS SOFTWARE IS PROVIDED BY THE COPYRIGHT HOLDERS AND CONTRIBUTORS "AS IS"
 * AND ANY EXPRESS OR IMPLIED WARRANTIES, INCLUDING, BUT NOT LIMITED TO, THE
 * IMPLIED WARRANTIES OF MERCHANTABILITY AND FITNESS FOR A PARTICULAR PURPOSE
 * ARE DISCLAIMED. IN NO EVENT SHALL THE COPYRIGHT HOLDER OR CONTRIBUTORS BE
 * LIABLE FOR ANY DIRECT, INDIRECT, INCIDENTAL, SPECIAL, EXEMPLARY, OR
 * CONSEQUENTIAL DAMAGES (INCLUDING, BUT NOT LIMITED TO, PROCUREMENT OF
 * SUBSTITUTE GOODS OR SERVICES; LOSS OF USE, DATA, OR PROFITS; OR BUSINESS
 * INTERRUPTION) HOWEVER CAUSED AND ON ANY THEORY OF LIABILITY, WHETHER IN
 * CONTRACT, STRICT LIABILITY, OR TORT (INCLUDING NEGLIGENCE OR OTHERWISE)
 * ARISING IN ANY WAY OUT OF THE USE OF THIS SOFTWARE, EVEN IF ADVISED OF THE
 * POSSIBILITY OF SUCH DAMAGE.
 */

#include <climits>
#include <string>
#include "application_manager/application_manager_impl.h"
#include "application_manager/application.h"
#include "application_manager/mobile_command_factory.h"
#include "application_manager/hmi_command_factory.h"
#include "application_manager/commands/command_impl.h"
#include "application_manager/commands/command_notification_impl.h"
#include "application_manager/message_chaining.h"
#include "application_manager/message_helper.h"
#include "connection_handler/connection_handler_impl.h"
#include "mobile_message_handler/mobile_message_handler_impl.h"
#include "formatters/formatter_json_rpc.h"
#include "formatters/CFormatterJsonSDLRPCv2.hpp"
#include "config_profile/profile.h"
#include "utils/threads/thread.h"
#include "utils/file_system.h"
#include "utils/logger.h"
#include "./from_hmh_thread_impl.h"
#include "./to_hmh_thread_impl.h"
#include "./from_mobile_thread_impl.h"
#include "./to_mobile_thread_impl.h"

namespace application_manager {

log4cxx::LoggerPtr ApplicationManagerImpl::logger_ = log4cxx::LoggerPtr(
      log4cxx::Logger::getLogger("ApplicationManager"));
unsigned int ApplicationManagerImpl::message_chain_current_id_ = 0;
const unsigned int ApplicationManagerImpl::message_chain_max_id_ = UINT_MAX;

namespace formatters = NsSmartDeviceLink::NsJSONHandler::Formatters;
namespace jhs = NsSmartDeviceLink::NsJSONHandler::strings;

ApplicationManagerImpl::ApplicationManagerImpl()
  : audio_pass_thru_active_(false),
    is_distracting_driver_(false),
    is_vr_session_strated_(false),
    hmi_cooperating_(false),
    is_all_apps_allowed_(true),
    ui_language_(hmi_apis::Common_Language::INVALID_ENUM),
    vr_language_(hmi_apis::Common_Language::INVALID_ENUM),
    tts_language_(hmi_apis::Common_Language::INVALID_ENUM),
    vehicle_type_(NULL),
    hmi_handler_(NULL),
    mobile_handler_(NULL),
    connection_handler_(NULL),
    from_mobile_thread_(NULL),
    to_mobile_thread_(NULL),
    from_hmh_thread_(NULL),
    to_hmh_thread_(NULL),
    hmi_so_factory_(NULL),
    request_ctrl(),
    media_manager_(NULL) {
  LOG4CXX_INFO(logger_, "Creating ApplicationManager");
  from_mobile_thread_ = new threads::Thread(
    "application_manager::FromMobileThreadImpl",
    new FromMobileThreadImpl(this));
  if (!InitThread(from_mobile_thread_)) {
    return;
  }
  to_mobile_thread_ = new threads::Thread(
    "application_manager::ToMobileThreadImpl", new ToMobileThreadImpl(this));
  if (!InitThread(to_mobile_thread_)) {
    return;
  }

  to_hmh_thread_ = new threads::Thread("application_manager::ToHMHThreadImpl",
                                       new ToHMHThreadImpl(this));
  if (!InitThread(to_hmh_thread_)) {
    return;
  }

  from_hmh_thread_ = new threads::Thread(
    "application_manager::FromHMHThreadImpl", new FromHMHThreadImpl(this));
  if (!InitThread(from_hmh_thread_)) {
    return;
  }

  if (!policies_manager_.Init()) {
    LOG4CXX_ERROR(logger_, "Policies manager initialization failed.");
    return;
  }

  media_manager_ = media_manager::MediaManagerImpl::instance();
}

bool ApplicationManagerImpl::InitThread(threads::Thread* thread) {
  if (!thread) {
    LOG4CXX_ERROR(logger_, "Failed to allocate memory for thread object");
    return false;
  }
  LOG4CXX_INFO(
    logger_,
    "Starting thread with stack size "
    << profile::Profile::instance()->thread_min_stach_size());
  if (!thread->start()) {
    /*startWithOptions(
     threads::ThreadOptions(
     profile::Profile::instance()->thread_min_stach_size()))*/
    LOG4CXX_ERROR(logger_, "Failed to start thread");
    return false;
  }
  return true;
}

ApplicationManagerImpl::~ApplicationManagerImpl() {
  LOG4CXX_INFO(logger_, "Desctructing ApplicationManager.");
  message_chaining_.clear();

  if (vehicle_type_) {
    delete vehicle_type_;
  }

  if (from_mobile_thread_) {
    from_mobile_thread_->stop();
    delete from_mobile_thread_;
    from_mobile_thread_ = NULL;
  }

  if (to_hmh_thread_) {
    to_hmh_thread_->stop();
    delete to_hmh_thread_;
    to_hmh_thread_ = NULL;
  }

  if (from_hmh_thread_) {
    from_hmh_thread_->stop();
    delete from_hmh_thread_;
    from_hmh_thread_ = NULL;
  }

  if (to_mobile_thread_) {
    to_mobile_thread_->stop();
    delete to_mobile_thread_;
    to_mobile_thread_ = NULL;
  }

  message_chaining_.clear();

  if (media_manager_) {
    media_manager_ = NULL;
  }
}

ApplicationManagerImpl* ApplicationManagerImpl::instance() {
  static ApplicationManagerImpl instance;
  return &instance;
}

Application* ApplicationManagerImpl::application(int app_id) {
  std::map<int, Application*>::iterator it = applications_.find(app_id);
  if (applications_.end() != it) {
    return it->second;
  } else {
    return NULL;
  }
}

Application* ApplicationManagerImpl::active_application() const {
  // TODO(DK) : check driver distraction
  for (std::set<Application*>::iterator it = application_list_.begin();
       application_list_.end() != it;
       ++it) {
    if ((*it)->IsFullscreen()) {
      return *it;
    }
  }
  return NULL;
}

std::vector<Application*> ApplicationManagerImpl::applications_by_button(
  unsigned int button) {
  std::vector<Application*> result;
  for (std::set<Application*>::iterator it = application_list_.begin();
       application_list_.end() != it; ++it) {
    if ((*it)->IsSubscribedToButton(
          static_cast<mobile_apis::ButtonName::eType>(button))) {
      result.push_back(*it);
    }
  }
  return result;
}

std::vector<Application*> ApplicationManagerImpl::applications_by_ivi(
  unsigned int vehicle_info) {
  std::vector<Application*> result;
  for (std::set<Application*>::iterator it = application_list_.begin();
       application_list_.end() != it;
       ++it) {
    if ((*it)->IsSubscribedToIVI(vehicle_info)) {
      result.push_back(*it);
    }
  }
  return result;
}

std::vector<Application*> ApplicationManagerImpl::applications_with_navi() {
  std::vector<Application*> result;
  for (std::set<Application*>::iterator it = application_list_.begin();
       application_list_.end() != it;
       ++it) {
    if ((*it)->allowed_support_navigation()) {
      result.push_back(*it);
    }
  }
  return result;
}

const std::set<connection_handler::Device>&
ApplicationManagerImpl::device_list() {
  // TODO(PV): add updating functionality - request to TM.
  std::set<connection_handler::Device> devices;
  return devices;
}

Application* ApplicationManagerImpl::RegisterApplication(
  const utils::SharedPtr<smart_objects::SmartObject>&
  request_for_registration) {
  DCHECK(request_for_registration);
  smart_objects::SmartObject& message = *request_for_registration;
  unsigned int connection_key =
    message[strings::params][strings::connection_key].asInt();

  if (false == is_all_apps_allowed_) {
    LOG4CXX_INFO(logger_,
                 "RegisterApplication: access to app's disabled by user");
    utils::SharedPtr<smart_objects::SmartObject> response(
      MessageHelper::CreateNegativeResponse(
        connection_key, mobile_apis::FunctionID::RegisterAppInterfaceID,
        message[strings::params][strings::correlation_id].asUInt(),
        mobile_apis::Result::DISALLOWED));
    ManageMobileCommand(response);
    return NULL;
  }

  unsigned int app_id = 0;
  std::list<int> sessions_list;
  unsigned int device_id = 0;

  if (connection_handler_) {
    connection_handler::ConnectionHandlerImpl* con_handler_impl =
      static_cast<connection_handler::ConnectionHandlerImpl*>(connection_handler_);
    if (con_handler_impl->GetDataOnSessionKey(connection_key, &app_id,
        &sessions_list, &device_id)
        == -1) {
      LOG4CXX_ERROR(logger_,
                    "Failed to create application: no connection info.");
      utils::SharedPtr<smart_objects::SmartObject> response(
        MessageHelper::CreateNegativeResponse(
          connection_key, mobile_apis::FunctionID::RegisterAppInterfaceID,
          message[strings::params][strings::correlation_id].asUInt(),
          mobile_apis::Result::GENERIC_ERROR));
      ManageMobileCommand(response);
      return NULL;
    }
  }

  if (!MessageHelper::VerifyApplicationName(message[strings::msg_params])) {

    utils::SharedPtr<smart_objects::SmartObject> response(
      MessageHelper::CreateNegativeResponse(
        connection_key, mobile_apis::FunctionID::RegisterAppInterfaceID,
        message[strings::params][strings::correlation_id].asUInt(),
        mobile_apis::Result::INVALID_DATA));
    ManageMobileCommand(response);
    return NULL;
  }

  const std::string& name =
    message[strings::msg_params][strings::app_name].asString();

  for (std::set<Application*>::iterator it = application_list_.begin();
       application_list_.end() != it;
       ++it) {
    if ((*it)->app_id() == app_id) {
      LOG4CXX_ERROR(logger_, "Application has been registered already.");
      utils::SharedPtr<smart_objects::SmartObject> response(
        MessageHelper::CreateNegativeResponse(
          connection_key, mobile_apis::FunctionID::RegisterAppInterfaceID,
          message[strings::params][strings::correlation_id].asUInt(),
          mobile_apis::Result::APPLICATION_REGISTERED_ALREADY));
      ManageMobileCommand(response);
      return NULL;
    }

    if ((*it)->name().compare(name) == 0) {
      LOG4CXX_ERROR(logger_, "Application with this name already registered.");
      utils::SharedPtr<smart_objects::SmartObject> response(
        MessageHelper::CreateNegativeResponse(
          connection_key, mobile_apis::FunctionID::RegisterAppInterfaceID,
          message[strings::params][strings::correlation_id].asUInt(),
          mobile_apis::Result::DUPLICATE_NAME));
      ManageMobileCommand(response);
      return NULL;
    }
  }

  Application* application = new ApplicationImpl(app_id);
  if (!application) {
    utils::SharedPtr<smart_objects::SmartObject> response(
      MessageHelper::CreateNegativeResponse(
        connection_key, mobile_apis::FunctionID::RegisterAppInterfaceID,
        message[strings::params][strings::correlation_id].asUInt(),
        mobile_apis::Result::OUT_OF_MEMORY));
    ManageMobileCommand(response);
    return NULL;
  }

  application->set_name(name);
  application->set_device(device_id);

  application->set_language(
    static_cast<mobile_api::Language::eType>(
      message[strings::msg_params][strings::language_desired].asInt()));
  application->set_ui_language(
    static_cast<mobile_api::Language::eType>(
      message[strings::msg_params][strings::hmi_display_language_desired]
      .asInt()));

  Version version;
  int min_version =
    message[strings::msg_params][strings::sync_msg_version]
    [strings::minor_version].asInt();

  /*if (min_version < APIVersion::kAPIV2) {
    LOG4CXX_ERROR(logger_, "UNSUPPORTED_VERSION");
    utils::SharedPtr<smart_objects::SmartObject> response(
      MessageHelper::CreateNegativeResponse(
        connection_key, mobile_apis::FunctionID::RegisterAppInterfaceID,
        message[strings::params][strings::correlation_id],
        mobile_apis::Result::UNSUPPORTED_VERSION));
    ManageMobileCommand(response);
    delete application;
    return NULL;
  }*/
  version.min_supported_api_version = static_cast<APIVersion>(min_version);

  int max_version =
    message[strings::msg_params][strings::sync_msg_version]
    [strings::major_version].asInt();

  /*if (max_version > APIVersion::kAPIV2) {
    LOG4CXX_ERROR(logger_, "UNSUPPORTED_VERSION");
    utils::SharedPtr<smart_objects::SmartObject> response(
      MessageHelper::CreateNegativeResponse(
        connection_key, mobile_apis::FunctionID::RegisterAppInterfaceID,
        message[strings::params][strings::correlation_id],
        mobile_apis::Result::UNSUPPORTED_VERSION));
    ManageMobileCommand(response);
    delete application;
    return NULL;
  }*/
  version.max_supported_api_version = static_cast<APIVersion>(max_version);
  application->set_version(version);

  applications_.insert(std::pair<int, Application*>(app_id, application));
  application_list_.insert(application);

  // TODO(PV): add asking user to allow application
  // BasicCommunication_AllowApp
  // application->set_app_allowed(result);

  return application;
}

bool ApplicationManagerImpl::UnregisterApplication(int app_id) {
  std::map<int, Application*>::iterator it = applications_.find(app_id);
  if (applications_.end() == it) {
    return false;
  }
  Application* app_to_remove = it->second;
  applications_.erase(it);
  application_list_.erase(app_to_remove);
  delete app_to_remove;
  return true;
}

void ApplicationManagerImpl::UnregisterAllApplications(bool hmi_off) {
  applications_.clear();
  for (std::set<Application*>::iterator it = application_list_.begin();
       application_list_.end() != it;
       ++it) {
    delete(*it);
  }
  application_list_.clear();

  if (hmi_off) {
    hmi_cooperating_ = false;
  }
}

bool ApplicationManagerImpl::RemoveAppDataFromHMI(Application* application) {
  return true;
}

bool ApplicationManagerImpl::LoadAppDataToHMI(Application* application) {
  return true;
}

bool ApplicationManagerImpl::ActivateApplication(Application* application) {
  DCHECK(application);

  if (!application) {
    LOG4CXX_ERROR(logger_, "Null-pointer application received.");
    return false;
  }

  bool is_new_app_media = application->is_media_application();

  for (std::set<Application*>::iterator it = application_list_.begin();
       application_list_.end() != it;
       ++it) {
    Application* app = *it;
    if (app->app_id() == application->app_id()) {
      if (app->IsFullscreen()) {
        LOG4CXX_WARN(logger_, "Application is already active.");
        return false;
      }
      if (mobile_api::HMILevel::eType::HMI_LIMITED !=
          application->hmi_level()) {
        if (application->has_been_activated()) {
          MessageHelper::SendAppDataToHMI(application);
        } else {
          MessageHelper::SendChangeRegistrationRequestToHMI(application);
        }
      }
      if (!application->MakeFullscreen()) {
        return false;
      }
      MessageHelper::SendHMIStatusNotification(*application);
    } else {
      if (is_new_app_media) {
        if (app->IsAudible()) {
          app->MakeNotAudible();
          MessageHelper::SendHMIStatusNotification(*app);
        }
      }
      if (app->IsFullscreen()) {
        MessageHelper::RemoveAppDataFromHMI(app);
      }
    }
  }
  return true;
}


void ApplicationManagerImpl::DeactivateApplication(Application* application) {
  MessageHelper::SendDeleteCommandRequestToHMI(application);
  MessageHelper::ResetGlobalproperties(application);
}

void ApplicationManagerImpl::ConnectToDevice(unsigned int id) {
  // TODO(VS): Call function from ConnectionHandler
  if (!connection_handler_) {
    LOG4CXX_WARN(logger_, "Connection handler is not set.");
    return;
  }

  connection_handler_->ConnectToDevice(id);
}

void ApplicationManagerImpl::OnHMIStartedCooperation() {
  hmi_cooperating_ = true;
  LOG4CXX_INFO(logger_, "ApplicationManagerImpl::OnHMIStartedCooperation()");

  utils::SharedPtr<smart_objects::SmartObject> is_vr_ready(
    MessageHelper::CreateModuleInfoSO(hmi_apis::FunctionID::VR_IsReady));
  ManageHMICommand(is_vr_ready);

  utils::SharedPtr<smart_objects::SmartObject> is_tts_ready(
    MessageHelper::CreateModuleInfoSO(hmi_apis::FunctionID::TTS_IsReady));
  ManageHMICommand(is_tts_ready);

  utils::SharedPtr<smart_objects::SmartObject> is_ui_ready(
    MessageHelper::CreateModuleInfoSO(hmi_apis::FunctionID::UI_IsReady));
  ManageHMICommand(is_ui_ready);

  utils::SharedPtr<smart_objects::SmartObject> is_navi_ready(
    MessageHelper::CreateModuleInfoSO(
      hmi_apis::FunctionID::Navigation_IsReady));
  ManageHMICommand(is_navi_ready);

  utils::SharedPtr<smart_objects::SmartObject> is_ivi_ready(
    MessageHelper::CreateModuleInfoSO(
      hmi_apis::FunctionID::VehicleInfo_IsReady));
  ManageHMICommand(is_ivi_ready);

  utils::SharedPtr<smart_objects::SmartObject> button_capabilities(
    MessageHelper::CreateModuleInfoSO(
      hmi_apis::FunctionID::Buttons_GetCapabilities));
  ManageHMICommand(button_capabilities);

  if (!connection_handler_) {
    LOG4CXX_WARN(logger_, "Connection handler is not set.");
  } else {
    connection_handler_->StartTransportManager();
  }
}

unsigned int ApplicationManagerImpl::GetNextHMICorrelationID() {
  if (message_chain_current_id_ < message_chain_max_id_) {
    message_chain_current_id_++;
  } else {
    message_chain_current_id_ = 0;
  }

  return message_chain_current_id_;
}

MessageChaining* ApplicationManagerImpl::AddMessageChain(
  const unsigned int& connection_key, const unsigned int& correlation_id,
  const unsigned int& hmi_correlation_id, MessageChaining* msg_chaining,
  const smart_objects::SmartObject* data) {
  LOG4CXX_INFO(
    logger_,
    "ApplicationManagerImpl::AddMessageChain id " << hmi_correlation_id);

  if (NULL == msg_chaining) {
    MessageChaining* chain = new MessageChaining(connection_key,
        correlation_id);

    if (chain) {
      if (data) {
        chain->set_data(*data);
      }

      MessageChain::iterator it = message_chaining_.find(connection_key);
      if (message_chaining_.end() == it) {
        // Create new HMI request
        HMIRequest hmi_request;
        hmi_request[hmi_correlation_id] = MessageChainPtr(chain);

        // create new Mobile request
        MobileRequest mob_request;
        mob_request[correlation_id] = hmi_request;

        // add new application
        message_chaining_[connection_key] = mob_request;
      } else {
        // check if mobile correlation ID exist
        MobileRequest::iterator mob_request = it->second.find(correlation_id);
        if (it->second.end() == mob_request) {
          // Create new HMI request
          HMIRequest hmi_request;
          hmi_request[hmi_correlation_id] = MessageChainPtr(chain);

          // create new Mobile request
          it->second[correlation_id] = hmi_request;
        } else {
          // Add new HMI request
          mob_request->second[hmi_correlation_id] = MessageChainPtr(chain);
        }
      }

      return chain;
    } else {
      LOG4CXX_ERROR(logger_, "Null pointer message received.");
      return NULL;
    }
  } else {
    MessageChain::iterator it = message_chaining_.find(connection_key);
    if (message_chaining_.end() != it) {
      MobileRequest::iterator i = it->second.find(correlation_id);
      if (it->second.end() != i) {
        HMIRequest::iterator j = i->second.begin();
        for (; i->second.end() != j; ++j) {
          if ((*j->second) == *msg_chaining) {
            // copy existing MessageChaining
            i->second[hmi_correlation_id] = j->second;
            return &(*j->second);
          }
        }
      }
    }
    return NULL;
  }
}

bool ApplicationManagerImpl::DecreaseMessageChain(
  const unsigned int& hmi_correlation_id,
  unsigned int& mobile_correlation_id) {
  LOG4CXX_INFO(
    logger_,
    "ApplicationManagerImpl::DecreaseMessageChain id " << hmi_correlation_id);

  bool result = false;

  MessageChain::iterator i = message_chaining_.begin();
  for (; message_chaining_.end() != i; ++i) {
    MobileRequest::iterator j = i->second.begin();
    for (; i->second.end() != j; ++j) {
      HMIRequest::iterator it = j->second.find(hmi_correlation_id);

      if (j->second.end() != it) {
        (*it->second).DecrementCounter();
        LOG4CXX_INFO(
          logger_,
          "ApplicationManagerImpl::DecreaseMessageChain "
          "mobile request id " << (*it->second).correlation_id()
          << " is waiting for " << (*it->second).counter()
          << " responses");

        if (0 == (*it->second).counter()) {
          mobile_correlation_id = (*it->second).correlation_id();

          LOG4CXX_INFO(
            logger_,
            "HMI response id  " << hmi_correlation_id
            << " is the final for mobile request id  "
            << mobile_correlation_id);

          j->second.clear();
          i->second.erase(j);

          result = true;
        }
      }
    }
  }

  return result;
}

bool ApplicationManagerImpl::RemoveMobileRequestFromMessageChain(
  unsigned int mobile_correlation_id, unsigned int connection_key) {
  LOG4CXX_INFO(
    logger_,
    "ApplicationManagerImpl::RemoveMobileRequestFromMessageChain id "
    << mobile_correlation_id);

  bool result = false;

  MessageChain::iterator connection_chain = message_chaining_.find(
        connection_key);
  if (connection_chain != message_chaining_.end()) {
    MobileRequest::iterator request = connection_chain->second.find(
                                        mobile_correlation_id);
    if (request != connection_chain->second.end()) {
      connection_chain->second.erase(request);
      result = true;
    }
  }

  return result;
}

MessageChaining* ApplicationManagerImpl::GetMessageChain(
  const unsigned int& hmi_correlation_id) const {
  LOG4CXX_INFO(
    logger_,
    "ApplicationManagerImpl::GetMessageChain id " << hmi_correlation_id);

  MessageChain::const_iterator i = message_chaining_.begin();
  for (; message_chaining_.end() != i; ++i) {
    MobileRequest::const_iterator j = i->second.begin();
    for (; i->second.end() != j; ++j) {
      HMIRequest::const_iterator it = j->second.find(hmi_correlation_id);

      if (j->second.end() != it) {
        return &(*it->second);
      }
    }
  }
  return NULL;
}

bool ApplicationManagerImpl::begin_audio_pass_thru() {
  AutoLock lock(audio_pass_thru_lock_);
  if (audio_pass_thru_active_)
    return false;
  else {
    audio_pass_thru_active_ = true;
    return true;
  }
}

bool ApplicationManagerImpl::end_audio_pass_thru() {
  AutoLock lock(audio_pass_thru_lock_);
  if (audio_pass_thru_active_) {
    audio_pass_thru_active_ = false;
    return true;
  } else
    return false;
}

void ApplicationManagerImpl::set_driver_distraction(bool is_distracting) {
  is_distracting_driver_ = is_distracting;
}

void ApplicationManagerImpl::set_vr_session_started(const bool& state) {
  is_vr_session_strated_ = state;
}

void ApplicationManagerImpl::set_active_ui_language(
  const hmi_apis::Common_Language::eType& language) {
  ui_language_ = language;
}

void ApplicationManagerImpl::set_active_vr_language(
  const hmi_apis::Common_Language::eType& language) {
  vr_language_ = language;
}

void ApplicationManagerImpl::set_active_tts_language(
  const hmi_apis::Common_Language::eType& language) {
  tts_language_ = language;
}

void ApplicationManagerImpl::set_vehicle_type(
  const smart_objects::SmartObject& vehicle_type) {
  if (vehicle_type_) {
    delete vehicle_type_;
  }
  vehicle_type_ = new smart_objects::SmartObject(vehicle_type);
}

const smart_objects::SmartObject*
ApplicationManagerImpl::vehicle_type() const {
  return vehicle_type_;
}

void ApplicationManagerImpl::set_all_apps_allowed(const bool& allowed) {
  is_all_apps_allowed_ = allowed;
}

void ApplicationManagerImpl::StartAudioPassThruThread(int session_key,
    int correlation_id,
    int max_duration,
    int sampling_rate,
    int bits_per_sample,
    int audio_type) {
  LOG4CXX_INFO(logger_, "START MICROPHONE RECORDER");
  if (NULL != media_manager_) {
<<<<<<< HEAD
    media_manager_->startMicrophoneRecording(
        std::string("record.wav"),
        static_cast<mobile_apis::SamplingRate::eType>(sampling_rate),
        max_duration,
        static_cast<mobile_apis::BitsPerSample::eType>(bits_per_sample),
        static_cast<unsigned int>(session_key),
        static_cast<unsigned int>(correlation_id));
=======
    media_manager_->StartMicrophoneRecording(
      session_key,
      std::string("record.wav"),
      max_duration);
>>>>>>> 355693a6
  }
}

void ApplicationManagerImpl::SendAudioPassThroughNotification(
  unsigned int session_key,
  std::vector<unsigned char> binaryData) {
  LOG4CXX_TRACE_ENTER(logger_);

  {
    AutoLock lock(audio_pass_thru_lock_);
    if (!audio_pass_thru_active_) {
      LOG4CXX_ERROR(logger_, "Trying to send PassThroughNotification"
                             " when PassThrough is not active");
      return;
    }
  }

  smart_objects::SmartObject* on_audio_pass = NULL;
  on_audio_pass = new smart_objects::SmartObject();

  if (NULL == on_audio_pass) {
    LOG4CXX_ERROR_EXT(logger_, "OnAudioPassThru NULL pointer");

    return;
  }

  LOG4CXX_INFO_EXT(logger_, "Fill smart object");

  (*on_audio_pass)[application_manager::strings::params][application_manager::strings::message_type] =
    application_manager::MessageType::kNotification;

  (*on_audio_pass)[application_manager::strings::params][application_manager::strings::connection_key] =
    static_cast<int>(session_key);
  (*on_audio_pass)[application_manager::strings::params][application_manager::strings::function_id] =
    mobile_apis::FunctionID::OnAudioPassThruID;

  LOG4CXX_INFO_EXT(logger_, "Fill binary data");
  // binary data
  (*on_audio_pass)[application_manager::strings::params][application_manager::strings::binary_data] =
    smart_objects::SmartObject(binaryData);

  LOG4CXX_INFO_EXT(logger_, "After fill binary data");

  LOG4CXX_INFO_EXT(logger_, "Send data");
  CommandSharedPtr command =
      MobileCommandFactory::CreateCommand(&(*on_audio_pass));
  command->Init();
  command->Run();
  command->CleanUp();
}

void ApplicationManagerImpl::StopAudioPassThru(int application_key) {
  LOG4CXX_TRACE_ENTER(logger_);

  if (NULL != media_manager_) {
    media_manager_->StopMicrophoneRecording(application_key);
  }
}

std::string ApplicationManagerImpl::GetDeviceName(
  connection_handler::DeviceHandle handle) {
  DCHECK(connection_handler_);

  std::string device_name = "";
  std::list<unsigned int> applications_list;
  connection_handler::ConnectionHandlerImpl* con_handler_impl =
    static_cast<connection_handler::ConnectionHandlerImpl*>(connection_handler_);
  if (con_handler_impl->GetDataOnDeviceID(handle, &device_name,
                                          &applications_list) == -1) {
    LOG4CXX_ERROR(logger_, "Failed to extract device name for id " << handle);
  } else {
    LOG4CXX_INFO(logger_, "\t\t\t\t\tDevice name is " << device_name);
  }

  return device_name;
}

void ApplicationManagerImpl::set_is_vr_cooperating(bool value) {
  is_vr_ready_response_recieved_ = true;
  is_vr_cooperating_ = value;
  if (is_vr_cooperating_) {
    utils::SharedPtr<smart_objects::SmartObject> get_language(
      MessageHelper::CreateModuleInfoSO(
        hmi_apis::FunctionID::VR_GetLanguage));
    ManageHMICommand(get_language);
    utils::SharedPtr<smart_objects::SmartObject> get_all_languages(
      MessageHelper::CreateModuleInfoSO(
        hmi_apis::FunctionID::VR_GetSupportedLanguages));
    ManageHMICommand(get_all_languages);
    utils::SharedPtr<smart_objects::SmartObject> get_capabilities(
      MessageHelper::CreateModuleInfoSO(
        hmi_apis::FunctionID::VR_GetCapabilities));
    ManageHMICommand(get_capabilities);

    MessageHelper::SendHelpVrCommand();
  }
}

void ApplicationManagerImpl::set_is_tts_cooperating(bool value) {
  is_tts_ready_response_recieved_ = true;
  is_tts_cooperating_ = value;
  if (is_tts_cooperating_) {
    utils::SharedPtr<smart_objects::SmartObject> get_language(
      MessageHelper::CreateModuleInfoSO(
        hmi_apis::FunctionID::TTS_GetLanguage));
    ManageHMICommand(get_language);
    utils::SharedPtr<smart_objects::SmartObject> get_all_languages(
      MessageHelper::CreateModuleInfoSO(
        hmi_apis::FunctionID::TTS_GetSupportedLanguages));
    ManageHMICommand(get_all_languages);
    utils::SharedPtr<smart_objects::SmartObject> get_capabilities(
      MessageHelper::CreateModuleInfoSO(
        hmi_apis::FunctionID::TTS_GetCapabilities));
    ManageHMICommand(get_capabilities);
  }
}

void ApplicationManagerImpl::set_is_ui_cooperating(bool value) {
  is_ui_ready_response_recieved_ = true;
  is_ui_cooperating_ = value;
  if (is_ui_cooperating_) {
    utils::SharedPtr<smart_objects::SmartObject> get_language(
      MessageHelper::CreateModuleInfoSO(
        hmi_apis::FunctionID::UI_GetLanguage));
    ManageHMICommand(get_language);
    utils::SharedPtr<smart_objects::SmartObject> get_all_languages(
      MessageHelper::CreateModuleInfoSO(
        hmi_apis::FunctionID::UI_GetSupportedLanguages));
    ManageHMICommand(get_all_languages);
    utils::SharedPtr<smart_objects::SmartObject> get_capabilities(
      MessageHelper::CreateModuleInfoSO(
        hmi_apis::FunctionID::UI_GetCapabilities));
    ManageHMICommand(get_capabilities);
  }
}

void ApplicationManagerImpl::set_is_navi_cooperating(bool value) {
  is_navi_ready_response_recieved_ = true;
  is_navi_cooperating_ = value;
}

void ApplicationManagerImpl::set_is_ivi_cooperating(bool value) {
  is_ivi_ready_response_recieved_ = true;
  is_ivi_cooperating_ = value;
  if (is_ivi_cooperating_) {
    utils::SharedPtr<smart_objects::SmartObject> get_type(
      MessageHelper::CreateModuleInfoSO(
        hmi_apis::FunctionID::VehicleInfo_GetVehicleType));
    ManageHMICommand(get_type);
  }
}

void ApplicationManagerImpl::OnMobileMessageReceived(
  const MobileMessage& message) {
  LOG4CXX_INFO(logger_, "ApplicationManagerImpl::OnMobileMessageReceived");

  DCHECK(message);
  if (!message) {
    LOG4CXX_ERROR(logger_, "Null-pointer message received.");
    return;
  }

  messages_from_mobile_.push(message);
}

void ApplicationManagerImpl::OnMessageReceived(const protocol_handler::
                                   RawMessagePtr& message) {
}

void ApplicationManagerImpl::OnMobileMessageSent(const protocol_handler::
                             RawMessagePtr& message) {
  LOG4CXX_INFO(logger_, "ApplicationManagerImpl::OnMobileMessageSent");

  application_manager::Message app_mngr_message;

  // TODO(PK): Convert RawMessage to application_manager::Message

  // Application connection should be closed if RegisterAppInterface failed and
  // RegisterAppInterfaceResponse with success == false was sent to the mobile
  if (app_mngr_message.function_id() ==
        mobile_apis::FunctionID::RegisterAppInterfaceID
      && app_mngr_message.type() ==
          MessageType::kResponse
      // TODO(PK): Implement suscess() getter in application_manager::Message
      /*&& app_mngr_message.success() == false*/) {

    unsigned int key = app_mngr_message.connection_key();

    if (NULL != connection_handler_) {
      static_cast<connection_handler::ConnectionHandlerImpl*>
        (connection_handler_)->CloseConnection(key);
    }
  }
}


void ApplicationManagerImpl::OnMessageReceived(
  utils::SharedPtr<application_manager::Message> message) {
  LOG4CXX_INFO(logger_, "ApplicationManagerImpl::OnMessageReceived");

  DCHECK(message);
  if (!message) {
    LOG4CXX_ERROR(logger_, "Null-pointer message received.");
    return;
  }

  messages_from_hmh_.push(message);
}

void ApplicationManagerImpl::OnErrorSending(
  utils::SharedPtr<application_manager::Message> message) {
  return;
}

void ApplicationManagerImpl::OnDeviceListUpdated(
  const connection_handler::DeviceList& device_list) {
  LOG4CXX_INFO(logger_, "ApplicationManagerImpl::OnDeviceListUpdated");
  smart_objects::SmartObject* update_list = new smart_objects::SmartObject;
  smart_objects::SmartObject& so_to_send = *update_list;
  so_to_send[jhs::S_PARAMS][jhs::S_FUNCTION_ID] =
    hmi_apis::FunctionID::BasicCommunication_UpdateDeviceList;
  so_to_send[jhs::S_PARAMS][jhs::S_MESSAGE_TYPE] =
    hmi_apis::messageType::request;
  so_to_send[jhs::S_PARAMS][jhs::S_PROTOCOL_VERSION] = 2;
  so_to_send[jhs::S_PARAMS][jhs::S_PROTOCOL_TYPE] = 1;
  so_to_send[jhs::S_PARAMS][jhs::S_CORRELATION_ID] = GetNextHMICorrelationID();
  smart_objects::SmartObject* msg_params = MessageHelper::CreateDeviceListSO(
        device_list);
  if (!msg_params) {
    LOG4CXX_WARN(logger_, "Failed to create sub-smart object.");
    delete update_list;
    return;
  }
  so_to_send[jhs::S_MSG_PARAMS] = *msg_params;
  ManageHMICommand(update_list);
}

void ApplicationManagerImpl::RemoveDevice(
  const connection_handler::DeviceHandle device_handle) {
}

bool ApplicationManagerImpl::OnSessionStartedCallback(
  connection_handler::DeviceHandle device_handle, int session_key,
  int first_session_key, connection_handler::ServiceType type) {
  LOG4CXX_INFO(logger_, "Started session with type " << type);
  if (connection_handler::ServiceType::kNaviSession == type) {
    LOG4CXX_INFO(logger_, "Mobile Navi session is about to be started.");

    // send to HMI startStream request
    char url[100] = {'\0'};
    snprintf(url, sizeof(url) / sizeof(url[0]), "http://%s:%d",
             profile::Profile::instance()->server_address().c_str(),
             profile::Profile::instance()->navi_server_port());

    application_manager::MessageHelper::SendNaviStartStream(
      url, session_key);

    if (media_manager_) {
      media_manager_->StartVideoStreaming(session_key);
    }

    // !!!!!!!!!!!!!!!!!!!!!!!
    // TODO(DK): add check if navi streaming allowed for this app.
  }
  return true;
}

void ApplicationManagerImpl::OnSessionEndedCallback(int session_key,
    int first_session_key,
    connection_handler::ServiceType type) {
  LOG4CXX_INFO_EXT(
    logger_,
    "\n\t\t\t\tRemoving session " << session_key << " with first session "
    << first_session_key << " type " << type);
  switch (type) {
    case connection_handler::ServiceType::kRPCSession: {
      LOG4CXX_INFO(logger_, "Remove application.");
      std::map<int, Application*>::iterator it = applications_.find(
            first_session_key);
      if (it == applications_.end()) {
        LOG4CXX_INFO(logger_, "Application is already unregistered.");
        return;
      }
      MessageHelper::RemoveAppDataFromHMI(it->second);
      MessageHelper::SendOnAppUnregNotificationToHMI(it->second);
      UnregisterApplication(first_session_key);
      break;
    }
    case connection_handler::ServiceType::kNaviSession: {
      LOG4CXX_INFO(logger_, "Stop video streaming.");
      application_manager::MessageHelper::SendNaviStopStream(session_key);
      media_manager_->StopVideoStreaming(session_key);
      break;
    }
    default:
      LOG4CXX_WARN(logger_, "Unknown type of service to be ended.");
      break;
  }
}

void ApplicationManagerImpl::set_hmi_message_handler(
  hmi_message_handler::HMIMessageHandler* handler) {
  hmi_handler_ = handler;
}

void ApplicationManagerImpl::set_mobile_message_handler(
  mobile_message_handler::MobileMessageHandler* handler) {
  mobile_handler_ = handler;
}

void ApplicationManagerImpl::set_connection_handler(
  connection_handler::ConnectionHandler* handler) {
  connection_handler_ = handler;
}

void ApplicationManagerImpl::StartDevicesDiscovery() {
  connection_handler::ConnectionHandlerImpl::instance()->
  StartDevicesDiscovery();
}

void ApplicationManagerImpl::SendMessageToMobile(
  const utils::SharedPtr<smart_objects::SmartObject>& message) {
  LOG4CXX_INFO(logger_, "ApplicationManagerImpl::SendMessageToMobile");

  DCHECK(message);
  if (!message) {
    LOG4CXX_ERROR(logger_, "Null-pointer message received.");
    return;
  }

  if (!mobile_handler_) {
    LOG4CXX_WARN(logger_, "No Mobile Handler set");
    return;
  }

  mobile_so_factory().attachSchema(*message);
  LOG4CXX_INFO(
    logger_,
    "Attached schema to message, result if valid: " << message->isValid());

  utils::SharedPtr<Message> message_to_send(new Message);
  if (!ConvertSOtoMessage((*message), (*message_to_send))) {
    LOG4CXX_WARN(logger_,
                 "Cannot send message to Mobile: failed to create string");
    return;
  }

  smart_objects::SmartObject& msg_to_mobile = *message;
  if (msg_to_mobile[strings::params].keyExists(strings::correlation_id)) {
    request_ctrl.terminateRequest(
      msg_to_mobile[strings::params][strings::correlation_id].asUInt());
  }

  messages_to_mobile_.push(message_to_send);
}

bool ApplicationManagerImpl::ManageMobileCommand(
  const utils::SharedPtr<smart_objects::SmartObject>& message) {
  LOG4CXX_INFO(logger_, "ApplicationManagerImpl::ManageMobileCommand");

  DCHECK(message);
  if (!message) {
    LOG4CXX_WARN(logger_, "Null-pointer message received.");
    return false;
  }

#ifdef DEBUG
  MessageHelper::PrintSmartObject(*message);
#endif

  LOG4CXX_INFO(logger_, "Trying to create message in mobile factory.");
  CommandSharedPtr command = MobileCommandFactory::CreateCommand(message);

  if (!command) {
    LOG4CXX_WARN(logger_, "Failed to create mobile command from smart object");
    return false;
  }

  mobile_apis::FunctionID::eType function_id =
    static_cast<mobile_apis::FunctionID::eType>(
      (*message)[strings::params][strings::function_id].asInt());

  if (((mobile_apis::FunctionID::RegisterAppInterfaceID != function_id)
       && ((*message)[strings::params][strings::protocol_type]
           == commands::CommandImpl::mobile_protocol_type_))
      && (mobile_apis::FunctionID::UnregisterAppInterfaceID != function_id)) {
    unsigned int app_id = (*message)[strings::params][strings::connection_key]
                          .asUInt();

    mobile_apis::FunctionID::eType function_id =
      static_cast<mobile_apis::FunctionID::eType>(
        (*message)[strings::params][strings::function_id].asInt());

    unsigned int correlation_id =
      (*message)[strings::params][strings::correlation_id].asUInt();

    unsigned int connection_key =
      (*message)[strings::params][strings::connection_key].asUInt();

    Application* app = ApplicationManagerImpl::instance()->application(app_id);
    if (NULL == app) {
      LOG4CXX_ERROR_EXT(logger_, "APPLICATION_NOT_REGISTERED");
      smart_objects::SmartObject* response =
        MessageHelper::CreateNegativeResponse(
          connection_key, function_id, correlation_id,
          mobile_apis::Result::APPLICATION_NOT_REGISTERED);
      ApplicationManagerImpl::instance()->SendMessageToMobile(response);
      return false;
    }

    if (!policies_manager_.IsValidHmiStatus(function_id, app->hmi_level())) {
      LOG4CXX_WARN(
        logger_,
        "Request blocked by policies. " << "FunctionID: "
        << static_cast<int>(function_id) << " Application HMI status: "
        << static_cast<int>(app->hmi_level()));

      smart_objects::SmartObject* response =
        MessageHelper::CreateBlockedByPoliciesResponse(
          function_id, mobile_apis::Result::REJECTED, correlation_id,
          connection_key);

      ApplicationManagerImpl::instance()->SendMessageToMobile(response);
      return true;
    }
  }

  if (command->Init()) {

    if ((*message)[strings::params][strings::message_type].asInt() ==
        mobile_apis::messageType::request) {
      request_ctrl.addRequest(command);
    }

    command->Run();
    if (command->CleanUp()) {
      return true;
    }
  }
  return false;
}

void ApplicationManagerImpl::SendMessageToHMI(
  const utils::SharedPtr<smart_objects::SmartObject>& message) {
  LOG4CXX_INFO(logger_, "ApplicationManagerImpl::SendMessageToHMI");

  DCHECK(message);
  if (!message) {
    LOG4CXX_WARN(logger_, "Null-pointer message received.");
    return;
  }

  if (!hmi_handler_) {
    LOG4CXX_WARN(logger_, "No HMI Handler set");
    return;
  }

  utils::SharedPtr<Message> message_to_send(new Message);
  if (!message_to_send) {
    LOG4CXX_ERROR(logger_, "Null pointer");
    return;
  }

  hmi_so_factory().attachSchema(*message);
  LOG4CXX_INFO(
    logger_,
    "Attached schema to message, result if valid: " << message->isValid());

  if (!ConvertSOtoMessage(*message, *message_to_send)) {
    LOG4CXX_WARN(logger_,
                 "Cannot send message to HMI: failed to create string");
    return;
  }
  messages_to_hmh_.push(message_to_send);
}

bool ApplicationManagerImpl::ManageHMICommand(
  const utils::SharedPtr<smart_objects::SmartObject>& message) {
  LOG4CXX_INFO(logger_, "ApplicationManagerImpl::ManageHMICommand");

  DCHECK(message);
  if (!message) {
    LOG4CXX_WARN(logger_, "Null-pointer message received.");
    return false;
  }

#ifdef DEBUG
  MessageHelper::PrintSmartObject(*message);
#endif

  CommandSharedPtr command = HMICommandFactory::CreateCommand(message);

  if (!command) {
    LOG4CXX_WARN(logger_, "Failed to create command from smart object");
    return false;
  }

  if (command->Init()) {
    command->Run();
    if (command->CleanUp()) {
      return true;
    }
  }
  return false;
}

void ApplicationManagerImpl::CreateHMIMatrix(HMIMatrix* matrix) {
}

void ApplicationManagerImpl::CreatePoliciesManager(PoliciesManager* managaer) {
}

bool ApplicationManagerImpl::CheckPolicies(smart_objects::SmartObject* message,
    Application* application) {
  return true;
}

bool ApplicationManagerImpl::CheckHMIMatrix(
  smart_objects::SmartObject* message) {
  return true;
}

bool ApplicationManagerImpl::ConvertMessageToSO(
  const Message& message, smart_objects::SmartObject& output) {
  LOG4CXX_INFO(
    logger_,
    "\t\t\tMessage to convert: protocol " << message.protocol_version()
    << "; json " << message.json_message());

  switch (message.protocol_version()) {
    case ProtocolVersion::kV2: {
      if (!formatters::CFormatterJsonSDLRPCv2::fromString(
            message.json_message(), output, message.function_id(), message.type(),
            message.correlation_id()) || !mobile_so_factory().attachSchema(output)
          || ((output.validate() != smart_objects::Errors::OK)
              && (output.validate()
                  != smart_objects::Errors::UNEXPECTED_PARAMETER))) {
        LOG4CXX_WARN(logger_, "Failed to parse string to smart object");
        utils::SharedPtr<smart_objects::SmartObject> response(
          MessageHelper::CreateNegativeResponse(
            message.connection_key(), message.function_id(),
            message.correlation_id(), mobile_apis::Result::INVALID_DATA));
        ManageMobileCommand(response);
        return false;
      }
      LOG4CXX_INFO(
        logger_,
        "Convertion result for sdl object is true" << " function_id "
        << output[jhs::S_PARAMS][jhs::S_FUNCTION_ID].asInt());
      output[strings::params][strings::connection_key] =
        message.connection_key();
      if (message.binary_data()) {
        output[strings::params][strings::binary_data] =
          *(message.binary_data());
      }
      break;
    }
    case ProtocolVersion::kHMI: {
      int result = formatters::FormatterJsonRpc::FromString <
                   hmi_apis::FunctionID::eType, hmi_apis::messageType::eType > (
                     message.json_message(), output);
      LOG4CXX_INFO(
        logger_,
        "Convertion result: " << result << " function id "
        << output[jhs::S_PARAMS][jhs::S_FUNCTION_ID].asInt());
      if (!hmi_so_factory().attachSchema(output)) {
        LOG4CXX_WARN(logger_, "Failed to attach schema to object.");
        return false;
      }
      if (output.validate() != smart_objects::Errors::OK) {
        LOG4CXX_WARN(
            logger_,
            "Incorrect parameter from HMI");
        output.erase(strings::msg_params);
        output[strings::params][hmi_response::code] =
            hmi_apis::Common_Result::INVALID_DATA;
        output[strings::msg_params][strings::info] =
            std::string("Received invalid data on HMI response");
      }
      break;
    }
    default:
      // TODO(PV):
      //  removed NOTREACHED() because some app can still have vesion 1.
      LOG4CXX_WARN(
        logger_,
        "Application used unsupported protocol " << message.protocol_version()
        << ".");
      return false;
  }

  LOG4CXX_INFO(logger_, "Successfully parsed message into smart object");
  return true;
}

bool ApplicationManagerImpl::ConvertSOtoMessage(
  const smart_objects::SmartObject& message, Message& output) {
  LOG4CXX_INFO(logger_, "Message to convert");

  if (smart_objects::SmartType_Null == message.getType()
      || smart_objects::SmartType_Invalid == message.getType()) {
    LOG4CXX_WARN(logger_, "Invalid smart object received.");
    return false;
  }

  LOG4CXX_INFO(
    logger_,
    "Message with protocol: "
    << message.getElement(jhs::S_PARAMS).getElement(jhs::S_PROTOCOL_TYPE)
    .asInt());

  std::string output_string;
  switch (message.getElement(jhs::S_PARAMS).getElement(jhs::S_PROTOCOL_TYPE)
          .asInt()) {
    case 0: {
      if (!formatters::CFormatterJsonSDLRPCv2::toString(message,
          output_string)) {
        LOG4CXX_WARN(logger_, "Failed to serialize smart object");
        return false;
      }
      output.set_protocol_version(application_manager::kV2);
      break;
    }
    case 1: {
      if (!formatters::FormatterJsonRpc::ToString(message, output_string)) {
        LOG4CXX_WARN(logger_, "Failed to serialize smart object");
        return false;
      }
      output.set_protocol_version(application_manager::kHMI);
      break;
    }
    default:
      NOTREACHED();
      return false;
  }

  LOG4CXX_INFO(logger_, "Convertion result: " << output_string);

  output.set_connection_key(
    message.getElement(jhs::S_PARAMS).getElement(strings::connection_key)
    .asInt());

  output.set_function_id(
    message.getElement(jhs::S_PARAMS).getElement(jhs::S_FUNCTION_ID).asInt());

  output.set_correlation_id(
    message.getElement(jhs::S_PARAMS).getElement(jhs::S_CORRELATION_ID)
    .asInt());
  output.set_message_type(
    static_cast<MessageType>(message.getElement(jhs::S_PARAMS).getElement(
                               jhs::S_MESSAGE_TYPE).asInt()));

  // Currently formatter creates JSON = 3 bytes for empty SmartObject.
  // workaround for notification. JSON must be empty
  if (mobile_apis::FunctionID::OnAudioPassThruID
      != message.getElement(jhs::S_PARAMS).getElement(strings::function_id)
      .asInt()) {
    output.set_json_message(output_string);
  }

  if (message.getElement(jhs::S_PARAMS).keyExists(strings::binary_data)) {
    application_manager::BinaryData* binaryData =
      new application_manager::BinaryData(
      message.getElement(jhs::S_PARAMS).getElement(strings::binary_data)
      .asBinary());

    if (NULL == binaryData) {
      LOG4CXX_ERROR(logger_, "Null pointer");
      return false;
    }
    output.set_binary_data(binaryData);
  }

  LOG4CXX_INFO(logger_, "Successfully parsed message into smart object");
  return true;
}

void ApplicationManagerImpl::ProcessMessageFromMobile(
  const utils::SharedPtr<Message>& message) {
  LOG4CXX_INFO(logger_, "ApplicationManagerImpl::ProcessMessageFromMobile()");

  utils::SharedPtr<smart_objects::SmartObject> so_from_mobile(
    new smart_objects::SmartObject);

  if (!so_from_mobile) {
    LOG4CXX_ERROR(logger_, "Null pointer");
    return;
  }

  if (!ConvertMessageToSO(*message, *so_from_mobile)) {
    LOG4CXX_ERROR(logger_, "Cannot create smart object from message");
    return;
  }

  if (!ManageMobileCommand(so_from_mobile)) {
    LOG4CXX_ERROR(logger_, "Received command didn't run successfully");
  }
}

void ApplicationManagerImpl::ProcessMessageFromHMI(
  const utils::SharedPtr<Message>& message) {
  LOG4CXX_INFO(logger_, "ApplicationManagerImpl::ProcessMessageFromHMI()");
  utils::SharedPtr<smart_objects::SmartObject> smart_object(
    new smart_objects::SmartObject);

  if (!smart_object) {
    LOG4CXX_ERROR(logger_, "Null pointer");
    return;
  }

  if (!ConvertMessageToSO(*message, *smart_object)) {
    LOG4CXX_ERROR(logger_, "Cannot create smart object from message");
    return;
  }

  LOG4CXX_INFO(logger_, "Converted message, trying to create hmi command");
  if (!ManageHMICommand(smart_object)) {
    LOG4CXX_ERROR(logger_, "Received command didn't run successfully");
  }
}

hmi_apis::HMI_API& ApplicationManagerImpl::hmi_so_factory() {
  if (!hmi_so_factory_) {
    hmi_so_factory_ = new hmi_apis::HMI_API;
    if (!hmi_so_factory_) {
      LOG4CXX_ERROR(logger_, "Out of memory");
      CHECK(hmi_so_factory_);
    }
  }
  return *hmi_so_factory_;
}

mobile_apis::MOBILE_API& ApplicationManagerImpl::mobile_so_factory() {
  if (!mobile_so_factory_) {
    mobile_so_factory_ = new mobile_apis::MOBILE_API;
    if (!mobile_so_factory_) {
      LOG4CXX_ERROR(logger_, "Out of memory.");
      CHECK(mobile_so_factory_);
    }
  }
  return *mobile_so_factory_;
}

bool ApplicationManagerImpl::IsHMICapabilitiesInitialized() {
  bool result = true;
  if (is_vr_ready_response_recieved_ && is_tts_ready_response_recieved_
      && is_ui_ready_response_recieved_ && is_navi_ready_response_recieved_
      && is_ivi_ready_response_recieved_) {
    if (is_vr_cooperating_) {
      if ((!vr_supported_languages_)
          || (hmi_apis::Common_Language::INVALID_ENUM == vr_language_)) {
        result = false;
      }
    }

    if (is_tts_cooperating_) {
      if ((!tts_supported_languages_)
          || (hmi_apis::Common_Language::INVALID_ENUM == tts_language_)) {
        result = false;
      }
    }

    if (is_ui_cooperating_) {
      if ((!ui_supported_languages_)
          || (hmi_apis::Common_Language::INVALID_ENUM == ui_language_)) {
        result = false;
      }
    }

    if (is_ivi_cooperating_) {
      if (!vehicle_type_) {
        result = false;
      }
    }
  } else {
    result = false;
  }

  LOG4CXX_INFO(logger_,
               "HMICapabilities::IsHMICapabilitiesInitialized() " << result);

  return result;
}

void ApplicationManagerImpl::addNotification(const CommandSharedPtr& ptr) {
  notification_list_.push_back(ptr);
}

void ApplicationManagerImpl::removeNotification(const CommandSharedPtr& ptr) {
  std::list<CommandSharedPtr>::iterator it = notification_list_.begin();
  for (; notification_list_.end() != it; ++it) {
    if (*it == ptr) {
      notification_list_.erase(it);
      break;
    }
  }
}

void ApplicationManagerImpl::updateRequestTimeout(unsigned int connection_key,
    unsigned int mobile_correlation_id,
    unsigned int new_timeout_value) {
  request_ctrl.updateRequestTimeout(connection_key, mobile_correlation_id,
                                    new_timeout_value);
}

}  // namespace application_manager<|MERGE_RESOLUTION|>--- conflicted
+++ resolved
@@ -763,20 +763,10 @@
     int audio_type) {
   LOG4CXX_INFO(logger_, "START MICROPHONE RECORDER");
   if (NULL != media_manager_) {
-<<<<<<< HEAD
-    media_manager_->startMicrophoneRecording(
-        std::string("record.wav"),
-        static_cast<mobile_apis::SamplingRate::eType>(sampling_rate),
-        max_duration,
-        static_cast<mobile_apis::BitsPerSample::eType>(bits_per_sample),
-        static_cast<unsigned int>(session_key),
-        static_cast<unsigned int>(correlation_id));
-=======
     media_manager_->StartMicrophoneRecording(
       session_key,
       std::string("record.wav"),
       max_duration);
->>>>>>> 355693a6
   }
 }
 
