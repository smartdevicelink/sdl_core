--- conflicted
+++ resolved
@@ -269,16 +269,11 @@
     }
   }
 
-<<<<<<< HEAD
   smart_objects::SmartObject& params = message[strings::msg_params];
 
   const std::string mobile_app_id = params[strings::app_id].asString();
   ApplicationSharedPtr application(
       new ApplicationImpl(app_id, mobile_app_id, policy_manager_));
-=======
-  ApplicationSharedPtr application(new
-                                   ApplicationImpl(app_id));
->>>>>>> 5ff19959
   if (!application) {
     usage_statistics::AppCounter count_of_rejections_sync_out_of_memory(
         policy_manager_, mobile_app_id,
@@ -299,20 +294,13 @@
 
   application->set_name(name);
   application->set_device(device_id);
-<<<<<<< HEAD
-
+  application->set_grammar_id(GenerateGrammarID());
   mobile_api::Language::eType launguage_desired =
       static_cast<mobile_api::Language::eType>(params[strings::language_desired]
           .asInt());
   application->set_language(launguage_desired);
   application->usage_report().RecordAppRegistrationVuiLanguage(
       launguage_desired);
-=======
-  application->set_grammar_id(GenerateGrammarID());
-  application->set_language(
-    static_cast<mobile_api::Language::eType>(
-      message[strings::msg_params][strings::language_desired].asInt()));
->>>>>>> 5ff19959
 
   mobile_api::Language::eType hmi_display_language_desired =
       static_cast<mobile_api::Language::eType>(params[strings::hmi_display_language_desired]
