/*
 * Copyright (c) 2016, Ford Motor Company
 * All rights reserved.
 *
 * Redistribution and use in source and binary forms, with or without
 * modification, are permitted provided that the following conditions are met:
 *
 * Redistributions of source code must retain the above copyright notice, this
 * list of conditions and the following disclaimer.
 *
 * Redistributions in binary form must reproduce the above copyright notice,
 * this list of conditions and the following
 * disclaimer in the documentation and/or other materials provided with the
 * distribution.
 *
 * Neither the name of the Ford Motor Company nor the names of its contributors
 * may be used to endorse or promote products derived from this software
 * without specific prior written permission.
 *
 * THIS SOFTWARE IS PROVIDED BY THE COPYRIGHT HOLDERS AND CONTRIBUTORS "AS IS"
 * AND ANY EXPRESS OR IMPLIED WARRANTIES, INCLUDING, BUT NOT LIMITED TO, THE
 * IMPLIED WARRANTIES OF MERCHANTABILITY AND FITNESS FOR A PARTICULAR PURPOSE
 * ARE DISCLAIMED. IN NO EVENT SHALL THE COPYRIGHT HOLDER OR CONTRIBUTORS BE
 * LIABLE FOR ANY DIRECT, INDIRECT, INCIDENTAL, SPECIAL, EXEMPLARY, OR
 * CONSEQUENTIAL DAMAGES (INCLUDING, BUT NOT LIMITED TO, PROCUREMENT OF
 * SUBSTITUTE GOODS OR SERVICES; LOSS OF USE, DATA, OR PROFITS; OR BUSINESS
 * INTERRUPTION) HOWEVER CAUSED AND ON ANY THEORY OF LIABILITY, WHETHER IN
 * CONTRACT, STRICT LIABILITY, OR TORT (INCLUDING NEGLIGENCE OR OTHERWISE)
 * ARISING IN ANY WAY OUT OF THE USE OF THIS SOFTWARE, EVEN IF ADVISED OF THE
 * POSSIBILITY OF SUCH DAMAGE.
 */

#include <stdlib.h>  // for rand()

#include <bson_object.h>
#include <climits>
#include <fstream>
#include <string>
#include <utility>

#include "application_manager/app_launch/app_launch_ctrl_impl.h"
#include "application_manager/app_launch/app_launch_data_db.h"
#include "application_manager/app_launch/app_launch_data_json.h"
#include "application_manager/application_manager_impl.h"
#include "application_manager/command_holder_impl.h"
#include "application_manager/commands/command_impl.h"
#include "application_manager/commands/command_notification_impl.h"
#include "application_manager/helpers/application_helper.h"
#include "application_manager/hmi_capabilities_impl.h"
#include "application_manager/message_helper.h"
#include "application_manager/mobile_message_handler.h"
#include "application_manager/plugin_manager/rpc_plugin_manager_impl.h"
#include "application_manager/policies/policy_handler.h"
#include "application_manager/request_controller_impl.h"
#include "application_manager/request_timeout_handler_impl.h"
#include "application_manager/resumption/resume_ctrl_impl.h"
#include "application_manager/rpc_handler_impl.h"
#include "application_manager/rpc_protection_manager_impl.h"
#include "application_manager/rpc_service_impl.h"
#include "connection_handler/connection_handler_impl.h"
#include "formatters/CFormatterJsonSDLRPCv1.h"
#include "formatters/CFormatterJsonSDLRPCv2.h"
#include "formatters/formatter_json_rpc.h"
#include "hmi_message_handler/hmi_message_handler.h"
#include "protocol/bson_object_keys.h"
#include "protocol_handler/protocol_handler.h"

#include <time.h>
#include <boost/filesystem.hpp>
#include "application_manager/application_impl.h"
#include "encryption/hashing.h"
#include "interfaces/HMI_API_schema.h"
#include "media_manager/media_manager.h"
#include "policy/usage_statistics/counter.h"
#include "smart_objects/enum_schema_item.h"
#include "utils/custom_string.h"
#include "utils/file_system.h"
#include "utils/helpers.h"
#include "utils/threads/thread.h"
#include "utils/timer_task_impl.h"

namespace {
int get_rand_from_range(uint32_t from = 0, int to = RAND_MAX) {
  return std::rand() % to + from;
}
}  // namespace

namespace application_manager {

namespace {
DeviceTypes devicesType = {
    std::make_pair(std::string("USB_AOA"),
                   hmi_apis::Common_TransportType::USB_AOA),
    std::make_pair(std::string("USB_IOS"),
                   hmi_apis::Common_TransportType::USB_IOS),
    std::make_pair(std::string("BLUETOOTH"),
                   hmi_apis::Common_TransportType::BLUETOOTH),
    std::make_pair(std::string("BLUETOOTH_IOS"),
                   hmi_apis::Common_TransportType::BLUETOOTH),
    std::make_pair(std::string("WIFI"), hmi_apis::Common_TransportType::WIFI),
    std::make_pair(std::string("USB_IOS_HOST_MODE"),
                   hmi_apis::Common_TransportType::USB_IOS),
    std::make_pair(std::string("USB_IOS_DEVICE_MODE"),
                   hmi_apis::Common_TransportType::USB_IOS),
    std::make_pair(std::string("CARPLAY_WIRELESS_IOS"),
                   hmi_apis::Common_TransportType::WIFI),
    std::make_pair(std::string("CLOUD_WEBSOCKET"),
                   hmi_apis::Common_TransportType::CLOUD_WEBSOCKET),
    std::make_pair(std::string("WEBENGINE_WEBSOCKET"),
                   hmi_apis::Common_TransportType::WEBENGINE_WEBSOCKET)};
}

/**
 * @brief device_id_comparator is predicate to compare application device id
 * @param device_id Device id to compare with
 * @param app Application pointer
 * @return True if device id of application matches to device id passed
 */
bool device_id_comparator(const std::string& device_id,
                          ApplicationSharedPtr app) {
  DCHECK_OR_RETURN(app, false);
  SDL_LOG_DEBUG("Data to compare: device_id : " << device_id << " app mac: "
                                                << app->mac_address());

  return device_id == app->mac_address();
}

/**
 * @brief PolicyAppIdComparator is struct predicate to compare policy
 * application ids & device
 * @param device_handle of application
 * @param id of application
 * @return True if policy id & device_handle of application matches to policy id
 * & device_handle passed
 */
struct PolicyAppIdComparator {
  PolicyAppIdComparator(const connection_handler::DeviceHandle& device_handle,
                        const std::string& policy_app_id)
      : device_handle_(device_handle), policy_app_id_(policy_app_id) {}
  bool operator()(const ApplicationSharedPtr app) const {
    return app && app->device() == device_handle_ &&
           app->policy_app_id() == policy_app_id_;
  }

 private:
  const connection_handler::DeviceHandle& device_handle_;
  const std::string& policy_app_id_;
};

namespace formatters = ns_smart_device_link::ns_json_handler::formatters;
namespace jhs = ns_smart_device_link::ns_json_handler::strings;

using namespace ns_smart_device_link::ns_smart_objects;

ApplicationManagerImpl::ApplicationManagerImpl(
    const ApplicationManagerSettings& am_settings,
    const policy::PolicySettings& policy_settings)
    : settings_(am_settings)
    , applications_list_lock_ptr_(
          std::make_shared<sync_primitives::RecursiveLock>())
    , apps_to_register_list_lock_ptr_(std::make_shared<sync_primitives::Lock>())
    , reregister_wait_list_lock_ptr_(std::make_shared<sync_primitives::Lock>())
    , subscribed_to_hmi_way_points_(false)
    , audio_pass_thru_active_(false)
    , audio_pass_thru_app_id_(0)
    , driver_distraction_state_(hmi_apis::Common_DriverDistractionState::DD_OFF)
    , is_vr_session_strated_(false)
    , hmi_cooperating_(false)
    , is_all_apps_allowed_(true)
    , media_manager_(NULL)
    , hmi_handler_(NULL)
    , connection_handler_(NULL)
    , policy_handler_(new policy::PolicyHandler(policy_settings, *this))
    , protocol_handler_(NULL)
    , request_timeout_handler_(
          new request_controller::RequestTimeoutHandlerImpl(*this))
    , request_ctrl_(new request_controller::RequestControllerImpl(
          am_settings, *request_timeout_handler_))
    , mobile_correlation_id_(0)
    , correlation_id_(0)
    , max_correlation_id_(UINT_MAX)
    , hmi_capabilities_(new HMICapabilitiesImpl(*this))
    , unregister_reason_(
          mobile_api::AppInterfaceUnregisteredReason::INVALID_ENUM)
    , resume_ctrl_(new resumption::ResumeCtrlImpl(*this))
    , navi_close_app_timeout_(am_settings.stop_streaming_timeout())
    , navi_end_stream_timeout_(am_settings.stop_streaming_timeout())
    , state_ctrl_(*this)
    , pending_device_map_lock_ptr_(
          std::make_shared<sync_primitives::RecursiveLock>())
    , application_list_update_timer_(
          "AM ListUpdater",
          new TimerTaskImpl<ApplicationManagerImpl>(
              this, &ApplicationManagerImpl::OnApplicationListUpdateTimer))
    , tts_global_properties_timer_(
          "AM TTSGLPRTimer",
          new TimerTaskImpl<ApplicationManagerImpl>(
              this, &ApplicationManagerImpl::OnTimerSendTTSGlobalProperties))
    , clear_pool_timer_("ClearPoolTimer",
                        new TimerTaskImpl<ApplicationManagerImpl>(
                            this, &ApplicationManagerImpl::ClearTimerPool))
    , is_low_voltage_(false)
    , apps_size_(0)
    , registered_during_timer_execution_(false)
    , is_stopping_(false) {
  std::srand(std::time(nullptr));
  AddPolicyObserver(this);

  dir_type_to_string_map_ = {{TYPE_STORAGE, "Storage"},
                             {TYPE_SYSTEM, "System"},
                             {TYPE_ICONS, "Icons"}};

  const uint32_t timeout_ms = 10000u;
  clear_pool_timer_.Start(timeout_ms, timer::kPeriodic);

  rpc_handler_.reset(new rpc_handler::RPCHandlerImpl(
      *this, hmi_so_factory(), mobile_so_factory()));
  commands_holder_.reset(new CommandHolderImpl(*this));
  std::shared_ptr<RPCProtectionManager> rpc_protection_manager =
      std::make_shared<RPCProtectionManagerImpl>(*policy_handler_);
  policy_handler_->add_listener(rpc_protection_manager.get());
  rpc_service_.reset(new rpc_service::RPCServiceImpl(*this,
                                                     *request_ctrl_,
                                                     protocol_handler_,
                                                     hmi_handler_,
                                                     *commands_holder_,
                                                     rpc_protection_manager,
                                                     hmi_so_factory(),
                                                     mobile_so_factory()));
}

ApplicationManagerImpl::~ApplicationManagerImpl() {
  SDL_LOG_AUTO_TRACE();

  InitiateStopping();
  SendOnSDLClose();
  media_manager_ = NULL;
  hmi_handler_ = NULL;
  connection_handler_ = NULL;
  protocol_handler_ = NULL;
  SDL_LOG_DEBUG("Destroying Policy Handler");
  RemovePolicyObserver(this);

  {
    sync_primitives::AutoLock lock(close_app_timer_pool_lock_);
    close_app_timer_pool_.clear();
  }

  {
    sync_primitives::AutoLock lock(end_stream_timer_pool_lock_);
    end_stream_timer_pool_.clear();
  }

  {
    sync_primitives::AutoLock lock(navi_app_to_stop_lock_);
    navi_app_to_stop_.clear();
  }

  navi_app_to_end_stream_.clear();

  secondary_transport_devices_cache_.clear();
}

DataAccessor<ApplicationSet> ApplicationManagerImpl::applications() const {
  DataAccessor<ApplicationSet> accessor(applications_,
                                        applications_list_lock_ptr_);
  return accessor;
}

DataAccessor<AppsWaitRegistrationSet>
ApplicationManagerImpl::pending_applications() const {
  DataAccessor<AppsWaitRegistrationSet> accessor(
      apps_to_register_, apps_to_register_list_lock_ptr_);
  return accessor;
}

DataAccessor<ReregisterWaitList>
ApplicationManagerImpl::reregister_applications() const {
  DataAccessor<ReregisterWaitList> accessor(reregister_wait_list_,
                                            reregister_wait_list_lock_ptr_);
  return accessor;
}

ApplicationSharedPtr ApplicationManagerImpl::application(
    uint32_t app_id) const {
  AppIdPredicate finder(app_id);
  DataAccessor<ApplicationSet> accessor = applications();
  return FindApp(accessor, finder);
}

ApplicationSharedPtr ApplicationManagerImpl::application_by_hmi_app(
    uint32_t hmi_app_id) const {
  HmiAppIdPredicate finder(hmi_app_id);
  DataAccessor<ApplicationSet> accessor = applications();
  return FindApp(accessor, finder);
}

ApplicationSharedPtr ApplicationManagerImpl::application_by_policy_id(
    const std::string& policy_app_id) const {
  PolicyAppIdPredicate finder(policy_app_id);
  DataAccessor<ApplicationSet> accessor = applications();
  return FindApp(accessor, finder);
}

ApplicationSharedPtr ApplicationManagerImpl::pending_application_by_policy_id(
    const std::string& policy_app_id) const {
  PolicyAppIdPredicate finder(policy_app_id);
  DataAccessor<AppsWaitRegistrationSet> accessor = pending_applications();
  return FindPendingApp(accessor, finder);
}

ApplicationSharedPtr
ApplicationManagerImpl::reregister_application_by_policy_id(
    const std::string& policy_app_id) const {
  PolicyAppIdPredicate finder(policy_app_id);
  DataAccessor<ReregisterWaitList> accessor = reregister_applications();
  return FindReregisterApp(accessor, finder);
}

bool ActiveAppPredicate(const ApplicationSharedPtr app) {
  return app ? app->IsFullscreen() : false;
}

ApplicationSharedPtr ApplicationManagerImpl::active_application() const {
  // TODO(DK) : check driver distraction
  DataAccessor<ApplicationSet> accessor = applications();
  return FindApp(accessor, ActiveAppPredicate);
}

bool FullOrLimitedAppPredicate(const ApplicationSharedPtr app) {
  return app ? app->IsFullscreen() ||
                   app->hmi_level(
                       mobile_api::PredefinedWindows::DEFAULT_WINDOW) ==
                       mobile_api::HMILevel::HMI_LIMITED
             : false;
}

ApplicationSharedPtr ApplicationManagerImpl::get_full_or_limited_application()
    const {
  DataAccessor<ApplicationSet> accessor = applications();
  return FindApp(accessor, FullOrLimitedAppPredicate);
}

bool LimitedMediaAppPredicate(const ApplicationSharedPtr app) {
  return app ? (app->is_media_application() &&
                app->hmi_level(mobile_api::PredefinedWindows::DEFAULT_WINDOW) ==
                    mobile_api::HMILevel::HMI_LIMITED)
             : false;
}

ApplicationSharedPtr ApplicationManagerImpl::get_limited_media_application()
    const {
  DataAccessor<ApplicationSet> accessor = applications();
  return FindApp(accessor, LimitedMediaAppPredicate);
}

bool LimitedNaviAppPredicate(const ApplicationSharedPtr app) {
  return app ? (app->is_navi() &&
                app->hmi_level(mobile_api::PredefinedWindows::DEFAULT_WINDOW) ==
                    mobile_api::HMILevel::HMI_LIMITED)
             : false;
}

ApplicationSharedPtr ApplicationManagerImpl::get_limited_navi_application()
    const {
  DataAccessor<ApplicationSet> accessor = applications();
  return FindApp(accessor, LimitedNaviAppPredicate);
}

bool LimitedVoiceAppPredicate(const ApplicationSharedPtr app) {
  return app ? (app->is_voice_communication_supported() &&
                app->hmi_level(mobile_api::PredefinedWindows::DEFAULT_WINDOW) ==
                    mobile_api::HMILevel::HMI_LIMITED)
             : false;
}

ApplicationSharedPtr ApplicationManagerImpl::get_limited_voice_application()
    const {
  DataAccessor<ApplicationSet> accessor = applications();
  return FindApp(accessor, LimitedVoiceAppPredicate);
}

bool NaviAppPredicate(const ApplicationSharedPtr app) {
  return app ? app->is_navi() : false;
}

std::vector<ApplicationSharedPtr>
ApplicationManagerImpl::applications_with_navi() {
  DataAccessor<ApplicationSet> accessor = applications();
  return FindAllApps(accessor, NaviAppPredicate);
}

bool LimitedMobileProjectionPredicate(const ApplicationSharedPtr app) {
  return app ? (app->mobile_projection_enabled() &&
                app->hmi_level(mobile_api::PredefinedWindows::DEFAULT_WINDOW) ==
                    mobile_api::HMILevel::HMI_LIMITED)
             : false;
}

ApplicationSharedPtr
ApplicationManagerImpl::get_limited_mobile_projection_application() const {
  DataAccessor<ApplicationSet> accessor = applications();
  return FindApp(accessor, LimitedMobileProjectionPredicate);
}

bool MobileProjectionPredicate(const ApplicationSharedPtr app) {
  return app ? app->mobile_projection_enabled() : false;
}

std::vector<ApplicationSharedPtr>
ApplicationManagerImpl::applications_with_mobile_projection() {
  DataAccessor<ApplicationSet> accessor = applications();
  return FindAllApps(accessor, MobileProjectionPredicate);
}

std::vector<ApplicationSharedPtr>
ApplicationManagerImpl::applications_by_button(uint32_t button) {
  SubscribedToButtonPredicate finder(
      static_cast<mobile_apis::ButtonName::eType>(button));
  DataAccessor<ApplicationSet> accessor = applications();
  return FindAllApps(accessor, finder);
}

std::vector<ApplicationSharedPtr> ApplicationManagerImpl::applications_by_name(
    const std::string& app_name) const {
  AppNamePredicate finder(app_name);
  DataAccessor<ApplicationSet> accessor = applications();
  return FindAllApps(accessor, finder);
}

struct IsApplication {
  IsApplication(connection_handler::DeviceHandle device_handle,
                const std::string& policy_app_id)
      : device_handle_(device_handle), policy_app_id_(policy_app_id) {}
  bool operator()(const ApplicationSharedPtr app) const {
    return app && app->device() == device_handle_ &&
           app->policy_app_id() == policy_app_id_;
  }

 private:
  connection_handler::DeviceHandle device_handle_;
  const std::string& policy_app_id_;
};
void ApplicationManagerImpl::IviInfoUpdated(const std::string& vehicle_info,
                                            int value) {
  // Notify Policy Manager if available about info it's interested in,
  // i.e. odometer etc
  if (strings::odometer == vehicle_info) {
    GetPolicyHandler().KmsChanged(value);
  }
}

void ApplicationManagerImpl::OnApplicationRegistered(ApplicationSharedPtr app) {
  SDL_LOG_AUTO_TRACE();
  DCHECK_OR_RETURN_VOID(app);
  sync_primitives::AutoLock lock(applications_list_lock_ptr_);
  const mobile_apis::HMILevel::eType default_level = GetDefaultHmiLevel(app);
  state_ctrl_.OnApplicationRegistered(app, default_level);
  commands_holder_->Resume(app, CommandHolder::CommandType::kMobileCommand);
}

void ApplicationManagerImpl::OnApplicationSwitched(ApplicationSharedPtr app) {
  SDL_LOG_AUTO_TRACE();
  commands_holder_->Resume(app, CommandHolder::CommandType::kMobileCommand);
  commands_holder_->Resume(app, CommandHolder::CommandType::kHmiCommand);
}

bool ApplicationManagerImpl::IsAppTypeExistsInFullOrLimited(
    ApplicationConstSharedPtr app) const {
  SDL_LOG_AUTO_TRACE();
  bool voice_state = app->is_voice_communication_supported();
  bool media_state = app->is_media_application();
  bool navi_state = app->is_navi();
  bool mobile_projection_state = app->mobile_projection_enabled();
  ApplicationSharedPtr active_app = active_application();
  // Check app in FULL level
  if (active_app.use_count() != 0) {
    // If checking app hmi level FULL, we return false
    // because we couldn't have two applications with same HMIType in FULL and
    // LIMITED HMI level
    if (active_app->app_id() == app->app_id()) {
      return false;
    }

    if (voice_state && active_app->is_voice_communication_supported()) {
      return true;
    }

    if (media_state && active_app->is_media_application()) {
      return true;
    }

    if (navi_state && active_app->is_navi()) {
      return true;
    }

    if (mobile_projection_state && active_app->mobile_projection_enabled()) {
      return true;
    }
  }

  // Check LIMITED apps
  if (voice_state) {
    if ((get_limited_voice_application().use_count() != 0) &&
        (get_limited_voice_application()->app_id() != app->app_id())) {
      return true;
    }
  }

  if (media_state) {
    if ((get_limited_media_application().use_count() != 0) &&
        (get_limited_media_application()->app_id() != app->app_id())) {
      return true;
    }
  }

  if (navi_state) {
    if ((get_limited_navi_application().use_count() != 0) &&
        (get_limited_navi_application()->app_id() != app->app_id())) {
      return true;
    }
  }

  if (mobile_projection_state) {
    if ((get_limited_mobile_projection_application().use_count() != 0) &&
        (get_limited_mobile_projection_application()->app_id() !=
         app->app_id())) {
      return true;
    }
  }

  return false;
}

ApplicationSharedPtr ApplicationManagerImpl::RegisterApplication(
    const std::shared_ptr<smart_objects::SmartObject>&
        request_for_registration) {
  SDL_LOG_AUTO_TRACE();

  smart_objects::SmartObject& message = *request_for_registration;
  uint32_t connection_key =
      message[strings::params][strings::connection_key].asInt();

  // app_id is SDL "internal" ID
  // original app_id can be received via ApplicationImpl::mobile_app_id()
  uint32_t app_id = 0;
  std::list<int32_t> sessions_list;
  connection_handler::DeviceHandle device_id = 0;

  DCHECK_OR_RETURN(connection_handler_, ApplicationSharedPtr());
  if (connection_handler().get_session_observer().GetDataOnSessionKey(
          connection_key, &app_id, &sessions_list, &device_id) == -1) {
    SDL_LOG_ERROR("Failed to create application: no connection info.");
    std::shared_ptr<smart_objects::SmartObject> response(
        MessageHelper::CreateNegativeResponse(
            connection_key,
            mobile_apis::FunctionID::RegisterAppInterfaceID,
            message[strings::params][strings::correlation_id].asUInt(),
            mobile_apis::Result::GENERIC_ERROR));
    rpc_service_->ManageMobileCommand(response, commands::Command::SOURCE_SDL);
    return ApplicationSharedPtr();
  }

  smart_objects::SmartObject& params = message[strings::msg_params];
  const std::string& policy_app_id =
      GetCorrectMobileIDFromMessage(request_for_registration);
  const custom_str::CustomString& app_name =
      message[strings::msg_params][strings::app_name].asCustomString();
  std::string device_mac;
  std::string connection_type;
  if (connection_handler().get_session_observer().GetDataOnDeviceID(
          device_id, NULL, NULL, &device_mac, &connection_type) == -1) {
    SDL_LOG_DEBUG("Failed to extract device mac for id " << device_id);
  } else {
    SDL_LOG_DEBUG("Device mac for id " << device_id << " is " << device_mac);
  }

  SDL_LOG_DEBUG("Restarting application list update timer");
  GetPolicyHandler().OnAppsSearchStarted();
  uint32_t timeout = get_settings().application_list_update_timeout();
  application_list_update_timer_.Start(timeout, timer::kSingleShot);

  if (!is_all_apps_allowed_) {
    SDL_LOG_WARN("RegisterApplication: access to app's disabled by user");
    std::shared_ptr<smart_objects::SmartObject> response(
        MessageHelper::CreateNegativeResponse(
            connection_key,
            mobile_apis::FunctionID::RegisterAppInterfaceID,
            message[strings::params][strings::correlation_id].asUInt(),
            mobile_apis::Result::DISALLOWED));
    rpc_service_->ManageMobileCommand(response, commands::Command::SOURCE_SDL);
    return ApplicationSharedPtr();
  }

  ApplicationSharedPtr application(
      new ApplicationImpl(app_id,
                          policy_app_id,
                          device_mac,
                          device_id,
                          app_name,
                          GetPolicyHandler().GetStatisticManager(),
                          *this));

  if (!application) {
    std::shared_ptr<smart_objects::SmartObject> response(
        MessageHelper::CreateNegativeResponse(
            connection_key,
            mobile_apis::FunctionID::RegisterAppInterfaceID,
            message[strings::params][strings::correlation_id].asUInt(),
            mobile_apis::Result::OUT_OF_MEMORY));
    rpc_service_->ManageMobileCommand(response, commands::Command::SOURCE_SDL);
    return ApplicationSharedPtr();
  }

  HmiStatePtr initial_state =
      CreateRegularState(ApplicationSharedPtr(application),
                         mobile_apis::WindowType::MAIN,
                         mobile_apis::HMILevel::INVALID_ENUM,
                         mobile_apis::AudioStreamingState::INVALID_ENUM,
                         mobile_apis::VideoStreamingState::INVALID_ENUM,
                         mobile_api::SystemContext::SYSCTXT_MAIN);

  application->SetInitialState(
      mobile_apis::PredefinedWindows::DEFAULT_WINDOW,
      std::string(),  // should not be tracked for main window
      initial_state);

  application->set_folder_name(policy_app_id + "_" +
                               application->mac_address());
  // To load persistent files, app folder name must be known first, which is now
  // depends on device_id and mobile_app_id
  application->LoadPersistentFiles();

  application->set_grammar_id(GenerateGrammarID());
  mobile_api::Language::eType launguage_desired =
      static_cast<mobile_api::Language::eType>(
          params[strings::language_desired].asInt());
  application->set_language(launguage_desired);
  application->usage_report().RecordAppRegistrationVuiLanguage(
      launguage_desired);

  mobile_api::Language::eType hmi_display_language_desired =
      static_cast<mobile_api::Language::eType>(
          params[strings::hmi_display_language_desired].asInt());
  application->set_ui_language(hmi_display_language_desired);
  application->usage_report().RecordAppRegistrationGuiLanguage(
      hmi_display_language_desired);

  Version version;
  int32_t min_version = message[strings::msg_params][strings::sync_msg_version]
                               [strings::minor_version]
                                   .asInt();
  version.min_supported_api_version = static_cast<APIVersion>(min_version);

  int32_t max_version = message[strings::msg_params][strings::sync_msg_version]
                               [strings::major_version]
                                   .asInt();
  version.max_supported_api_version = static_cast<APIVersion>(max_version);
  application->set_version(version);

  protocol_handler::MajorProtocolVersion protocol_version =
      static_cast<protocol_handler::MajorProtocolVersion>(
          message[strings::params][strings::protocol_version].asInt());
  application->set_protocol_version(protocol_version);
  connection_handler_->BindProtocolVersionWithSession(connection_key,
                                                      protocol_version);

  // Keep HMI add id in case app is present in "waiting for registration" list
  apps_to_register_list_lock_ptr_->Acquire();
  PolicyAppIdPredicate finder(application->policy_app_id());
  ApplicationSet::iterator it =
      std::find_if(apps_to_register_.begin(), apps_to_register_.end(), finder);
  bool is_mismatched_cloud_app = false;

  if (apps_to_register_.end() == it) {
    DevicePredicate device_finder(application->device());
    it = std::find_if(
        apps_to_register_.begin(), apps_to_register_.end(), device_finder);

    bool found = apps_to_register_.end() != it;
    is_mismatched_cloud_app = found && (*it)->is_cloud_app() &&
                              policy_app_id != (*it)->policy_app_id();
  } else {
    application->set_hmi_application_id((*it)->hmi_app_id());

    // Set cloud app parameters
    application->set_cloud_app_endpoint((*it)->cloud_app_endpoint());
    application->set_cloud_app_certificate((*it)->cloud_app_certificate());
    application->set_auth_token((*it)->auth_token());
    application->set_cloud_app_transport_type(
        (*it)->cloud_app_transport_type());
    application->set_hybrid_app_preference((*it)->hybrid_app_preference());
    apps_to_register_.erase(it);
  }
  apps_to_register_list_lock_ptr_->Release();

  // Reject registration request if a cloud app registers with the incorrect
  // appID
  if (is_mismatched_cloud_app) {
    std::shared_ptr<smart_objects::SmartObject> response(
        MessageHelper::CreateNegativeResponse(
            connection_key,
            mobile_apis::FunctionID::RegisterAppInterfaceID,
            message[strings::params][strings::correlation_id].asUInt(),
            mobile_apis::Result::DISALLOWED));
    (*response)[strings::msg_params][strings::info] =
        "Cloud app registered with incorrect app id";
    rpc_service_->ManageMobileCommand(response, commands::Command::SOURCE_SDL);
    return ApplicationSharedPtr();
  }

  if (!application->hmi_app_id()) {
    const bool is_saved =
        resume_controller().IsApplicationSaved(policy_app_id, device_mac);
    application->set_hmi_application_id(
        is_saved
            ? resume_controller().GetHMIApplicationID(policy_app_id, device_mac)
            : GenerateNewHMIAppID());
  }

  if (params.keyExists(strings::app_info)) {
    const smart_objects::SmartObject& app_info = params[strings::app_info];
    const std::string& bundle_id = app_info[strings::bundle_id].asString();
    application->set_bundle_id(bundle_id);
  }

  const std::string app_icon_dir(settings_.app_icons_folder());
  const std::string full_icon_path(app_icon_dir + "/" + policy_app_id);
  if (file_system::FileExists(full_icon_path)) {
    application->set_app_icon_path(full_icon_path);
  }

  // Stops timer of saving data to resumption in order to
  // doesn't erase data from resumption storage.
  // Timer will be started after hmi level resumption.
  resume_controller().OnAppRegistrationStart(policy_app_id, device_mac);

  return application;
}

void ApplicationManagerImpl::FinalizeAppRegistration(
    ApplicationSharedPtr application, const uint32_t connection_key) {
  AddAppToRegisteredAppList(application);

  // Update cloud app information, in case any pending apps are unable to be
  // registered due to a mobile app taking precedence
  RefreshCloudAppInformation();

  // It is possible that secondary transport of this app has been already
  // established. Make sure that the information is reflected to application
  // instance.
  // Also, make sure that this is done *after* we updated applications_ list to
  // avoid timing issues.
  DeviceMap::iterator itr =
      secondary_transport_devices_cache_.find(connection_key);
  if (secondary_transport_devices_cache_.end() != itr) {
    connection_handler::DeviceHandle secondary_device_handle = itr->second;
    application->set_secondary_device(secondary_device_handle);
  }
}

bool ApplicationManagerImpl::ActivateApplication(ApplicationSharedPtr app) {
  using namespace mobile_api;
  SDL_LOG_AUTO_TRACE();
  DCHECK_OR_RETURN(app, false);

  SDL_LOG_DEBUG("Activating application with id: " << app->app_id());

  // Remove from resumption if app was activated by user
  resume_controller().OnAppActivated(app);

  // Activate any app services published by the app
  GetAppServiceManager().OnAppActivated(app);

  // Activate main window in state controller
  state_ctrl_.ActivateDefaultWindow(app);

  return true;
}

mobile_api::HMILevel::eType ApplicationManagerImpl::IsHmiLevelFullAllowed(
    ApplicationSharedPtr app) {
  SDL_LOG_AUTO_TRACE();
  if (!app) {
    SDL_LOG_ERROR("Application pointer invalid");
    NOTREACHED();
    return mobile_api::HMILevel::INVALID_ENUM;
  }
  const bool is_audio_app = app->IsAudioApplication();
  const bool does_audio_app_with_same_type_exist =
      IsAppTypeExistsInFullOrLimited(app);
  const bool is_active_app_exist = (active_application().use_count() != 0);

  mobile_api::HMILevel::eType result = mobile_api::HMILevel::HMI_FULL;
  if (is_audio_app && does_audio_app_with_same_type_exist) {
    result = GetDefaultHmiLevel(app);
  } else if (is_active_app_exist && is_audio_app) {
    result = mobile_apis::HMILevel::HMI_LIMITED;
  } else if (is_active_app_exist && (!is_audio_app)) {
    result = GetDefaultHmiLevel(app);
  }
  SDL_LOG_ERROR("is_audio_app : "
                << is_audio_app << "; does_audio_app_with_same_type_exist : "
                << does_audio_app_with_same_type_exist
                << "; is_active_app_exist : " << is_active_app_exist
                << "; result : " << result);
  return result;
}

void ApplicationManagerImpl::ConnectToDevice(const std::string& device_mac) {
  // TODO(VS): Call function from ConnectionHandler
  if (!connection_handler_) {
    SDL_LOG_WARN("Connection handler is not set.");
    return;
  }

  connection_handler::DeviceHandle handle;
  if (!connection_handler().GetDeviceID(device_mac, &handle)) {
    SDL_LOG_ERROR(
        "Attempt to connect to invalid device with mac:" << device_mac);
    return;
  }
  connection_handler().ConnectToDevice(handle);
}

void ApplicationManagerImpl::OnHMIReady() {
  SDL_LOG_AUTO_TRACE();

#ifdef WEBSOCKET_SERVER_TRANSPORT_SUPPORT
  connection_handler_->CreateWebEngineDevice();
#endif  // WEBSOCKET_SERVER_TRANSPORT_SUPPORT

  MessageHelper::SendGetSystemInfoRequest(*this);

  std::shared_ptr<smart_objects::SmartObject> is_navi_ready(
      MessageHelper::CreateModuleInfoSO(
          hmi_apis::FunctionID::Navigation_IsReady, *this));
  rpc_service_->ManageHMICommand(is_navi_ready);

  std::shared_ptr<smart_objects::SmartObject> mixing_audio_supported_request(
      MessageHelper::CreateModuleInfoSO(
          hmi_apis::FunctionID::BasicCommunication_MixingAudioSupported,
          *this));
  rpc_service_->ManageHMICommand(mixing_audio_supported_request);
  resume_controller().ResetLaunchTime();

  RefreshCloudAppInformation();
  policy_handler_->TriggerPTUOnStartupIfRequired();
}

void ApplicationManagerImpl::RequestForInterfacesAvailability() {
  SDL_LOG_AUTO_TRACE();
  std::shared_ptr<smart_objects::SmartObject> is_ivi_ready(
      MessageHelper::CreateModuleInfoSO(
          hmi_apis::FunctionID::VehicleInfo_IsReady, *this));
  rpc_service_->ManageHMICommand(is_ivi_ready);

  std::shared_ptr<smart_objects::SmartObject> is_vr_ready(
      MessageHelper::CreateModuleInfoSO(hmi_apis::FunctionID::VR_IsReady,
                                        *this));
  rpc_service_->ManageHMICommand(is_vr_ready);

  std::shared_ptr<smart_objects::SmartObject> is_tts_ready(
      MessageHelper::CreateModuleInfoSO(hmi_apis::FunctionID::TTS_IsReady,
                                        *this));
  rpc_service_->ManageHMICommand(is_tts_ready);

  std::shared_ptr<smart_objects::SmartObject> is_ui_ready(
      MessageHelper::CreateModuleInfoSO(hmi_apis::FunctionID::UI_IsReady,
                                        *this));
  rpc_service_->ManageHMICommand(is_ui_ready);

  std::shared_ptr<smart_objects::SmartObject> is_rc_ready(
      MessageHelper::CreateModuleInfoSO(hmi_apis::FunctionID::RC_IsReady,
                                        *this));
  rpc_service_->ManageHMICommand(is_rc_ready);

  if (hmi_capabilities_->IsRequestsRequiredForCapabilities(
          hmi_apis::FunctionID::Buttons_GetCapabilities)) {
    std::shared_ptr<smart_objects::SmartObject> button_capabilities(
        MessageHelper::CreateModuleInfoSO(
            hmi_apis::FunctionID::Buttons_GetCapabilities, *this));
    rpc_service_->ManageHMICommand(button_capabilities);
  }
}

std::string ApplicationManagerImpl::PolicyIDByIconUrl(const std::string url) {
  sync_primitives::AutoLock lock(app_icon_map_lock_ptr_);
  for (auto& x : app_icon_map_) {
    auto policy_id = x.first;
    std::string icon_url = GetPolicyHandler().GetIconUrl(policy_id);
    if (icon_url == url) {
      SDL_LOG_DEBUG("Matched icon url: " << url);
      x.second.pending_request = false;
      return policy_id;
    }
  }
  return std::string("");
}

void ApplicationManagerImpl::SetIconFileFromSystemRequest(
    const std::string policy_id) {
  app_icon_map_lock_ptr_.Acquire();
  auto app_icon_it = app_icon_map_.find(policy_id);
  if (app_icon_it != app_icon_map_.end()) {
    app_icon_map_.erase(app_icon_it);
  }
  app_icon_map_lock_ptr_.Release();

  // Find pending application and set icon path
  auto app = pending_application_by_policy_id(policy_id);
  if (!app) {
    return;
  }
  const std::string app_icon_dir(settings_.app_icons_folder());
  const std::string full_icon_path(app_icon_dir + "/" + policy_id);
  if (file_system::FileExists(full_icon_path)) {
    SDL_LOG_DEBUG("Set Icon Path: " << full_icon_path);
    AppFile file;
    file.is_persistent = true;
    file.is_download_complete = true;
    file.file_name = full_icon_path;

    std::string icon_url = GetPolicyHandler().GetIconUrl(policy_id);
    std::string extension = boost::filesystem::extension(icon_url);
    if (extension == "bmp" || extension == "BMP") {
      file.file_type = mobile_apis::FileType::GRAPHIC_BMP;
    } else if (extension == "JPEG" || extension == "jpeg" ||
               extension == "JPG" || extension == "jpg") {
      file.file_type = mobile_apis::FileType::GRAPHIC_JPEG;
    } else {
      file.file_type = mobile_apis::FileType::GRAPHIC_PNG;
    }

    app->AddFile(file);
    app->set_app_icon_path(full_icon_path);
  }
  SendUpdateAppList();
}

void ApplicationManagerImpl::DisconnectCloudApp(ApplicationSharedPtr app) {
#if !defined(CLOUD_APP_WEBSOCKET_TRANSPORT_SUPPORT)
  SDL_LOG_TRACE("Cloud app support is disabled. Exiting function");
  return;
#else
  std::string policy_app_id = app->policy_app_id();
  policy::AppProperties app_properties;
  GetPolicyHandler().GetAppProperties(policy_app_id, app_properties);
  if (app->IsRegistered() && app->is_cloud_app()) {
    SDL_LOG_DEBUG("Disabled app is registered, unregistering now");
    GetRPCService().ManageMobileCommand(
        MessageHelper::GetOnAppInterfaceUnregisteredNotificationToMobile(
            app->app_id(),
            mobile_api::AppInterfaceUnregisteredReason::APP_UNAUTHORIZED),
        commands::Command::SOURCE_SDL);

    OnAppUnauthorized(app->app_id());
  }
  // Delete the cloud device
  connection_handler().RemoveCloudAppDevice(app->device());

  transport_manager::transport_adapter::CloudAppProperties properties{
      app_properties.endpoint,
      app_properties.certificate,
      app_properties.enabled,
      app_properties.auth_token,
      app_properties.transport_type,
      app_properties.hybrid_app_preference};
  // Create device in pending state
  SDL_LOG_DEBUG("Re-adding the cloud app device");
  connection_handler().AddCloudAppDevice(policy_app_id, properties);
#endif  // CLOUD_APP_WEBSOCKET_TRANSPORT_SUPPORT
}

void ApplicationManagerImpl::RefreshCloudAppInformation() {
#if !defined(CLOUD_APP_WEBSOCKET_TRANSPORT_SUPPORT)
  SDL_LOG_TRACE("Cloud app support is disabled. Exiting function");
  return;
#else
  SDL_LOG_AUTO_TRACE();
  if (is_stopping()) {
    return;
  }
  std::vector<std::string> enabled_apps;
  GetPolicyHandler().GetEnabledCloudApps(enabled_apps);
  std::vector<std::string>::iterator enabled_it = enabled_apps.begin();
  std::vector<std::string>::iterator enabled_end = enabled_apps.end();

  // Store old device map and clear the current map
  pending_device_map_lock_ptr_->Acquire();
  app_icon_map_lock_ptr_.Acquire();
  std::map<std::string, std::string> old_device_map = pending_device_map_;
  pending_device_map_ = std::map<std::string, std::string>();
  // Create a device for each newly enabled cloud app
  policy::AppProperties app_properties;
  for (; enabled_it != enabled_end; ++enabled_it) {
    GetPolicyHandler().GetAppProperties(*enabled_it, app_properties);

    if (app_properties.endpoint.empty()) {
      continue;
    }

    mobile_apis::HybridAppPreference::eType hybrid_app_preference =
        mobile_apis::HybridAppPreference::INVALID_ENUM;
    smart_objects::EnumConversionHelper<
        mobile_apis::HybridAppPreference::eType>::
        StringToEnum(app_properties.hybrid_app_preference,
                     &hybrid_app_preference);

    auto policy_id = *enabled_it;
    policy::StringArray nicknames;
    policy::StringArray app_hmi_types;
    GetPolicyHandler().GetInitialAppData(policy_id, &nicknames, &app_hmi_types);

    if (nicknames.empty()) {
      SDL_LOG_ERROR("Cloud App missing nickname");
      continue;
    } else if (mobile_apis::HybridAppPreference::MOBILE ==
               hybrid_app_preference) {
      auto nickname_it = nicknames.begin();
      bool duplicate_found = false;
      for (; nickname_it != nicknames.end(); ++nickname_it) {
        auto apps = applications_by_name(*nickname_it);
        for (auto app : apps) {
          if (app.use_count() != 0 && !app->is_cloud_app()) {
            SDL_LOG_ERROR("Mobile app already registered for cloud app: "
                          << *nickname_it);
            duplicate_found = true;
            break;
          }
        }
      }

      if (duplicate_found) {
        continue;
      }
    }

    pending_device_map_.insert(std::pair<std::string, std::string>(
        app_properties.endpoint, policy_id));
    // Determine which endpoints were disabled by erasing all enabled apps from
    // the old device list
    auto old_device_it = old_device_map.find(app_properties.endpoint);
    if (old_device_it != old_device_map.end()) {
      old_device_map.erase(old_device_it);
    }

    transport_manager::transport_adapter::CloudAppProperties properties{
        app_properties.endpoint,
        app_properties.certificate,
        app_properties.enabled,
        app_properties.auth_token,
        app_properties.transport_type,
        app_properties.hybrid_app_preference};

    // If the device was disconnected, this will reinitialize the device
    connection_handler().AddCloudAppDevice(policy_id, properties);

    // Look for app icon url data and add to app_icon_url_map
    std::string url = GetPolicyHandler().GetIconUrl(policy_id);

    if (url.empty()) {
      SDL_LOG_DEBUG("No Icon Url for cloud app");
      continue;
    }

    auto app_icon_it = app_icon_map_.find(policy_id);
    if (app_icon_it != app_icon_map_.end()) {
      SDL_LOG_DEBUG("Cloud App Already Exists in Icon Map");
      continue;
    }

    const std::string app_icon_dir(settings_.app_icons_folder());
    const std::string full_icon_path(app_icon_dir + "/" + policy_id);
    if (!file_system::FileExists(full_icon_path)) {
      AppIconInfo icon_info(app_properties.endpoint, false);
      SDL_LOG_DEBUG(
          "Inserting cloud app into icon map: " << app_icon_map_.size());
      app_icon_map_.insert(
          std::pair<std::string, AppIconInfo>(policy_id, icon_info));
    }
  }
  app_icon_map_lock_ptr_.Release();
  pending_device_map_lock_ptr_->Release();

  int removed_app_count = 0;
  // Clear out devices for existing cloud apps that were disabled
  for (auto& device : old_device_map) {
    std::string policy_app_id = device.second;
    // First search for the disabled app within the registered apps
    ApplicationSharedPtr app = application_by_policy_id(policy_app_id);
    if (app.use_count() == 0) {
      sync_primitives::AutoLock lock(apps_to_register_list_lock_ptr_);
      // If the disabled app is not present in the registered app list, check
      // the apps awaiting registration
      PolicyAppIdPredicate finder(policy_app_id);
      ApplicationSet::iterator it = std::find_if(
          apps_to_register_.begin(), apps_to_register_.end(), finder);
      if (it == apps_to_register_.end()) {
        SDL_LOG_DEBUG("Unable to find app to remove (" << policy_app_id
                                                       << "), skipping");
        continue;
      }
      app = *it;
      apps_to_register_.erase(it);
    }
    // If the disabled app is registered, unregistered it before destroying the
    // device
    if (app->IsRegistered() && app->is_cloud_app()) {
      SDL_LOG_DEBUG("Disabled app is registered, unregistering now");
      GetRPCService().ManageMobileCommand(
          MessageHelper::GetOnAppInterfaceUnregisteredNotificationToMobile(
              app->app_id(),
              mobile_api::AppInterfaceUnregisteredReason::APP_UNAUTHORIZED),
          commands::Command::SOURCE_SDL);

      OnAppUnauthorized(app->app_id());
    }
    // Delete the cloud device
    connection_handler().RemoveCloudAppDevice(app->device());
    ++removed_app_count;
  }

  // Update app list if disabled apps were removed
  if (removed_app_count > 0) {
    SDL_LOG_DEBUG("Removed " << removed_app_count << " disabled apps");
    SendUpdateAppList();
  }
#endif  // CLOUD_APP_WEBSOCKET_TRANSPORT_SUPPORT
}

void ApplicationManagerImpl::CreatePendingApplication(
    const transport_manager::ConnectionUID connection_id,
    const transport_manager::DeviceInfo& device_info,
    connection_handler::DeviceHandle device_id) {
  SDL_LOG_AUTO_TRACE();

  std::string name = device_info.name();
  pending_device_map_lock_ptr_->Acquire();
  auto it = pending_device_map_.find(name);
  if (it == pending_device_map_.end()) {
    pending_device_map_lock_ptr_->Release();
    return;
  }
  pending_device_map_lock_ptr_->Release();

  const std::string policy_app_id = it->second;

  policy::StringArray nicknames;
  policy::StringArray app_hmi_types;

  GetPolicyHandler().GetInitialAppData(
      policy_app_id, &nicknames, &app_hmi_types);

  if (nicknames.empty()) {
    SDL_LOG_ERROR("Cloud App missing nickname");
    return;
  }

  const std::string display_name = nicknames[0];

  ApplicationSharedPtr application(
      new ApplicationImpl(0,
                          policy_app_id,
                          device_info.mac_address(),
                          device_id,
                          custom_str::CustomString(display_name),
                          GetPolicyHandler().GetStatisticManager(),
                          *this));

  if (!application) {
    SDL_LOG_INFO("Could not create application");
    return;
  }

  const std::string app_icon_dir(settings_.app_icons_folder());
  const std::string full_icon_path(app_icon_dir + "/" + policy_app_id);
  if (file_system::FileExists(full_icon_path)) {
    application->set_app_icon_path(full_icon_path);
  }
  policy::AppProperties app_properties;
  GetPolicyHandler().GetAppProperties(policy_app_id, app_properties);

  mobile_apis::HybridAppPreference::eType hybrid_app_preference_enum;

  const bool convert_result = smart_objects::EnumConversionHelper<
      mobile_apis::HybridAppPreference::eType>::
      StringToEnum(app_properties.hybrid_app_preference,
                   &hybrid_app_preference_enum);

  if (!app_properties.hybrid_app_preference.empty() && !convert_result) {
    SDL_LOG_ERROR("Could not convert string to enum: "
                  << app_properties.hybrid_app_preference);
    return;
  }

  application->set_hmi_application_id(GenerateNewHMIAppID());
  application->set_cloud_app_endpoint(app_properties.endpoint);
  application->set_auth_token(app_properties.auth_token);
  application->set_cloud_app_transport_type(app_properties.transport_type);
  application->set_hybrid_app_preference(hybrid_app_preference_enum);
  application->set_cloud_app_certificate(app_properties.certificate);

  {
    sync_primitives::AutoLock lock(apps_to_register_list_lock_ptr_);
    SDL_LOG_DEBUG(
        "apps_to_register_ size before: " << apps_to_register_.size());
    apps_to_register_.insert(application);
    SDL_LOG_DEBUG("apps_to_register_ size after: " << apps_to_register_.size());
  }

  SendUpdateAppList();
}

void ApplicationManagerImpl::RemovePendingApplication(
    const std::string& policy_app_id) {
  SDL_LOG_AUTO_TRACE();
  sync_primitives::AutoLock lock(apps_to_register_list_lock_ptr_);
  PolicyAppIdPredicate finder(policy_app_id);
  auto app_it =
      std::find_if(apps_to_register_.begin(), apps_to_register_.end(), finder);

  if (apps_to_register_.end() == app_it) {
    SDL_LOG_WARN("Unable to find app to remove (" << policy_app_id
                                                  << "), skipping");
    return;
  }

  apps_to_register_.erase(app_it);
  SDL_LOG_DEBUG("Remove " << policy_app_id
                          << " from apps_to_register_. new size = "
                          << apps_to_register_.size());
}

void ApplicationManagerImpl::CreatePendingLocalApplication(
    const std::string& policy_app_id) {
  policy::StringArray nicknames;
  policy::StringArray app_hmi_types;

  GetPolicyHandler().GetInitialAppData(
      policy_app_id, &nicknames, &app_hmi_types);

  if (nicknames.empty()) {
    SDL_LOG_ERROR("Cloud/Web App " << policy_app_id << " missing nickname");
    return;
  }

  const std::string display_name = nicknames[0];

  const auto web_engine_device = connection_handler_->GetWebEngineDeviceInfo();

  ApplicationSharedPtr application(
      new ApplicationImpl(0,
                          policy_app_id,
                          web_engine_device.mac_address(),
                          web_engine_device.device_handle(),
                          custom_str::CustomString(display_name),
                          GetPolicyHandler().GetStatisticManager(),
                          *this));

  const std::string app_icon_dir(settings_.app_icons_folder());
  const std::string full_icon_path(app_icon_dir + "/" + policy_app_id);
  if (file_system::FileExists(full_icon_path)) {
    application->set_app_icon_path(full_icon_path);
  }
  policy::AppProperties app_properties;
  GetPolicyHandler().GetAppProperties(policy_app_id, app_properties);

  mobile_apis::HybridAppPreference::eType hybrid_app_preference_enum;
  const bool convert_result = smart_objects::EnumConversionHelper<
      mobile_apis::HybridAppPreference::eType>::
      StringToEnum(app_properties.hybrid_app_preference,
                   &hybrid_app_preference_enum);

  if (!app_properties.hybrid_app_preference.empty() && !convert_result) {
    SDL_LOG_ERROR("Could not convert string to enum: "
                  << app_properties.hybrid_app_preference);
    return;
  }

  application->set_hmi_application_id(GenerateNewHMIAppID());
  application->set_cloud_app_endpoint(app_properties.endpoint);
  application->set_auth_token(app_properties.auth_token);
  application->set_cloud_app_transport_type(app_properties.transport_type);
  application->set_hybrid_app_preference(hybrid_app_preference_enum);
  application->set_cloud_app_certificate(app_properties.certificate);

  sync_primitives::AutoLock lock(apps_to_register_list_lock_ptr_);
  apps_to_register_.insert(application);
  SDL_LOG_DEBUG("Insert " << application->name().c_str()
                          << " to apps_to_register_. new size = "
                          << apps_to_register_.size());
}

void ApplicationManagerImpl::OnWebEngineDeviceCreated() {
  SDL_LOG_AUTO_TRACE();
  const auto enabled_local_apps = policy_handler_->GetEnabledLocalApps();

  if (enabled_local_apps.empty()) {
    SDL_LOG_DEBUG("No enabled local apps present");
    return;
  }

  for (auto policy_app_id : enabled_local_apps) {
    CreatePendingLocalApplication(policy_app_id);
  }
  SendUpdateAppList();
}

void ApplicationManagerImpl::SetPendingApplicationState(
    const transport_manager::ConnectionUID connection_id,
    const transport_manager::DeviceInfo& device_info) {
  std::string name = device_info.name();
  pending_device_map_lock_ptr_->Acquire();
  auto it = pending_device_map_.find(name);
  if (it == pending_device_map_.end()) {
    pending_device_map_lock_ptr_->Release();
    return;
  }
  pending_device_map_lock_ptr_->Release();

  const std::string policy_app_id = it->second;
  auto app = application_by_policy_id(policy_app_id);

  if (!app) {
    return;
  }
  SDL_LOG_DEBUG("Unregister application and move into apps_to_register");

  UnregisterApplication(
      app->app_id(), mobile_apis::Result::INVALID_ENUM, true, true);
  app->MarkUnregistered();

  sync_primitives::AutoLock lock(apps_to_register_list_lock_ptr_);
  apps_to_register_.insert(app);
}

void ApplicationManagerImpl::OnConnectionStatusUpdated() {
  SendUpdateAppList();
}

hmi_apis::Common_CloudConnectionStatus::eType
ApplicationManagerImpl::GetCloudAppConnectionStatus(
    ApplicationConstSharedPtr app) const {
#if !defined(CLOUD_APP_WEBSOCKET_TRANSPORT_SUPPORT)
  return hmi_apis::Common_CloudConnectionStatus::INVALID_ENUM;
#else
  transport_manager::ConnectionStatus status =
      connection_handler().GetConnectionStatus(app->device());
  switch (status) {
    case transport_manager::ConnectionStatus::CONNECTED:
      return hmi_apis::Common_CloudConnectionStatus::CONNECTED;
    case transport_manager::ConnectionStatus::RETRY:
      return hmi_apis::Common_CloudConnectionStatus::RETRY;
    case transport_manager::ConnectionStatus::PENDING:
    case transport_manager::ConnectionStatus::CLOSING:
      return hmi_apis::Common_CloudConnectionStatus::NOT_CONNECTED;
    default:
      return hmi_apis::Common_CloudConnectionStatus::INVALID_ENUM;
  }
#endif  // CLOUD_APP_WEBSOCKET_TRANSPORT_SUPPORT
}

uint32_t ApplicationManagerImpl::GetNextMobileCorrelationID() {
  if (mobile_correlation_id_ < max_correlation_id_) {
    ++mobile_correlation_id_;
  } else {
    mobile_correlation_id_ = 0;
  }

  return mobile_correlation_id_;
}

uint32_t ApplicationManagerImpl::GetNextHMICorrelationID() {
  if (correlation_id_ < max_correlation_id_) {
    ++correlation_id_;
  } else {
    correlation_id_ = 0;
  }

  return correlation_id_;
}

bool ApplicationManagerImpl::BeginAudioPassThru(uint32_t app_id) {
  sync_primitives::AutoLock lock(audio_pass_thru_lock_);
  if (audio_pass_thru_active_) {
    return false;
  } else {
    audio_pass_thru_active_ = true;
    audio_pass_thru_app_id_ = app_id;
    return true;
  }
}

bool ApplicationManagerImpl::EndAudioPassThru(uint32_t app_id) {
  sync_primitives::AutoLock lock(audio_pass_thru_lock_);
  if (audio_pass_thru_active_ && audio_pass_thru_app_id_ == app_id) {
    audio_pass_thru_active_ = false;
    audio_pass_thru_app_id_ = 0;
    return true;
  } else {
    return false;
  }
}

hmi_apis::Common_DriverDistractionState::eType
ApplicationManagerImpl::driver_distraction_state() const {
  return driver_distraction_state_;
}

void ApplicationManagerImpl::set_driver_distraction_state(
    const hmi_apis::Common_DriverDistractionState::eType state) {
  driver_distraction_state_ = state;
}

void ApplicationManagerImpl::SetAllAppsAllowed(const bool allowed) {
  is_all_apps_allowed_ = allowed;
}

HmiStatePtr ApplicationManagerImpl::CreateRegularState(
    std::shared_ptr<Application> app,
    const mobile_apis::WindowType::eType window_type,
    const mobile_apis::HMILevel::eType hmi_level,
    const mobile_apis::AudioStreamingState::eType audio_state,
    const mobile_apis::VideoStreamingState::eType video_state,
    const mobile_apis::SystemContext::eType system_context) const {
  HmiStatePtr state(new HmiState(app, *this));
  state->set_window_type(window_type);
  state->set_hmi_level(hmi_level);
  state->set_audio_streaming_state(audio_state);
  state->set_video_streaming_state(video_state);
  state->set_system_context(system_context);
  return state;
}

void ApplicationManagerImpl::StartAudioPassThruThread(int32_t session_key,
                                                      int32_t correlation_id,
                                                      int32_t max_duration,
                                                      int32_t sampling_rate,
                                                      int32_t bits_per_sample,
                                                      int32_t audio_type) {
  SDL_LOG_AUTO_TRACE();
  SDL_LOG_INFO("START MICROPHONE RECORDER");
  DCHECK_OR_RETURN_VOID(media_manager_);
  media_manager_->StartMicrophoneRecording(
      session_key,
      get_settings().recording_file_name(),
      max_duration,
      static_cast<mobile_apis::SamplingRate::eType>(sampling_rate),
      static_cast<mobile_apis::BitsPerSample::eType>(bits_per_sample),
      static_cast<mobile_apis::AudioType::eType>(audio_type));
}

void ApplicationManagerImpl::StopAudioPassThru(int32_t application_key) {
  SDL_LOG_AUTO_TRACE();
  sync_primitives::AutoLock lock(audio_pass_thru_lock_);
  DCHECK_OR_RETURN_VOID(media_manager_);
  media_manager_->StopMicrophoneRecording(application_key);
}

std::string ApplicationManagerImpl::GetDeviceName(
    connection_handler::DeviceHandle handle) {
  DCHECK(connection_handler_);
  std::string device_name = "";
  if (connection_handler().get_session_observer().GetDataOnDeviceID(
          handle, &device_name, NULL, NULL, NULL) == -1) {
    SDL_LOG_ERROR("Failed to extract device name for id " << handle);
  } else {
    SDL_LOG_DEBUG("\t\t\t\t\tDevice name is " << device_name);
  }

  return device_name;
}

hmi_apis::Common_TransportType::eType
ApplicationManagerImpl::GetDeviceTransportType(
    const std::string& transport_type) {
  hmi_apis::Common_TransportType::eType result =
      hmi_apis::Common_TransportType::INVALID_ENUM;

  DeviceTypes::const_iterator it = devicesType.find(transport_type);
  if (it != devicesType.end()) {
    return devicesType[transport_type];
  } else {
    SDL_LOG_ERROR("Unknown transport type " << transport_type);
  }

  return result;
}

ApplicationConstSharedPtr ApplicationManagerImpl::WaitingApplicationByID(
    const uint32_t hmi_id) const {
  AppsWaitRegistrationSet app_list = AppsWaitingForRegistration().GetData();

  AppsWaitRegistrationSet::const_iterator it_end = app_list.end();

  HmiAppIdPredicate finder(hmi_id);
  ApplicationSharedPtr result;
  ApplicationSetConstIt it_app = std::find_if(app_list.begin(), it_end, finder);
  if (it_app != it_end) {
    result = *it_app;
  }
  return result;
}

DataAccessor<AppsWaitRegistrationSet>
ApplicationManagerImpl::AppsWaitingForRegistration() const {
  return DataAccessor<AppsWaitRegistrationSet>(apps_to_register_,
                                               apps_to_register_list_lock_ptr_);
}

bool ApplicationManagerImpl::IsAppsQueriedFrom(
    const connection_handler::DeviceHandle handle) const {
  sync_primitives::AutoLock lock(query_apps_devices_lock_);
  return query_apps_devices_.find(handle) != query_apps_devices_.end();
}

StateController& ApplicationManagerImpl::state_controller() {
  return state_ctrl_;
}

const ApplicationManagerSettings& ApplicationManagerImpl::get_settings() const {
  return settings_;
}

// Extract the app ID to use for policy based on the UseFullAppID .ini setting
std::string ApplicationManagerImpl::GetCorrectMobileIDFromMessage(
    const commands::MessageSharedPtr& message) const {
  // If core is expecting a fullAppID
  if (get_settings().use_full_app_id()) {
    // fullAppID is present and core is configured to use it
    if ((*message)[strings::msg_params].keyExists(strings::full_app_id)) {
      return (*message)[strings::msg_params][strings::full_app_id].asString();
    } else {
      SDL_LOG_DEBUG("UseFullAppID is on but only short ID given!");
    }
  }
  // If core isn't using full or no full given, use regular appID
  return (*message)[strings::msg_params][strings::app_id].asString();
}

void application_manager::ApplicationManagerImpl::MarkAppsGreyOut(
    const connection_handler::DeviceHandle handle, bool is_greyed_out) {
  sync_primitives::AutoLock lock(apps_to_register_list_lock_ptr_);
  AppsWaitRegistrationSet::iterator it = apps_to_register_.begin();
  AppsWaitRegistrationSet::const_iterator it_end = apps_to_register_.end();
  for (; it != it_end; ++it) {
    if (handle == (*it)->device()) {
      (*it)->set_greyed_out(is_greyed_out);
    }
  }
}

void ApplicationManagerImpl::OnDeviceListUpdated(
    const connection_handler::DeviceMap& device_list) {
  SDL_LOG_AUTO_TRACE();

  // add device to policy DB
  connection_handler::DeviceMap::const_iterator it = device_list.begin();
  for (; device_list.end() != it; ++it) {
    policy::DeviceParams dev_params;
    connection_handler().get_session_observer().GetDataOnDeviceID(
        it->second.device_handle(),
        &dev_params.device_name,
        NULL,
        &dev_params.device_mac_address,
        &dev_params.device_connection_type);

    policy::DeviceInfo device_info;
    device_info.AdoptDeviceType(dev_params.device_connection_type);

    GetPolicyHandler().AddDevice(dev_params.device_mac_address,
                                 device_info.connection_type);
    app_launch_ctrl().OnDeviceConnected(dev_params.device_mac_address);
  }

  smart_objects::SmartObjectSPtr msg_params =
      MessageHelper::CreateDeviceListSO(device_list, GetPolicyHandler(), *this);
  if (!msg_params) {
    SDL_LOG_WARN("Failed to create sub-smart object.");
    return;
  }

  smart_objects::SmartObjectSPtr update_list =
      std::make_shared<smart_objects::SmartObject>();
  smart_objects::SmartObject& so_to_send = *update_list;
  so_to_send[jhs::S_PARAMS][jhs::S_FUNCTION_ID] =
      hmi_apis::FunctionID::BasicCommunication_UpdateDeviceList;
  so_to_send[jhs::S_PARAMS][jhs::S_MESSAGE_TYPE] =
      hmi_apis::messageType::request;
  so_to_send[jhs::S_PARAMS][jhs::S_PROTOCOL_VERSION] = 3;
  so_to_send[jhs::S_PARAMS][jhs::S_PROTOCOL_TYPE] = 1;
  so_to_send[jhs::S_PARAMS][jhs::S_CORRELATION_ID] = GetNextHMICorrelationID();
  so_to_send[jhs::S_MSG_PARAMS] = *msg_params;
  rpc_service_->ManageHMICommand(update_list);
  RefreshCloudAppInformation();
}

bool ApplicationManagerImpl::WaitForHmiIsReady() {
  sync_primitives::AutoLock lock(wait_for_hmi_lock_);
  if (!IsStopping() && !IsHMICooperating()) {
    SDL_LOG_DEBUG("Waiting for the HMI cooperation...");
    wait_for_hmi_condvar_.Wait(lock);
  }

  if (IsStopping()) {
    SDL_LOG_WARN("System is terminating...");
    return false;
  }

  return IsHMICooperating();
}

bool ApplicationManagerImpl::GetProtocolVehicleData(
    connection_handler::ProtocolVehicleData& data) {
  SDL_LOG_AUTO_TRACE();
  using namespace protocol_handler::strings;

  if (!WaitForHmiIsReady()) {
    SDL_LOG_ERROR("Failed to wait for HMI readiness");
    return false;
  }

  const auto vehicle_type_ptr = hmi_capabilities_->vehicle_type();
  if (vehicle_type_ptr) {
    if (vehicle_type_ptr->keyExists(vehicle_make)) {
      data.vehicle_make = vehicle_type_ptr->getElement(vehicle_make).asString();
    }

    if (vehicle_type_ptr->keyExists(vehicle_model)) {
      data.vehicle_model =
          vehicle_type_ptr->getElement(vehicle_model).asString();
    }

    if (vehicle_type_ptr->keyExists(vehicle_model_year)) {
      data.vehicle_year =
          vehicle_type_ptr->getElement(vehicle_model_year).asString();
    }

    if (vehicle_type_ptr->keyExists(vehicle_trim)) {
      data.vehicle_trim = vehicle_type_ptr->getElement(vehicle_trim).asString();
    }
  }

  data.vehicle_system_software_version = hmi_capabilities_->ccpu_version();
  data.vehicle_system_hardware_version = hmi_capabilities_->hardware_version();

  return true;
}

void ApplicationManagerImpl::OnFindNewApplicationsRequest() {
  connection_handler().ConnectToAllDevices();
  SDL_LOG_DEBUG("Starting application list update timer");
  uint32_t timeout = get_settings().application_list_update_timeout();
  application_list_update_timer_.Start(timeout, timer::kSingleShot);
  GetPolicyHandler().OnAppsSearchStarted();
}

void ApplicationManagerImpl::OnQueryAppsRequest(
    const connection_handler::DeviceHandle device) {
  SDL_LOG_AUTO_TRACE();
  sync_primitives::AutoLock lock(query_apps_devices_lock_);
  query_apps_devices_.insert(device);
}

void ApplicationManagerImpl::SendUpdateAppList() {
  SDL_LOG_AUTO_TRACE();

  using namespace smart_objects;
  using namespace hmi_apis;

  SmartObjectSPtr request = MessageHelper::CreateModuleInfoSO(
      FunctionID::BasicCommunication_UpdateAppList, *this);

  (*request)[strings::msg_params][strings::applications] =
      SmartObject(SmartType_Array);

  SmartObject& applications_so =
      (*request)[strings::msg_params][strings::applications];

  const auto applications_list = applications().GetData();
  PrepareApplicationListSO(applications_list, applications_so, *this);

  const auto pending_apps_list = AppsWaitingForRegistration().GetData();
  PrepareApplicationListSO(pending_apps_list, applications_so, *this);

  rpc_service_->ManageHMICommand(request);
}

void ApplicationManagerImpl::RemoveDevice(
    const connection_handler::DeviceHandle& device_handle) {
  SDL_LOG_DEBUG("device_handle " << device_handle);
  sync_primitives::AutoLock lock(query_apps_devices_lock_);
  query_apps_devices_.erase(device_handle);
}

void ApplicationManagerImpl::OnDeviceSwitchingStart(
    const connection_handler::Device& device_from,
    const connection_handler::Device& device_to) {
  SDL_LOG_AUTO_TRACE();
  ReregisterWaitList wait_list;
  {
    auto apps_data_accessor = applications();

    std::copy_if(apps_data_accessor.GetData().begin(),
                 apps_data_accessor.GetData().end(),
                 std::back_inserter(wait_list),
                 std::bind1st(std::ptr_fun(&device_id_comparator),
                              device_from.mac_address()));
  }

  {
    // During sending of UpdateDeviceList this lock is acquired also so making
    // it scoped
    sync_primitives::AutoLock lock(reregister_wait_list_lock_ptr_);
    std::copy(wait_list.begin(),
              wait_list.end(),
              std::back_inserter(reregister_wait_list_));
  }

  for (const auto& app : wait_list) {
    request_ctrl_->TerminateAppRequests(app->app_id());
    resume_ctrl_->SaveApplication(app);
  }

  policy_handler_->OnDeviceSwitching(device_from.mac_address(),
                                     device_to.mac_address());
}

void ApplicationManagerImpl::OnDeviceSwitchingFinish(
    const std::string& device_uid) {
  SDL_LOG_AUTO_TRACE();
  UNUSED(device_uid);

  ReregisterWaitList wait_list;
  {
    sync_primitives::AutoLock lock(reregister_wait_list_lock_ptr_);
    wait_list.swap(reregister_wait_list_);
  }

  const bool unexpected_disonnect = true;
  const bool is_resuming = true;

  for (const auto& app : wait_list) {
    UnregisterApplication(app->app_id(),
                          mobile_apis::Result::INVALID_ENUM,
                          is_resuming,
                          unexpected_disonnect);
  }
}

void ApplicationManagerImpl::SwitchApplication(ApplicationSharedPtr app,
                                               const uint32_t connection_key,
                                               const size_t device_id,
                                               const std::string& mac_address) {
  SDL_LOG_AUTO_TRACE();
  DCHECK_OR_RETURN_VOID(app);
  sync_primitives::AutoLock lock(applications_list_lock_ptr_);
  DCHECK_OR_RETURN_VOID(1 == applications_.erase(app));

  SDL_LOG_DEBUG("Changing app id to "
                << connection_key << ". Changing device id to " << device_id);

  bool is_subscribed_to_way_points = IsAppSubscribedForWayPoints(*app);
  if (is_subscribed_to_way_points) {
    UnsubscribeAppFromWayPoints(app, false);
  }
  SwitchApplicationParameters(app, connection_key, device_id, mac_address);
  if (is_subscribed_to_way_points) {
    SubscribeAppForWayPoints(app, false);
  }

  // Normally this is done during registration, however since switched apps are
  // not being registered again need to set protocol version on session.
  connection_handler().BindProtocolVersionWithSession(
      connection_key, static_cast<uint8_t>(app->protocol_version()));

  // Application need to be re-inserted in order to keep sorting in applications
  // container. Otherwise data loss on erasing is possible.
  applications_.insert(app);
}

mobile_apis::HMILevel::eType ApplicationManagerImpl::GetDefaultHmiLevel(
    ApplicationConstSharedPtr application) const {
  using namespace mobile_apis;
  SDL_LOG_AUTO_TRACE();
  HMILevel::eType default_hmi = HMILevel::HMI_NONE;

  if (GetPolicyHandler().PolicyEnabled()) {
    const std::string policy_app_id = application->policy_app_id();
    std::string default_hmi_string = "";
    if (GetPolicyHandler().GetDefaultHmi(
            application->mac_address(), policy_app_id, &default_hmi_string)) {
      if ("BACKGROUND" == default_hmi_string) {
        default_hmi = HMILevel::HMI_BACKGROUND;
      } else if ("FULL" == default_hmi_string) {
        default_hmi = HMILevel::HMI_FULL;
      } else if ("LIMITED" == default_hmi_string) {
        default_hmi = HMILevel::HMI_LIMITED;
      } else if ("NONE" == default_hmi_string) {
        default_hmi = HMILevel::HMI_NONE;
      } else {
        SDL_LOG_ERROR("Unable to convert " + default_hmi_string +
                      " to HMILevel");
      }
    } else {
      SDL_LOG_ERROR("Unable to get default hmi_level for " << policy_app_id);
    }
  }
  return default_hmi;
}

bool ApplicationManagerImpl::CheckResumptionRequiredTransportAvailable(
    ApplicationConstSharedPtr application) const {
  using namespace mobile_apis;
  SDL_LOG_AUTO_TRACE();

  const std::map<std::string, std::vector<std::string> >& transport_map =
      get_settings().transport_required_for_resumption_map();

  // retrieve transport type string used in .ini file
  const std::string transport_type =
      GetTransportTypeProfileString(application->device());
  const std::string secondary_transport_type =
      GetTransportTypeProfileString(application->secondary_device());

  const smart_objects::SmartObject* app_types_array = application->app_types();
  if (app_types_array == NULL || app_types_array->length() == 0) {
    // This app does not have any AppHMIType. In this case, check "EMPTY_APP"
    // entry
    std::map<std::string, std::vector<std::string> >::const_iterator it =
        transport_map.find(std::string("EMPTY_APP"));
    if (it == transport_map.end()) {
      // if "EMPTY_APP" is not specified, resumption is always enabled
      return true;
    }
    const std::vector<std::string>& required_transport_list = it->second;

    for (std::vector<std::string>::const_iterator itr =
             required_transport_list.begin();
         itr != required_transport_list.end();
         ++itr) {
      if (transport_type == *itr || secondary_transport_type == *itr) {
        return true;
      }
    }
    return false;
  } else {
    // check all AppHMITypes that the app has
    for (size_t i = 0; i < app_types_array->length(); ++i) {
      std::string app_type_string =
          EnumToString(static_cast<mobile_apis::AppHMIType::eType>(
              app_types_array->getElement(i).asUInt()));
      bool transport_is_found = false;

      std::map<std::string, std::vector<std::string> >::const_iterator it =
          transport_map.find(app_type_string);
      if (it == transport_map.end()) {
        // this AppHMIType is not listed in .ini file, so resumption is always
        // enabled
        continue;
      }

      const std::vector<std::string>& required_transport_list = it->second;
      for (std::vector<std::string>::const_iterator itr =
               required_transport_list.begin();
           itr != required_transport_list.end();
           ++itr) {
        if (transport_type == *itr || secondary_transport_type == *itr) {
          transport_is_found = true;
          break;
        }
      }

      // if neither primary or secondary transport type is included in the list,
      // then resumption will be disabled
      if (!transport_is_found) {
        return false;
      }
    }

    return true;
  }
}

uint32_t ApplicationManagerImpl::GenerateGrammarID() {
  return rand();
}

uint32_t ApplicationManagerImpl::GenerateNewHMIAppID() {
  SDL_LOG_AUTO_TRACE();
  uint32_t hmi_app_id = get_rand_from_range(1);
  SDL_LOG_DEBUG("GenerateNewHMIAppID value is: " << hmi_app_id);

  while (resume_controller().IsHMIApplicationIdExist(hmi_app_id)) {
    SDL_LOG_DEBUG("HMI appID " << hmi_app_id << " is exists.");
    hmi_app_id = get_rand_from_range(1);
    SDL_LOG_DEBUG("Trying new value: " << hmi_app_id);
  }

  return hmi_app_id;
}

bool ApplicationManagerImpl::StartNaviService(
    uint32_t app_id,
    protocol_handler::ServiceType service_type,
    const BsonObject* params) {
  using namespace protocol_handler;
  SDL_LOG_AUTO_TRACE();

  if (HMIStateAllowsStreaming(app_id, service_type)) {
    {
      sync_primitives::AutoLock lock(navi_service_status_lock_);

      NaviServiceStatusMap::iterator it = navi_service_status_.find(app_id);
      if (navi_service_status_.end() == it) {
        std::pair<NaviServiceStatusMap::iterator, bool> res =
            navi_service_status_.insert(
                std::pair<uint32_t, std::pair<bool, bool> >(
                    app_id, std::make_pair(false, false)));
        if (!res.second) {
          SDL_LOG_WARN("Navi service refused");
          return false;
        }
        it = res.first;
      }
    }

    {
      /* Fix: For NaviApp1 Switch to NaviApp2, App1's Endcallback() arrives
       later than App2's Startcallback(). Cause streaming issue on HMI.
      */
      auto accessor = applications();
      for (auto app : accessor.GetData()) {
        if (!app || (!app->is_navi() && !app->mobile_projection_enabled())) {
          SDL_LOG_DEBUG("Continue, Not Navi App Id: " << app->app_id());
          continue;
        }
        SDL_LOG_DEBUG("Abort Stream Service of other NaviAppId: "
                      << app->app_id() << " Service_type: " << service_type);
        StopNaviService(app->app_id(), service_type);
      }
    }

    if (service_type == ServiceType::kMobileNav) {
      smart_objects::SmartObject converted_params(smart_objects::SmartType_Map);
      ConvertVideoParamsToSO(converted_params, params);
      std::vector<std::string> rejected_params;
      if (converted_params.keyExists(strings::codec) &&
          converted_params[strings::codec] ==
              hmi_apis::Common_VideoStreamingCodec::INVALID_ENUM) {
        rejected_params.push_back(strings::codec);
      }
      if (converted_params.keyExists(strings::protocol) &&
          converted_params[strings::protocol] ==
              hmi_apis::Common_VideoStreamingProtocol::INVALID_ENUM) {
        rejected_params.push_back(strings::protocol);
      }

      if (!rejected_params.empty()) {
        OnStreamingConfigurationFailed(app_id, rejected_params, std::string());
        return false;
      } else if (!converted_params.empty()) {
        SDL_LOG_INFO("Sending video configuration params");
        MessageHelper::PrintSmartObject(converted_params);
        bool request_sent =
            application(app_id)->SetVideoConfig(service_type, converted_params);
        if (request_sent) {
          return true;
        }
      }
    }
    // no configuration is needed, or SetVideoConfig is not sent
    OnStreamingConfigurationSuccessful(app_id, service_type);
    return true;
  }
  SDL_LOG_WARN("Refused navi service by HMI level");
  std::vector<std::string> empty;
  OnStreamingConfigurationFailed(
      app_id,
      empty,
      "Service type: " + std::to_string(service_type) +
          " disallowed with current HMI level");
  return false;
}

void ApplicationManagerImpl::OnStreamingConfigurationSuccessful(
    uint32_t app_id, protocol_handler::ServiceType service_type) {
  SDL_LOG_AUTO_TRACE();

  SDL_LOG_INFO("Streaming configuration successful for service "
               << service_type);
  std::vector<std::string> empty;
  std::string reason;
  {
    sync_primitives::AutoLock lock(navi_service_status_lock_);

    NaviServiceStatusMap::iterator it = navi_service_status_.find(app_id);
    if (navi_service_status_.end() == it) {
      SDL_LOG_WARN("Application not found in navi status map");
      connection_handler().NotifyServiceStartedResult(
          app_id, false, empty, reason);
      return;
    }

    // Fill NaviServices map. Set true to first value of pair if
    // we've started video service or to second value if we've
    // started audio service
    service_type == protocol_handler::ServiceType::kMobileNav
        ? it->second.first = true
        : it->second.second = true;

    {
      sync_primitives::AutoLock lock(navi_app_to_stop_lock_);
      for (size_t i = 0; i < navi_app_to_stop_.size(); ++i) {
        if (app_id == navi_app_to_stop_[i]) {
          sync_primitives::AutoLock lock(close_app_timer_pool_lock_);
          close_app_timer_pool_.erase(close_app_timer_pool_.begin() + i);
          navi_app_to_stop_.erase(navi_app_to_stop_.begin() + i);
          break;
        }
      }
    }
  }

  application(app_id)->StartStreaming(service_type);
  connection_handler().NotifyServiceStartedResult(app_id, true, empty, reason);

  // Fix: For wifi Secondary
  // Should erase appid from deque of ForbidStreaming() push in the last time
  std::deque<uint32_t>::const_iterator iter = std::find(
      navi_app_to_end_stream_.begin(), navi_app_to_end_stream_.end(), app_id);
  if (navi_app_to_end_stream_.end() != iter) {
    navi_app_to_end_stream_.erase(iter);
  }
}

void ApplicationManagerImpl::OnStreamingConfigurationFailed(
    uint32_t app_id,
    std::vector<std::string>& rejected_params,
    const std::string& reason) {
  SDL_LOG_AUTO_TRACE();

  std::vector<std::string> converted_params =
      ConvertRejectedParamList(rejected_params);
  connection_handler().NotifyServiceStartedResult(
      app_id, false, converted_params, reason);
}

void ApplicationManagerImpl::StopNaviService(
    uint32_t app_id, protocol_handler::ServiceType service_type) {
  using namespace protocol_handler;
  SDL_LOG_AUTO_TRACE();

  {
    sync_primitives::AutoLock lock(navi_service_status_lock_);

    NaviServiceStatusMap::iterator it = navi_service_status_.find(app_id);
    if (navi_service_status_.end() == it) {
      SDL_LOG_WARN("No Information about navi service " << service_type);
      // Fix: Need return for Not navi service at now
      return;
    } else {
      // Fix: Repeated tests are not executed after they have stopped for Navi
      if (false == it->second.first &&
          ServiceType::kMobileNav == service_type) {
        SDL_LOG_DEBUG("appId: " << app_id << "Navi had stopped");
        return;
      }

      // Fix: Repeated tests are not executed after they have stopped for Audio
      if (false == it->second.second && ServiceType::kAudio == service_type) {
        SDL_LOG_DEBUG("appId: " << app_id << "Audio had stopped");
        return;
      }
      // Fill NaviServices map. Set false to first value of pair if
      // we've stopped video service or to second value if we've
      // stopped audio service
      SDL_LOG_DEBUG("appId: " << app_id << " service_type: " << service_type
                              << " to stopped");
      service_type == ServiceType::kMobileNav ? it->second.first = false
                                              : it->second.second = false;
    }
    // Fix: For wifi Secondary
    // undisposed data active the VPMService restart again,
    // because Not set Allowstream flag
    ApplicationSharedPtr app = application(app_id);
    if (!app || (!app->is_navi() && !app->mobile_projection_enabled())) {
      SDL_LOG_ERROR("Navi/Projection application not found");
      return;
    }
    if (service_type == ServiceType::kMobileNav) {
      app->set_video_streaming_allowed(false);
    }
    if (service_type == ServiceType::kAudio) {
      app->set_audio_streaming_allowed(false);
    }
    //  push_back for judge in ForbidStreaming(),
    StartEndStreamTimer(app_id);
  }

  ApplicationSharedPtr app = application(app_id);
  if (!app) {
    SDL_LOG_WARN("An application is not registered.");
    return;
  }

  app->StopStreaming(service_type);
}

void ApplicationManagerImpl::OnServiceStartedCallback(
    const connection_handler::DeviceHandle& device_handle,
    const int32_t& session_key,
    const protocol_handler::ServiceType& type,
    const BsonObject* params) {
  using namespace helpers;
  using namespace protocol_handler;
  SDL_LOG_AUTO_TRACE();
  SDL_LOG_DEBUG("ServiceType = " << type << ". Session = " << std::hex
                                 << session_key);
  std::vector<std::string> empty;
  std::string reason;

  if (kRpc == type) {
    SDL_LOG_DEBUG("RPC service is about to be started.");
    connection_handler().NotifyServiceStartedResult(
        session_key, true, empty, reason);
    return;
  }
  ApplicationSharedPtr app = application(session_key);
  if (!app) {
    SDL_LOG_WARN("The application with id:" << session_key
                                            << " doesn't exists.");
    return;
  }

  if (Compare<ServiceType, EQ, ONE>(
          type, ServiceType::kMobileNav, ServiceType::kAudio)) {
    if (app->is_navi() || app->mobile_projection_enabled()) {
      if (!StartNaviService(session_key, type, params)) {
        SDL_LOG_WARN("Starting Navigation service failed");
      }
      return;
    } else {
      SDL_LOG_WARN("Refuse not navi/projection application");
      reason = "Service type: " + std::to_string(type) +
               " disallowed with current HMI type";
    }
  } else {
    SDL_LOG_WARN("Refuse unknown service");
  }

  connection_handler().NotifyServiceStartedResult(
      session_key, false, empty, reason);
}

void ApplicationManagerImpl::OnServiceEndedCallback(
    const int32_t& session_key,
    const protocol_handler::ServiceType& type,
    const connection_handler::CloseSessionReason& close_reason) {
  using namespace helpers;
  using namespace protocol_handler;
  using namespace connection_handler;
  using namespace mobile_apis;

  SDL_LOG_DEBUG("OnServiceEndedCallback for service "
                << type << " with reason " << close_reason << " in session 0x"
                << std::hex << session_key);

  auto app = application(static_cast<uint32_t>(session_key));
  if (!app) {
    return;
  }

  if (IsAppInReconnectMode(app->device(), app->policy_app_id())) {
    SDL_LOG_DEBUG("Application is in reconnection list and won't be closed.");
    return;
  }

  if (type == kRpc) {
    SDL_LOG_INFO("Remove application.");
    /* In case it was unexpected disconnect or some special case
     (malformed message, flood) application will be removed
     and we will unregister application correctly, but in case it was
     closed by mobile and already unregistered we will be unable
     to find it in the list
    */

    Result::eType reason;
    bool is_resuming;
    bool is_unexpected_disconnect;
    switch (close_reason) {
      case CloseSessionReason::kFlood: {
        reason = Result::TOO_MANY_PENDING_REQUESTS;
        is_resuming = true;
        is_unexpected_disconnect = false;

        rpc_service_->ManageMobileCommand(
            MessageHelper::GetOnAppInterfaceUnregisteredNotificationToMobile(
                session_key, AppInterfaceUnregisteredReason::TOO_MANY_REQUESTS),
            commands::Command::SOURCE_SDL);
        break;
      }
      case CloseSessionReason::kMalformed: {
        reason = Result::INVALID_ENUM;
        is_resuming = false;
        is_unexpected_disconnect = false;
        break;
      }
      case CloseSessionReason::kUnauthorizedApp: {
        reason = Result::INVALID_ENUM;
        is_resuming = true;
        is_unexpected_disconnect = false;
        break;
      }
      case CloseSessionReason::kFinalMessage: {
        reason = Result::SUCCESS;
        is_resuming = false;
        is_unexpected_disconnect = false;
        break;
      }
      default: {
        reason = Result::INVALID_ENUM;
        is_resuming = true;
        is_unexpected_disconnect = true;
        break;
      }
    }
    UnregisterApplication(
        session_key, reason, is_resuming, is_unexpected_disconnect);
    return;
  }

  if (Compare<ServiceType, EQ, ONE>(
          type, ServiceType::kMobileNav, ServiceType::kAudio)) {
    StopNaviService(session_key, type);
  }
}

void ApplicationManagerImpl::ProcessServiceStatusUpdate(
    const uint32_t connection_key,
    hmi_apis::Common_ServiceType::eType service_type,
    hmi_apis::Common_ServiceEvent::eType service_event,
    utils::Optional<hmi_apis::Common_ServiceStatusUpdateReason::eType>
        service_update_reason) {
  SDL_LOG_AUTO_TRACE();

  SDL_LOG_DEBUG("Processing status update with connection key: "
                << connection_key << " service type: " << service_type
                << " service_event " << service_event
                << " service_update_reason " << service_update_reason);

  const auto app = application(connection_key);

  const uint32_t app_id = app ? app->app_id() : 0u;

  auto reason = service_update_reason
                    ? *service_update_reason
                    : hmi_apis::Common_ServiceStatusUpdateReason::INVALID_ENUM;

  auto notification = MessageHelper::CreateOnServiceUpdateNotification(
      service_type, service_event, reason, app_id);

  rpc_service_->ManageHMICommand(notification);

  if (hmi_apis::Common_ServiceEvent::REQUEST_REJECTED == service_event &&
      HandleRejectedServiceStatus(app, service_type)) {
    state_ctrl_.SetRegularState(app,
                                mobile_apis::PredefinedWindows::DEFAULT_WINDOW,
                                mobile_apis::HMILevel::HMI_NONE,
                                true);
  }
}

bool ApplicationManagerImpl::HandleRejectedServiceStatus(
    ApplicationSharedPtr app,
    const hmi_apis::Common_ServiceType::eType service_type) {
  SDL_LOG_AUTO_TRACE();
  if (!app) {
    SDL_LOG_WARN("Received invalid app");
    return false;
  }

  switch (service_type) {
    case hmi_apis::Common_ServiceType::VIDEO:
    case hmi_apis::Common_ServiceType::AUDIO: {
      {
        sync_primitives::AutoLock lock(navi_service_status_lock_);
        auto app_services = navi_service_status_.find(app->app_id());
        if (navi_service_status_.end() != app_services) {
          navi_service_status_.erase(app_services);
        }
      }
      SDL_LOG_DEBUG("The start of service"
                    << service_type << " for appID: " << app
                    << " is failed. Service info has been removed");
      return true;
    }
    case hmi_apis::Common_ServiceType::RPC: {
      connection_handler().SendEndService(app->app_id(),
                                          protocol_handler::ServiceType::kRpc);
      SDL_LOG_DEBUG("RPC service for appID: " << app << " is stopped");
      return true;
    }
    default:
      SDL_LOG_DEBUG("Unknown service type: " << service_type);
      return false;
  }
}

void ApplicationManagerImpl::OnSecondaryTransportStartedCallback(
    const connection_handler::DeviceHandle device_handle,
    const int32_t session_key) {
  SDL_LOG_AUTO_TRACE();

  if (device_handle == 0) {
    SDL_LOG_WARN("Invalid device handle passed for secondary transport of app "
                 << session_key);
    return;
  }

  secondary_transport_devices_cache_[session_key] = device_handle;

  {
    sync_primitives::AutoLock auto_lock(applications_list_lock_ptr_);
    ApplicationSharedPtr app = application(session_key);
    if (!app) {
      // It is possible that secondary transport is established prior to
      // RegisterAppInterface request being processed. In this case, we will
      // update the app's information during RegisterApplication().
      SDL_LOG_DEBUG("Application with id: " << session_key << " is not found");
      return;
    }
    app->set_secondary_device(device_handle);
  }

  // notify the event to HMI through BC.UpdateAppList request
  SendUpdateAppList();

  // if resumption has not been enabled, run it now
  resume_controller().RetryResumption(session_key);
}

void ApplicationManagerImpl::OnSecondaryTransportEndedCallback(
    const int32_t session_key) {
  SDL_LOG_AUTO_TRACE();

  DeviceMap::iterator it = secondary_transport_devices_cache_.find(session_key);
  if (it == secondary_transport_devices_cache_.end()) {
    SDL_LOG_WARN(
        "Unknown session_key specified while removing secondary transport: "
        << session_key);
  } else {
    secondary_transport_devices_cache_.erase(it);
  }

  {
    sync_primitives::AutoLock auto_lock(applications_list_lock_ptr_);
    ApplicationSharedPtr app = application(session_key);
    if (!app) {
      SDL_LOG_DEBUG("Application with id: " << session_key << " is not found");
      return;
    }

    connection_handler::DeviceHandle device_handle = app->secondary_device();
    if (device_handle == 0) {
      SDL_LOG_WARN("Secondary transport of app " << session_key
                                                 << " is not found");
      return;
    }

    app->set_secondary_device(0);
  }

  // notify the event to HMI through BC.UpdateAppList request
  SendUpdateAppList();
}

bool ApplicationManagerImpl::CheckAppIsNavi(const uint32_t app_id) const {
  SDL_LOG_AUTO_TRACE();
  ApplicationSharedPtr app = application(app_id);
  if (app) {
    return app->is_navi();
  }
  return false;
}

#ifdef ENABLE_SECURITY
bool ApplicationManagerImpl::OnHandshakeDone(
    uint32_t connection_key,
    security_manager::SSLContext::HandshakeResult result) {
  SDL_LOG_AUTO_TRACE();

  using security_manager::SSLContext;
  using namespace helpers;

  ApplicationSharedPtr app = application(connection_key);
  if (!app) {
    SDL_LOG_WARN("Application for connection key: " << connection_key
                                                    << " was not found");
    return false;
  }
  if (Compare<SSLContext::HandshakeResult, EQ, ONE>(
          result,
          SSLContext::Handshake_Result_CertExpired,
          SSLContext::Handshake_Result_CertNotSigned,
          SSLContext::Handshake_Result_AppIDMismatch,
          SSLContext::Handshake_Result_AppNameMismatch,
          SSLContext::Handshake_Result_NotYetValid)) {
    app->usage_report().RecordTLSError();
  }
  return false;
}
#ifdef ENABLE_SECURITY
bool ApplicationManagerImpl::OnPTUFailed() {
  SDL_LOG_AUTO_TRACE();
  return false;
}
#endif  // ENABLE_SECURITY

bool ApplicationManagerImpl::OnGetSystemTimeFailed() {
  SDL_LOG_AUTO_TRACE();
  return false;
}

void ApplicationManagerImpl::OnCertificateUpdateRequired() {
  SDL_LOG_AUTO_TRACE();
  GetPolicyHandler().OnPTExchangeNeeded();
}

bool ApplicationManagerImpl::GetPolicyCertificateData(std::string& data) const {
  SDL_LOG_AUTO_TRACE();
  data = GetPolicyHandler().RetrieveCertificate();
  return true;
}

security_manager::SSLContext::HandshakeContext
ApplicationManagerImpl::GetHandshakeContext(uint32_t key) const {
  SDL_LOG_AUTO_TRACE();
  using security_manager::SSLContext;
  ApplicationConstSharedPtr app = application(key);
  if (app) {
    return SSLContext::HandshakeContext(
        custom_str::CustomString(app->policy_app_id()), app->name());
  }
  return SSLContext::HandshakeContext();
}
#endif  // ENABLE_SECURITY

void ApplicationManagerImpl::set_hmi_message_handler(
    hmi_message_handler::HMIMessageHandler* handler) {
  hmi_handler_ = handler;
  rpc_service_->set_hmi_message_handler(handler);
}

void ApplicationManagerImpl::set_connection_handler(
    connection_handler::ConnectionHandler* handler) {
  connection_handler_ = handler;
}

connection_handler::ConnectionHandler&
ApplicationManagerImpl::connection_handler() const {
  return *connection_handler_;
}

protocol_handler::ProtocolHandler& ApplicationManagerImpl::protocol_handler()
    const {
  return *protocol_handler_;
}

void ApplicationManagerImpl::set_protocol_handler(
    protocol_handler::ProtocolHandler* handler) {
  protocol_handler_ = handler;
  rpc_service_->set_protocol_handler(handler);
}

void ApplicationManagerImpl::StartDevicesDiscovery() {
  connection_handler().get_device_discovery_starter().StartDevicesDiscovery();
}

void ApplicationManagerImpl::TerminateRequest(const uint32_t connection_key,
                                              const uint32_t corr_id,
                                              const int32_t function_id) {
  request_ctrl_->TerminateRequest(corr_id, connection_key, function_id, true);
}

void ApplicationManagerImpl::RemoveHMIFakeParameters(
    application_manager::commands::MessageSharedPtr& message,
    const hmi_apis::FunctionID::eType& function_id) {
  SDL_LOG_AUTO_TRACE();
  hmi_apis::HMI_API factory;
  if (!(*message)[jhs::S_PARAMS].keyExists(jhs::S_FUNCTION_ID)) {
    SDL_LOG_ERROR("RemoveHMIFakeParameters message missing function id");
    return;
  }
  mobile_apis::FunctionID::eType mobile_function_id =
      static_cast<mobile_apis::FunctionID::eType>(
          (*message)[jhs::S_PARAMS][jhs::S_FUNCTION_ID].asInt());
  (*message)[jhs::S_PARAMS][jhs::S_FUNCTION_ID] = function_id;
  factory.attachSchema(*message, true);
  (*message)[jhs::S_PARAMS][jhs::S_FUNCTION_ID] = mobile_function_id;
}

bool ApplicationManagerImpl::Init(
    resumption::LastStateWrapperPtr last_state_wrapper,
    media_manager::MediaManager* media_manager) {
  SDL_LOG_TRACE("Init application manager");
  plugin_manager_.reset(
      new plugin_manager::RPCPluginManagerImpl(*this,
                                               *rpc_service_,
                                               *hmi_capabilities_,
                                               *policy_handler_,
                                               last_state_wrapper));
  if (!plugin_manager_->LoadPlugins(get_settings().plugins_folder())) {
    SDL_LOG_ERROR("Plugins are not loaded");
    return false;
  }
  const std::string app_storage_folder = get_settings().app_storage_folder();
  if (!InitDirectory(app_storage_folder, TYPE_STORAGE) ||
      !IsReadWriteAllowed(app_storage_folder, TYPE_STORAGE)) {
    return false;
  }
  if (!resume_controller().Init(last_state_wrapper)) {
    SDL_LOG_ERROR("Problem with initialization of resume controller");
    return false;
  }
  hmi_capabilities_->Init(last_state_wrapper);

  if (!(file_system::IsWritingAllowed(app_storage_folder) &&
        file_system::IsReadingAllowed(app_storage_folder))) {
    SDL_LOG_ERROR("Storage directory doesn't have read/write permissions");
    return false;
  }

  const std::string system_files_path = get_settings().system_files_path();
  if (!InitDirectory(system_files_path, TYPE_SYSTEM) ||
      !IsReadWriteAllowed(system_files_path, TYPE_SYSTEM)) {
    return false;
  }
  const std::string app_icons_folder = get_settings().app_icons_folder();
  if (!InitDirectory(app_icons_folder, TYPE_ICONS)) {
    return false;
  }
  // In case there is no R/W permissions for this location, SDL just has to
  // log this and proceed
  IsReadWriteAllowed(app_icons_folder, TYPE_ICONS);
  if (GetPolicyHandler().PolicyEnabled()) {
    if (!GetPolicyHandler().LoadPolicyLibrary()) {
      SDL_LOG_ERROR("Policy library is not loaded. Check LD_LIBRARY_PATH");
      return false;
    }
    SDL_LOG_INFO("Policy library is loaded, now initing PT");
    if (!GetPolicyHandler().InitPolicyTable()) {
      SDL_LOG_ERROR("Policy table is not initialized.");
      return false;
    }
  } else {
    SDL_LOG_WARN("System is configured to work without policy functionality.");
  }
  media_manager_ = media_manager;

  if (settings_.use_db_for_resumption()) {
    app_launch_dto_.reset(new app_launch::AppLaunchDataDB(settings_));
  } else {
    app_launch_dto_.reset(
        new app_launch::AppLaunchDataJson(settings_, last_state_wrapper));
  }
  app_launch_ctrl_.reset(new app_launch::AppLaunchCtrlImpl(
      *app_launch_dto_.get(), *this, settings_));

  app_service_manager_.reset(
      new application_manager::AppServiceManager(*this, last_state_wrapper));

  auto on_app_policy_updated = [](plugin_manager::RPCPlugin& plugin) {
    plugin.OnPolicyEvent(plugin_manager::kApplicationPolicyUpdated);
  };

  plugin_manager_->ForEachPlugin(on_app_policy_updated);

  return true;
}

bool ApplicationManagerImpl::Stop() {
  SDL_LOG_AUTO_TRACE();
  InitiateStopping();
  application_list_update_timer_.Stop();
  try {
    if (unregister_reason_ ==
        mobile_api::AppInterfaceUnregisteredReason::INVALID_ENUM) {
      SetUnregisterAllApplicationsReason(
          mobile_api::AppInterfaceUnregisteredReason::IGNITION_OFF);
    }

    UnregisterAllApplications();
  } catch (...) {
    SDL_LOG_ERROR("An error occurred during unregistering applications.");
  }
  request_ctrl_->Stop();

  // for PASA customer policy backup should happen :AllApp(SUSPEND)
  SDL_LOG_DEBUG("Unloading policy library.");
  GetPolicyHandler().UnloadPolicyLibrary();

  rpc_service_->Stop();

  return true;
}

bool ApplicationManagerImpl::ConvertSOtoMessage(
    const smart_objects::SmartObject& message,
    Message& output,
    const bool allow_unknown_parameters) {
  SDL_LOG_AUTO_TRACE();

  if (smart_objects::SmartType_Null == message.getType() ||
      smart_objects::SmartType_Invalid == message.getType()) {
    SDL_LOG_WARN("Invalid smart object received.");
    return false;
  }

  SDL_LOG_DEBUG(
      "Message with protocol: " << message.getElement(jhs::S_PARAMS)
                                       .getElement(jhs::S_PROTOCOL_TYPE)
                                       .asInt());

  std::string output_string;
  const int64_t protocol_type = message.getElement(jhs::S_PARAMS)
                                    .getElement(jhs::S_PROTOCOL_TYPE)
                                    .asInt();
  const int64_t protocol_version = message.getElement(jhs::S_PARAMS)
                                       .getElement(jhs::S_PROTOCOL_VERSION)
                                       .asInt();
  switch (protocol_type) {
    case 0: {
      if (protocol_version == 1) {
        if (!formatters::CFormatterJsonSDLRPCv1::toString(
                message, output_string, !allow_unknown_parameters)) {
          SDL_LOG_WARN("Failed to serialize smart object");
          return false;
        }
        output.set_protocol_version(
            protocol_handler::MajorProtocolVersion::PROTOCOL_VERSION_1);
      } else {
        if (!formatters::CFormatterJsonSDLRPCv2::toString(
                message, output_string, !allow_unknown_parameters)) {
          SDL_LOG_WARN("Failed to serialize smart object");
          return false;
        }
        output.set_protocol_version(
            static_cast<protocol_handler::MajorProtocolVersion>(
                protocol_version));
      }

      break;
    }
    case 1: {
      if (!formatters::FormatterJsonRpc::ToString(
              message, output_string, !allow_unknown_parameters)) {
        SDL_LOG_WARN("Failed to serialize smart object");
        return false;
      }
      output.set_protocol_version(
          protocol_handler::MajorProtocolVersion::PROTOCOL_VERSION_HMI);
      break;
    }
    default:
      NOTREACHED();
      return false;
  }

  SDL_LOG_DEBUG("Convertion result: " << output_string);

  output.set_connection_key(message.getElement(jhs::S_PARAMS)
                                .getElement(strings::connection_key)
                                .asInt());

  output.set_function_id(
      message.getElement(jhs::S_PARAMS).getElement(jhs::S_FUNCTION_ID).asInt());

  output.set_correlation_id(message.getElement(jhs::S_PARAMS)
                                .getElement(jhs::S_CORRELATION_ID)
                                .asInt());
  output.set_message_type(
      static_cast<MessageType>(message.getElement(jhs::S_PARAMS)
                                   .getElement(jhs::S_MESSAGE_TYPE)
                                   .asInt()));

  // Currently formatter creates JSON = 3 bytes for empty SmartObject.
  // workaround for notification. JSON must be empty
  if (mobile_apis::FunctionID::OnAudioPassThruID !=
      message.getElement(jhs::S_PARAMS)
          .getElement(strings::function_id)
          .asInt()) {
    output.set_json_message(output_string);
  }

  if (message.getElement(jhs::S_PARAMS).keyExists(strings::binary_data)) {
    const application_manager::BinaryData binaryData(
        message.getElement(jhs::S_PARAMS)
            .getElement(strings::binary_data)
            .asBinary());

    output.set_binary_data(&binaryData);
  }

  SDL_LOG_DEBUG("Successfully parsed smart object into message");
  return true;
}

hmi_apis::HMI_API& ApplicationManagerImpl::hmi_so_factory() {
  return hmi_so_factory_;
}

mobile_apis::MOBILE_API& ApplicationManagerImpl::mobile_so_factory() {
  return mobile_so_factory_;
}

ns_smart_device_link_rpc::V1::v4_protocol_v1_2_no_extra&
ApplicationManagerImpl::mobile_v4_protocol_so_factory() {
  return mobile_v4_protocol_so_factory_;
}

HMICapabilities& ApplicationManagerImpl::hmi_capabilities() {
  return *hmi_capabilities_;
}

const HMICapabilities& ApplicationManagerImpl::hmi_capabilities() const {
  return *hmi_capabilities_;
}

void ApplicationManagerImpl::PullLanguagesInfo(const SmartObject& app_data,
                                               SmartObject& ttsName,
                                               SmartObject& vrSynonym) {
  SDL_LOG_AUTO_TRACE();
  if (!app_data.keyExists(json::languages)) {
    SDL_LOG_WARN("\"languages\" not exists");
    return;
  }

  const HMICapabilities& hmi_cap = hmi_capabilities();
  std::string cur_vr_lang(EnumToString(hmi_cap.active_vr_language()));
  const SmartObject& languages = app_data[json::languages];

  std::transform(
      cur_vr_lang.begin(), cur_vr_lang.end(), cur_vr_lang.begin(), ::toupper);

  ssize_t default_idx = -1;
  ssize_t specific_idx = -1;

  const size_t size = languages.length();
  for (size_t idx = 0; idx < size; ++idx) {
    if (languages[idx].keyExists(cur_vr_lang)) {
      SDL_LOG_DEBUG("Found active HMI language " << cur_vr_lang);
      specific_idx = idx;
    } else if (languages[idx].keyExists(json::default_)) {
      SDL_LOG_DEBUG("Found default language");
      default_idx = idx;
    }
  }

  if ((-1 == specific_idx) && (-1 == default_idx)) {
    SDL_LOG_DEBUG("No suitable language found");
    return;
  }

  if (app_data[json::languages][specific_idx][cur_vr_lang].keyExists(
          json::ttsName)) {
    SDL_LOG_DEBUG("Get ttsName from " << cur_vr_lang << " language");
    ttsName = SmartObject(SmartType_Array);
    ttsName[0] =
        app_data[json::languages][specific_idx][cur_vr_lang][json::ttsName];

  } else if (app_data[json::languages][default_idx][json::default_].keyExists(
                 json::ttsName)) {
    SDL_LOG_DEBUG("Get ttsName from default language");
    ttsName = SmartObject(SmartType_Array);
    ttsName[0] =
        app_data[json::languages][default_idx][json::default_][json::ttsName];
  } else {
    SDL_LOG_DEBUG("No data for ttsName for " << cur_vr_lang << " language");
  }

  if (app_data[json::languages][specific_idx][cur_vr_lang].keyExists(
          json::vrSynonyms)) {
    SDL_LOG_DEBUG("Get vrSynonyms from " << cur_vr_lang << " language");
    vrSynonym =
        app_data[json::languages][specific_idx][cur_vr_lang][json::vrSynonyms];
  } else if (app_data[json::languages][default_idx][json::default_].keyExists(
                 json::vrSynonyms)) {
    SDL_LOG_DEBUG("Get vrSynonyms from default language");
    vrSynonym = app_data[json::languages][default_idx][json::default_]
                        [json::vrSynonyms];
  } else {
    SDL_LOG_DEBUG("No data for vrSynonyms for " << cur_vr_lang << " language");
  }
}

void ApplicationManagerImpl::CreateApplications(SmartArray& obj_array,
                                                const uint32_t connection_key) {
  SDL_LOG_AUTO_TRACE();
  using namespace policy;

  const std::size_t arr_size(obj_array.size());
  for (std::size_t idx = 0; idx < arr_size; ++idx) {
    const SmartObject& app_data = obj_array[idx];

    if (!(app_data.keyExists(json::name) && app_data.keyExists(json::appId))) {
      SDL_LOG_DEBUG("The entry in query apps json is not valid");
      continue;
    }

    const std::string policy_app_id(app_data[json::appId].asString());

    connection_handler::DeviceHandle device_handle;
    if (-1 == connection_handler().get_session_observer().GetDataOnSessionKey(
                  connection_key, nullptr, nullptr, &device_handle)) {
      SDL_LOG_ERROR("Failed to create application: no connection info.");
      continue;
    }

    std::string device_id;
    if (-1 == connection_handler().get_session_observer().GetDataOnDeviceID(
                  device_handle, nullptr, nullptr, &device_id)) {
      SDL_LOG_ERROR("Failed to create application: no connection info.");
      continue;
    }

    ApplicationSharedPtr registered_app = application(device_id, policy_app_id);
    if (registered_app) {
      SDL_LOG_DEBUG("Application with the same id: "
                    << policy_app_id << " is registered already.");
      continue;
    }

    std::string url_scheme;
    std::string package_name;
    std::string os_type;
    SmartObject vrSynonym;
    SmartObject ttsName;

    const custom_str::CustomString appName(
        app_data[json::name].asCustomString());

    if (app_data.keyExists(json::ios)) {
      os_type = json::ios;
      url_scheme = app_data[os_type][json::urlScheme].asString();
    } else if (app_data.keyExists(json::android)) {
      os_type = json::android;
      package_name = app_data[os_type][json::packageName].asString();
    }

    PullLanguagesInfo(app_data[os_type], ttsName, vrSynonym);

    if (ttsName.empty()) {
      ttsName = SmartObject(SmartType_Array);
      ttsName[0] = appName;
    }
    if (vrSynonym.empty()) {
      vrSynonym = SmartObject(SmartType_Array);
      vrSynonym[0] = appName;
    }

    const std::string app_icon_dir(settings_.app_icons_folder());
    const std::string full_icon_path(app_icon_dir + "/" + policy_app_id);

    const uint32_t hmi_app_id =
        resume_controller().IsApplicationSaved(policy_app_id, device_id)
            ? resume_controller().GetHMIApplicationID(policy_app_id, device_id)
            : GenerateNewHMIAppID();

    // AppId = 0 because this is query_app(provided by hmi for download, but not
    // yet registered)
    ApplicationSharedPtr app(
        new ApplicationImpl(0,
                            policy_app_id,
                            device_id,
                            device_handle,
                            appName,
                            GetPolicyHandler().GetStatisticManager(),
                            *this));
    DCHECK_OR_RETURN_VOID(app);
    app->SetShemaUrl(url_scheme);
    app->SetPackageName(package_name);
    app->set_app_icon_path(full_icon_path);
    app->set_hmi_application_id(hmi_app_id);

    app->set_vr_synonyms(vrSynonym);
    app->set_tts_name(ttsName);

    sync_primitives::AutoLock lock(apps_to_register_list_lock_ptr_);
    SDL_LOG_DEBUG(
        "apps_to_register_ size before: " << apps_to_register_.size());
    apps_to_register_.insert(app);
    SDL_LOG_DEBUG("apps_to_register_ size after: " << apps_to_register_.size());
  }
}

void ApplicationManagerImpl::ProcessQueryApp(
    const smart_objects::SmartObject& sm_object,
    const uint32_t connection_key) {
  SDL_LOG_AUTO_TRACE();
  using namespace policy;

  if (!sm_object.keyExists(json::response)) {
    SDL_LOG_DEBUG("The response key is not exists.");
    return;
  }

  SmartArray* obj_array = sm_object[json::response].asArray();
  if (NULL != obj_array) {
    CreateApplications(*obj_array, connection_key);
    SendUpdateAppList();

    sync_primitives::AutoLock lock(apps_to_register_list_lock_ptr_);
    AppsWaitRegistrationSet::const_iterator it = apps_to_register_.begin();
    for (; it != apps_to_register_.end(); ++it) {
      const std::string full_icon_path((*it)->app_icon_path());
      if (file_system::FileExists(full_icon_path)) {
        MessageHelper::SendSetAppIcon(
            (*it)->hmi_app_id(), full_icon_path, *this);
      }
    }
  }
}

bool ApplicationManagerImpl::is_attenuated_supported() const {
  return hmi_capabilities().attenuated_supported() &&
         get_settings().is_mixing_audio_supported();
}

#ifdef TELEMETRY_MONITOR
void ApplicationManagerImpl::SetTelemetryObserver(
    AMTelemetryObserver* observer) {
  rpc_handler_->SetTelemetryObserver(observer);
}
#endif  // TELEMETRY_MONITOR

void ApplicationManagerImpl::AddNotification(const CommandSharedPtr ptr) {
  request_ctrl_->AddNotification(ptr);
}

void ApplicationManagerImpl::RemoveNotification(
    const commands::Command* notification) {
  request_ctrl_->RemoveNotification(notification);
}

void ApplicationManagerImpl::UpdateRequestTimeout(
    uint32_t connection_key,
    uint32_t mobile_correlation_id,
    uint32_t new_timeout_value) {
  SDL_LOG_AUTO_TRACE();
  request_ctrl_->UpdateRequestTimeout(
      connection_key, mobile_correlation_id, new_timeout_value);
}

void ApplicationManagerImpl::IncreaseForwardedRequestTimeout(
    uint32_t connection_key, uint32_t mobile_correlation_id) {
  SDL_LOG_DEBUG("Increasing Request Timeout by "
                << get_settings().rpc_pass_through_timeout());
  uint32_t new_timeout_value = get_settings().default_timeout() +
                               get_settings().rpc_pass_through_timeout();
  request_ctrl_->UpdateRequestTimeout(
      connection_key, mobile_correlation_id, new_timeout_value);
}

uint32_t ApplicationManagerImpl::application_id(const int32_t correlation_id) {
  // ykazakov: there is no erase for const iterator for QNX
  std::map<const int32_t, const uint32_t>::iterator it =
      appID_list_.find(correlation_id);
  if (appID_list_.end() != it) {
    const uint32_t app_id = it->second;
    appID_list_.erase(it);
    return app_id;
  } else {
    return 0;
  }
}

void ApplicationManagerImpl::set_application_id(const int32_t correlation_id,
                                                const uint32_t app_id) {
  appID_list_.insert(
      std::pair<const int32_t, const uint32_t>(correlation_id, app_id));
}

uint32_t ApplicationManagerImpl::get_current_audio_source() const {
  return current_audio_source_;
}

void ApplicationManagerImpl::set_current_audio_source(const uint32_t source) {
  current_audio_source_ = source;
}

void ApplicationManagerImpl::AddPolicyObserver(
    policy::PolicyHandlerObserver* listener) {
  GetPolicyHandler().add_listener(listener);
}

void ApplicationManagerImpl::RemovePolicyObserver(
    policy::PolicyHandlerObserver* listener) {
  GetPolicyHandler().remove_listener(listener);
}

void ApplicationManagerImpl::SetUnregisterAllApplicationsReason(
    mobile_api::AppInterfaceUnregisteredReason::eType reason) {
  SDL_LOG_AUTO_TRACE();
  SDL_LOG_TRACE("reason = " << reason);
  unregister_reason_ = reason;
}

void ApplicationManagerImpl::HeadUnitReset(
    mobile_api::AppInterfaceUnregisteredReason::eType reason) {
  SDL_LOG_AUTO_TRACE();
  InitiateStopping();
  switch (reason) {
    case mobile_api::AppInterfaceUnregisteredReason::MASTER_RESET: {
      SDL_LOG_TRACE("Performing MASTER_RESET");
      UnregisterAllApplications();
      GetPolicyHandler().ResetPolicyTable();
      GetPolicyHandler().UnloadPolicyLibrary();

      resume_controller().StopSavePersistentDataTimer();
      if (!hmi_capabilities_->DeleteCachedCapabilitiesFile()) {
        SDL_LOG_ERROR("Failed to remove HMI capabilities cache file");
      }
      const std::string storage_folder = get_settings().app_storage_folder();
      file_system::RemoveDirectory(storage_folder, true);
      ClearAppsPersistentData();
      break;
    }
    case mobile_api::AppInterfaceUnregisteredReason::FACTORY_DEFAULTS: {
      SDL_LOG_TRACE("Performing FACTORY_DEFAULTS");
      GetPolicyHandler().ClearUserConsent();

      resume_controller().StopSavePersistentDataTimer();
      if (!hmi_capabilities_->DeleteCachedCapabilitiesFile()) {
        SDL_LOG_ERROR("Failed to remove HMI capabilities cache file");
      }
      ClearAppsPersistentData();
      break;
    }
    default: {
      SDL_LOG_ERROR("Bad AppInterfaceUnregisteredReason");
      return;
    }
  }
}

void ApplicationManagerImpl::ClearAppsPersistentData() {
  SDL_LOG_AUTO_TRACE();
  typedef std::vector<std::string> FilesList;
  const std::string storage_folder = get_settings().app_storage_folder();

  const std::string apps_info_storage_file =
      !storage_folder.empty()
          ? storage_folder + "/" + get_settings().app_info_storage()
          : get_settings().app_info_storage();
  file_system::DeleteFile(apps_info_storage_file);

  FilesList files = file_system::ListFiles(storage_folder);
  FilesList::iterator element_to_skip =
      std::find(files.begin(), files.end(), "policy.sqlite");
  if (element_to_skip != files.end()) {
    files.erase(element_to_skip);
  }

  FilesList::iterator it = files.begin();
  for (; it != files.end(); ++it) {
    const std::string path_to_item = storage_folder + "/";
    const std::string item_to_remove = path_to_item + (*it);
    SDL_LOG_TRACE("Removing : " << item_to_remove);
    if (file_system::IsDirectory(item_to_remove)) {
      SDL_LOG_TRACE("Removal result : " << file_system::RemoveDirectory(
                        item_to_remove, true));
    } else {
      SDL_LOG_TRACE(
          "Removal result : " << file_system::DeleteFile(item_to_remove));
    }
  }

  const std::string apps_icons_folder = get_settings().app_icons_folder();
  if (storage_folder != apps_icons_folder) {
    file_system::RemoveDirectory(apps_icons_folder, true);
  }
}

void ApplicationManagerImpl::SendOnSDLClose() {
  SDL_LOG_AUTO_TRACE();
  if (IsLowVoltage()) {
    SDL_LOG_TRACE("SDL is in Low Voltage State");
    return;
  }
  // must be sent to PASA HMI on shutdown synchronously
  smart_objects::SmartObjectSPtr msg =
      std::make_shared<smart_objects::SmartObject>(
          smart_objects::SmartType_Map);

  (*msg)[strings::params][strings::function_id] =
      hmi_apis::FunctionID::BasicCommunication_OnSDLClose;
  (*msg)[strings::params][strings::message_type] = MessageType::kNotification;
  (*msg)[strings::params][strings::protocol_type] =
      commands::CommandImpl::hmi_protocol_type_;
  (*msg)[strings::params][strings::protocol_version] =
      commands::CommandImpl::protocol_version_;

  if (!msg) {
    SDL_LOG_WARN("Null-pointer message received.");
    NOTREACHED();
    return;
  }

  // SmartObject |message| has no way to declare priority for now
  std::shared_ptr<Message> message_to_send(
      new Message(protocol_handler::MessagePriority::kDefault));

  hmi_so_factory().attachSchema(*msg, false);
  SDL_LOG_DEBUG(
      "Attached schema to message, result if valid: " << msg->isValid());

  if (!ConvertSOtoMessage(*msg, *message_to_send)) {
    SDL_LOG_WARN("Cannot send message to HMI: failed to create string");
    return;
  }

  if (!hmi_handler_) {
    SDL_LOG_WARN("No HMI Handler set");
    return;
  }

  hmi_handler_->SendMessageToHMI(message_to_send);
}

void ApplicationManagerImpl::UnregisterAllApplications() {
  SDL_LOG_DEBUG("Unregister reason  " << unregister_reason_);

  SetHMICooperating(false);

  using namespace mobile_api::AppInterfaceUnregisteredReason;
  using namespace helpers;

  bool is_ignition_off =
      Compare<eType, EQ, ONE>(unregister_reason_, IGNITION_OFF, INVALID_ENUM);

  bool is_unexpected_disconnect = Compare<eType, NEQ, ALL>(
      unregister_reason_, IGNITION_OFF, MASTER_RESET, FACTORY_DEFAULTS);

  ClearTTSGlobalPropertiesList();

  {  // A local scope to limit accessor's lifetime and release app list lock.
    DataAccessor<ApplicationSet> accessor = applications();
    ApplicationSetConstIt it = accessor.GetData().begin();
    while (it != accessor.GetData().end()) {
      ApplicationSharedPtr app_to_remove = *it;
      rpc_service_->ManageMobileCommand(
          MessageHelper::GetOnAppInterfaceUnregisteredNotificationToMobile(
              app_to_remove->app_id(), unregister_reason_),
          commands::Command::SOURCE_SDL);
      UnregisterApplication(app_to_remove->app_id(),
                            mobile_apis::Result::INVALID_ENUM,
                            is_ignition_off,
                            is_unexpected_disconnect);
      connection_handler().CloseSession(app_to_remove->app_id(),
                                        connection_handler::kCommon);
      it = accessor.GetData().begin();
    }
  }

  bool send_pending_update_app_list = false;
  {
    sync_primitives::AutoLock auto_lock(apps_to_register_list_lock_ptr_);
    if (!apps_to_register_.empty()) {
      send_pending_update_app_list = true;
      apps_to_register_.clear();
    }
  }

  // Only send update app list if pending apps were removed.
  if (send_pending_update_app_list) {
    SendUpdateAppList();
  }

  if (is_ignition_off) {
    resume_controller().OnIgnitionOff();
  }
<<<<<<< HEAD
  request_ctrl_.terminateAllHMIRequests();
=======
  request_ctrl_->TerminateAllHMIRequests();
>>>>>>> 04c02ecf

  {
    sync_primitives::AutoLock lock(expired_button_requests_lock_);
    expired_button_requests_.clear();
  }
}

void ApplicationManagerImpl::RemoveAppsWaitingForRegistration(
    const connection_handler::DeviceHandle handle) {
  SDL_LOG_AUTO_TRACE();
  DevicePredicate device_finder(handle);
  apps_to_register_list_lock_ptr_->Acquire();
  std::vector<ApplicationSharedPtr> apps_to_remove;
  std::copy_if(apps_to_register_.begin(),
               apps_to_register_.end(),
               std::back_inserter(apps_to_remove),
               device_finder);

  const auto enabled_local_apps = policy_handler_->GetEnabledLocalApps();
  for (auto app : apps_to_remove) {
    const bool is_app_enabled =
        helpers::in_range(enabled_local_apps, app->policy_app_id());
    if (!is_app_enabled) {
      SDL_LOG_DEBUG("Waiting app: " << app->name().c_str() << " is removed.");
      apps_to_register_.erase(app);
    }
  }

  apps_to_register_list_lock_ptr_->Release();
}

void ApplicationManagerImpl::UnregisterApplication(
    const uint32_t& app_id,
    mobile_apis::Result::eType reason,
    bool is_resuming,
    bool is_unexpected_disconnect) {
  SDL_LOG_DEBUG("app_id = " << app_id << "; reason = " << reason
                            << "; is_resuming = " << is_resuming
                            << "; is_unexpected_disconnect = "
                            << is_unexpected_disconnect);

  GetAppServiceManager().UnpublishServices(app_id);

  EndNaviServices(app_id);

  {
    sync_primitives::AutoLock lock(navi_service_status_lock_);

    NaviServiceStatusMap::iterator it = navi_service_status_.find(app_id);
    if (navi_service_status_.end() != it) {
      navi_service_status_.erase(it);
    }
  }

  // remove appID from tts_global_properties_app_list_
  RemoveAppFromTTSGlobalPropertiesList(app_id);

  switch (reason) {
    case mobile_apis::Result::SUCCESS:
      break;
    case mobile_apis::Result::DISALLOWED:
      break;
    case mobile_apis::Result::USER_DISALLOWED:
      break;
    case mobile_apis::Result::INVALID_CERT:
      break;
    case mobile_apis::Result::EXPIRED_CERT:
      break;
    case mobile_apis::Result::TOO_MANY_PENDING_REQUESTS: {
      ApplicationSharedPtr app_ptr = application(app_id);
      if (app_ptr) {
        app_ptr->usage_report().RecordRemovalsForBadBehavior();
        if (reason == mobile_apis::Result::TOO_MANY_PENDING_REQUESTS) {
          SDL_LOG_DEBUG(
              "INSERT: " << GetHashedAppID(app_id, app_ptr->policy_app_id()));
          forbidden_applications.insert(
              GetHashedAppID(app_id, app_ptr->policy_app_id()));
        }
      }
      break;
    }
    default: {
      SDL_LOG_ERROR("Unknown unregister reason " << reason);
      break;
    }
  }
  ApplicationSharedPtr app_to_remove;
  connection_handler::DeviceHandle handle = 0;

  {
    sync_primitives::AutoLock lock(applications_list_lock_ptr_);
    auto it_app = applications_.begin();
    while (applications_.end() != it_app) {
      if (app_id == (*it_app)->app_id()) {
        app_to_remove = *it_app;
        applications_.erase(it_app++);
        break;
      } else {
        ++it_app;
      }
    }
  }
  if (!app_to_remove) {
    SDL_LOG_ERROR("Cant find application with app_id = " << app_id);
    // Just to terminate RAI in case of connection is dropped (rare case)
    // App won't be unregistered since RAI has not been started yet
    SDL_LOG_DEBUG("Trying to terminate possible RAI request.");
    request_ctrl_->TerminateAppRequests(app_id);

    return;
  }

  resume_controller().RemoveFromResumption(app_id);

  if (is_resuming) {
    resume_controller().SaveApplication(app_to_remove);
  } else {
    resume_controller().RemoveApplicationFromSaved(app_to_remove);
  }

  if (IsAppSubscribedForWayPoints(app_id)) {
    UnsubscribeAppFromWayPoints(app_id, true);
    if (!IsAnyAppSubscribedForWayPoints()) {
      SDL_LOG_DEBUG("Send UnsubscribeWayPoints");
      auto request = MessageHelper::CreateUnsubscribeWayPointsRequest(
          GetNextHMICorrelationID());
      rpc_service_->ManageHMICommand(request);
    }
  }

  (hmi_capabilities_->get_hmi_language_handler())
      .OnUnregisterApplication(app_id);

  if (connection_handler().GetDeviceID(app_to_remove->mac_address(), &handle)) {
    AppV4DevicePredicate finder(handle);
    ApplicationSharedPtr app = FindApp(applications(), finder);
    if (!app) {
      SDL_LOG_DEBUG(
          "There is no more SDL4 apps with device handle: " << handle);

      RemoveAppsWaitingForRegistration(handle);
    }
  }

  MessageHelper::SendOnAppUnregNotificationToHMI(
      app_to_remove, is_unexpected_disconnect, *this);
  commands_holder_->Clear(app_to_remove);

  const auto enabled_local_apps = policy_handler_->GetEnabledLocalApps();
  if (helpers::in_range(enabled_local_apps, app_to_remove->policy_app_id())) {
    SDL_LOG_DEBUG(
        "Enabled local app has been unregistered. Re-create "
        "pending application");
    CreatePendingLocalApplication(app_to_remove->policy_app_id());
  }

  RefreshCloudAppInformation();
  SendUpdateAppList();

  if (EndAudioPassThru(app_id)) {
    // May be better to put this code in MessageHelper?
    StopAudioPassThru(app_id);
    MessageHelper::SendStopAudioPathThru(*this);
  }
  auto on_app_unregistered =
      [app_to_remove](plugin_manager::RPCPlugin& plugin) {
        plugin.OnApplicationEvent(plugin_manager::kApplicationUnregistered,
                                  app_to_remove);
      };

  plugin_manager_->ForEachPlugin(on_app_unregistered);

  request_ctrl_->TerminateAppRequests(app_id);

  const bool is_applications_list_empty = applications().GetData().empty();
  if (is_applications_list_empty) {
    policy_handler_->StopRetrySequence();
  }
  return;
}

void ApplicationManagerImpl::OnAppUnauthorized(const uint32_t& app_id) {
  connection_handler().CloseSession(app_id,
                                    connection_handler::kUnauthorizedApp);
}

mobile_apis::Result::eType ApplicationManagerImpl::CheckPolicyPermissions(
    const ApplicationSharedPtr app,
    const WindowID window_id,
    const std::string& function_id,
    const RPCParams& rpc_params,
    CommandParametersPermissions* params_permissions) {
  SDL_LOG_AUTO_TRACE();
  // TODO(AOleynik): Remove check of policy_enable, when this flag will be
  // unused in config file
  if (!GetPolicyHandler().PolicyEnabled()) {
    return mobile_apis::Result::SUCCESS;
  }

  DCHECK(app);
  policy::CheckPermissionResult result;
  GetPolicyHandler().CheckPermissions(
      app, window_id, function_id, rpc_params, result);

  if (NULL != params_permissions) {
    params_permissions->allowed_params = result.list_of_allowed_params;
    params_permissions->disallowed_params = result.list_of_disallowed_params;
    params_permissions->undefined_params = result.list_of_undefined_params;
  }

  // Record statistics for default window only
  if (app->hmi_level(mobile_apis::PredefinedWindows::DEFAULT_WINDOW) ==
          mobile_apis::HMILevel::HMI_NONE &&
      function_id != MessageHelper::StringifiedFunctionID(
                         mobile_apis::FunctionID::UnregisterAppInterfaceID)) {
    if (result.hmi_level_permitted != policy::kRpcAllowed) {
      app->usage_report().RecordRpcSentInHMINone();
    }
  }

#ifdef ENABLE_LOG
  const std::string log_msg =
      "Application: " + app->policy_app_id() + ", RPC: " + function_id +
      ", window_id: " + std::to_string(window_id) +
      ", HMI status: " + EnumToString(app->hmi_level(window_id));
#endif  // ENABLE_LOG
  if (result.hmi_level_permitted != policy::kRpcAllowed) {
    SDL_LOG_WARN("Request is blocked by policies. " << log_msg);

    app->usage_report().RecordPolicyRejectedRpcCall();

    switch (result.hmi_level_permitted) {
      case policy::kRpcDisallowed:
        return mobile_apis::Result::DISALLOWED;
      case policy::kRpcUserDisallowed:
        return mobile_apis::Result::USER_DISALLOWED;
      default:
        return mobile_apis::Result::INVALID_ENUM;
    }
  }
  SDL_LOG_DEBUG("Request is allowed by policies. " << log_msg);
  return mobile_api::Result::SUCCESS;
}

bool ApplicationManagerImpl::is_stopping() const {
  return is_stopping_;
}

bool ApplicationManagerImpl::is_audio_pass_thru_active() const {
  return audio_pass_thru_active_;
}

void ApplicationManagerImpl::OnLowVoltage() {
  SDL_LOG_AUTO_TRACE();
  is_low_voltage_ = true;
  resume_ctrl_->SaveLowVoltageTime();
  resume_ctrl_->StopSavePersistentDataTimer();
  request_ctrl_->OnLowVoltage();
}

bool ApplicationManagerImpl::IsLowVoltage() const {
  SDL_LOG_TRACE("Result: " << is_low_voltage_);
  return is_low_voltage_;
}

void ApplicationManagerImpl::OnWakeUp() {
  SDL_LOG_AUTO_TRACE();
  resume_ctrl_->SaveWakeUpTime();
  resume_ctrl_->StartSavePersistentDataTimer();
  request_ctrl_->OnWakeUp();
  is_low_voltage_ = false;
}

std::string ApplicationManagerImpl::GetHashedAppID(
    uint32_t connection_key, const std::string& mobile_app_id) const {
  connection_handler::DeviceHandle device_id = 0;
  connection_handler().get_session_observer().GetDataOnSessionKey(
      connection_key, 0, NULL, &device_id);
  std::string device_name;
  connection_handler().get_session_observer().GetDataOnDeviceID(
      device_id, &device_name, NULL, NULL, NULL);

  return mobile_app_id + device_name;
}

bool ApplicationManagerImpl::HMIStateAllowsStreaming(
    uint32_t app_id, protocol_handler::ServiceType service_type) const {
  SDL_LOG_AUTO_TRACE();
  using namespace mobile_apis::HMILevel;
  using namespace mobile_apis::PredefinedWindows;
  using namespace mobile_apis::VideoStreamingState;
  using namespace helpers;

  ApplicationSharedPtr app = application(app_id);
  if (!app) {
    SDL_LOG_WARN("An application is not registered.");
    return false;
  }

  const auto hmi_state = app->CurrentHmiState(DEFAULT_WINDOW);
  const bool allow_streaming_by_hmi_level =
      Compare<mobile_apis::HMILevel::eType, EQ, ONE>(
          hmi_state->hmi_level(), HMI_FULL, HMI_LIMITED);
  const bool allow_streaming_by_streaming_state =
      hmi_state->video_streaming_state() == STREAMABLE;

  return allow_streaming_by_hmi_level && allow_streaming_by_streaming_state;
}

bool ApplicationManagerImpl::CanAppStream(
    uint32_t app_id, protocol_handler::ServiceType service_type) const {
  using namespace protocol_handler;
  SDL_LOG_AUTO_TRACE();

  ApplicationSharedPtr app = application(app_id);
  if (!app) {
    SDL_LOG_WARN("An application is not registered.");
    return false;
  }

  bool is_allowed = false;
  if (ServiceType::kMobileNav == service_type) {
    is_allowed = app->video_streaming_allowed();
  } else if (ServiceType::kAudio == service_type) {
    is_allowed = app->audio_streaming_allowed();
  } else {
    SDL_LOG_WARN("Unsupported service_type " << service_type);
  }

  return HMIStateAllowsStreaming(app_id, service_type) && is_allowed;
}

void ApplicationManagerImpl::ForbidStreaming(
    uint32_t app_id, protocol_handler::ServiceType service_type) {
  using namespace mobile_apis::AppInterfaceUnregisteredReason;
  using namespace mobile_apis::Result;
  using namespace protocol_handler;

  SDL_LOG_AUTO_TRACE();

  ApplicationSharedPtr app = application(app_id);
  if (!app || (!app->is_navi() && !app->mobile_projection_enabled())) {
    SDL_LOG_DEBUG(
        "There is no navi or projection application with id: " << app_id);
    return;
  }

  {
    sync_primitives::AutoLock lock(navi_app_to_stop_lock_);

    if (navi_app_to_stop_.end() != std::find(navi_app_to_stop_.begin(),
                                             navi_app_to_stop_.end(),
                                             app_id) ||
        navi_app_to_end_stream_.end() !=
            std::find(navi_app_to_end_stream_.begin(),
                      navi_app_to_end_stream_.end(),
                      app_id)) {
      return;
    }
  }

  bool unregister = false;
  {
    sync_primitives::AutoLock lock(navi_service_status_lock_);

    NaviServiceStatusMap::iterator it = navi_service_status_.find(app_id);
    if (navi_service_status_.end() == it ||
        (!it->second.first && !it->second.second)) {
      unregister = true;
    }
  }
  if (unregister) {
    rpc_service_->ManageMobileCommand(
        MessageHelper::GetOnAppInterfaceUnregisteredNotificationToMobile(
            app_id, PROTOCOL_VIOLATION),
        commands::Command::SOURCE_SDL);
    UnregisterApplication(app_id, ABORTED);
    return;
  }

  if (ServiceType::kMobileNav == service_type &&
      app->video_streaming_allowed()) {
    SDL_LOG_DEBUG("Video streaming is still allowed");
    return;
  }

  if (ServiceType::kAudio == service_type && app->audio_streaming_allowed()) {
    SDL_LOG_DEBUG("Audio streaming is still allowed");
    return;
  }

  EndNaviServices(app_id);
}

void ApplicationManagerImpl::OnAppStreaming(
    uint32_t app_id, protocol_handler::ServiceType service_type, bool state) {
  SDL_LOG_AUTO_TRACE();

  ApplicationSharedPtr app = application(app_id);
  if (!app || (!app->is_navi() && !app->mobile_projection_enabled())) {
    SDL_LOG_DEBUG(
        " There is no navi or projection application with id: " << app_id);
    return;
  }
  DCHECK_OR_RETURN_VOID(media_manager_);

  if (state) {
    state_ctrl_.OnVideoStreamingStarted(app);
    media_manager_->StartStreaming(app_id, service_type);
  } else {
    media_manager_->StopStreaming(app_id, service_type);
    state_ctrl_.OnVideoStreamingStopped(app);
  }
}

void ApplicationManagerImpl::EndNaviServices(uint32_t app_id) {
  using namespace protocol_handler;
  SDL_LOG_AUTO_TRACE();

  ApplicationSharedPtr app = application(app_id);
  if (!app || (!app->is_navi() && !app->mobile_projection_enabled())) {
    SDL_LOG_DEBUG(
        "There is no navi or projection application with id: " << app_id);
    return;
  }

  bool end_video = false;
  bool end_audio = false;
  {
    sync_primitives::AutoLock lock(navi_service_status_lock_);

    NaviServiceStatusMap::iterator it = navi_service_status_.find(app_id);
    if (navi_service_status_.end() == it) {
      SDL_LOG_ERROR("No info about navi servicies for app");
      return;
    }
    end_video = it->second.first;
    end_audio = it->second.second;
  }

  if (connection_handler_) {
    if (end_video) {
      SDL_LOG_DEBUG("Going to end video service");
      connection_handler().SendEndService(app_id, ServiceType::kMobileNav);
      app->StopStreamingForce(ServiceType::kMobileNav);
    }
    if (end_audio) {
      SDL_LOG_DEBUG("Going to end audio service");
      connection_handler().SendEndService(app_id, ServiceType::kAudio);
      app->StopStreamingForce(ServiceType::kAudio);
    }

    DisallowStreaming(app_id);

    {
      sync_primitives::AutoLock lock(navi_app_to_stop_lock_);
      navi_app_to_stop_.push_back(app_id);
    }

    TimerSPtr close_timer(std::make_shared<timer::Timer>(
        "CloseNaviAppTimer",
        new TimerTaskImpl<ApplicationManagerImpl>(
            this, &ApplicationManagerImpl::CloseNaviApp)));
    close_timer->Start(navi_close_app_timeout_, timer::kSingleShot);

    sync_primitives::AutoLock lock(close_app_timer_pool_lock_);
    close_app_timer_pool_.push_back(close_timer);
  }
}

void ApplicationManagerImpl::OnHMIStateChanged(const uint32_t app_id,
                                               const HmiStatePtr from,
                                               const HmiStatePtr to) {
  SDL_LOG_AUTO_TRACE();
  ProcessPostponedMessages(app_id);
  ProcessApp(app_id, from, to);
}

void ApplicationManagerImpl::ProcessPostponedMessages(const uint32_t app_id) {
  SDL_LOG_AUTO_TRACE();

  ApplicationSharedPtr app = application(app_id);
  if (!app) {
    SDL_LOG_WARN("The app with id: " << app_id << " does not exist");
    return;
  }
  MobileMessageQueue messages;
  app->SwapMobileMessageQueue(messages);
  auto push_allowed_messages = [this,
                                &app](smart_objects::SmartObjectSPtr message) {
    const std::string function_id = MessageHelper::StringifiedFunctionID(
        static_cast<mobile_apis::FunctionID::eType>(
            (*message)[strings::params][strings::function_id].asUInt()));
    const WindowID window_id = MessageHelper::ExtractWindowIdFromSmartObject(
        (*message)[strings::msg_params]);
    const RPCParams params;
    const mobile_apis::Result::eType check_result =
        CheckPolicyPermissions(app, window_id, function_id, params);
    if (mobile_api::Result::SUCCESS == check_result) {
      rpc_service_->ManageMobileCommand(message, commands::Command::SOURCE_SDL);
    } else {
      app->PushMobileMessage(message);
    }
  };
  std::for_each(messages.begin(), messages.end(), push_allowed_messages);
}

void ApplicationManagerImpl::ProcessOnDataStreamingNotification(
    const protocol_handler::ServiceType service_type,
    const uint32_t app_id,
    const bool streaming_data_available) {
  SDL_LOG_AUTO_TRACE();

  bool should_send_notification = false;

  {
    sync_primitives::AutoLock lock(streaming_services_lock_);
    auto& active_services = streaming_application_services_[service_type];
    should_send_notification = active_services.empty();
    if (streaming_data_available) {
      active_services.insert(app_id);
      SDL_LOG_DEBUG("Streaming session with id "
                    << app_id << " for service "
                    << static_cast<uint32_t>(service_type)
                    << " was added. Currently streaming sessions count: "
                    << active_services.size());
    } else {
      active_services.erase(app_id);
      should_send_notification =
          !should_send_notification && active_services.empty();

      SDL_LOG_DEBUG("Streaming session with id "
                    << app_id << " for service "
                    << static_cast<uint32_t>(service_type)
                    << " was removed. Currently streaming sessions count: "
                    << active_services.size());
    }
  }

  if (should_send_notification) {
    MessageHelper::SendOnDataStreaming(
        service_type, streaming_data_available, *this);
  }
}

void ApplicationManagerImpl::ProcessApp(const uint32_t app_id,
                                        const HmiStatePtr from,
                                        const HmiStatePtr to) {
  using namespace mobile_apis::HMILevel;
  using namespace mobile_apis::VideoStreamingState;
  using namespace helpers;

  ApplicationSharedPtr app = application(app_id);
  if (!app || (!app->is_navi() && !app->mobile_projection_enabled())) {
    SDL_LOG_ERROR("Navi/Projection application not found");
    return;
  }

  const auto hmi_level_from = from->hmi_level();
  const auto hmi_level_to = to->hmi_level();
  const auto streaming_state_from = from->video_streaming_state();
  const auto streaming_state_to = to->video_streaming_state();

  if (hmi_level_from == hmi_level_to &&
      streaming_state_from == streaming_state_to) {
    SDL_LOG_TRACE("HMILevel && streaming state were not changed");
    return;
  }

  auto full_or_limited_hmi_level = [](mobile_apis::HMILevel::eType hmi_level) {
    return Compare<mobile_apis::HMILevel::eType, EQ, ONE>(
        hmi_level, HMI_FULL, HMI_LIMITED);
  };

  const bool allow_streaming_by_streaming_state =
      NOT_STREAMABLE == streaming_state_from &&
      STREAMABLE == streaming_state_to;
  const bool allow_streaming_by_hmi_level =
      HMI_BACKGROUND == hmi_level_from &&
      full_or_limited_hmi_level(hmi_level_to) &&
      STREAMABLE == streaming_state_to;
  if (allow_streaming_by_streaming_state || allow_streaming_by_hmi_level) {
    SDL_LOG_TRACE("Allow streaming by streaming state: "
                  << std::boolalpha << allow_streaming_by_streaming_state
                  << "; by hmi level: " << std::boolalpha
                  << allow_streaming_by_hmi_level);
    AllowStreaming(app_id);
    return;
  }

  const bool end_streaming_by_streaming_state =
      STREAMABLE == streaming_state_from &&
      NOT_STREAMABLE == streaming_state_to &&
      full_or_limited_hmi_level(hmi_level_to);
  const bool start_timer_by_hmi_level =
      full_or_limited_hmi_level(hmi_level_from) &&
      HMI_BACKGROUND == hmi_level_to;
  if (end_streaming_by_streaming_state || start_timer_by_hmi_level) {
    SDL_LOG_TRACE("Start EndStream timer by streaming state: "
                  << std::boolalpha << end_streaming_by_streaming_state
                  << "; by hmi level: " << std::boolalpha
                  << start_timer_by_hmi_level);
    StartEndStreamTimer(app_id);
    return;
  }

  const bool end_streaming_by_hmi_level =
      full_or_limited_hmi_level(hmi_level_from) && HMI_NONE == hmi_level_to;
  if (end_streaming_by_hmi_level) {
    SDL_LOG_TRACE("End streaming services by hmi level: "
                  << std::boolalpha << end_streaming_by_hmi_level);
    EndNaviServices(app_id);
    return;
  }

  SDL_LOG_TRACE("No actions required for app " << app_id);
}

bool ApplicationManagerImpl::ResetHelpPromt(ApplicationSharedPtr app) const {
  if (!app) {
    SDL_LOG_ERROR("Null pointer");
    return false;
  }
  const std::vector<std::string>& help_prompt = get_settings().help_prompt();

  smart_objects::SmartObject so_help_prompt =
      smart_objects::SmartObject(smart_objects::SmartType_Array);

  for (size_t i = 0; i < help_prompt.size(); ++i) {
    smart_objects::SmartObject help_prompt_item =
        smart_objects::SmartObject(smart_objects::SmartType_Map);
    help_prompt_item[strings::text] = help_prompt[i];
    help_prompt_item[strings::type] =
        hmi_apis::Common_SpeechCapabilities::SC_TEXT;
    so_help_prompt[i] = help_prompt_item;
  }

  app->set_help_prompt(so_help_prompt);
  return true;
}

bool ApplicationManagerImpl::ResetTimeoutPromt(ApplicationSharedPtr app) const {
  if (!app) {
    SDL_LOG_ERROR("Null pointer");
    return false;
  }

  const std::vector<std::string>& time_out_promt =
      get_settings().time_out_promt();

  smart_objects::SmartObject so_time_out_promt =
      smart_objects::SmartObject(smart_objects::SmartType_Array);

  for (uint32_t i = 0; i < time_out_promt.size(); ++i) {
    smart_objects::SmartObject timeoutPrompt =
        smart_objects::SmartObject(smart_objects::SmartType_Map);
    timeoutPrompt[strings::text] = time_out_promt[i];
    timeoutPrompt[strings::type] = hmi_apis::Common_SpeechCapabilities::SC_TEXT;
    so_time_out_promt[i] = timeoutPrompt;
  }

  app->set_timeout_prompt(so_time_out_promt);

  return true;
}

bool ApplicationManagerImpl::ResetVrHelpTitleItems(
    ApplicationSharedPtr app) const {
  if (!app) {
    SDL_LOG_ERROR("Null pointer");
    return false;
  }

  const std::string& vr_help_title = get_settings().vr_help_title();
  smart_objects::SmartObject so_vr_help_title(vr_help_title);

  app->reset_vr_help_title();
  app->reset_vr_help();
  app->set_vr_help_title(so_vr_help_title);

  return true;
}

void ApplicationManagerImpl::StartEndStreamTimer(const uint32_t app_id) {
  SDL_LOG_DEBUG("Start end stream timer for app " << app_id);
  navi_app_to_end_stream_.push_back(app_id);
  TimerSPtr end_stream_timer(std::make_shared<timer::Timer>(
      "DisallowAppStreamTimer",
      new TimerTaskImpl<ApplicationManagerImpl>(
          this, &ApplicationManagerImpl::EndNaviStreaming)));
  end_stream_timer->Start(navi_end_stream_timeout_, timer::kSingleShot);

  sync_primitives::AutoLock lock(end_stream_timer_pool_lock_);
  end_stream_timer_pool_.push_back(end_stream_timer);
}

void ApplicationManagerImpl::ClearTimerPool() {
  SDL_LOG_AUTO_TRACE();
  {
    sync_primitives::AutoLock lock(close_app_timer_pool_lock_);

    close_app_timer_pool_.erase(
        std::remove_if(close_app_timer_pool_.begin(),
                       close_app_timer_pool_.end(),
                       [](TimerSPtr timer) { return !timer->is_running(); }),
        close_app_timer_pool_.end());
  }

  {
    sync_primitives::AutoLock lock(end_stream_timer_pool_lock_);
    end_stream_timer_pool_.erase(
        std::remove_if(end_stream_timer_pool_.begin(),
                       end_stream_timer_pool_.end(),
                       [](TimerSPtr timer) { return !timer->is_running(); }),
        end_stream_timer_pool_.end());
  }
}

void ApplicationManagerImpl::CloseNaviApp() {
  SDL_LOG_AUTO_TRACE();
  using namespace mobile_apis::AppInterfaceUnregisteredReason;
  using namespace mobile_apis::Result;
  uint32_t app_id;

  {
    sync_primitives::AutoLock lock(navi_app_to_stop_lock_);
    DCHECK_OR_RETURN_VOID(!navi_app_to_stop_.empty());
    app_id = navi_app_to_stop_.front();
    navi_app_to_stop_.pop_front();
  }

  bool unregister = false;
  {
    sync_primitives::AutoLock lock(navi_service_status_lock_);

    NaviServiceStatusMap::iterator it = navi_service_status_.find(app_id);
    if (navi_service_status_.end() != it) {
      if (it->second.first || it->second.second) {
        unregister = true;
        navi_service_status_.erase(it);
      }
    }
  }
  if (unregister) {
    SDL_LOG_INFO("App haven't answered for EndService. Unregister it.");
    rpc_service_->ManageMobileCommand(
        MessageHelper::GetOnAppInterfaceUnregisteredNotificationToMobile(
            app_id, PROTOCOL_VIOLATION),
        commands::Command::SOURCE_SDL);
    UnregisterApplication(app_id, ABORTED);
  }
}

void ApplicationManagerImpl::EndNaviStreaming() {
  SDL_LOG_AUTO_TRACE();
  using namespace mobile_apis::AppInterfaceUnregisteredReason;
  using namespace mobile_apis::Result;

  if (!navi_app_to_end_stream_.empty()) {
    const uint32_t app_id = navi_app_to_end_stream_.front();
    navi_app_to_end_stream_.pop_front();

    {
      sync_primitives::AutoLock lock(navi_app_to_stop_lock_);
      if (navi_app_to_stop_.end() == std::find(navi_app_to_stop_.begin(),
                                               navi_app_to_stop_.end(),
                                               app_id)) {
        DisallowStreaming(app_id);
      }
    }
  }
}

void ApplicationManagerImpl::DisallowStreaming(uint32_t app_id) {
  using namespace protocol_handler;
  SDL_LOG_AUTO_TRACE();

  ApplicationSharedPtr app = application(app_id);
  if (!app || (!app->is_navi() && !app->mobile_projection_enabled())) {
    SDL_LOG_ERROR("Navi/Projection application not found");
    return;
  }

  {
    sync_primitives::AutoLock lock(navi_service_status_lock_);

    NaviServiceStatusMap::iterator it = navi_service_status_.find(app_id);
    if (navi_service_status_.end() != it) {
      if (it->second.first) {
        app->set_video_streaming_allowed(false);
      }
      if (it->second.second) {
        app->set_audio_streaming_allowed(false);
      }
    }
  }
}

void ApplicationManagerImpl::AllowStreaming(uint32_t app_id) {
  using namespace protocol_handler;
  SDL_LOG_AUTO_TRACE();

  ApplicationSharedPtr app = application(app_id);
  if (!app || (!app->is_navi() && !app->mobile_projection_enabled())) {
    SDL_LOG_ERROR("Navi/Projection application not found");
    return;
  }

  {
    sync_primitives::AutoLock lock(navi_service_status_lock_);

    NaviServiceStatusMap::iterator it = navi_service_status_.find(app_id);
    if (navi_service_status_.end() != it) {
      if (it->second.first) {
        app->set_video_streaming_allowed(true);
      }
      if (it->second.second) {
        app->set_audio_streaming_allowed(true);
      }
    }
  }
}

bool ApplicationManagerImpl::IsApplicationForbidden(
    uint32_t connection_key, const std::string& mobile_app_id) const {
  const std::string name = GetHashedAppID(connection_key, mobile_app_id);
  return forbidden_applications.find(name) != forbidden_applications.end();
}

bool ApplicationManagerImpl::IsAppInReconnectMode(
    const connection_handler::DeviceHandle& device_id,
    const std::string& policy_app_id) const {
  SDL_LOG_AUTO_TRACE();
  sync_primitives::AutoLock lock(reregister_wait_list_lock_ptr_);
  return reregister_wait_list_.end() !=
         std::find_if(reregister_wait_list_.begin(),
                      reregister_wait_list_.end(),
                      PolicyAppIdComparator(device_id, policy_app_id));
}

policy::DeviceConsent ApplicationManagerImpl::GetUserConsentForDevice(
    const std::string& device_id) const {
  return GetPolicyHandler().GetUserConsentForDevice(device_id);
}

mobile_apis::Result::eType ApplicationManagerImpl::SaveBinary(
    const std::vector<uint8_t>& binary_data,
    const std::string& file_path,
    const std::string& file_name,
    const uint64_t offset) {
  SDL_LOG_DEBUG("SaveBinaryWithOffset  binary_size = "
                << binary_data.size() << " offset = " << offset);

  if (binary_data.size() > file_system::GetAvailableDiskSpace(file_path)) {
    SDL_LOG_ERROR("Out of free disc space.");
    return mobile_apis::Result::OUT_OF_MEMORY;
  }

  const std::string full_file_path = file_path + "/" + file_name;
  const uint64_t file_size = file_system::FileSize(full_file_path);
  std::ofstream* file_stream;
  if (offset != 0) {
    if (file_size != offset) {
      SDL_LOG_DEBUG("ApplicationManagerImpl::SaveBinaryWithOffset offset"
                    << " does'n match existing file size");
      return mobile_apis::Result::INVALID_DATA;
    }
    file_stream = file_system::Open(full_file_path, std::ios_base::app);
  } else {
    SDL_LOG_DEBUG(
        "ApplicationManagerImpl::SaveBinaryWithOffset offset is 0, rewrite");
    // if offset == 0: rewrite file
    file_stream = file_system::Open(full_file_path, std::ios_base::out);
  }

  if (!file_system::Write(
          file_stream, binary_data.data(), binary_data.size())) {
    file_system::Close(file_stream);
    delete file_stream;
    file_stream = NULL;
    return mobile_apis::Result::GENERIC_ERROR;
  }

  file_system::Close(file_stream);
  delete file_stream;
  file_stream = NULL;
  SDL_LOG_INFO("Successfully write data to file");
  return mobile_apis::Result::SUCCESS;
}

uint32_t ApplicationManagerImpl::GetAvailableSpaceForApp(
    const std::string& folder_name) {
  const uint32_t app_quota = settings_.app_dir_quota();
  std::string app_storage_path = settings_.app_storage_folder();

  app_storage_path += "/";
  app_storage_path += folder_name;

  if (file_system::DirectoryExists(app_storage_path)) {
    size_t size_of_directory = file_system::DirectorySize(app_storage_path);
    if (app_quota < size_of_directory) {
      return 0;
    }

    uint32_t current_app_quota = app_quota - size_of_directory;
    uint32_t available_disk_space =
        file_system::GetAvailableDiskSpace(app_storage_path);

    if (current_app_quota > available_disk_space) {
      return available_disk_space;
    } else {
      return current_app_quota;
    }
  } else {
    return app_quota;
  }
}

bool ApplicationManagerImpl::IsHMICooperating() const {
  return hmi_cooperating_;
}

void ApplicationManagerImpl::SetHMICooperating(const bool hmi_cooperating) {
  SDL_LOG_AUTO_TRACE();
  sync_primitives::AutoLock lock(wait_for_hmi_lock_);
  hmi_cooperating_ = hmi_cooperating;
  wait_for_hmi_condvar_.Broadcast();
}

void ApplicationManagerImpl::InitiateStopping() {
  SDL_LOG_AUTO_TRACE();
  sync_primitives::AutoLock lock(wait_for_hmi_lock_);
  is_stopping_.store(true);
  wait_for_hmi_condvar_.Broadcast();
}

void ApplicationManagerImpl::OnApplicationListUpdateTimer() {
  SDL_LOG_DEBUG("Application list update timer finished");
  const bool is_new_app_registered = registered_during_timer_execution_;
  registered_during_timer_execution_ = false;

  const bool trigger_ptu = apps_size_ != applications().GetData().size();

  if (is_new_app_registered) {
    SendUpdateAppList();
  }

  GetPolicyHandler().OnAppsSearchCompleted(trigger_ptu);
}

void ApplicationManagerImpl::OnTimerSendTTSGlobalProperties() {
  std::vector<uint32_t> app_list;
  {
    sync_primitives::AutoLock lock(tts_global_properties_app_list_lock_);
    std::map<uint32_t, date_time::TimeDuration>::iterator it =
        tts_global_properties_app_list_.begin();
    std::map<uint32_t, date_time::TimeDuration>::iterator it_end =
        tts_global_properties_app_list_.end();
    date_time::TimeCompare time_comp;
    for (; it != it_end; ++it) {
      time_comp =
          date_time::compareTime(date_time::getCurrentTime(), it->second);
      if (date_time::GREATER == time_comp || date_time::EQUAL == time_comp) {
        app_list.push_back(it->first);
      }
    }
  }
  if (!app_list.empty()) {
    for (uint32_t i = 0; i < app_list.size(); ++i) {
      SDL_LOG_INFO("Send TTS GlobalProperties to HMI with default helpPrompt");
      MessageHelper::SendTTSGlobalProperties(
          application(app_list[i]), true, *this);
      RemoveAppFromTTSGlobalPropertiesList(app_list[i]);
    }
  }
}

void ApplicationManagerImpl::AddAppToTTSGlobalPropertiesList(
    const uint32_t app_id) {
  SDL_LOG_AUTO_TRACE();
  uint16_t timeout = get_settings().tts_global_properties_timeout();
  date_time::TimeDuration current_time = date_time::getCurrentTime();
  current_time += date_time::seconds(timeout);
  // please avoid AutoLock usage to avoid deadlock
  tts_global_properties_app_list_lock_.Acquire();
  if (tts_global_properties_app_list_.end() ==
      tts_global_properties_app_list_.find(app_id)) {
    tts_global_properties_app_list_[app_id] = current_time;
  }
  // if add first item need to start timer on one second
  if (1 == tts_global_properties_app_list_.size()) {
    SDL_LOG_INFO("Start tts_global_properties_timer_");
    tts_global_properties_app_list_lock_.Release();
    const uint32_t timeout_ms = 1000;
    tts_global_properties_timer_.Start(timeout_ms, timer::kSingleShot);
    return;
  }
  tts_global_properties_app_list_lock_.Release();
}

void ApplicationManagerImpl::RemoveAppFromTTSGlobalPropertiesList(
    const uint32_t app_id) {
  SDL_LOG_AUTO_TRACE();
  // please avoid AutoLock usage to avoid deadlock
  tts_global_properties_app_list_lock_.Acquire();
  std::map<uint32_t, date_time::TimeDuration>::iterator it =
      tts_global_properties_app_list_.find(app_id);
  if (tts_global_properties_app_list_.end() != it) {
    tts_global_properties_app_list_.erase(it);
    if (tts_global_properties_app_list_.empty()) {
      SDL_LOG_DEBUG("Stop tts_global_properties_timer_");
      // if container is empty need to stop timer
      tts_global_properties_app_list_lock_.Release();
      tts_global_properties_timer_.Stop();
      return;
    }
  }
  tts_global_properties_app_list_lock_.Release();
}

ResetGlobalPropertiesResult ApplicationManagerImpl::ResetGlobalProperties(
    const smart_objects::SmartObject& global_properties_ids,
    const uint32_t app_id) {
  SDL_LOG_AUTO_TRACE();

  ApplicationSharedPtr application =
      ApplicationManagerImpl::application(app_id);
  // if application waits for sending ttsGlobalProperties need to remove this
  // application from tts_global_properties_app_list_
  SDL_LOG_DEBUG("RemoveAppFromTTSGlobalPropertiesList");
  RemoveAppFromTTSGlobalPropertiesList(app_id);

  ResetGlobalPropertiesResult result;

  for (size_t i = 0; i < global_properties_ids.length(); ++i) {
    mobile_apis::GlobalProperty::eType global_property =
        static_cast<mobile_apis::GlobalProperty::eType>(
            global_properties_ids[i].asInt());
    switch (global_property) {
      case mobile_apis::GlobalProperty::HELPPROMPT: {
        result.help_prompt = ResetHelpPromt(application);
        break;
      }
      case mobile_apis::GlobalProperty::TIMEOUTPROMPT: {
        result.timeout_prompt = ResetTimeoutPromt(application);
        break;
      }
      case mobile_apis::GlobalProperty::VRHELPTITLE:
      case mobile_apis::GlobalProperty::VRHELPITEMS: {
        if (!result.vr_has_been_reset) {
          result.vr_has_been_reset = true;
          result.vr_help_title_items = ResetVrHelpTitleItems(application);
        }
        break;
      }
      case mobile_apis::GlobalProperty::MENUNAME: {
        result.menu_name = true;
        break;
      }
      case mobile_apis::GlobalProperty::MENUICON: {
        result.menu_icon = true;
        break;
      }
      case mobile_apis::GlobalProperty::KEYBOARDPROPERTIES: {
        result.keyboard_properties = true;
        break;
      }
      case mobile_apis::GlobalProperty::USER_LOCATION: {
        result.user_location = true;
        break;
      }
      default: {
        SDL_LOG_TRACE("Unknown global property: " << global_property);
        break;
      }
    }
  }

  return result;
}

ResetGlobalPropertiesResult
ApplicationManagerImpl::ResetAllApplicationGlobalProperties(
    const uint32_t app_id) {
  const smart_objects::SmartObjectSPtr application_gl_props =
      CreateAllAppGlobalPropsIDList(app_id);
  return ResetGlobalProperties(*application_gl_props, app_id);
}

const smart_objects::SmartObjectSPtr
ApplicationManagerImpl::CreateAllAppGlobalPropsIDList(
    const uint32_t app_id) const {
  auto global_properties = std::make_shared<smart_objects::SmartObject>(
      smart_objects::SmartType_Array);
  using namespace mobile_apis;

  ApplicationConstSharedPtr application =
      ApplicationManagerImpl::application(app_id);
  int32_t i = 0;

  if (application->help_prompt()) {
    (*global_properties)[i++] = GlobalProperty::HELPPROMPT;
  }
  if (application->timeout_prompt()) {
    (*global_properties)[i++] = GlobalProperty::TIMEOUTPROMPT;
  }
  if (application->vr_help_title()) {
    (*global_properties)[i++] = GlobalProperty::VRHELPTITLE;
  }
  if (application->vr_help()) {
    (*global_properties)[i++] = GlobalProperty::VRHELPITEMS;
  }
  if (application->menu_title()) {
    (*global_properties)[i++] = GlobalProperty::MENUNAME;
  }
  if (application->menu_icon()) {
    (*global_properties)[i++] = GlobalProperty::MENUICON;
  }
  if (application->keyboard_props()) {
    (*global_properties)[i++] = GlobalProperty::KEYBOARDPROPERTIES;
  }
  if (!application->get_user_location().empty()) {
    (*global_properties)[i++] = GlobalProperty::USER_LOCATION;
  }
  return global_properties;
}

bool ApplicationManagerImpl::CompareAppHMIType(
    const smart_objects::SmartObject& from_policy,
    const smart_objects::SmartObject& from_application) {
  SDL_LOG_AUTO_TRACE();
  bool equal = false;
  uint32_t lenght_policy_app_types = from_policy.length();
  uint32_t lenght_application_app_types = from_application.length();

  for (uint32_t i = 0; i < lenght_application_app_types; ++i) {
    for (uint32_t k = 0; k < lenght_policy_app_types; ++k) {
      if (from_application[i] == from_policy[k]) {
        equal = true;
        break;
      }
    }
    if (!equal) {
      return false;
    }
    equal = false;
  }
  return true;
}

void ApplicationManagerImpl::OnUpdateHMIAppType(
    std::map<std::string, std::vector<std::string> > app_hmi_types) {
  SDL_LOG_AUTO_TRACE();

  std::map<std::string, std::vector<std::string> >::iterator
      it_app_hmi_types_from_policy;
  std::vector<std::string> hmi_types_from_policy;
  smart_objects::SmartObject transform_app_hmi_types(
      smart_objects::SmartType_Array);
  bool flag_diffirence_app_hmi_type;
  DataAccessor<ApplicationSet> accessor(applications());
  for (ApplicationSetIt it = accessor.GetData().begin();
       it != accessor.GetData().end();
       ++it) {
    it_app_hmi_types_from_policy = app_hmi_types.find(((*it)->policy_app_id()));

    if (it_app_hmi_types_from_policy != app_hmi_types.end() &&
        ((it_app_hmi_types_from_policy->second).size())) {
      hmi_types_from_policy = (it_app_hmi_types_from_policy->second);

      if (transform_app_hmi_types.length()) {
        transform_app_hmi_types =
            smart_objects::SmartObject(smart_objects::SmartType_Array);
      }

      for (uint32_t i = 0; i < hmi_types_from_policy.size(); ++i) {
        transform_app_hmi_types[i] =
            StringToEnum<mobile_api::AppHMIType::eType>(
                hmi_types_from_policy[i]);
      }

      ApplicationConstSharedPtr app = *it;
      const smart_objects::SmartObject* save_application_hmi_type =
          app->app_types();

      if (save_application_hmi_type == NULL ||
          ((*save_application_hmi_type).length() !=
           transform_app_hmi_types.length())) {
        flag_diffirence_app_hmi_type = true;
      } else {
        flag_diffirence_app_hmi_type = !(CompareAppHMIType(
            transform_app_hmi_types, *save_application_hmi_type));
      }

      if (flag_diffirence_app_hmi_type) {
        (*it)->set_app_types(transform_app_hmi_types);
        (*it)->ChangeSupportingAppHMIType();
        const mobile_apis::HMILevel::eType app_hmi_level =
            (*it)->hmi_level(mobile_apis::PredefinedWindows::DEFAULT_WINDOW);
        if (app_hmi_level == mobile_api::HMILevel::HMI_BACKGROUND) {
          MessageHelper::SendUIChangeRegistrationRequestToHMI(*it, *this);
        } else if ((app_hmi_level == mobile_api::HMILevel::HMI_FULL) ||
                   (app_hmi_level == mobile_api::HMILevel::HMI_LIMITED)) {
          MessageHelper::SendUIChangeRegistrationRequestToHMI(*it, *this);
          state_controller().SetRegularState(
              *it,
              mobile_apis::PredefinedWindows::DEFAULT_WINDOW,
              mobile_apis::HMILevel::HMI_BACKGROUND,
              true);
        }
      }
    }
  }
}

void ApplicationManagerImpl::EraseAppFromReconnectionList(
    const ApplicationSharedPtr& app) {
  SDL_LOG_AUTO_TRACE();
  if (!app) {
    SDL_LOG_WARN("Application is not valid.");
    return;
  }

  const auto policy_app_id = app->policy_app_id();
  sync_primitives::AutoLock lock(reregister_wait_list_lock_ptr_);
  auto app_it =
      std::find_if(reregister_wait_list_.begin(),
                   reregister_wait_list_.end(),
                   PolicyAppIdComparator(app->device(), policy_app_id));
  if (reregister_wait_list_.end() != app_it) {
    reregister_wait_list_.erase(app_it);
  }
}

void ApplicationManagerImpl::ProcessReconnection(
    ApplicationSharedPtr application, const uint32_t connection_key) {
  SDL_LOG_AUTO_TRACE();
  DCHECK_OR_RETURN_VOID(application);

  connection_handler::DeviceHandle new_device_id = 0;
  connection_handler().get_session_observer().GetDataOnSessionKey(
      connection_key, NULL, NULL, &new_device_id);
  DCHECK_OR_RETURN_VOID(new_device_id);

  std::string device_mac;
  std::string connection_type;
  connection_handler().get_session_observer().GetDataOnDeviceID(
      new_device_id, NULL, NULL, &device_mac, &connection_type);

  EraseAppFromReconnectionList(application);

  SwitchApplication(application, connection_key, new_device_id, device_mac);

  // Update connection type for existed device.
  GetPolicyHandler().AddDevice(device_mac, connection_type);
}

void ApplicationManagerImpl::OnPTUFinished(const bool ptu_result) {
  SDL_LOG_AUTO_TRACE();
  if (!ptu_result) {
    protocol_handler_->ProcessFailedPTU();
    return;
  }

  RefreshCloudAppInformation();

  auto app_id = policy_handler_->GetAppIdForSending();
  auto app = application(app_id);
  if (app) {
    SendGetIconUrlNotifications(app->app_id(), app);
  }

  auto on_app_policy_updated = [](plugin_manager::RPCPlugin& plugin) {
    plugin.OnPolicyEvent(plugin_manager::kApplicationPolicyUpdated);
  };

  plugin_manager_->ForEachPlugin(on_app_policy_updated);
}

#if defined(EXTERNAL_PROPRIETARY_MODE) && defined(ENABLE_SECURITY)
void ApplicationManagerImpl::OnCertDecryptFinished(const bool decrypt_result) {
  SDL_LOG_AUTO_TRACE();
  if (!decrypt_result) {
    protocol_handler_->ProcessFailedCertDecrypt();
  }
}

bool ApplicationManagerImpl::OnCertDecryptFailed() {
  SDL_LOG_AUTO_TRACE();
  return false;
}
#endif

void ApplicationManagerImpl::OnPTUTimeoutExceeded() {
  SDL_LOG_AUTO_TRACE();
  protocol_handler_->ProcessFailedPTU();
}

void ApplicationManagerImpl::SendDriverDistractionState(
    ApplicationSharedPtr application) {
  SDL_LOG_AUTO_TRACE();
  if (hmi_apis::Common_DriverDistractionState::INVALID_ENUM ==
      driver_distraction_state()) {
    SDL_LOG_WARN("DriverDistractionState is INVALID_ENUM");
    return;
  }

  auto create_notification = [application, this]() {
    auto notification = std::make_shared<smart_objects::SmartObject>();
    auto& msg_params = (*notification)[strings::msg_params];
    auto& params = (*notification)[strings::params];

    params[strings::message_type] =
        static_cast<int32_t>(application_manager::MessageType::kNotification);
    params[strings::function_id] =
        static_cast<int32_t>(mobile_apis::FunctionID::OnDriverDistractionID);
    msg_params[mobile_notification::state] = driver_distraction_state();
    const auto lock_screen_dismissal =
        policy_handler_->LockScreenDismissalEnabledState();

    if (lock_screen_dismissal &&
        hmi_apis::Common_DriverDistractionState::DD_ON ==
            driver_distraction_state()) {
      bool dismissal_enabled = *lock_screen_dismissal;
      if (dismissal_enabled) {
        const auto language = EnumToString(application->ui_language());

        const auto warning_message =
            policy_handler_->LockScreenDismissalWarningMessage(language);
        // Only allow lock screen dismissal if a warning message is available
        if (warning_message && !warning_message->empty()) {
          msg_params[mobile_notification::lock_screen_dismissal_warning] =
              *warning_message;
        } else {
          dismissal_enabled = false;
        }
      }
      msg_params[mobile_notification::lock_screen_dismissal_enabled] =
          dismissal_enabled;
    }

    params[strings::connection_key] = application->app_id();
    return notification;
  };

  const RPCParams params;
  const std::string function_id = MessageHelper::StringifiedFunctionID(
      mobile_api::FunctionID::OnDriverDistractionID);
  const mobile_apis::Result::eType check_result =
      CheckPolicyPermissions(application,
                             mobile_apis::PredefinedWindows::DEFAULT_WINDOW,
                             function_id,
                             params);
  if (mobile_api::Result::SUCCESS == check_result) {
    rpc_service_->ManageMobileCommand(create_notification(),
                                      commands::Command::SOURCE_SDL);
  } else {
    MobileMessageQueue messages;
    application->SwapMobileMessageQueue(messages);
    messages.erase(
        std::remove_if(
            messages.begin(),
            messages.end(),
            [](smart_objects::SmartObjectSPtr message) {
              return (*message)[strings::params][strings::function_id]
                         .asUInt() ==
                     mobile_apis::FunctionID::OnDriverDistractionID;
            }),
        messages.end());
    application->SwapMobileMessageQueue(messages);
    application->PushMobileMessage(create_notification());
  }
}

void ApplicationManagerImpl::SendGetIconUrlNotifications(
    const uint32_t connection_key, ApplicationSharedPtr application) {
  SDL_LOG_AUTO_TRACE();
  std::vector<std::string> enabled_apps;
  GetPolicyHandler().GetEnabledCloudApps(enabled_apps);
  std::vector<std::string>::iterator enabled_it = enabled_apps.begin();
  std::vector<std::string>::iterator enabled_end = enabled_apps.end();
  sync_primitives::AutoLock lock(app_icon_map_lock_ptr_);
  for (; enabled_it != enabled_end; ++enabled_it) {
    auto app_icon_it = app_icon_map_.find(*enabled_it);
    if (app_icon_it == app_icon_map_.end()) {
      SDL_LOG_WARN("Could not find cloud app in icon map");
      continue;
    }

    bool pending_request = app_icon_it->second.pending_request;

    if (pending_request) {
      SDL_LOG_DEBUG("Cloud app has already sent request");
      continue;
    }

    std::string url = GetPolicyHandler().GetIconUrl(*enabled_it);

    if (url.empty()) {
      SDL_LOG_DEBUG("No Icon Url for cloud app");
      continue;
    }

    SDL_LOG_DEBUG("Creating Get Icon Request");

    smart_objects::SmartObjectSPtr message =
        std::make_shared<smart_objects::SmartObject>(
            smart_objects::SmartType_Map);
    (*message)[strings::params][strings::function_id] =
        mobile_apis::FunctionID::OnSystemRequestID;
    (*message)[strings::params][strings::connection_key] = connection_key;
    (*message)[strings::params][strings::message_type] =
        mobile_apis::messageType::notification;
    (*message)[strings::params][strings::protocol_version] =
        application->protocol_version();
    (*message)[strings::msg_params][strings::request_type] =
        mobile_apis::RequestType::ICON_URL;
    (*message)[strings::msg_params][strings::url] = url;

    app_icon_it->second.pending_request = true;

    rpc_service_->ManageMobileCommand(message, commands::Command::SOURCE_SDL);
  }
}

protocol_handler::MajorProtocolVersion
ApplicationManagerImpl::SupportedSDLVersion() const {
  SDL_LOG_AUTO_TRACE();
  return static_cast<protocol_handler::MajorProtocolVersion>(
      get_settings().max_supported_protocol_version());
}

void ApplicationManagerImpl::AddAppToRegisteredAppList(
    const ApplicationSharedPtr application) {
  SDL_LOG_AUTO_TRACE();
  DCHECK_OR_RETURN_VOID(application);
  sync_primitives::AutoLock lock(applications_list_lock_ptr_);

  // Add application to registered app list and set appropriate mark.
  application->MarkRegistered();
  applications_.insert(application);
  SDL_LOG_DEBUG("App with app_id: "
                << application->app_id()
                << " has been added to registered applications list");
  if (application_list_update_timer_.is_running() &&
      !registered_during_timer_execution_) {
    GetPolicyHandler().OnAddedNewApplicationToAppList(
        application->app_id(), application->policy_app_id());
    registered_during_timer_execution_ = true;
  }
  apps_size_ = static_cast<uint32_t>(applications_.size());
}

void ApplicationManagerImpl::ApplyFunctorForEachPlugin(
    std::function<void(plugin_manager::RPCPlugin&)> functor) {
  SDL_LOG_AUTO_TRACE();
  plugin_manager_->ForEachPlugin(functor);
}

event_engine::EventDispatcher& ApplicationManagerImpl::event_dispatcher() {
  return event_dispatcher_;
}

app_launch::AppLaunchCtrl& ApplicationManagerImpl::app_launch_ctrl() {
  return *app_launch_ctrl_;
}

const std::string ApplicationManagerImpl::DirectoryTypeToString(
    ApplicationManagerImpl::DirectoryType type) const {
  DirectoryTypeMap::const_iterator it = dir_type_to_string_map_.find(type);
  if (it != dir_type_to_string_map_.end()) {
    return it->second;
  }
  return "Unknown";
}

bool ApplicationManagerImpl::InitDirectory(
    const std::string& path, ApplicationManagerImpl::DirectoryType type) const {
  const std::string directory_type = DirectoryTypeToString(type);
  if (!file_system::DirectoryExists(path)) {
    SDL_LOG_WARN(directory_type << " directory doesn't exist.");
    // if storage directory doesn't exist try to create it
    if (!file_system::CreateDirectoryRecursively(path)) {
      SDL_LOG_ERROR("Unable to create " << directory_type << " directory "
                                        << path);
      return false;
    }
    SDL_LOG_DEBUG(directory_type << " directory has been created: " << path);
  }

  return true;
}

bool ApplicationManagerImpl::IsReadWriteAllowed(const std::string& path,
                                                DirectoryType type) const {
  const std::string directory_type = DirectoryTypeToString(type);
  if (!(file_system::IsWritingAllowed(path) &&
        file_system::IsReadingAllowed(path))) {
    SDL_LOG_ERROR(directory_type
                  << " directory doesn't have read/write permissions.");
    return false;
  }

  SDL_LOG_DEBUG(directory_type << " directory has read/write permissions.");

  return true;
}

void ApplicationManagerImpl::ClearTTSGlobalPropertiesList() {
  SDL_LOG_AUTO_TRACE();
  sync_primitives::AutoLock lock(tts_global_properties_app_list_lock_);
  tts_global_properties_app_list_.clear();
}

bool ApplicationManagerImpl::IsAppSubscribedForWayPoints(
    uint32_t app_id) const {
  SDL_LOG_AUTO_TRACE();
  sync_primitives::AutoLock lock(subscribed_way_points_apps_lock_);
  SDL_LOG_DEBUG("There are applications subscribed: "
                << subscribed_way_points_apps_list_.size());
  if (subscribed_way_points_apps_list_.find(app_id) ==
      subscribed_way_points_apps_list_.end()) {
    return false;
  }
  return true;
}

bool ApplicationManagerImpl::IsAppSubscribedForWayPoints(
    Application& app) const {
  return IsAppSubscribedForWayPoints(app.app_id());
}

void ApplicationManagerImpl::SubscribeAppForWayPoints(uint32_t app_id,
                                                      bool response_from_hmi) {
  SDL_LOG_AUTO_TRACE();
  sync_primitives::AutoLock lock(subscribed_way_points_apps_lock_);
  SDL_LOG_DEBUG("Subscribing " << app_id);
  subscribed_way_points_apps_list_.insert(app_id);
  if (response_from_hmi) {
    subscribed_to_hmi_way_points_ = true;
  }
  SDL_LOG_DEBUG("There are applications subscribed: "
                << subscribed_way_points_apps_list_.size());
  if (GetAppServiceManager().FindWayPointsHandler() != nullptr) {
    auto service = GetAppServiceManager().ActiveServiceForType(
        EnumToString(mobile_apis::AppServiceType::NAVIGATION));
    auto it = mobile_way_points_data_.find(service->connection_key);
    if (mobile_way_points_data_.end() == it) {
      SDL_LOG_DEBUG("No waypoint data provided by app service provider yet");
      return;
    }
    smart_objects::SmartObjectSPtr way_point_notification =
        std::make_shared<smart_objects::SmartObject>(it->second);
    (*way_point_notification)[strings::params][strings::connection_key] =
        app_id;
    GetRPCService().SendMessageToMobile(way_point_notification);
  } else if (hmi_way_points_data_) {
    smart_objects::SmartObjectSPtr way_point_notification =
        std::make_shared<smart_objects::SmartObject>(*hmi_way_points_data_);
    (*way_point_notification)[strings::params][strings::connection_key] =
        app_id;
    GetRPCService().SendMessageToMobile(way_point_notification);
  }
}

void ApplicationManagerImpl::SubscribeAppForWayPoints(ApplicationSharedPtr app,
                                                      bool response_from_hmi) {
  SubscribeAppForWayPoints(app->app_id(), response_from_hmi);
}

void ApplicationManagerImpl::UnsubscribeAppFromWayPoints(
    uint32_t app_id, bool response_from_hmi) {
  SDL_LOG_AUTO_TRACE();
  sync_primitives::AutoLock lock(subscribed_way_points_apps_lock_);
  SDL_LOG_DEBUG("Unsubscribing " << app_id);
  subscribed_way_points_apps_list_.erase(app_id);
  if (response_from_hmi) {
    subscribed_to_hmi_way_points_ = false;
  }
  SDL_LOG_DEBUG("There are applications subscribed: "
                << subscribed_way_points_apps_list_.size());
  if (subscribed_way_points_apps_list_.empty()) {
    hmi_way_points_data_.reset();
    mobile_way_points_data_.clear();
  }
}

void ApplicationManagerImpl::UnsubscribeAppFromWayPoints(
    ApplicationSharedPtr app, bool response_from_hmi) {
  UnsubscribeAppFromWayPoints(app->app_id(), response_from_hmi);
}

bool ApplicationManagerImpl::IsSubscribedToHMIWayPoints() const {
  SDL_LOG_AUTO_TRACE();
  return subscribed_to_hmi_way_points_;
}

bool ApplicationManagerImpl::IsAnyAppSubscribedForWayPoints() const {
  SDL_LOG_AUTO_TRACE();
  sync_primitives::AutoLock lock(subscribed_way_points_apps_lock_);
  SDL_LOG_DEBUG("There are applications subscribed: "
                << subscribed_way_points_apps_list_.size());
  return !subscribed_way_points_apps_list_.empty();
}

void ApplicationManagerImpl::SaveWayPointsMessage(
    std::shared_ptr<smart_objects::SmartObject> way_points_message,
    uint32_t app_id) {
  sync_primitives::AutoLock lock(subscribed_way_points_apps_lock_);
  // Notification from HMI
  if (0 == app_id) {
    hmi_way_points_data_ = way_points_message;
  }
  // Notification from app service provider
  else {
    mobile_way_points_data_[app_id] = *way_points_message;
  }
}

const std::set<uint32_t> ApplicationManagerImpl::GetAppsSubscribedForWayPoints()
    const {
  SDL_LOG_AUTO_TRACE();
  sync_primitives::AutoLock lock(subscribed_way_points_apps_lock_);
  return subscribed_way_points_apps_list_;
}

// retrieve transport type string used in .ini file, e.g. "TCP_WIFI"
const std::string ApplicationManagerImpl::GetTransportTypeProfileString(
    connection_handler::DeviceHandle device_handle) const {
  SDL_LOG_AUTO_TRACE();

  return connection_handler()
      .get_session_observer()
      .TransportTypeProfileStringFromDeviceHandle(device_handle);
}

static hmi_apis::Common_VideoStreamingProtocol::eType ConvertVideoProtocol(
    const char* str) {
  if (strcmp(str, "RAW") == 0) {
    return hmi_apis::Common_VideoStreamingProtocol::RAW;
  } else if (strcmp(str, "RTP") == 0) {
    return hmi_apis::Common_VideoStreamingProtocol::RTP;
  } else if (strcmp(str, "RTSP") == 0) {
    return hmi_apis::Common_VideoStreamingProtocol::RTSP;
  } else if (strcmp(str, "RTMP") == 0) {
    return hmi_apis::Common_VideoStreamingProtocol::RTMP;
  } else if (strcmp(str, "WEBM") == 0) {
    return hmi_apis::Common_VideoStreamingProtocol::WEBM;
  }
  return hmi_apis::Common_VideoStreamingProtocol::INVALID_ENUM;
}

static hmi_apis::Common_VideoStreamingCodec::eType ConvertVideoCodec(
    const char* str) {
  if (strcmp(str, "H264") == 0) {
    return hmi_apis::Common_VideoStreamingCodec::H264;
  } else if (strcmp(str, "H265") == 0) {
    return hmi_apis::Common_VideoStreamingCodec::H265;
  } else if (strcmp(str, "Theora") == 0) {
    return hmi_apis::Common_VideoStreamingCodec::Theora;
  } else if (strcmp(str, "VP8") == 0) {
    return hmi_apis::Common_VideoStreamingCodec::VP8;
  } else if (strcmp(str, "VP9") == 0) {
    return hmi_apis::Common_VideoStreamingCodec::VP9;
  }
  return hmi_apis::Common_VideoStreamingCodec::INVALID_ENUM;
}

// static
void ApplicationManagerImpl::ConvertVideoParamsToSO(
    smart_objects::SmartObject& output, const BsonObject* input) {
  if (input == NULL) {
    return;
  }
  BsonObject* obj = const_cast<BsonObject*>(input);

  const char* protocol =
      bson_object_get_string(obj, protocol_handler::strings::video_protocol);
  if (protocol != NULL) {
    output[strings::protocol] = ConvertVideoProtocol(protocol);
  }
  const char* codec =
      bson_object_get_string(obj, protocol_handler::strings::video_codec);
  if (codec != NULL) {
    output[strings::codec] = ConvertVideoCodec(codec);
  }
  BsonElement* element =
      bson_object_get(obj, protocol_handler::strings::height);
  if (element != NULL && element->type == TYPE_INT32) {
    output[strings::height] =
        bson_object_get_int32(obj, protocol_handler::strings::height);
  }
  element = bson_object_get(obj, protocol_handler::strings::width);
  if (element != NULL && element->type == TYPE_INT32) {
    output[strings::width] =
        bson_object_get_int32(obj, protocol_handler::strings::width);
  }
}

// static
std::vector<std::string> ApplicationManagerImpl::ConvertRejectedParamList(
    const std::vector<std::string>& input) {
  std::vector<std::string> output;
  for (std::vector<std::string>::const_iterator it = input.begin();
       it != input.end();
       ++it) {
    if (*it == strings::protocol) {
      output.push_back(protocol_handler::strings::video_protocol);
    } else if (*it == strings::codec) {
      output.push_back(protocol_handler::strings::video_codec);
    } else if (*it == strings::height) {
      output.push_back(protocol_handler::strings::height);
    } else if (*it == strings::width) {
      output.push_back(protocol_handler::strings::width);
    }
    // ignore unknown parameters
  }
  return output;
}

bool ApplicationManagerImpl::IsSOStructValid(
    const hmi_apis::StructIdentifiers::eType struct_id,
    const smart_objects::SmartObject& display_capabilities) {
  smart_objects::SmartObject display_capabilities_so = display_capabilities;
  if (hmi_so_factory().AttachSchema(struct_id, display_capabilities_so)) {
    return display_capabilities_so.isValid();
  }

  SDL_LOG_ERROR("Could not find struct id: " << struct_id);
  return false;
}

bool ApplicationManagerImpl::UnsubscribeAppFromSoftButtons(
    const commands::MessageSharedPtr response) {
  using namespace mobile_apis;

  const uint32_t connection_key =
      (*response)[strings::params][strings::connection_key].asUInt();
  const auto function_id = static_cast<FunctionID::eType>(
      (*response)[strings::params][strings::function_id].asInt());

  ApplicationSharedPtr app = application(connection_key);
  DCHECK_OR_RETURN(app, false);
  app->UnsubscribeFromSoftButtons(function_id);
  SDL_LOG_DEBUG("Application has unsubscribed from softbuttons. FunctionID: "
                << function_id << ", app_id:" << app->app_id());
  return true;
}

#ifdef BUILD_TESTS
void ApplicationManagerImpl::AddMockApplication(ApplicationSharedPtr mock_app) {
  applications_list_lock_ptr_->Acquire();
  applications_.insert(mock_app);
  apps_size_ = applications_.size();
  applications_list_lock_ptr_->Release();
}

void ApplicationManagerImpl::AddMockPendingApplication(
    ApplicationSharedPtr mock_app) {
  apps_to_register_list_lock_ptr_->Acquire();
  apps_to_register_.insert(mock_app);
  apps_to_register_list_lock_ptr_->Release();
}

void ApplicationManagerImpl::SetMockMediaManager(
    media_manager::MediaManager* mock_media_manager) {
  media_manager_ = mock_media_manager;
}
#endif  // BUILD_TESTS
struct MobileAppIdPredicate {
  std::string policy_app_id_;
  explicit MobileAppIdPredicate(const std::string& policy_app_id)
      : policy_app_id_(policy_app_id) {}
  bool operator()(const ApplicationSharedPtr app) const {
    return app ? policy_app_id_ == app->policy_app_id() : false;
  }
};

struct TakeDeviceHandle {
 public:
  explicit TakeDeviceHandle(const ApplicationManager& app_mngr)
      : app_mngr_(app_mngr) {}
  std::string operator()(ApplicationSharedPtr& app) {
    DCHECK_OR_RETURN(app, "");
    return MessageHelper::GetDeviceMacAddressForHandle(app->device(),
                                                       app_mngr_);
  }

 private:
  const ApplicationManager& app_mngr_;
};

ApplicationSharedPtr ApplicationManagerImpl::application(
    const std::string& device_id, const std::string& policy_app_id) const {
  connection_handler::DeviceHandle device_handle;
  if (!connection_handler().GetDeviceID(device_id, &device_handle)) {
    SDL_LOG_DEBUG("No such device : " << device_id);
    return ApplicationSharedPtr();
  }

  DataAccessor<ApplicationSet> accessor = applications();
  ApplicationSharedPtr app =
      FindApp(accessor, IsApplication(device_handle, policy_app_id));

  SDL_LOG_DEBUG(" policy_app_id << " << policy_app_id << "Found = " << app);
  return app;
}

std::vector<std::string> ApplicationManagerImpl::devices(
    const std::string& policy_app_id) const {
  MobileAppIdPredicate matcher(policy_app_id);
  AppSharedPtrs apps = FindAllApps(applications(), matcher);
  std::vector<std::string> devices;
  std::transform(apps.begin(),
                 apps.end(),
                 std::back_inserter(devices),
                 TakeDeviceHandle(*this));
  return devices;
}

void ApplicationManagerImpl::ChangeAppsHMILevel(
    uint32_t app_id, mobile_apis::HMILevel::eType level) {
  SDL_LOG_AUTO_TRACE();
  SDL_LOG_DEBUG("AppID to change: " << app_id << " -> " << level);
  ApplicationSharedPtr app = application(app_id);
  if (!app) {
    SDL_LOG_ERROR("There is no app with id: " << app_id);
    return;
  }

  const auto old_hmi_state =
      app->CurrentHmiState(mobile_apis::PredefinedWindows::DEFAULT_WINDOW);
  if (old_hmi_state->hmi_level() != level) {
    app->set_hmi_level(mobile_apis::PredefinedWindows::DEFAULT_WINDOW, level);
    const auto new_hmi_state =
        CreateRegularState(app,
                           mobile_apis::WindowType::MAIN,
                           level,
                           old_hmi_state->audio_streaming_state(),
                           old_hmi_state->video_streaming_state(),
                           old_hmi_state->system_context());
    OnHMIStateChanged(app_id, old_hmi_state, new_hmi_state);
  } else {
    SDL_LOG_WARN("Redundant changing HMI level: " << level);
  }
}

void ApplicationManagerImpl::AddExpiredButtonRequest(
    const uint32_t app_id,
    const int32_t corr_id,
    const hmi_apis::Common_ButtonName::eType button_name) {
  SDL_LOG_AUTO_TRACE();

  sync_primitives::AutoLock lock(expired_button_requests_lock_);
  expired_button_requests_[corr_id] = {app_id, button_name};
}

utils::Optional<ExpiredButtonRequestData>
ApplicationManagerImpl::GetExpiredButtonRequestData(
    const int32_t corr_id) const {
  SDL_LOG_AUTO_TRACE();
  sync_primitives::AutoLock lock(expired_button_requests_lock_);

  auto found_subscription = expired_button_requests_.find(corr_id);
  if (found_subscription == expired_button_requests_.end()) {
    return utils::Optional<ExpiredButtonRequestData>::EMPTY;
  }

  return utils::Optional<ExpiredButtonRequestData>(found_subscription->second);
}

void ApplicationManagerImpl::DeleteExpiredButtonRequest(const int32_t corr_id) {
  SDL_LOG_AUTO_TRACE();

  sync_primitives::AutoLock lock(expired_button_requests_lock_);
  auto found_subscription = expired_button_requests_.find(corr_id);
  expired_button_requests_.erase(found_subscription);
}

}  // namespace application_manager<|MERGE_RESOLUTION|>--- conflicted
+++ resolved
@@ -3181,11 +3181,7 @@
   if (is_ignition_off) {
     resume_controller().OnIgnitionOff();
   }
-<<<<<<< HEAD
-  request_ctrl_.terminateAllHMIRequests();
-=======
   request_ctrl_->TerminateAllHMIRequests();
->>>>>>> 04c02ecf
 
   {
     sync_primitives::AutoLock lock(expired_button_requests_lock_);
