--- conflicted
+++ resolved
@@ -404,17 +404,8 @@
     const WindowID window_id) const {
   SDL_LOG_AUTO_TRACE();
 
-<<<<<<< HEAD
   if (!display_capabilities_) {
-    LOG4CXX_WARN(logger_, "Current window capabilities are empty");
-=======
-  auto result_display_caps = std::make_shared<smart_objects::SmartObject>(
-      smart_objects::SmartType_Array);
-  const auto window_caps =
-      (*display_capabilities_)[0][strings::window_capabilities].asArray();
-  if (!window_caps) {
     SDL_LOG_WARN("Current window capabilities are empty");
->>>>>>> 062d3b0f
     // SDL still needs to retreive display capabilities
     return display_capabilities_;
   }
@@ -649,8 +640,7 @@
   SDL_LOG_AUTO_TRACE();
 
   if (!display_capabilities_) {
-    LOG4CXX_ERROR(logger_,
-                  "Application display capabilities are not available");
+    SDL_LOG_ERROR("Application display capabilities are not available");
     return;
   }
 
