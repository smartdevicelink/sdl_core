#include <application_manager/smart_object_keys.h>

namespace application_manager {

namespace strings {

const char* params = "params";
const char* message_type = "message_type";
const char* correlation_id = "correlation_id";
const char* function_id = "function_id";
const char* protocol_version = "protocol_version";
const char* protocol_type = "protocol_type";
const char* connection_key = "connection_key";
const char* error = "error";
const char* error_msg = "message";
const char* default_app_id = "default";
const char* msg_params = "msg_params";
const char* method_name = "methodName";
const char* info = "info";
const char* app_id = "appID";
const char* full_app_id = "fullAppID";
const char* bundle_id = "appBundleID";
const char* app_info = "appInfo";
const char* app_launch = "app_launch";
const char* app_launch_list = "app_launch_list";
const char* app_launch_last_session = "app_launch_last_session";
const char* policy_app_id = "policyAppID";
const char* hmi_app_id = "hmiAppID";
const char* device_id = "deviceID";
const char* subscribe = "subscribe";
const char* subscribed_for_way_points = "subscribed_for_way_points";
const char* url = "url";
const char* urlScheme = "urlScheme";
const char* packageName = "packageName";
const char* cmd_icon = "cmdIcon";
const char* result_code = "resultCode";
const char* success = "success";
const char* sync_msg_version = "syncMsgVersion";
const char* major_version = "majorVersion";
const char* minor_version = "minorVersion";
const char* patch_version = "patchVersion";
const char* app_name = "appName";
const char* ngn_media_screen_app_name = "ngnMediaScreenAppName";
const char* vr_synonyms = "vrSynonyms";
const char* uses_vehicle_data = "usesVehicleData";
const char* is_media_application = "isMediaApplication";
const char* grey_out = "greyOut";
const char* language_desired = "languageDesired";
const char* auto_activated_id = "autoActivateID";
const char* app_type = "appType";
const char* app_hmi_type = "appHMIType";
const char* tts_name = "ttsName";
const char* binary_data = "binary_data";
const char* timeout_prompt = "timeoutPrompt";
const char* timeout = "timeout";
const char* vr_help_title = "vrHelpTitle";
const char* vr_help = "vrHelp";
const char* main_field_1 = "mainField1";
const char* main_field_2 = "mainField2";
const char* main_field_3 = "mainField3";
const char* main_field_4 = "mainField4";
const char* metadata_tags = "metadataTags";
const char* eta = "eta";
const char* time_to_destination = "timeToDestination";
const char* total_distance = "totalDistance";
const char* alignment = "alignment";
const char* graphic = "graphic";
const char* secondary_graphic = "secondaryGraphic";
const char* status_bar = "statusBar";
const char* media_clock = "mediaClock";
const char* media_track = "mediaTrack";
const char* properties = "properties";
const char* cmd_id = "cmdID";
const char* menu_params = "menuParams";
const char* menu_title = "menuTitle";
const char* menu_icon = "menuIcon";
const char* keyboard_properties = "keyboardProperties";
const char* vr_commands = "vrCommands";
const char* position = "position";
const char* num_ticks = "numTicks";
const char* slider_footer = "sliderFooter";
const char* menu_id = "menuID";
const char* menu_name = "menuName";
const char* interaction_choice_set_id = "interactionChoiceSetID";
const char* interaction_choice_set_id_list = "interactionChoiceSetIDList";
const char* choice_set = "choiceSet";
const char* choice_id = "choiceID";
const char* grammar_id = "grammarID";
const char* navigation_text_1 = "navigationText1";
const char* navigation_text_2 = "navigationText2";
const char* alert_text1 = "alertText1";
const char* alert_text2 = "alertText2";
const char* alert_text3 = "alertText3";
const char* tts_chunks = "ttsChunks";
const char* initial_prompt = "initialPrompt";
const char* initial_text = "initialText";
const char* duration = "duration";
const char* progress_indicator = "progressIndicator";
const char* alert_type = "alertType";
const char* play_tone = "playTone";
const char* soft_buttons = "softButtons";
const char* soft_button_id = "softButtonID";
const char* custom_presets = "customPresets";
const char* audio_pass_display_text1 = "audioPassThruDisplayText1";
const char* audio_pass_display_text2 = "audioPassThruDisplayText2";
const char* max_duration = "maxDuration";
const char* sampling_rate = "samplingRate";
const char* bits_per_sample = "bitsPerSample";
const char* audio_type = "audioType";
const char* mute_audio = "muteAudio";
const char* button_name = "buttonName";
const char* button_event_mode = "buttonEventMode";
const char* button_press_mode = "buttonPressMode";
const char* custom_button_id = "customButtonID";
const char* data_type = "dataType";
const char* turn_list = "turnList";
const char* turn_icon = "turnIcon";
const char* next_turn_icon = "nextTurnIcon";
const char* value = "value";
const char* hmi_display_language = "hmiDisplayLanguage";
const char* language = "language";
const char* data = "data";
const char* start_time = "startTime";
const char* end_time = "endTime";
const char* hours = "hours";
const char* minutes = "minutes";
const char* seconds = "seconds";
const char* update_mode = "updateMode";
const char* audioStreamingIndicator = "audioStreamingIndicator";
const char* trigger_source = "triggerSource";
const char* hmi_level = "hmiLevel";
const char* activate_app_hmi_level = "level";
const char* audio_streaming_state = "audioStreamingState";
const char* video_streaming_state = "videoStreamingState";
const char* system_context = "systemContext";
const char* speech_capabilities = "speechCapabilities";
const char* vr_capabilities = "vrCapabilities";
const char* audio_pass_thru_capabilities = "audioPassThruCapabilities";
const char* pcm_stream_capabilities = "pcmStreamCapabilities";
const char* audio_pass_thru_icon = "audioPassThruIcon";
const char* way_points = "wayPoints";
const char* system_capability = "systemCapability";
const char* system_capability_type = "systemCapabilityType";
const char* system_capabilities = "systemCapabilities";
const char* navigation_capability = "navigationCapability";
const char* phone_capability = "phoneCapability";
const char* video_streaming_capability = "videoStreamingCapability";
const char* rc_capability = "remoteControlCapability";
const char* app_services_capabilities = "appServicesCapabilities";
const char* day_color_scheme = "dayColorScheme";
const char* night_color_scheme = "nightColorScheme";
const char* primary_color = "primaryColor";
const char* secondary_color = "secondaryColor";
const char* background_color = "backgroundColor";
const char* red = "red";
const char* green = "green";
const char* blue = "blue";
const char* display_layout = "displayLayout";
const char* icon_resumed = "iconResumed";
const char* enabled = "enabled";
const char* cloud_app_auth_token = "cloudAppAuthToken";
const char* cloud_transport_type = "cloudTransportType";
const char* hybrid_app_preference = "hybridAppPreference";
const char* is_cloud_application = "isCloudApplication";
const char* cloud_connection_status = "cloudConnectionStatus";

// PutFile
const char* sync_file_name = "syncFileName";
const char* file_name = "fileName";
const char* file_path = "filePath";
const char* file_type = "fileType";
const char* file_size = "fileSize";
const char* crc32_check_sum = "crc";
const char* request_type = "requestType";
const char* request_subtype = "requestSubType";
const char* persistent_file = "persistentFile";
const char* file_data = "fileData";
const char* space_available = "spaceAvailable";
const char* image_type = "imageType";
const char* is_template = "isTemplate";
const char* image = "image";
const char* type = "type";
const char* system_file = "systemFile";
const char* offset = "offset";
const char* length = "length";
const char* secondary_image = "secondaryImage";
const char* filenames = "filenames";

const char* hmi_display_language_desired = "hmiDisplayLanguageDesired";
const char* ecu_name = "ecuName";
const char* dtc_mask = "dtcMask";
const char* did_location = "didLocation";
const char* app_list = "appList";
const char* device_list = "deviceList";
const char* device_info = "deviceInfo";
const char* secondary_device_info = "secondaryDeviceInfo";
const char* name = "name";
const char* id = "id";
const char* isSDLAllowed = "isSDLAllowed";
const char* transport_type = "transportType";
const char* application = "application";
const char* applications = "applications";
const char* icon = "icon";
const char* device_name = "deviceName";
const char* reason = "reason";
const char* available = "available";
const char* text = "text";
const char* character_set = "characterSet";
const char* secondary_text = "secondaryText";
const char* tertiary_text = "tertiaryText";
const char* hardware = "hardware";
const char* firmware_rev = "firmwareRev";
const char* os = "os";
const char* os_version = "osVersion";
const char* carrier = "carrier";
const char* slider_header = "sliderHeader";
const char* key_press_mode = "keypressMode";

// duplicate names from hmi_request
const char* limited_character_list = "limitedCharacterList";
const char* auto_complete_text = "autoCompleteText";
const char* navigation_text = "navigationText";

// vehicle info
const char* gps = "gps";
const char* speed = "speed";
const char* rpm = "rpm";
const char* fuel_level = "fuelLevel";
const char* fuel_level_state = "fuelLevel_State";
const char* instant_fuel_consumption = "instantFuelConsumption";
const char* fuel_range = "fuelRange";
const char* cloud_app_vehicle_id = "cloudAppVehicleID";
const char* external_temp = "externalTemperature";
const char* turn_signal = "turnSignal";
const char* vin = "vin";
const char* prndl = "prndl";
const char* tire_pressure = "tirePressure";
const char* odometer = "odometer";
const char* belt_status = "beltStatus";
const char* electronic_park_brake_status = "electronicParkBrakeStatus";
const char* body_information = "bodyInformation";
const char* device_status = "deviceStatus";
const char* driver_braking = "driverBraking";
const char* wiper_status = "wiperStatus";
const char* head_lamp_status = "headLampStatus";
const char* engine_torque = "engineTorque";
const char* acc_pedal_pos = "accPedalPosition";
const char* steering_wheel_angle = "steeringWheelAngle";
const char* e_call_info = "eCallInfo";
const char* airbag_status = "airbagStatus";
const char* emergency_event = "emergencyEvent";
const char* cluster_mode_status = "clusterModeStatus";
const char* my_key = "myKey";
const char* help_prompt = "helpPrompt";
const char* scroll_message_body = "scrollableMessageBody";
const char* data_result = "dataResult";
const char* dtc_list = "dtcList";
const char* interaction_mode = "interactionMode";
const char* slider_position = "sliderPosition";
const char* system_action = "systemAction";
const char* prerecorded_speech = "prerecordedSpeech";
const char* supported_diag_modes = "supportedDiagModes";
const char* hmi_capabilities = "hmiCapabilities";
const char* navigation = "navigation";
const char* phone_call = "phoneCall";
const char* video_streaming = "videoStreaming";
const char* remote_control = "remoteControl";
const char* sdl_version = "sdlVersion";
const char* system_software_version = "systemSoftwareVersion";
const char* priority = "priority";
const char* engine_oil_life = "engineOilLife";

// app services
const char* app_service_manifest = "appServiceManifest";
const char* service_name = "serviceName";
const char* service_type = "serviceType";
const char* service_icon = "serviceIcon";
const char* allow_app_consumers = "allowAppConsumers";
const char* rpc_spec_version = "rpcSpecVersion";
const char* handled_rpcs = "handledRPCs";
const char* media_service_manifest = "mediaServiceManifest";
const char* app_service_record = "appServiceRecord";
const char* service_id = "serviceID";
const char* service_manifest = "serviceManifest";
const char* service_published = "servicePublished";
const char* service_active = "serviceActive";
<<<<<<< HEAD
const char* app_service_id = "appServiceId";
=======
const char* service_data = "serviceData";
const char* request_service_active = "requestServiceActive";
const char* app_services = "appServices";
const char* update_reason = "updateReason";
const char* updated_app_service_record = "updatedAppServiceRecord";
const char* service_records = "serviceRecords";
const char* activate = "activate";
const char* set_as_default = "setAsDefault";
const char* origin_app = "originApp";
>>>>>>> ba7bd475

// resuming
const char* application_commands = "applicationCommands";
const char* application_submenus = "applicationSubMenus";
const char* application_choice_sets = "applicationChoiceSets";
const char* application_global_properties = "globalProperties";
const char* application_vehicle_info = "vehicleInfo";
const char* application_buttons = "buttons";
const char* application_subscriptions = "subscriptions";
const char* application_files = "applicationFiles";
const char* application_show = "applicationShow";
const char* resumption = "resumption";
const char* resume_app_list = "resume_app_list";
const char* last_ign_off_time = "last_ign_off_time";

const char* resume_vr_grammars = "resumeVrGrammars";

const char* ign_off_count = "ign_off_count";
const char* global_ign_on_counter = "global_ign_on_counter";
const char* suspend_count = "suspend_count";

const char* connection_info = "connection_info";
const char* is_download_complete = "is_download_complete";

const char* hash_id = "hashID";
const char* time_stamp = "timeStamp";
const char* manual_text_entry = "manualTextEntry";
const char* image_type_supported = "imageTypeSupported";
const char* unexpected_disconnect = "unexpectedDisconnect";
const char* longitude_degrees = "longitudeDegrees";
const char* latitude_degrees = "latitudeDegrees";
const char* address = "address";
const char* country_name = "countryName";
const char* country_code = "countryCode";
const char* postal_code = "postalCode";
const char* administrative_area = "administrativeArea";
const char* locality = "locality";
const char* sub_locality = "subLocality";
const char* thoroughfare = "thoroughfare";
const char* sub_thoroughfare = "subThoroughfare";
const char* location_name = "locationName";
const char* location_description = "locationDescription";
const char* address_lines = "addressLines";
const char* phone_number = "phoneNumber";
const char* number = "number";
const char* location_image = "locationImage";
const char* is_suscribed = "isSubscribed";
const char* message_data = "messageData";

const char* delivery_mode = "deliveryMode";

const char* audio_streaming_indicator = "audioStreamingIndicator";

const char* const keyboard_properties_supported = "keyboardPropertiesSupported";
const char* const language_supported = "languageSupported";
const char* const keyboard_layout_supported = "keyboardLayoutSupported";
const char* const keypress_mode_supported = "keypressModeSupported";
const char* const limited_characters_list_supported =
    "limitedCharactersListSupported";
const char* const auto_complete_text_supported = "autoCompleteTextSupported";
const char* const send_location_enabled = "sendLocationEnabled";
const char* const get_way_points_enabled = "getWayPointsEnabled";
const char* const entity_type = "entityType";
const char* const entity_id = "entityID";
const char* const status = "status";
const char* const external_consent_status = "externalConsentStatus";
const char* const consented_functions = "consentedFunctions";
const char* const source = "source";
const char* const config = "config";
const char* const protocol = "protocol";
const char* const codec = "codec";
const char* const width = "width";
const char* const height = "height";
const char* const rejected_params = "rejectedParams";
const char* const preferred_resolution = "preferredResolution";
const char* const resolution_width = "resolutionWidth";
const char* const resolution_height = "resolutionHeight";
const char* const max_bitrate = "maxBitrate";
const char* const supported_formats = "supportedFormats";
const char* const haptic_spatial_data_supported = "hapticSpatialDataSupported";
const char* const haptic_rect_data = "hapticRectData";
const char* const rect = "rect";
const char* const x = "x";
const char* const y = "y";
}  // namespace strings

namespace json {
const char* appId = "appId";
const char* name = "name";
const char* ios = "ios";
const char* android = "android";
const char* appHmiType = "appHmiType";
const char* urlScheme = "urlScheme";
const char* packageName = "packageName";
const char* response = "response";
const char* is_media_application = "isMediaApplication";
const char* default_ = "default";
const char* languages = "languages";
const char* ttsName = "ttsName";
const char* vrSynonyms = "vrSynonyms";
}  // namespace json

namespace http_request {
const char* httpRequest = "HTTPRequest";
const char* headers = "headers";
const char* content_type = "ContentType";
const char* connect_timeout = "ConnectTimout";
const char* do_output = "DoOutput";
const char* do_input = "DoInput";
const char* use_caches = "UseCaches";
const char* request_method = "RequestMethod";
const char* read_timeout = "ReadTimeout";
const char* instance_follow_redirect = "InstanceFollowRedirect";
const char* charset = "charset";
const char* content_lenght = "Content_Lenght";
const char* GET = "GET";
}  // namespace http_request

namespace mobile_notification {
const char* state = "state";
const char* syncp_timeout = "Timeout";
const char* syncp_url = "URL";
}  // namespace mobile_notification

namespace hmi_levels {
const char* kFull = "FULL";
const char* kLimited = "LIMITED";
const char* kBackground = "BACKGROUND";
const char* kNone = "NONE";
}  // namespace hmi_levels

namespace time_keys {
const char* millisecond = "millisecond";
const char* second = "second";
const char* minute = "minute";
const char* hour = "hour";
const char* day = "day";
const char* month = "month";
const char* year = "year";
}  // namespace time_keys

namespace hmi_request {
const char* parent_id = "parentID";
const char* field_name = "fieldName";
const char* field_text = "fieldText";
const char* field_types = "fieldTypes";
const char* alert_strings = "alertStrings";
const char* duration = "duration";
const char* soft_buttons = "softButtons";
const char* tts_chunks = "ttsChunks";
const char* speak_type = "speakType";
const char* audio_pass_display_texts = "audioPassThruDisplayTexts";
const char* max_duration = "maxDuration";
const char* reason = "reason";
const char* message_text = "messageText";
const char* initial_text = "initialText";
const char* navi_texts = "navigationTexts";
const char* navi_text = "navigationText";
const char* show_strings = "showStrings";
const char* interaction_layout = "interactionLayout";
const char* menu_title = "menuTitle";
const char* menu_icon = "menuIcon";
const char* keyboard_properties = "keyboardProperties";
const char* method_name = "methodName";
const char* keyboard_layout = "keyboardLayout";
const char* limited_character_list = "limitedCharacterList";
const char* auto_complete_text = "autoCompleteText";
const char* file = "file";
const char* file_name = "fileName";
const char* retry = "retry";
const char* service = "service";
}  // namespace hmi_request

namespace hmi_response {
const char* code = "code";
const char* message = "message";
const char* method = "method";
const char* try_again_time = "tryAgainTime";
const char* custom_button_id = "customButtonID";
const char* button_name = "name";
const char* button_mode = "mode";
const char* attenuated_supported = "attenuatedSupported";
const char* languages = "languages";
const char* language = "language";
const char* display_capabilities = "displayCapabilities";
const char* hmi_zone_capabilities = "hmiZoneCapabilities";
const char* soft_button_capabilities = "softButtonCapabilities";
const char* image_supported = "imageSupported";
const char* button_capabilities = "buttonCapabilities";
const char* capabilities = "capabilities";
const char* speech_capabilities = "speechCapabilities";
const char* prerecorded_speech_capabilities = "prerecordedSpeechCapabilities";
const char* preset_bank_capabilities = "presetBankCapabilities";
const char* allowed = "allowed";
const char* vehicle_type = "vehicleType";
const char* did_result = "didResult";
const char* result_code = "resultCode";
const char* dtc = "dtc";
const char* ecu_header = "ecuHeader";
const char* image_capabilities = "imageCapabilities";
const char* display_type = "displayType";
const char* display_name = "displayName";
const char* text_fields = "textFields";
const char* media_clock_formats = "mediaClockFormats";
const char* graphic_supported = "graphicSupported";
const char* image_fields = "imageFields";
const char* templates_available = "templatesAvailable";
const char* screen_params = "screenParams";
const char* num_custom_presets_available = "numCustomPresetsAvailable";
const char* urls = "urls";
const char* policy_app_id = "policyAppID";
const char* enabled = "enabled";
const char* system_time = "systemTime";
}  // namespace hmi_response

namespace hmi_notification {
const char* prndl = "prndl";
const char* file_name = "file_name";
const char* system_context = "systemContext";
const char* state = "state";
const char* result = "result";
const char* statistic_type = "statisticType";
const char* error = "error";
const char* policyfile = "policyfile";
const char* is_active = "isActive";
const char* is_deactivated = "isDeactivated";
const char* event_name = "eventName";
}  // namespace hmi_notification

}  // namespace application_manager<|MERGE_RESOLUTION|>--- conflicted
+++ resolved
@@ -284,9 +284,7 @@
 const char* service_manifest = "serviceManifest";
 const char* service_published = "servicePublished";
 const char* service_active = "serviceActive";
-<<<<<<< HEAD
 const char* app_service_id = "appServiceId";
-=======
 const char* service_data = "serviceData";
 const char* request_service_active = "requestServiceActive";
 const char* app_services = "appServices";
@@ -296,7 +294,6 @@
 const char* activate = "activate";
 const char* set_as_default = "setAsDefault";
 const char* origin_app = "originApp";
->>>>>>> ba7bd475
 
 // resuming
 const char* application_commands = "applicationCommands";
