--- conflicted
+++ resolved
@@ -286,12 +286,7 @@
 const char* service_published = "servicePublished";
 const char* service_active = "serviceActive";
 const char* service_data = "serviceData";
-<<<<<<< HEAD
-const char* subscribe = "subscribe";
 const char* request_service_active = "requestServiceActive";
-const char* activate = "activate";
-=======
->>>>>>> aa8ad39c
 const char* app_services = "appServices";
 const char* update_reason = "updateReason";
 const char* updated_app_service_record = "updatedAppServiceRecord";
