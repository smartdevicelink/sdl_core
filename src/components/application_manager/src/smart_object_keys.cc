#include <application_manager/smart_object_keys.h>

namespace application_manager {

namespace strings {

const char* params = "params";
const char* message_type = "message_type";
const char* correlation_id = "correlation_id";
const char* function_id = "function_id";
const char* protocol_version = "protocol_version";
const char* protocol_type = "protocol_type";
const char* connection_key = "connection_key";
const char* error = "error";
const char* error_msg = "message";
const char* default_app_id = "default";
const char* msg_params = "msg_params";
const char* method_name = "methodName";
const char* info = "info";
const char* app_id = "appID";
const char* bundle_id = "appBundleID";
const char* app_info = "appInfo";
const char* app_launch = "app_launch";
const char* app_launch_list = "app_launch_list";
const char* app_launch_last_session = "app_launch_last_session";
const char* policy_app_id = "policyAppID";
const char* hmi_app_id = "hmiAppID";
const char* device_id = "deviceID";
const char* subscribed_for_way_points = "subscribed_for_way_points";
const char* url = "url";
const char* urlScheme = "urlScheme";
const char* packageName = "packageName";
const char* cmd_icon = "cmdIcon";
const char* result_code = "resultCode";
const char* success = "success";
const char* sync_msg_version = "syncMsgVersion";
const char* major_version = "majorVersion";
const char* minor_version = "minorVersion";
const char* app_name = "appName";
const char* ngn_media_screen_app_name = "ngnMediaScreenAppName";
const char* vr_synonyms = "vrSynonyms";
const char* uses_vehicle_data = "usesVehicleData";
const char* is_media_application = "isMediaApplication";
const char* greyOut = "greyOut";
const char* language_desired = "languageDesired";
const char* auto_activated_id = "autoActivateID";
const char* app_type = "appType";
const char* app_hmi_type = "appHMIType";
const char* tts_name = "ttsName";
const char* binary_data = "binary_data";
const char* timeout_prompt = "timeoutPrompt";
const char* timeout = "timeout";
const char* vr_help_title = "vrHelpTitle";
const char* vr_help = "vrHelp";
const char* main_field_1 = "mainField1";
const char* main_field_2 = "mainField2";
const char* main_field_3 = "mainField3";
const char* main_field_4 = "mainField4";
const char* eta = "eta";
const char* time_to_destination = "timeToDestination";
const char* total_distance = "totalDistance";
const char* alignment = "alignment";
const char* graphic = "graphic";
const char* secondary_graphic = "secondaryGraphic";
const char* status_bar = "statusBar";
const char* media_clock = "mediaClock";
const char* media_track = "mediaTrack";
const char* properties = "properties";
const char* cmd_id = "cmdID";
const char* menu_params = "menuParams";
const char* menu_title = "menuTitle";
const char* menu_icon = "menuIcon";
const char* sub_menu_icon = "subMenuIcon";
const char* keyboard_properties = "keyboardProperties";
const char* vr_commands = "vrCommands";
const char* position = "position";
const char* num_ticks = "numTicks";
const char* slider_footer = "sliderFooter";
const char* menu_id = "menuID";
const char* menu_name = "menuName";
const char* interaction_choice_set_id = "interactionChoiceSetID";
const char* interaction_choice_set_id_list = "interactionChoiceSetIDList";
const char* choice_set = "choiceSet";
const char* choice_id = "choiceID";
const char* grammar_id = "grammarID";
const char* navigation_text_1 = "navigationText1";
const char* navigation_text_2 = "navigationText2";
const char* alert_text1 = "alertText1";
const char* alert_text2 = "alertText2";
const char* alert_text3 = "alertText3";
const char* tts_chunks = "ttsChunks";
const char* initial_prompt = "initialPrompt";
const char* initial_text = "initialText";
const char* duration = "duration";
const char* progress_indicator = "progressIndicator";
const char* alert_type = "alertType";
const char* play_tone = "playTone";
const char* soft_buttons = "softButtons";
const char* soft_button_id = "softButtonID";
const char* custom_presets = "customPresets";
const char* audio_pass_display_text1 = "audioPassThruDisplayText1";
const char* audio_pass_display_text2 = "audioPassThruDisplayText2";
const char* max_duration = "maxDuration";
const char* sampling_rate = "samplingRate";
const char* bits_per_sample = "bitsPerSample";
const char* audio_type = "audioType";
const char* mute_audio = "muteAudio";
const char* button_name = "buttonName";
const char* button_event_mode = "buttonEventMode";
const char* button_press_mode = "buttonPressMode";
const char* custom_button_id = "customButtonID";
const char* data_type = "dataType";
const char* turn_list = "turnList";
const char* turn_icon = "turnIcon";
const char* next_turn_icon = "nextTurnIcon";
const char* value = "value";
const char* hmi_display_language = "hmiDisplayLanguage";
const char* language = "language";
const char* data = "data";
const char* start_time = "startTime";
const char* end_time = "endTime";
const char* hours = "hours";
const char* minutes = "minutes";
const char* seconds = "seconds";
const char* update_mode = "updateMode";
const char* trigger_source = "triggerSource";
const char* hmi_level = "hmiLevel";
const char* activate_app_hmi_level = "level";
const char* audio_streaming_state = "audioStreamingState";
const char* system_context = "systemContext";
const char* speech_capabilities = "speechCapabilities";
const char* vr_capabilities = "vrCapabilities";
const char* audio_pass_thru_capabilities = "audioPassThruCapabilities";
const char* pcm_stream_capabilities = "pcmStreamCapabilities";
<<<<<<< HEAD
const char* device_rank = "deviceRank";
=======
const char* audio_pass_thru_icon = "audioPassThruIcon";
const char* way_points = "wayPoints";

>>>>>>> 235e7383
// PutFile
const char* sync_file_name = "syncFileName";
const char* file_name = "fileName";
const char* file_type = "fileType";
const char* file_size = "fileSize";
const char* request_type = "requestType";
const char* persistent_file = "persistentFile";
const char* file_data = "fileData";
const char* space_available = "spaceAvailable";
const char* image_type = "imageType";
const char* image = "image";
const char* type = "type";
const char* system_file = "systemFile";
const char* offset = "offset";
const char* length = "length";
const char* secondary_image = "secondaryImage";
const char* filenames = "filenames";

const char* hmi_display_language_desired = "hmiDisplayLanguageDesired";
const char* ecu_name = "ecuName";
const char* dtc_mask = "dtcMask";
const char* did_location = "didLocation";
const char* app_list = "appList";
const char* device_list = "deviceList";
const char* device_info = "deviceInfo";
const char* name = "name";
const char* id = "id";
const char* isSDLAllowed = "isSDLAllowed";
const char* transport_type = "transportType";
const char* application = "application";
const char* applications = "applications";
const char* icon = "icon";
const char* device_name = "deviceName";
const char* reason = "reason";
const char* available = "available";
const char* text = "text";
const char* character_set = "characterSet";
const char* secondary_text = "secondaryText";
const char* tertiary_text = "tertiaryText";
const char* hardware = "hardware";
const char* firmware_rev = "firmwareRev";
const char* os = "os";
const char* os_version = "osVersion";
const char* carrier = "carrier";
const char* slider_header = "sliderHeader";
const char* key_press_mode = "keypressMode";

// duplicate names from hmi_request
const char* limited_character_list = "limitedCharacterList";
const char* auto_complete_text = "autoCompleteText";
const char* navigation_text = "navigationText";

// vehicle info
const char* gps = "gps";
const char* speed = "speed";
const char* rpm = "rpm";
const char* fuel_level = "fuelLevel";
const char* fuel_level_state = "fuelLevel_State";
const char* instant_fuel_consumption = "instantFuelConsumption";
const char* external_temp = "externalTemperature";
const char* vin = "vin";
const char* prndl = "prndl";
const char* tire_pressure = "tirePressure";
const char* odometer = "odometer";
const char* belt_status = "beltStatus";
const char* body_information = "bodyInformation";
const char* device_status = "deviceStatus";
const char* driver_braking = "driverBraking";
const char* wiper_status = "wiperStatus";
const char* head_lamp_status = "headLampStatus";
const char* engine_torque = "engineTorque";
const char* acc_pedal_pos = "accPedalPosition";
const char* steering_wheel_angle = "steeringWheelAngle";
const char* e_call_info = "eCallInfo";
const char* airbag_status = "airbagStatus";
const char* emergency_event = "emergencyEvent";
const char* cluster_mode_status = "clusterModeStatus";
const char* my_key = "myKey";
const char* help_prompt = "helpPrompt";
const char* scroll_message_body = "scrollableMessageBody";
const char* data_result = "dataResult";
const char* dtc_list = "dtcList";
const char* interaction_mode = "interactionMode";
const char* slider_position = "sliderPosition";
const char* system_action = "systemAction";
const char* prerecorded_speech = "prerecordedSpeech";
const char* supported_diag_modes = "supportedDiagModes";
const char* hmi_capabilities = "hmiCapabilities";
const char* navigation = "navigation";
const char* phone_call = "phoneCall";
const char* sdl_version = "sdlVersion";
const char* system_software_version = "systemSoftwareVersion";
const char* priority = "priority";

// resuming
const char* application_commands = "applicationCommands";
const char* application_submenus = "applicationSubMenus";
const char* application_choice_sets = "applicationChoiceSets";
const char* application_global_properties = "globalProperties";
const char* application_vehicle_info = "vehicleInfo";
const char* application_buttons = "buttons";
const char* application_subscribtions = "subscribtions";
const char* application_files = "applicationFiles";
const char* application_show = "applicationShow";
const char* resumption = "resumption";
const char* resume_app_list = "resume_app_list";
const char* last_ign_off_time = "last_ign_off_time";

const char* resume_vr_grammars = "resumeVrGrammars";

const char* ign_off_count = "ign_off_count";
const char* suspend_count = "suspend_count";

const char* connection_info = "connection_info";
const char* is_download_complete = "is_download_complete";

const char* hash_id = "hashID";
const char* time_stamp = "timeStamp";
const char* manual_text_entry = "manualTextEntry";
const char* image_type_supported = "imageTypeSupported";
const char* unexpected_disconnect = "unexpectedDisconnect";
const char* longitude_degrees = "longitudeDegrees";
const char* latitude_degrees = "latitudeDegrees";
const char* address = "address";
const char* country_name = "countryName";
const char* country_code = "countryCode";
const char* postal_code = "postalCode";
const char* administrative_area = "administrativeArea";
const char* locality = "locality";
const char* sub_locality = "subLocality";
const char* thoroughfare = "thoroughfare";
const char* sub_thoroughfare = "subThoroughfare";
const char* location_name = "locationName";
const char* location_description = "locationDescription";
const char* address_lines = "addressLines";
const char* phone_number = "phoneNumber";
const char* number = "number";
const char* location_image = "locationImage";
const char* is_suscribed = "isSubscribed";
const char* message_data = "messageData";

const char* delivery_mode = "deliveryMode";
}  // namespace strings

namespace json {
const char* appId = "appId";
const char* name = "name";
const char* ios = "ios";
const char* android = "android";
const char* appHmiType = "appHmiType";
const char* urlScheme = "urlScheme";
const char* packageName = "packageName";
const char* response = "response";
const char* is_media_application = "isMediaApplication";
const char* default_ = "default";
const char* languages = "languages";
const char* ttsName = "ttsName";
const char* vrSynonyms = "vrSynonyms";
}  // namespace json

namespace http_request {
const char* httpRequest = "HTTPRequest";
const char* headers = "headers";
const char* content_type = "ContentType";
const char* connect_timeout = "ConnectTimout";
const char* do_output = "DoOutput";
const char* do_input = "DoInput";
const char* use_caches = "UseCaches";
const char* request_method = "RequestMethod";
const char* read_timeout = "ReadTimeout";
const char* instance_follow_redirect = "InstanceFollowRedirect";
const char* charset = "charset";
const char* content_lenght = "Content_Lenght";
const char* GET = "GET";
}  // http_request

namespace mobile_notification {
const char* state = "state";
const char* syncp_timeout = "Timeout";
const char* syncp_url = "URL";
}  // namespace mobile_notification

namespace hmi_levels {
const char* kFull = "FULL";
const char* kLimited = "LIMITED";
const char* kBackground = "BACKGROUND";
const char* kNone = "NONE";
}

namespace hmi_request {
const char* parent_id = "parentID";
const char* field_name = "fieldName";
const char* field_text = "fieldText";
const char* alert_strings = "alertStrings";
const char* duration = "duration";
const char* soft_buttons = "softButtons";
const char* tts_chunks = "ttsChunks";
const char* speak_type = "speakType";
const char* audio_pass_display_texts = "audioPassThruDisplayTexts";
const char* max_duration = "maxDuration";
const char* reason = "reason";
const char* message_text = "messageText";
const char* initial_text = "initialText";
const char* navi_texts = "navigationTexts";
const char* navi_text = "navigationText";
const char* show_strings = "showStrings";
const char* interaction_layout = "interactionLayout";
const char* menu_title = "menuTitle";
const char* menu_icon = "menuIcon";
const char* keyboard_properties = "keyboardProperties";
const char* method_name = "methodName";
const char* keyboard_layout = "keyboardLayout";
const char* limited_character_list = "limitedCharacterList";
const char* auto_complete_text = "autoCompleteText";
const char* file = "file";
const char* file_name = "fileName";
const char* retry = "retry";
const char* service = "service";
}  // namespace hmi_request

namespace hmi_response {
const char* code = "code";
const char* message = "message";
const char* method = "method";
const char* try_again_time = "tryAgainTime";
const char* custom_button_id = "customButtonID";
const char* button_name = "name";
const char* button_mode = "mode";
const char* attenuated_supported = "attenuatedSupported";
const char* languages = "languages";
const char* language = "language";
const char* display_capabilities = "displayCapabilities";
const char* hmi_zone_capabilities = "hmiZoneCapabilities";
const char* soft_button_capabilities = "softButtonCapabilities";
const char* image_supported = "imageSupported";
const char* button_capabilities = "buttonCapabilities";
const char* capabilities = "capabilities";
const char* speech_capabilities = "speechCapabilities";
const char* prerecorded_speech_capabilities = "prerecordedSpeechCapabilities";
const char* preset_bank_capabilities = "presetBankCapabilities";
const char* allowed = "allowed";
const char* vehicle_type = "vehicleType";
const char* did_result = "didResult";
const char* result_code = "resultCode";
const char* dtc = "dtc";
const char* ecu_header = "ecuHeader";
const char* image_capabilities = "imageCapabilities";
const char* display_type = "displayType";
const char* text_fields = "textFields";
const char* media_clock_formats = "mediaClockFormats";
const char* graphic_supported = "graphicSupported";
const char* image_fields = "imageFields";
const char* templates_available = "templatesAvailable";
const char* screen_params = "screenParams";
const char* num_custom_presets_available = "numCustomPresetsAvailable";
const char* urls = "urls";
const char* policy_app_id = "policyAppID";
const char* enabled = "enabled";

}  // namespace hmi_response

namespace hmi_notification {
const char* prndl = "prndl";
const char* file_name = "file_name";
const char* system_context = "systemContext";
const char* state = "state";
const char* result = "result";
const char* statistic_type = "statisticType";
const char* error = "error";
const char* policyfile = "policyfile";
const char* is_active = "isActive";
const char* is_deactivated = "isDeactivated";
const char* event_name = "eventName";

}  // namespace hmi_notification

}  // namespace application_manager<|MERGE_RESOLUTION|>--- conflicted
+++ resolved
@@ -132,13 +132,10 @@
 const char* vr_capabilities = "vrCapabilities";
 const char* audio_pass_thru_capabilities = "audioPassThruCapabilities";
 const char* pcm_stream_capabilities = "pcmStreamCapabilities";
-<<<<<<< HEAD
-const char* device_rank = "deviceRank";
-=======
 const char* audio_pass_thru_icon = "audioPassThruIcon";
 const char* way_points = "wayPoints";
-
->>>>>>> 235e7383
+const char* device_rank = "deviceRank";
+
 // PutFile
 const char* sync_file_name = "syncFileName";
 const char* file_name = "fileName";
