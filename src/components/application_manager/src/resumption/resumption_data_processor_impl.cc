--- conflicted
+++ resolved
@@ -737,11 +737,7 @@
 
   auto accessor = application->choice_set_map();
   const auto choices = accessor.GetData();
-<<<<<<< HEAD
   for (const auto& choice : choices) {
-=======
-  for (const auto choice : choices) {
->>>>>>> 86e032f7
     auto failed_choice_set =
         FindResumptionChoiceSetRequest(choice.first, failed_requests);
     if (!failed_choice_set) {
@@ -911,11 +907,7 @@
   SDL_LOG_AUTO_TRACE();
   const ButtonSubscriptions button_subscriptions =
       application->SubscribedButtons().GetData();
-<<<<<<< HEAD
   for (const auto& btn : button_subscriptions) {
-=======
-  for (auto btn : button_subscriptions) {
->>>>>>> 86e032f7
     const auto hmi_btn = static_cast<hmi_apis::Common_ButtonName::eType>(btn);
     if (hmi_apis::Common_ButtonName::CUSTOM_BUTTON == hmi_btn) {
       continue;
