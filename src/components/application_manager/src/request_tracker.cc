/*
* Copyright (c) 2017, Ford Motor Company
* All rights reserved.
*
* Redistribution and use in source and binary forms, with or without
* modification, are permitted provided that the following conditions are met:
*
* Redistributions of source code must retain the above copyright notice, this
* list of conditions and the following disclaimer.
*
* Redistributions in binary form must reproduce the above copyright notice,
* this list of conditions and the following
* disclaimer in the documentation and/or other materials provided with the
* distribution.
*
* Neither the name of the Ford Motor Company nor the names of its contributors
* may be used to endorse or promote products derived from this software
* without specific prior written permission.
*
* THIS SOFTWARE IS PROVIDED BY THE COPYRIGHT HOLDERS AND CONTRIBUTORS "AS IS"
* AND ANY EXPRESS OR IMPLIED WARRANTIES, INCLUDING, BUT NOT LIMITED TO, THE
* IMPLIED WARRANTIES OF MERCHANTABILITY AND FITNESS FOR A PARTICULAR PURPOSE
* ARE DISCLAIMED. IN NO EVENT SHALL THE COPYRIGHT HOLDER OR CONTRIBUTORS BE
* LIABLE FOR ANY DIRECT, INDIRECT, INCIDENTAL, SPECIAL, EXEMPLARY, OR
* CONSEQUENTIAL DAMAGES (INCLUDING, BUT NOT LIMITED TO, PROCUREMENT OF
* SUBSTITUTE GOODS OR SERVICES; LOSS OF USE, DATA, OR PROFITS; OR BUSINESS
* INTERRUPTION) HOWEVER CAUSED AND ON ANY THEORY OF LIABILITY, WHETHER IN
* CONTRACT, STRICT LIABILITY, OR TORT (INCLUDING NEGLIGENCE OR OTHERWISE)
 ARISING IN ANY WAY OUT OF THE USE OF THIS SOFTWARE, EVEN IF ADVISED OF THE
* POSSIBILITY OF SUCH DAMAGE.
*/

#include "application_manager/request_tracker.h"
#include "application_manager/message_helper.h"
#include "utils/logger.h"
#include "utils/macro.h"

namespace application_manager {

namespace request_controller {

SDL_CREATE_LOG_VARIABLE("RequestController")

RequestTracker::RequestTracker(const RequestControlerSettings& settings)
    : settings_(settings) {}

TrackResult RequestTracker::Track(const ApplicationID& app_id,
                                  const mobile_apis::HMILevel::eType level) {
  SDL_LOG_AUTO_TRACE();
  bool track_result = false;

<<<<<<< HEAD
  LOG4CXX_DEBUG(logger_, "Tracking request for level: " << EnumToString(level));
=======
  SDL_LOG_DEBUG("Tracking request for level: "
                << MessageHelper::StringifiedHMILevel(level));
>>>>>>> a36ea827

  if (mobile_apis::HMILevel::HMI_NONE == level) {
    track_result = Track(app_id,
                         settings_.app_hmi_level_none_time_scale(),
                         settings_.app_hmi_level_none_time_scale_max_requests(),
                         none_level_tracker_);

    return track_result ? TrackResult::kSuccess
                        : TrackResult::kNoneLevelMaxRequestsExceeded;
  }

  track_result = Track(app_id,
                       settings_.app_time_scale(),
                       settings_.app_time_scale_max_requests(),
                       tracker_);

  return track_result ? TrackResult::kSuccess
                      : TrackResult::kMaxRequestsExceeded;
}

bool RequestTracker::Track(const ApplicationID& app_id,
                           const uint32_t time_scale,
                           const uint32_t max_requests,
                           ApplicationsRequestsTracker& tracker) {
  SDL_LOG_AUTO_TRACE();
  using namespace date_time;

  if (!time_scale || !max_requests) {
    SDL_LOG_INFO("Time scale request tracking is disabled.");
    return true;
  }

  SDL_LOG_DEBUG("Time scale is: " << time_scale << ". Max requests number is: "
                                  << max_requests);

  SDL_LOG_DEBUG("Tracking app id: " << app_id);
  ApplicationsRequestsTracker::iterator it_app = tracker.find(app_id);

  if (tracker.end() == it_app) {
    SDL_LOG_DEBUG("Adding new application into tracking.");
    tracker[app_id].push_back(getCurrentTime());
    return true;
  }

  SDL_LOG_DEBUG("Amount of known requests is: " << it_app->second.size());

  if (it_app->second.size() < max_requests) {
    SDL_LOG_DEBUG("Adding new request into tracking.");
    tracker[app_id].push_back(getCurrentTime());
    return true;
  }

  SDL_LOG_DEBUG("Oldest request is added at: "
                << getmSecs(it_app->second.front())
                << ". Current time is: " << getmSecs(getCurrentTime())
                << ". Time scale is: " << time_scale);

  if (calculateTimeSpan(it_app->second.front()) > time_scale) {
    SDL_LOG_DEBUG("Dropping oldest request, adding new one.");
    ApplicationsRequestsTracker::mapped_type& times = tracker[app_id];

    DCHECK_OR_RETURN(!times.empty(), false);

    times.erase(times.begin());
    times.push_back(getCurrentTime());
    return true;
  }

  SDL_LOG_DEBUG("Requests amount per time scale is exceeded.");

  return false;
}

}  // namespace request_controller
}  // namespace application_manager<|MERGE_RESOLUTION|>--- conflicted
+++ resolved
@@ -49,12 +49,7 @@
   SDL_LOG_AUTO_TRACE();
   bool track_result = false;
 
-<<<<<<< HEAD
-  LOG4CXX_DEBUG(logger_, "Tracking request for level: " << EnumToString(level));
-=======
-  SDL_LOG_DEBUG("Tracking request for level: "
-                << MessageHelper::StringifiedHMILevel(level));
->>>>>>> a36ea827
+  SDL_LOG_DEBUG("Tracking request for level: " << EnumToString(level));
 
   if (mobile_apis::HMILevel::HMI_NONE == level) {
     track_result = Track(app_id,
