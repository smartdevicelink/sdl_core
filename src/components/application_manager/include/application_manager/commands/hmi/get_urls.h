--- conflicted
+++ resolved
@@ -57,21 +57,12 @@
    **/
   virtual ~GetUrls();
 
-<<<<<<< HEAD
   /**
    * @brief Execute command
    **/
-  virtual void Run();
+  void Run() OVERRIDE;
 
  private:
-  DISALLOW_COPY_AND_ASSIGN(GetUrls);
-=======
-    /**
-     * @brief Execute command
-     **/
-    void Run() OVERRIDE;
-
-  private:
 #ifdef EXTENDED_POLICY
     /**
      * @brief Processes URLs collecting for policy service
@@ -93,7 +84,6 @@
     void SendResponseToHMI(hmi_apis::Common_Result::eType result);
 
     DISALLOW_COPY_AND_ASSIGN(GetUrls);
->>>>>>> 2b17b554
 };
 
 }  // namespace commands
