/*
 * Copyright (c) 2013, Ford Motor Company
 * All rights reserved.
 *
 * Redistribution and use in source and binary forms, with or without
 * modification, are permitted provided that the following conditions are met:
 *
 * Redistributions of source code must retain the above copyright notice, this
 * list of conditions and the following disclaimer.
 *
 * Redistributions in binary form must reproduce the above copyright notice,
 * this list of conditions and the following
 * disclaimer in the documentation and/or other materials provided with the
 * distribution.
 *
 * Neither the name of the Ford Motor Company nor the names of its contributors
 * may be used to endorse or promote products derived from this software
 * without specific prior written permission.
 *
 * THIS SOFTWARE IS PROVIDED BY THE COPYRIGHT HOLDERS AND CONTRIBUTORS "AS IS"
 * AND ANY EXPRESS OR IMPLIED WARRANTIES, INCLUDING, BUT NOT LIMITED TO, THE
 * IMPLIED WARRANTIES OF MERCHANTABILITY AND FITNESS FOR A PARTICULAR PURPOSE
 * ARE DISCLAIMED. IN NO EVENT SHALL THE COPYRIGHT HOLDER OR CONTRIBUTORS BE
 * LIABLE FOR ANY DIRECT, INDIRECT, INCIDENTAL, SPECIAL, EXEMPLARY, OR
 * CONSEQUENTIAL DAMAGES (INCLUDING, BUT NOT LIMITED TO, PROCUREMENT OF
 * SUBSTITUTE GOODS OR SERVICES; LOSS OF USE, DATA, OR PROFITS; OR BUSINESS
 * INTERRUPTION) HOWEVER CAUSED AND ON ANY THEORY OF LIABILITY, WHETHER IN
 * CONTRACT, STRICT LIABILITY, OR TORT (INCLUDING NEGLIGENCE OR OTHERWISE)
 * ARISING IN ANY WAY OUT OF THE USE OF THIS SOFTWARE, EVEN IF ADVISED OF THE
 * POSSIBILITY OF SUCH DAMAGE.
 */

#ifndef SRC_COMPONENTS_APPLICATION_MANAGER_INCLUDE_APPLICATION_MANAGER_COMMANDS_HMI_GET_SYSTEM_INFO_REQUEST_H_
#define SRC_COMPONENTS_APPLICATION_MANAGER_INCLUDE_APPLICATION_MANAGER_COMMANDS_HMI_GET_SYSTEM_INFO_REQUEST_H_

#include "application_manager/commands/hmi/request_to_hmi.h"

namespace application_manager {

namespace commands {

/**
 * @brief GetSystemInfoRequest command class
 **/
class GetSystemInfoRequest : public RequestToHMI {
 public:
  /**
   * @brief GetSystemInfoRequest class constructor
   *
   * @param message Incoming SmartObject message
   **/
<<<<<<< HEAD
  GetSystemInfoRequest(const MessageSharedPtr& message,
                       ApplicationManager& application_manager);
=======
  explicit GetSystemInfoRequest(const MessageSharedPtr& message);
>>>>>>> 64ac11d0

  /**
   * @brief GetSystemInfoRequest class destructor
   **/
  virtual ~GetSystemInfoRequest();

  /**
   * @brief Execute command
   **/
  virtual void Run();

 private:
  DISALLOW_COPY_AND_ASSIGN(GetSystemInfoRequest);
};

}  // namespace commands

}  // namespace application_manager

#endif  //  SRC_COMPONENTS_APPLICATION_MANAGER_INCLUDE_APPLICATION_MANAGER_COMMANDS_HMI_GET_SYSTEM_INFO_REQUEST_H_<|MERGE_RESOLUTION|>--- conflicted
+++ resolved
@@ -43,31 +43,27 @@
  * @brief GetSystemInfoRequest command class
  **/
 class GetSystemInfoRequest : public RequestToHMI {
- public:
-  /**
-   * @brief GetSystemInfoRequest class constructor
-   *
-   * @param message Incoming SmartObject message
-   **/
-<<<<<<< HEAD
+  public:
+    /**
+     * @brief GetSystemInfoRequest class constructor
+     *
+     * @param message Incoming SmartObject message
+     **/
   GetSystemInfoRequest(const MessageSharedPtr& message,
                        ApplicationManager& application_manager);
-=======
-  explicit GetSystemInfoRequest(const MessageSharedPtr& message);
->>>>>>> 64ac11d0
 
-  /**
-   * @brief GetSystemInfoRequest class destructor
-   **/
-  virtual ~GetSystemInfoRequest();
+    /**
+     * @brief GetSystemInfoRequest class destructor
+     **/
+    virtual ~GetSystemInfoRequest();
 
-  /**
-   * @brief Execute command
-   **/
-  virtual void Run();
+    /**
+     * @brief Execute command
+     **/
+    virtual void Run();
 
- private:
-  DISALLOW_COPY_AND_ASSIGN(GetSystemInfoRequest);
+  private:
+    DISALLOW_COPY_AND_ASSIGN(GetSystemInfoRequest);
 };
 
 }  // namespace commands
