--- conflicted
+++ resolved
@@ -43,31 +43,27 @@
  * @brief UiSetDisplayLayoutResponse command class
  **/
 class UiSetDisplayLayoutResponse : public ResponseFromHMI {
- public:
-  /**
-   * @brief UiSetDisplayLayoutResponse class constructor
-   *
-   * @param message Incoming SmartObject message
-   **/
-<<<<<<< HEAD
+  public:
+    /**
+     * @brief UiSetDisplayLayoutResponse class constructor
+     *
+     * @param message Incoming SmartObject message
+     **/
   UiSetDisplayLayoutResponse(const MessageSharedPtr& message,
                              ApplicationManager& application_manager);
-=======
-  explicit UiSetDisplayLayoutResponse(const MessageSharedPtr& message);
->>>>>>> 64ac11d0
 
-  /**
-   * @brief UiSetDisplayLayoutResponse class destructor
-   **/
-  virtual ~UiSetDisplayLayoutResponse();
+    /**
+     * @brief UiSetDisplayLayoutResponse class destructor
+     **/
+    virtual ~UiSetDisplayLayoutResponse();
 
-  /**
-   * @brief Execute command
-   **/
-  virtual void Run();
+    /**
+     * @brief Execute command
+     **/
+    virtual void Run();
 
- private:
-  DISALLOW_COPY_AND_ASSIGN(UiSetDisplayLayoutResponse);
+  private:
+    DISALLOW_COPY_AND_ASSIGN(UiSetDisplayLayoutResponse);
 };
 
 }  // namespace commands
