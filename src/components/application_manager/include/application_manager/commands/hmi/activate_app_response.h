/*
 * Copyright (c) 2013, Ford Motor Company
 * All rights reserved.
 *
 * Redistribution and use in source and binary forms, with or without
 * modification, are permitted provided that the following conditions are met:
 *
 * Redistributions of source code must retain the above copyright notice, this
 * list of conditions and the following disclaimer.
 *
 * Redistributions in binary form must reproduce the above copyright notice,
 * this list of conditions and the following
 * disclaimer in the documentation and/or other materials provided with the
 * distribution.
 *
 * Neither the name of the Ford Motor Company nor the names of its contributors
 * may be used to endorse or promote products derived from this software
 * without specific prior written permission.
 *
 * THIS SOFTWARE IS PROVIDED BY THE COPYRIGHT HOLDERS AND CONTRIBUTORS "AS IS"
 * AND ANY EXPRESS OR IMPLIED WARRANTIES, INCLUDING, BUT NOT LIMITED TO, THE
 * IMPLIED WARRANTIES OF MERCHANTABILITY AND FITNESS FOR A PARTICULAR PURPOSE
 * ARE DISCLAIMED. IN NO EVENT SHALL THE COPYRIGHT HOLDER OR CONTRIBUTORS BE
 * LIABLE FOR ANY DIRECT, INDIRECT, INCIDENTAL, SPECIAL, EXEMPLARY, OR
 * CONSEQUENTIAL DAMAGES (INCLUDING, BUT NOT LIMITED TO, PROCUREMENT OF
 * SUBSTITUTE GOODS OR SERVICES; LOSS OF USE, DATA, OR PROFITS; OR BUSINESS
 * INTERRUPTION) HOWEVER CAUSED AND ON ANY THEORY OF LIABILITY, WHETHER IN
 * CONTRACT, STRICT LIABILITY, OR TORT (INCLUDING NEGLIGENCE OR OTHERWISE)
 * ARISING IN ANY WAY OUT OF THE USE OF THIS SOFTWARE, EVEN IF ADVISED OF THE
 * POSSIBILITY OF SUCH DAMAGE.
 */

#ifndef SRC_COMPONENTS_APPLICATION_MANAGER_INCLUDE_APPLICATION_MANAGER_COMMANDS_HMI_ACTIVATE_APP_RESPONSE_H_
#define SRC_COMPONENTS_APPLICATION_MANAGER_INCLUDE_APPLICATION_MANAGER_COMMANDS_HMI_ACTIVATE_APP_RESPONSE_H_

#include "application_manager/commands/hmi/response_from_hmi.h"

namespace application_manager {

namespace commands {

/**
 * @brief ActivateAppResponse command class
 **/
class ActivateAppResponse : public ResponseFromHMI {
 public:
  /**
   * @brief ActivateAppResponse class constructor
   *
   * @param message Incoming SmartObject message
   **/
<<<<<<< HEAD
  ActivateAppResponse(const MessageSharedPtr& message,
                      ApplicationManager& application_manager);
=======
  explicit ActivateAppResponse(const MessageSharedPtr& message);
>>>>>>> 64ac11d0

  /**
   * @brief ActivateAppResponse class destructor
   **/
  virtual ~ActivateAppResponse();

  /**
   * @brief Execute command
   **/
  virtual void Run();

 private:
  DISALLOW_COPY_AND_ASSIGN(ActivateAppResponse);
};

}  // namespace commands

}  // namespace application_manager

#endif  //  SRC_COMPONENTS_APPLICATION_MANAGER_INCLUDE_APPLICATION_MANAGER_COMMANDS_HMI_ACTIVATE_APP_RESPONSE_H_<|MERGE_RESOLUTION|>--- conflicted
+++ resolved
@@ -43,31 +43,27 @@
  * @brief ActivateAppResponse command class
  **/
 class ActivateAppResponse : public ResponseFromHMI {
- public:
-  /**
-   * @brief ActivateAppResponse class constructor
-   *
-   * @param message Incoming SmartObject message
-   **/
-<<<<<<< HEAD
+  public:
+    /**
+     * @brief ActivateAppResponse class constructor
+     *
+     * @param message Incoming SmartObject message
+     **/
   ActivateAppResponse(const MessageSharedPtr& message,
                       ApplicationManager& application_manager);
-=======
-  explicit ActivateAppResponse(const MessageSharedPtr& message);
->>>>>>> 64ac11d0
 
-  /**
-   * @brief ActivateAppResponse class destructor
-   **/
-  virtual ~ActivateAppResponse();
+    /**
+     * @brief ActivateAppResponse class destructor
+     **/
+    virtual ~ActivateAppResponse();
 
-  /**
-   * @brief Execute command
-   **/
-  virtual void Run();
+    /**
+     * @brief Execute command
+     **/
+    virtual void Run();
 
- private:
-  DISALLOW_COPY_AND_ASSIGN(ActivateAppResponse);
+  private:
+    DISALLOW_COPY_AND_ASSIGN(ActivateAppResponse);
 };
 
 }  // namespace commands
