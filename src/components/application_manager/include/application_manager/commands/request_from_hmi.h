--- conflicted
+++ resolved
@@ -101,15 +101,12 @@
       const uint32_t hmi_correlation_id,
       const hmi_apis::FunctionID::eType& function_id);
 
-<<<<<<< HEAD
  protected:
   bool IsMobileResultSuccess(mobile_apis::Result::eType result_code) const;
 
   bool IsHMIResultSuccess(hmi_apis::Common_Result::eType result_code,
                           HmiInterfaces::InterfaceID interface) const;
 
-=======
->>>>>>> aa8ad39c
  private:
   /**
    * @brief Fills common parameters for SO
@@ -122,12 +119,6 @@
       const uint32_t correlation_id,
       const hmi_apis::FunctionID::eType function_id);
 
- protected:
-  bool IsMobileResultSuccess(mobile_apis::Result::eType result_code) const;
-
-  bool IsHMIResultSuccess(hmi_apis::Common_Result::eType result_code,
-                          HmiInterfaces::InterfaceID interface) const;
-
  private:
   DISALLOW_COPY_AND_ASSIGN(RequestFromHMI);
 };
