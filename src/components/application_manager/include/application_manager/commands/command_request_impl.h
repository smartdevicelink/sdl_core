/*
 Copyright (c) 2016, Ford Motor Company
 All rights reserved.

 Redistribution and use in source and binary forms, with or without
 modification, are permitted provided that the following conditions are met:

 Redistributions of source code must retain the above copyright notice, this
 list of conditions and the following disclaimer.

 Redistributions in binary form must reproduce the above copyright notice,
 this list of conditions and the following
 disclaimer in the documentation and/or other materials provided with the
 distribution.

 Neither the name of the Ford Motor Company nor the names of its contributors
 may be used to endorse or promote products derived from this software
 without specific prior written permission.

 THIS SOFTWARE IS PROVIDED BY THE COPYRIGHT HOLDERS AND CONTRIBUTORS "AS IS"
 AND ANY EXPRESS OR IMPLIED WARRANTIES, INCLUDING, BUT NOT LIMITED TO, THE
 IMPLIED WARRANTIES OF MERCHANTABILITY AND FITNESS FOR A PARTICULAR PURPOSE
 ARE DISCLAIMED. IN NO EVENT SHALL THE COPYRIGHT HOLDER OR CONTRIBUTORS BE
 LIABLE FOR ANY DIRECT, INDIRECT, INCIDENTAL, SPECIAL, EXEMPLARY, OR
 CONSEQUENTIAL DAMAGES (INCLUDING, BUT NOT LIMITED TO, PROCUREMENT OF
 SUBSTITUTE GOODS OR SERVICES; LOSS OF USE, DATA, OR PROFITS; OR BUSINESS
 INTERRUPTION) HOWEVER CAUSED AND ON ANY THEORY OF LIABILITY, WHETHER IN
 CONTRACT, STRICT LIABILITY, OR TORT (INCLUDING NEGLIGENCE OR OTHERWISE)
 ARISING IN ANY WAY OUT OF THE USE OF THIS SOFTWARE, EVEN IF ADVISED OF THE
 POSSIBILITY OF SUCH DAMAGE.
 */

#ifndef SRC_COMPONENTS_APPLICATION_MANAGER_INCLUDE_APPLICATION_MANAGER_COMMANDS_COMMAND_REQUEST_IMPL_H_
#define SRC_COMPONENTS_APPLICATION_MANAGER_INCLUDE_APPLICATION_MANAGER_COMMANDS_COMMAND_REQUEST_IMPL_H_

#include <memory>

#include "application_manager/application_manager.h"
#include "application_manager/commands/command_impl.h"
#include "application_manager/event_engine/event_observer.h"
#include "application_manager/hmi_interfaces.h"
#include "application_manager/smart_object_keys.h"
#include "interfaces/HMI_API.h"
#include "interfaces/MOBILE_API.h"
#include "smart_objects/smart_object.h"
#include "utils/lock.h"

namespace application_manager {

namespace commands {
/**
 * @brief Class is intended to encapsulate RPC as an object
 **/
class CommandRequestImpl : public CommandImpl,
                           public event_engine::EventObserver {
 public:
  enum RequestState {
    kAwaitingResponse = 0,
    kTimedOut,
    kProcessEvent,
  };

  /**
   * @brief CommandRequestImpl class constructor
   *
   * @param message Incoming SmartObject message
   **/
  CommandRequestImpl(const MessageSharedPtr& message,
                     ApplicationManager& application_manager,
                     rpc_service::RPCService& rpc_service,
                     HMICapabilities& hmi_capabilities,
                     policy::PolicyHandlerInterface& policy_handler);

  /**
   * @brief CommandRequestImpl class destructor
   *
   **/
  virtual ~CommandRequestImpl();

  /**
   * @brief Send request to mobile
   * @param function_id Function id
   * @param msg Request to mobile
   * @param use_event - true if request should be subscribed to an event,
   * otherwise false
   **/
  void SendMobileRequest(const mobile_apis::FunctionID::eType& function_id,
                         smart_objects::SmartObjectSPtr msg,
                         bool use_events);

  /**
   * @brief Checks Mobile result code for single RPC
   * @param result_code contains result code from response to Mobile
   * @return true if result code complies to successful result codes,
   * false otherwise.
   **/
  static bool IsMobileResultSuccess(
      const mobile_apis::Result::eType result_code);

  /**
   * @brief Checks HMI result code for single RPC
   * @param result_code contains result code from HMI response
   * @return true if result code complies to successful result codes,
   * false otherwise.
   **/
  static bool IsHMIResultSuccess(
      const hmi_apis::Common_Result::eType result_code);

  /**
   * @brief Execute corresponding command by calling the action on reciever
   **/
  void Run() OVERRIDE;

  virtual void on_event(const event_engine::MobileEvent& event);

  /*
   * @brief Function is called by RequestController when request execution time
   * has exceed it's limit
   *
   */
  void HandleTimeOut() FINAL;

  /**
   * @brief Default EvenObserver's pure virtual method implementation
   *
   * @param event The received event
   */
  void HandleOnEvent(const event_engine::Event& event) FINAL;

  /**
   * @brief Default EvenObserver's pure virtual method implementation
   *
   * @param event The received event
   */
  void HandleOnEvent(const event_engine::MobileEvent& event) FINAL;

<<<<<<< HEAD
  /**
   * @brief Function is called by RequestController when request execution time
   * has exceeded its limit
   * @note default value is required as a lot of requests don't use it
   * as they use automatically generated reason
   */
  virtual void OnTimeOut();

  virtual void on_event(const event_engine::Event&);

  void OnUpdateTimeOut() OVERRIDE;

=======
>>>>>>> 04c02ecf
 protected:
  /**
   * @brief Checks message permissions and parameters according to policy table
   * permissions
   * @param source The source of the command (used to determine if a response
   * should be sent on failure)
   * @return true if the RPC is allowed, false otherwise
   */
  bool CheckAllowedParameters(const Command::CommandSource source);

  /**
<<<<<<< HEAD
   * @brief Adds interface to be awaited by SDL request
   * @param interface_id interface from which SDL expects response in given time
=======
   * @brief Checks HMI capabilities for specified button support
   * @param button Button to check
   * @return true if button is present in HMI capabilities
   * otherwise returns false
   */
  bool CheckHMICapabilities(const mobile_apis::ButtonName::eType button) const;

  /**
   * @brief Checks if any request param was marked as disallowed by policy
   * @return true if any param was marked as disallowed
   */
  bool HasDisallowedParams() const;

  /**
   * @brief Checks result code from HMI for single RPC
   * and returns parameter for sending to mobile app.
   * @param result_code contains result code from HMI response
   * @param interface contains interface for which HMI sent response
   * @return true if result code complies successful result cods
   * otherwise returns false.
   */
  bool PrepareResultForMobileResponse(
      hmi_apis::Common_Result::eType result_code,
      HmiInterfaces::InterfaceID interface) const;

  /**
   * @brief Checks result code from HMI for splitted RPC
   * and returns parameter for sending to mobile app.
   * @param first contains result_code from HMI response and
   * interface that returns response
   * @param second contains result_code from HMI response and
   * interface that returns response
   * @return true if result code complies successful result code
   * otherwise returns false
   */
  bool PrepareResultForMobileResponse(ResponseInfo& out_first,
                                      ResponseInfo& out_second) const;

  /**
   * @brief Checks result code from HMI for splitted RPC
   * and returns parameter for sending to mobile app.
   * @param out_first Contains result_code from HMI response and
   * interface that returns response
   * @param out_second Contains result_code from HMI response and
   * interface that returns response
   * @param out_third Contains result_code from HMI response and
   * interface that returns response
   * @return true if result code complies successful result code
   * otherwise returns false
   */
  bool PrepareResultForMobileResponse(ResponseInfo& out_first,
                                      ResponseInfo& out_second,
                                      ResponseInfo& out_third) const;

  /**
   * @brief If message from HMI contains returns this info
   * or process result code from HMI and checks state of interface
   * and create info.
   * @param interface contains interface for which HMI sent response
   * @param result_code contains result code from HMI
   * @param response_from_hmi contains response from HMI
   * @param out_info contain info for sending to application
>>>>>>> 04c02ecf
   */
  void StartAwaitForInterface(const HmiInterfaces::InterfaceID& interface_id);

  /**
   * @brief Gets interface awaiting state.
   * @param interface_id interface which SDL awaits for response in given time
   * @return true if SDL awaits for response from given interface in
   * interface_id
   */
  bool IsInterfaceAwaited(const HmiInterfaces::InterfaceID& interface_id) const;

  /**
<<<<<<< HEAD
   * @brief Stops SDL awaiting from given HMI interface
   * @param interface_id interface from which SDL no longer awaits
   * for response in given time
=======
   * @brief Prepare result code for sending to mobile application
   * @param first contains result_code from HMI response and
   * interface that returns response
   * @param second contains result_code from HMI response and
   * interface that returns response.
   * @return resulting code for sending to mobile application.
   */
  mobile_apis::Result::eType PrepareResultCodeForResponse(
      const ResponseInfo& first,
      const ResponseInfo& second,
      const ResponseInfo& third);

  /**
   * @brief Resolves if the return code must be
   * UNSUPPORTED_RESOURCE
   * @param first contains result_code from HMI response and
   * interface that returns response
   * @param second contains result_code from HMI response and
   * interface that returns response.
   * @return True, if the communication return code must be
   * UNSUPPORTED_RESOURCE, otherwise false.
>>>>>>> 04c02ecf
   */
  void EndAwaitForInterface(const HmiInterfaces::InterfaceID& interface_id);

  /**
   * @brief Checks if there some not delivered hmi responses exist
   * @return true if pending responses exist, otherwise - false
   */
  bool IsPendingResponseExist() const;

  /**
   * @brief Checks if there some not delivered hmi responses exist
   * @return true if pending responses exist, otherwise - false
   */

  /**
   * @brief Returns current state of request
   * @return current request state. E.g. kAwaitingResponse, kTimedOut,
   * kResponded
   */
  virtual RequestState current_state() const;

  /**
   * @brief Sets current state of request
   * @param request state to set. E.g. kAwaitingResponse, kTimedOut,
   * kResponded
   */
  virtual void set_current_state(const RequestState state);

  /**
   * @brief This set stores all the interfaces which are awaited by SDL to
   * return a response on some request
   */
  std::set<HmiInterfaces::InterfaceID> awaiting_response_interfaces_;

  mutable sync_primitives::Lock awaiting_response_interfaces_lock_;

<<<<<<< HEAD
  /**
   * @brief This lock is used to guarantee thread safe access to request state
   */
  mutable sync_primitives::RecursiveLock state_lock_;

  /**
   * @brief Current state of request to synchronize its life cycle
   */
  RequestState current_state_;
=======
  RequestState current_state_;
  sync_primitives::Lock state_lock_;

  /**
   * @brief hash_update_mode_ Defines whether request must update hash value of
   * application or not
   */
  HashUpdateMode hash_update_mode_;

 private:
  DISALLOW_COPY_AND_ASSIGN(CommandRequestImpl);

  bool ProcessHMIInterfacesAvailability(
      const uint32_t hmi_correlation_id,
      const hmi_apis::FunctionID::eType& function_id);
>>>>>>> 04c02ecf

 private:
  DISALLOW_COPY_AND_ASSIGN(CommandRequestImpl);

  /**
   * @brief Changes request state to "kProcessEvent", retain request instance
   * @return false if request is not ready to handle event right now.
   * If request is succesfully retained returns true
   */
  bool StartOnEventHandling();

  /**
   * @brief Changes request state to "kAwaitingResponse", removes request
   * instance retained before
   */
<<<<<<< HEAD
  void FinalizeOnEventHandling();
=======
  void AddTimeOutComponentInfoToMessage(
      smart_objects::SmartObject& response) const;
  /**
   * @brief AddRequestToTimeoutHandler checks the request and adds it to
   * request_timeout_handler map for tracking
   * @param request_to_hmi request to HMI
   */
  void AddRequestToTimeoutHandler(
      const smart_objects::SmartObject& request_to_hmi) const;
>>>>>>> 04c02ecf
};

}  // namespace commands
}  // namespace application_manager
#endif  // SRC_COMPONENTS_APPLICATION_MANAGER_INCLUDE_APPLICATION_MANAGER_COMMANDS_COMMAND_REQUEST_IMPL_H_<|MERGE_RESOLUTION|>--- conflicted
+++ resolved
@@ -89,24 +89,6 @@
                          bool use_events);
 
   /**
-   * @brief Checks Mobile result code for single RPC
-   * @param result_code contains result code from response to Mobile
-   * @return true if result code complies to successful result codes,
-   * false otherwise.
-   **/
-  static bool IsMobileResultSuccess(
-      const mobile_apis::Result::eType result_code);
-
-  /**
-   * @brief Checks HMI result code for single RPC
-   * @param result_code contains result code from HMI response
-   * @return true if result code complies to successful result codes,
-   * false otherwise.
-   **/
-  static bool IsHMIResultSuccess(
-      const hmi_apis::Common_Result::eType result_code);
-
-  /**
    * @brief Execute corresponding command by calling the action on reciever
    **/
   void Run() OVERRIDE;
@@ -134,7 +116,6 @@
    */
   void HandleOnEvent(const event_engine::MobileEvent& event) FINAL;
 
-<<<<<<< HEAD
   /**
    * @brief Function is called by RequestController when request execution time
    * has exceeded its limit
@@ -147,8 +128,6 @@
 
   void OnUpdateTimeOut() OVERRIDE;
 
-=======
->>>>>>> 04c02ecf
  protected:
   /**
    * @brief Checks message permissions and parameters according to policy table
@@ -160,73 +139,8 @@
   bool CheckAllowedParameters(const Command::CommandSource source);
 
   /**
-<<<<<<< HEAD
    * @brief Adds interface to be awaited by SDL request
    * @param interface_id interface from which SDL expects response in given time
-=======
-   * @brief Checks HMI capabilities for specified button support
-   * @param button Button to check
-   * @return true if button is present in HMI capabilities
-   * otherwise returns false
-   */
-  bool CheckHMICapabilities(const mobile_apis::ButtonName::eType button) const;
-
-  /**
-   * @brief Checks if any request param was marked as disallowed by policy
-   * @return true if any param was marked as disallowed
-   */
-  bool HasDisallowedParams() const;
-
-  /**
-   * @brief Checks result code from HMI for single RPC
-   * and returns parameter for sending to mobile app.
-   * @param result_code contains result code from HMI response
-   * @param interface contains interface for which HMI sent response
-   * @return true if result code complies successful result cods
-   * otherwise returns false.
-   */
-  bool PrepareResultForMobileResponse(
-      hmi_apis::Common_Result::eType result_code,
-      HmiInterfaces::InterfaceID interface) const;
-
-  /**
-   * @brief Checks result code from HMI for splitted RPC
-   * and returns parameter for sending to mobile app.
-   * @param first contains result_code from HMI response and
-   * interface that returns response
-   * @param second contains result_code from HMI response and
-   * interface that returns response
-   * @return true if result code complies successful result code
-   * otherwise returns false
-   */
-  bool PrepareResultForMobileResponse(ResponseInfo& out_first,
-                                      ResponseInfo& out_second) const;
-
-  /**
-   * @brief Checks result code from HMI for splitted RPC
-   * and returns parameter for sending to mobile app.
-   * @param out_first Contains result_code from HMI response and
-   * interface that returns response
-   * @param out_second Contains result_code from HMI response and
-   * interface that returns response
-   * @param out_third Contains result_code from HMI response and
-   * interface that returns response
-   * @return true if result code complies successful result code
-   * otherwise returns false
-   */
-  bool PrepareResultForMobileResponse(ResponseInfo& out_first,
-                                      ResponseInfo& out_second,
-                                      ResponseInfo& out_third) const;
-
-  /**
-   * @brief If message from HMI contains returns this info
-   * or process result code from HMI and checks state of interface
-   * and create info.
-   * @param interface contains interface for which HMI sent response
-   * @param result_code contains result code from HMI
-   * @param response_from_hmi contains response from HMI
-   * @param out_info contain info for sending to application
->>>>>>> 04c02ecf
    */
   void StartAwaitForInterface(const HmiInterfaces::InterfaceID& interface_id);
 
@@ -239,33 +153,9 @@
   bool IsInterfaceAwaited(const HmiInterfaces::InterfaceID& interface_id) const;
 
   /**
-<<<<<<< HEAD
    * @brief Stops SDL awaiting from given HMI interface
    * @param interface_id interface from which SDL no longer awaits
    * for response in given time
-=======
-   * @brief Prepare result code for sending to mobile application
-   * @param first contains result_code from HMI response and
-   * interface that returns response
-   * @param second contains result_code from HMI response and
-   * interface that returns response.
-   * @return resulting code for sending to mobile application.
-   */
-  mobile_apis::Result::eType PrepareResultCodeForResponse(
-      const ResponseInfo& first,
-      const ResponseInfo& second,
-      const ResponseInfo& third);
-
-  /**
-   * @brief Resolves if the return code must be
-   * UNSUPPORTED_RESOURCE
-   * @param first contains result_code from HMI response and
-   * interface that returns response
-   * @param second contains result_code from HMI response and
-   * interface that returns response.
-   * @return True, if the communication return code must be
-   * UNSUPPORTED_RESOURCE, otherwise false.
->>>>>>> 04c02ecf
    */
   void EndAwaitForInterface(const HmiInterfaces::InterfaceID& interface_id);
 
@@ -302,7 +192,6 @@
 
   mutable sync_primitives::Lock awaiting_response_interfaces_lock_;
 
-<<<<<<< HEAD
   /**
    * @brief This lock is used to guarantee thread safe access to request state
    */
@@ -312,23 +201,6 @@
    * @brief Current state of request to synchronize its life cycle
    */
   RequestState current_state_;
-=======
-  RequestState current_state_;
-  sync_primitives::Lock state_lock_;
-
-  /**
-   * @brief hash_update_mode_ Defines whether request must update hash value of
-   * application or not
-   */
-  HashUpdateMode hash_update_mode_;
-
- private:
-  DISALLOW_COPY_AND_ASSIGN(CommandRequestImpl);
-
-  bool ProcessHMIInterfacesAvailability(
-      const uint32_t hmi_correlation_id,
-      const hmi_apis::FunctionID::eType& function_id);
->>>>>>> 04c02ecf
 
  private:
   DISALLOW_COPY_AND_ASSIGN(CommandRequestImpl);
@@ -344,19 +216,7 @@
    * @brief Changes request state to "kAwaitingResponse", removes request
    * instance retained before
    */
-<<<<<<< HEAD
   void FinalizeOnEventHandling();
-=======
-  void AddTimeOutComponentInfoToMessage(
-      smart_objects::SmartObject& response) const;
-  /**
-   * @brief AddRequestToTimeoutHandler checks the request and adds it to
-   * request_timeout_handler map for tracking
-   * @param request_to_hmi request to HMI
-   */
-  void AddRequestToTimeoutHandler(
-      const smart_objects::SmartObject& request_to_hmi) const;
->>>>>>> 04c02ecf
 };
 
 }  // namespace commands
