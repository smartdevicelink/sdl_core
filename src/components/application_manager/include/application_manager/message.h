--- conflicted
+++ resolved
@@ -68,10 +68,6 @@
 
 class Message {
  public:
-<<<<<<< HEAD
-  Message();
-=======
->>>>>>> dd8ea7fd
   explicit Message(protocol_handler::MessagePriority priority);
   Message(const Message& message);
   Message& operator=(const Message& message);
