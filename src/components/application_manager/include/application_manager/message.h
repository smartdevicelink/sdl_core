--- conflicted
+++ resolved
@@ -37,13 +37,9 @@
 #include <vector>
 
 #include "utils/shared_ptr.h"
-<<<<<<< HEAD
-#include "smart_objects/smart_object.h"
-=======
 #include "protocol_handler/message_priority.h"
 #include "smart_objects/smart_object.h"
 #include "protocol_handler/rpc_type.h"
->>>>>>> a7e93b55
 
 namespace application_manager {
 
@@ -98,13 +94,10 @@
   void set_json_message(const std::string& json_message);
   void set_protocol_version(ProtocolVersion version);
   void set_smart_object(NsSmartDeviceLink::NsSmartObjects::SmartObject& object);
-<<<<<<< HEAD
-=======
 
   // Tells whether |this| message has higher priority
   // (and must be processed earlier) than |that|
   bool HasHigherPriorityThan(const Message& that) const;
->>>>>>> a7e93b55
 
  private:
   int function_id_;  // @remark protocol V2.
