--- conflicted
+++ resolved
@@ -1145,7 +1145,86 @@
   virtual const std::list<AppExtensionPtr>& Extensions() const = 0;
 
   /**
-<<<<<<< HEAD
+   * @brief Get cloud app endpoint for websocket connection
+   * @return cloud app endpoint
+   */
+  virtual const std::string& cloud_app_endpoint() const = 0;
+
+  /**
+   * @brief Get cloud app auth token to be used in connection handshake after
+   * websocket open.
+   * @return cloud app auth token
+   */
+  virtual const std::string& auth_token() const = 0;
+
+  /**
+   * @brief Get cloud app transport type. Defines the type of websocket
+   * connection used.
+   * @return cloud app transport type
+   */
+  virtual const std::string& cloud_app_transport_type() const = 0;
+
+  /**
+   * @brief Get hybrid app preference. Defines behaviour for when a similar
+   * mobile and cloud app are connected simultaneously.
+   * @return hybrid app preference
+   */
+  virtual const mobile_apis::HybridAppPreference::eType& hybrid_app_preference()
+      const = 0;
+
+  /**
+   * @brief Get cloud app certificate. Used for secured websocket connections.
+   * @return cloud app certificate.
+   */
+  virtual const std::string& cloud_app_certificate() const = 0;
+
+  /**
+   * @brief Check whether the given application is a cloud app.
+   * @return true if the application is a cloud application, false otherwise.
+   */
+  virtual bool is_cloud_app() const = 0;
+
+  /**
+   * @brief Set cloud app endpoint
+   */
+  virtual void set_cloud_app_endpoint(const std::string& endpoint) = 0;
+
+  /**
+   * @brief Set cloud app auth token
+   */
+  virtual void set_auth_token(const std::string& auth_token) = 0;
+
+  /**
+   * @brief Set cloud app transport type
+   */
+  virtual void set_cloud_app_transport_type(
+      const std::string& transport_type) = 0;
+
+  /**
+   * @brief Set hybrid app preference
+   */
+  virtual void set_hybrid_app_preference(
+      const mobile_apis::HybridAppPreference::eType& hybrid_app_preference) = 0;
+
+  /**
+   * @brief Set cloud app certificate
+   */
+  virtual void set_cloud_app_certificate(const std::string& certificate) = 0;
+
+  /**
+   * @brief Set user location
+   * @param smart object of user location
+   */
+  virtual void set_user_location(
+      const smart_objects::SmartObject& user_location) = 0;
+
+  /**
+   * @brief Get user location
+   * @return smart object of user location
+   */
+  virtual const smart_objects::SmartObject& get_user_location() const = 0;
+
+  /**
    * @brief Update internal state to indicate whether setup is running or not.
    *
    * The method WaitForSetupDone() will block when setup is running. Also, the
@@ -1162,86 +1241,6 @@
    * If the setup has been already completed then this method does nothing.
    */
   virtual void WaitForSetupDone() = 0;
-=======
-   * @brief Get cloud app endpoint for websocket connection
-   * @return cloud app endpoint
-   */
-  virtual const std::string& cloud_app_endpoint() const = 0;
-
-  /**
-   * @brief Get cloud app auth token to be used in connection handshake after
-   * websocket open.
-   * @return cloud app auth token
-   */
-  virtual const std::string& auth_token() const = 0;
-
-  /**
-   * @brief Get cloud app transport type. Defines the type of websocket
-   * connection used.
-   * @return cloud app transport type
-   */
-  virtual const std::string& cloud_app_transport_type() const = 0;
-
-  /**
-   * @brief Get hybrid app preference. Defines behaviour for when a similar
-   * mobile and cloud app are connected simultaneously.
-   * @return hybrid app preference
-   */
-  virtual const mobile_apis::HybridAppPreference::eType& hybrid_app_preference()
-      const = 0;
-
-  /**
-   * @brief Get cloud app certificate. Used for secured websocket connections.
-   * @return cloud app certificate.
-   */
-  virtual const std::string& cloud_app_certificate() const = 0;
-
-  /**
-   * @brief Check whether the given application is a cloud app.
-   * @return true if the application is a cloud application, false otherwise.
-   */
-  virtual bool is_cloud_app() const = 0;
-
-  /**
-   * @brief Set cloud app endpoint
-   */
-  virtual void set_cloud_app_endpoint(const std::string& endpoint) = 0;
-
-  /**
-   * @brief Set cloud app auth token
-   */
-  virtual void set_auth_token(const std::string& auth_token) = 0;
-
-  /**
-   * @brief Set cloud app transport type
-   */
-  virtual void set_cloud_app_transport_type(
-      const std::string& transport_type) = 0;
-
-  /**
-   * @brief Set hybrid app preference
-   */
-  virtual void set_hybrid_app_preference(
-      const mobile_apis::HybridAppPreference::eType& hybrid_app_preference) = 0;
-
-  /**
-   * @brief Set cloud app certificate
-   */
-  virtual void set_cloud_app_certificate(const std::string& certificate) = 0;
-
-  /**
-   * @brief Set user location
-   * @param smart object of user location
-   */
-  virtual void set_user_location(
-      const smart_objects::SmartObject& user_location) = 0;
-
-  /**
-   * @brief Get user location
-   * @return smart object of user location
-   */
-  virtual const smart_objects::SmartObject& get_user_location() const = 0;
->>>>>>> 99e8ddcf
 
  protected:
   mutable sync_primitives::Lock hmi_states_lock_;
