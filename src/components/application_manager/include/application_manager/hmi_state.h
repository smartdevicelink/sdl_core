/*
 * Copyright (c) 2015, Ford Motor Company
 * All rights reserved.
 *
 * Redistribution and use in source and binary forms, with or without
 * modification, are permitted provided that the following conditions are met:
 *
 * Redistributions of source code must retain the above copyright notice, this
 * list of conditions and the following disclaimer.
 *
 * Redistributions in binary form must reproduce the above copyright notice,
 * this list of conditions and the following
 * disclaimer in the documentation and/or other materials provided with the
 * distribution.
 *
 * Neither the name of the Ford Motor Company nor the names of its contributors
 * may be used to endorse or promote products derived from this software
 * without specific prior written permission.
 *
 * THIS SOFTWARE IS PROVIDED BY THE COPYRIGHT HOLDERS AND CONTRIBUTORS "AS IS"
 * AND ANY EXPRESS OR IMPLIED WARRANTIES, INCLUDING, BUT NOT LIMITED TO, THE
 * IMPLIED WARRANTIES OF MERCHANTABILITY AND FITNESS FOR A PARTICULAR PURPOSE
 * ARE DISCLAIMED. IN NO EVENT SHALL THE COPYRIGHT HOLDER OR CONTRIBUTORS BE
 * LIABLE FOR ANY DIRECT, INDIRECT, INCIDENTAL, SPECIAL, EXEMPLARY, OR
 * CONSEQUENTIAL DAMAGES (INCLUDING, BUT NOT LIMITED TO, PROCUREMENT OF
 * SUBSTITUTE GOODS OR SERVICES; LOSS OF USE, DATA, OR PROFITS; OR BUSINESS
 * INTERRUPTION) HOWEVER CAUSED AND ON ANY THEORY OF LIABILITY, WHETHER IN
 * CONTRACT, STRICT LIABILITY, OR TORT (INCLUDING NEGLIGENCE OR OTHERWISE)
 * ARISING IN ANY WAY OUT OF THE USE OF THIS SOFTWARE, EVEN IF ADVISED OF THE
 * POSSIBILITY OF SUCH DAMAGE.
 */

#ifndef SRC_COMPONENTS_APPLICATION_MANAGER_INCLUDE_APPLICATION_MANAGER_HMI_STATE_H_
#define SRC_COMPONENTS_APPLICATION_MANAGER_INCLUDE_APPLICATION_MANAGER_HMI_STATE_H_

#include <iosfwd>
#include <list>
#include <memory>
#include "interfaces/MOBILE_API.h"
#include "utils/macro.h"

namespace application_manager {

class HmiState;
class ApplicationManager;
class Application;

typedef std::shared_ptr<HmiState> HmiStatePtr;

/**
* @brief The HmiState class
*  Handle Hmi state of application (hmi level,
*  audio streaming state, system context)
*
*/
class HmiState {
  friend std::ostream& operator<<(std::ostream& os, const HmiState& src);

 public:
  /**
   * @brief The StateID enum describes state of application
   * If no events occurred STATE_ID_DEFAULT should be presented
   */
  enum StateID {
    STATE_ID_CURRENT,
    STATE_ID_REGULAR,
    STATE_ID_POSTPONED,
    STATE_ID_PHONE_CALL,
    STATE_ID_SAFETY_MODE,
    STATE_ID_VR_SESSION,
    STATE_ID_TTS_SESSION,
    STATE_ID_VIDEO_STREAMING,
    STATE_ID_NAVI_STREAMING,
    STATE_ID_DEACTIVATE_HMI,
    STATE_ID_AUDIO_SOURCE,
    STATE_ID_EMBEDDED_NAVI
  };

  /**
   * @brief HmiState constructor
   * @param app Application pointer
   * @param app_mngr Application manager
   */
  HmiState(std::shared_ptr<Application> app,
           const ApplicationManager& app_mngr);

  /**
   * @brief HmiState constructor
   * @param app Application pointer
   * @param app_mngr Application manager
   * @param state_id HMI state to assign
   */
  HmiState(std::shared_ptr<Application> app,
           const ApplicationManager& app_mngr,
           StateID state_id);

  virtual ~HmiState() {}

  /**
   * @brief setParent setup parent state
   * @param parent state to setup
   */
  void set_parent(HmiStatePtr parent);

  /**
   * @brief parent get parent state
   * @return parent state
   */
  const HmiStatePtr parent() const {
    return parent_;
  }

  /**
   * @brief hmi_level
   * @return return hmi level member
   */
  virtual mobile_apis::HMILevel::eType hmi_level() const {
    if (parent_) {
      return parent_->hmi_level();
    }
    return hmi_level_;
  }
  /**
   * @brief set_hmi_level set hmi_level member
   * @param hmi_level hmi level to setup
   */
  void set_hmi_level(mobile_apis::HMILevel::eType hmi_level) {
    hmi_level_ = hmi_level;
  }

  /**
   * @brief audio_streaming_state
   * @return return audio streaming state member
   */
  virtual mobile_apis::AudioStreamingState::eType audio_streaming_state()
      const {
    if (parent_) {
      return parent_->audio_streaming_state();
    }
    return audio_streaming_state_;
  }

  /**
   * @brief video_streaming_state
   * @return return video streaming state member
   */
  virtual mobile_apis::VideoStreamingState::eType video_streaming_state()
      const {
    if (parent_) {
      return parent_->video_streaming_state();
    }
    return video_streaming_state_;
  }

  /**
   * @brief set_video_streaming_state set set_video_streaming_state member
   * @param video_state video_state to setup
   */
  virtual void set_video_streaming_state(
      mobile_apis::VideoStreamingState::eType video_state) {
    video_streaming_state_ = video_state;
  }

  /**
   * @brief set_audio_streaming_state set audio_streaming_state member
   * @param audio_state audio_state to setup
   */
  virtual void set_audio_streaming_state(
      mobile_apis::AudioStreamingState::eType audio_state) {
    audio_streaming_state_ = audio_state;
  }

  /**
   * @brief system_context
   * @return return system context member
   */
  virtual mobile_apis::SystemContext::eType system_context() const {
    if (parent_) {
      return parent_->system_context();
    }
    return system_context_;
  }

  /**
   * @brief set_system_context set system_context member
   * @param system_context system_context to setup
   */
  virtual void set_system_context(
      mobile_apis::SystemContext::eType system_context) {
    system_context_ = system_context;
  }

  /**
   * @brief state_id state type
   * @return return state type
   */
  StateID state_id() const {
    return state_id_;
  }

  /**
   * @brief set_state_id sets state id
   * @param state_id state id to setup
   */
  void set_state_id(StateID state_id) {
    state_id_ = state_id;
  }

 protected:
<<<<<<< HEAD
  uint32_t hmi_app_id_;
=======
  std::shared_ptr<Application> app_;
>>>>>>> 28235f88
  StateID state_id_;
  const ApplicationManager& app_mngr_;
  HmiStatePtr parent_;
  mobile_apis::HMILevel::eType hmi_level_;
  mobile_apis::AudioStreamingState::eType audio_streaming_state_;
  mobile_apis::VideoStreamingState::eType video_streaming_state_;
  mobile_apis::SystemContext::eType system_context_;

 protected:
  /**
   * @brief is_navi_app check if app is navi
   * @return true if app is navi, otherwise return false
   */
  bool is_navi_app() const;

  /**
   * @brief is_media_app check if app is media
   * @return true if media_app, otherwise return false
   */
  bool is_media_app() const;

  /**
   * @brief is_voice_communicationn_app check if app is voice comunication
   * @return true if voice_communicationn_app, otherwise return false
   */
  bool is_voice_communication_app() const;

  /**
   * @brief is_mobile_projection_app checks if application of 'projection'
   * HMI type
   * @return True if application is of 'projection' HMI type, otherwise - false
   */
  bool is_mobile_projection_app() const;

 private:
  void operator=(const HmiState&);
};

/**
 * @brief The VRHmiState class implements logic of VR temporary state
 */
class VRHmiState : public HmiState {
 public:
  virtual mobile_apis::AudioStreamingState::eType audio_streaming_state()
      const OVERRIDE;
  VRHmiState(std::shared_ptr<Application> app,
             const ApplicationManager& app_mngr);
};

/**
 * @brief The TTSHmiState class implements logic of TTS temporary state
 */
class TTSHmiState : public HmiState {
 public:
  TTSHmiState(std::shared_ptr<Application> app,
              const ApplicationManager& app_mngr);

  virtual mobile_apis::AudioStreamingState::eType audio_streaming_state()
      const OVERRIDE;
};

/**
 * @brief The VideoStreamingState class implements logic of video streaming
 * temporary state
 */
class VideoStreamingHmiState : public HmiState {
 public:
  VideoStreamingHmiState(std::shared_ptr<Application> app,
                         const ApplicationManager& app_mngr);

  mobile_apis::VideoStreamingState::eType video_streaming_state()
      const OVERRIDE;
};

/**
 * @brief The NaviStreamingHmiState class implements logic of navigation
 * streaming temporary state that is more specific than VideoStreamingHmiState
 */
class NaviStreamingHmiState : public VideoStreamingHmiState {
 public:
  NaviStreamingHmiState(std::shared_ptr<Application> app,
                        const ApplicationManager& app_mngr);

  mobile_apis::AudioStreamingState::eType audio_streaming_state()
      const OVERRIDE;
};

/**
 * @brief The PhoneCallHmiState class implements logic of PhoneCall temporary
 * state
 */
class PhoneCallHmiState : public HmiState {
 public:
  PhoneCallHmiState(std::shared_ptr<Application> app,
                    const ApplicationManager& app_mngr);

  mobile_apis::HMILevel::eType hmi_level() const OVERRIDE;
  mobile_apis::AudioStreamingState::eType audio_streaming_state()
      const OVERRIDE {
    return mobile_apis::AudioStreamingState::NOT_AUDIBLE;
  }
};

/**
 * @brief The SafetyModeHmiState class implements logic of SafetyMode temporary
 * state
 */
class SafetyModeHmiState : public HmiState {
 public:
  SafetyModeHmiState(std::shared_ptr<Application> app,
                     const ApplicationManager& app_mngr);

  mobile_apis::AudioStreamingState::eType audio_streaming_state()
      const OVERRIDE {
    return mobile_apis::AudioStreamingState::NOT_AUDIBLE;
  }
  mobile_apis::VideoStreamingState::eType video_streaming_state()
      const OVERRIDE {
    return mobile_apis::VideoStreamingState::NOT_STREAMABLE;
  }
};

/**
 * @brief The DeactivateHMI class implements logic of DeactivateHMI temporary
 * state
 */
class DeactivateHMI : public HmiState {
 public:
  DeactivateHMI(std::shared_ptr<Application> app,
                const ApplicationManager& app_mngr);

  mobile_apis::HMILevel::eType hmi_level() const OVERRIDE;
  mobile_apis::AudioStreamingState::eType audio_streaming_state()
      const OVERRIDE {
    return mobile_apis::AudioStreamingState::NOT_AUDIBLE;
  }
  mobile_apis::VideoStreamingState::eType video_streaming_state()
      const OVERRIDE {
    return mobile_apis::VideoStreamingState::NOT_STREAMABLE;
  }
};

/**
 * @brief The AudioSource class implements logic of OnEventChanged(AUDIO_SOURCE)
 * temporary state
 */
class AudioSource : public HmiState {
 public:
  AudioSource(std::shared_ptr<Application> app,
              const ApplicationManager& app_mngr);

  mobile_apis::HMILevel::eType hmi_level() const OVERRIDE;
  mobile_apis::AudioStreamingState::eType audio_streaming_state()
      const OVERRIDE {
    return mobile_apis::AudioStreamingState::NOT_AUDIBLE;
  }
  mobile_apis::VideoStreamingState::eType video_streaming_state()
      const OVERRIDE {
    return mobile_apis::VideoStreamingState::NOT_STREAMABLE;
  }
};

/**
 * @brief The EmbeddedNavi class implements logic of
 * OnEventChanged(EMBEDDED_NAVI)
 * temporary state
 */
class EmbeddedNavi : public HmiState {
 public:
  EmbeddedNavi(std::shared_ptr<Application> app,
               const ApplicationManager& app_mngr);

  mobile_apis::HMILevel::eType hmi_level() const OVERRIDE;
  mobile_apis::AudioStreamingState::eType audio_streaming_state()
      const OVERRIDE {
    return mobile_apis::AudioStreamingState::NOT_AUDIBLE;
  }
  mobile_apis::VideoStreamingState::eType video_streaming_state()
      const OVERRIDE {
    return mobile_apis::VideoStreamingState::NOT_STREAMABLE;
  }
};

/**
 * @brief Outputs StateID to ostream in human readable format
 * @param os output stream to insert data to
 * @param src StateID value to output
 * @return os
 */
std::ostream& operator<<(std::ostream& os, const HmiState::StateID src);

/**
 * @brief Outputs HmiState to ostream in human readable format
 * @param os output stream to insert data to
 * @param src HmiState value to output
 * @return os
 */
std::ostream& operator<<(std::ostream& os, const HmiState& src);

}  // namespace application_manager

#endif  // SRC_COMPONENTS_APPLICATION_MANAGER_INCLUDE_APPLICATION_MANAGER_HMI_STATE_H_<|MERGE_RESOLUTION|>--- conflicted
+++ resolved
@@ -207,11 +207,7 @@
   }
 
  protected:
-<<<<<<< HEAD
   uint32_t hmi_app_id_;
-=======
-  std::shared_ptr<Application> app_;
->>>>>>> 28235f88
   StateID state_id_;
   const ApplicationManager& app_mngr_;
   HmiStatePtr parent_;
