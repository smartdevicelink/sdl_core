--- conflicted
+++ resolved
@@ -1,9 +1,5 @@
 /*
-<<<<<<< HEAD
  Copyright (c) 2017, Ford Motor Company
-=======
- Copyright (c) 2016, Ford Motor Company
->>>>>>> 8202c556
  All rights reserved.
 
  Redistribution and use in source and binary forms, with or without
@@ -170,14 +166,9 @@
 extern const char* vr_capabilities;
 extern const char* audio_pass_thru_capabilities;
 extern const char* pcm_stream_capabilities;
-<<<<<<< HEAD
-extern const char* device_rank;
-extern const char* audio_pass_thru_icon;
-=======
 extern const char* audio_pass_thru_icon;
 extern const char* way_points;
 extern const char* device_rank;
->>>>>>> 8202c556
 
 // PutFile
 extern const char* sync_file_name;
