/*
 Copyright (c) 2019, Ford Motor Company
 All rights reserved.

 Redistribution and use in source and binary forms, with or without
 modification, are permitted provided that the following conditions are met:

 Redistributions of source code must retain the above copyright notice, this
 list of conditions and the following disclaimer.

 Redistributions in binary form must reproduce the above copyright notice,
 this list of conditions and the following
 disclaimer in the documentation and/or other materials provided with the
 distribution.

 Neither the name of the Ford Motor Company nor the names of its contributors
 may be used to endorse or promote products derived from this software
 without specific prior written permission.

 THIS SOFTWARE IS PROVIDED BY THE COPYRIGHT HOLDERS AND CONTRIBUTORS "AS IS"
 AND ANY EXPRESS OR IMPLIED WARRANTIES, INCLUDING, BUT NOT LIMITED TO, THE
 IMPLIED WARRANTIES OF MERCHANTABILITY AND FITNESS FOR A PARTICULAR PURPOSE
 ARE DISCLAIMED. IN NO EVENT SHALL THE COPYRIGHT HOLDER OR CONTRIBUTORS BE
 LIABLE FOR ANY DIRECT, INDIRECT, INCIDENTAL, SPECIAL, EXEMPLARY, OR
 CONSEQUENTIAL DAMAGES (INCLUDING, BUT NOT LIMITED TO, PROCUREMENT OF
 SUBSTITUTE GOODS OR SERVICES; LOSS OF USE, DATA, OR PROFITS; OR BUSINESS
 INTERRUPTION) HOWEVER CAUSED AND ON ANY THEORY OF LIABILITY, WHETHER IN
 CONTRACT, STRICT LIABILITY, OR TORT (INCLUDING NEGLIGENCE OR OTHERWISE)
 ARISING IN ANY WAY OUT OF THE USE OF THIS SOFTWARE, EVEN IF ADVISED OF THE
 POSSIBILITY OF SUCH DAMAGE.
 */

#ifndef SRC_COMPONENTS_APPLICATION_MANAGER_INCLUDE_APPLICATION_MANAGER_SMART_OBJECT_KEYS_H_
#define SRC_COMPONENTS_APPLICATION_MANAGER_INCLUDE_APPLICATION_MANAGER_SMART_OBJECT_KEYS_H_

namespace application_manager {

namespace strings {

extern const char* params;
extern const char* require_encryption;
extern const char* protection;
extern const char* message_type;
extern const char* correlation_id;
extern const char* function_id;
extern const char* protocol_version;
extern const char* protocol_type;
extern const char* connection_key;
extern const char* error;
extern const char* error_msg;
extern const char* default_app_id;
extern const char* msg_params;
extern const char* method_name;
extern const char* info;
extern const char* app_id;
extern const char* full_app_id;
extern const char* bundle_id;
extern const char* window_id;
extern const char* app_info;
extern const char* app_launch;
extern const char* app_launch_list;
extern const char* app_launch_last_session;
extern const char* policy_app_id;
extern const char* hmi_app_id;
extern const char* device_id;
extern const char* subscribe;
extern const char* subscribed_for_way_points;
extern const char* url;
extern const char* urlScheme;
extern const char* packageName;
extern const char* cmd_icon;
extern const char* result_code;
extern const char* success;
extern const char* sync_msg_version;
extern const char* major_version;
extern const char* minor_version;
extern const char* patch_version;
extern const char* app_name;
extern const char* ngn_media_screen_app_name;
extern const char* vr_synonyms;
extern const char* uses_vehicle_data;
extern const char* is_media_application;
extern const char* grey_out;
extern const char* language_desired;
extern const char* auto_activated_id;
extern const char* app_type;
extern const char* app_hmi_type;
extern const char* tts_name;
extern const char* binary_data;
extern const char* timeout_prompt;
extern const char* timeout;
extern const char* vr_help_title;
extern const char* vr_help;
extern const char* main_field_1;
extern const char* main_field_2;
extern const char* main_field_3;
extern const char* main_field_4;
extern const char* template_title;
extern const char* metadata_tags;
extern const char* eta;
extern const char* time_to_destination;
extern const char* total_distance;
extern const char* alignment;
extern const char* graphic;
extern const char* secondary_graphic;
extern const char* status_bar;
extern const char* media_clock;
extern const char* media_track;
extern const char* properties;
extern const char* cmd_id;
extern const char* menu_params;
extern const char* menu_title;
extern const char* menu_icon;
extern const char* keyboard_properties;
extern const char* vr_commands;
extern const char* position;
extern const char* user_location;
extern const char* num_ticks;
extern const char* slider_footer;
extern const char* menu_id;
extern const char* menu_name;
extern const char* parent_id;
extern const char* menu_layout;
extern const char* menu_layouts_available;
extern const char* interaction_choice_set_id;
extern const char* interaction_choice_set_id_list;
extern const char* choice_set;
extern const char* choice_id;
extern const char* grammar_id;
extern const char* navigation_text_1;
extern const char* navigation_text_2;
extern const char* alert_text1;
extern const char* alert_text2;
extern const char* alert_text3;
extern const char* tts_chunks;
extern const char* initial_prompt;
extern const char* initial_text;
extern const char* duration;
extern const char* progress_indicator;
extern const char* func_id;
extern const char* cancel_id;
extern const char* alert_type;
extern const char* alert_icon;
extern const char* play_tone;
extern const char* soft_buttons;
extern const char* soft_button_id;
extern const char* custom_presets;
extern const char* audio_pass_display_text1;
extern const char* audio_pass_display_text2;
extern const char* max_duration;
extern const char* sampling_rate;
extern const char* bits_per_sample;
extern const char* audio_type;
extern const char* mute_audio;
extern const char* button_name;
extern const char* button_event_mode;
extern const char* button_press_mode;
extern const char* custom_button_id;
extern const char* data_type;
extern const char* turn_list;
extern const char* turn_icon;
extern const char* next_turn_icon;
extern const char* value;
extern const char* hmi_display_language;
extern const char* language;
extern const char* data;
extern const char* start_time;
extern const char* end_time;
extern const char* hours;
extern const char* minutes;
extern const char* seconds;
extern const char* update_mode;
extern const char* audioStreamingIndicator;
extern const char* seek_time;
extern const char* forward_seek_indicator;
extern const char* back_seek_indicator;
extern const char* trigger_source;
extern const char* hmi_level;
extern const char* activate_app_hmi_level;
extern const char* audio_streaming_state;
extern const char* video_streaming_state;
extern const char* system_context;
extern const char* window_name;
extern const char* window_type;
extern const char* window_type_supported;
extern const char* maximum_number_of_windows;
extern const char* window_capabilities;
extern const char* associated_service_type;
extern const char* duplicate_updates_from_window_id;
extern const char* speech_capabilities;
extern const char* vr_capabilities;
extern const char* audio_pass_thru_capabilities;
extern const char* audio_pass_thru_capabilities_list;
extern const char* pcm_stream_capabilities;
extern const char* audio_pass_thru_icon;
extern const char* way_points;
extern const char* system_capability;
extern const char* system_capability_type;
extern const char* system_capabilities;
extern const char* navigation_capability;
extern const char* phone_capability;
extern const char* video_streaming_capability;
extern const char* rc_capability;
extern const char* driver_distraction_capability;
extern const char* driver_distraction;
extern const char* seat_location_capability;
extern const char* app_services_capabilities;
extern const char* day_color_scheme;
extern const char* night_color_scheme;
extern const char* primary_color;
extern const char* secondary_color;
extern const char* background_color;
extern const char* red;
extern const char* green;
extern const char* blue;
extern const char* display_layout;
extern const char* template_configuration;
extern const char* template_layout;
extern const char* icon_resumed;
extern const char* nicknames;
extern const char* enabled;
extern const char* auth_token;
extern const char* cloud_transport_type;
extern const char* hybrid_app_preference;
extern const char* is_cloud_application;
extern const char* cloud_connection_status;
extern const char* endpoint;
extern const char* display_capabilities;
extern const char* policy_type;
extern const char* property;
extern const char* displays;
extern const char* seat_location;
extern const char* app_capability;
extern const char* app_capability_type;

// PutFile
extern const char* sync_file_name;
extern const char* file_name;
extern const char* file_path;
extern const char* file_type;
extern const char* file_size;
extern const char* crc32_check_sum;
extern const char* request_type;
extern const char* request_subtype;
extern const char* persistent_file;
extern const char* file_data;
extern const char* space_available;
extern const char* image_type;
extern const char* is_template;
extern const char* image;
extern const char* type;
extern const char* system_file;
extern const char* is_system_file;
extern const char* offset;
extern const char* length;
extern const char* secondary_image;
extern const char* filenames;

extern const char* hmi_display_language_desired;
extern const char* ecu_name;
extern const char* dtc_mask;
extern const char* did_location;
extern const char* app_list;
extern const char* device_list;
extern const char* device_info;
extern const char* secondary_device_info;
extern const char* name;
extern const char* id;
extern const char* isSDLAllowed;
extern const char* transport_type;
extern const char* application;
extern const char* applications;
extern const char* icon;
extern const char* device_name;
extern const char* reason;
extern const char* available;
extern const char* text;
extern const char* character_set;
extern const char* secondary_text;
extern const char* tertiary_text;
extern const char* hardware;
extern const char* firmware_rev;
extern const char* os;
extern const char* os_version;
extern const char* carrier;
extern const char* slider_header;
extern const char* key_press_mode;

// duplicate names from hmi_request
extern const char* limited_character_list;
extern const char* auto_complete_text;
extern const char* auto_complete_list;
extern const char* navigation_text;

// vehicle info
extern const char* gps;
extern const char* speed;
extern const char* rpm;
extern const char* fuel_level;
extern const char* fuel_level_state;
extern const char* instant_fuel_consumption;
extern const char* fuel_range;
extern const char* cloud_app_vehicle_id;
extern const char* climate_data;
extern const char* external_temp;
extern const char* turn_signal;
extern const char* vin;
extern const char* gearStatus;
extern const char* prndl;
extern const char* tire_pressure;
extern const char* odometer;
extern const char* belt_status;
extern const char* electronic_park_brake_status;
extern const char* body_information;
extern const char* device_status;
extern const char* driver_braking;
extern const char* wiper_status;
extern const char* head_lamp_status;
extern const char* engine_torque;
extern const char* acc_pedal_pos;
extern const char* steering_wheel_angle;
extern const char* stability_controls_status;
extern const char* e_call_info;
extern const char* airbag_status;
extern const char* emergency_event;
extern const char* cluster_mode_status;
extern const char* cluster_modes;
extern const char* my_key;
extern const char* help_prompt;
extern const char* scroll_message_body;
extern const char* data_result;
extern const char* dtc_list;
extern const char* interaction_mode;
extern const char* slider_position;
extern const char* system_action;
extern const char* prerecorded_speech;
extern const char* supported_diag_modes;
extern const char* hmi_capabilities;
extern const char* navigation;
extern const char* phone_call;
extern const char* video_streaming;
extern const char* remote_control;
extern const char* sdl_version;
extern const char* system_software_version;
extern const char* system_hardware_version;
extern const char* priority;
extern const char* engine_oil_life;
extern const char* oem_custom_data_type;
extern const char* window_status;
extern const char* hands_off_steering;
extern const char* seat_occupancy;

// app services
extern const char* app_service_manifest;
extern const char* service_name;
extern const char* service_type;
extern const char* service_icon;
extern const char* allow_app_consumers;
extern const char* rpc_spec_version;
extern const char* handled_rpcs;
extern const char* media_service_manifest;
extern const char* app_service_record;
extern const char* service_id;
extern const char* service_manifest;
extern const char* service_published;
extern const char* service_active;
extern const char* app_service_id;
extern const char* service_data;
extern const char* media_service_data;
extern const char* media_image;
extern const char* weather_service_data;
extern const char* location;
extern const char* current_forecast;
extern const char* minute_forecast;
extern const char* hourly_forecast;
extern const char* multiday_forecast;
extern const char* weather_icon;
extern const char* navigation_service_data;
extern const char* origin;
extern const char* destination;
extern const char* instructions;
extern const char* location_details;
extern const char* request_service_active;
extern const char* app_services;
extern const char* update_reason;
extern const char* updated_app_service_record;
extern const char* service_records;
extern const char* activate;
extern const char* set_as_default;
extern const char* origin_app;

// sis data
extern const char* station_short_name;
extern const char* station_location;

// resuming
extern const char* application_commands;
extern const char* application_submenus;
extern const char* application_choice_sets;
extern const char* application_global_properties;
extern const char* application_vehicle_info;
extern const char* application_buttons;
extern const char* application_subscriptions;
extern const char* application_files;
extern const char* application_show;
extern const char* resumption;
extern const char* resume_app_list;
extern const char* last_ign_off_time;

extern const char* resume_vr_grammars;

extern const char* ign_off_count;

extern const char* global_ign_on_counter;

extern const char* suspend_count;

extern const char* connection_info;
extern const char* is_download_complete;

extern const char* shifted;
extern const char* altitude;
extern const char* longitude_degrees;
extern const char* latitude_degrees;

extern const char* address;
extern const char* country_name;
extern const char* country_code;
extern const char* postal_code;
extern const char* administrative_area;
extern const char* locality;
extern const char* sub_locality;
extern const char* thoroughfare;
extern const char* sub_thoroughfare;

extern const char* hash_id;
extern const char* time_stamp;
extern const char* manual_text_entry;
extern const char* image_type_supported;
extern const char* unexpected_disconnect;
extern const char* location_name;
extern const char* location_description;
extern const char* address_lines;
extern const char* phone_number;
extern const char* number;
extern const char* location_image;
extern const char* is_suscribed;
extern const char* message_data;

extern const char* delivery_mode;

extern const char* audio_streaming_indicator;

extern const char* windows_info;

// keys for default parameters loaded from hmi_capabilities.json:
extern const char* const keyboard_properties_default;
extern const char* const language_default;
extern const char* const keyboard_layout_default;
extern const char* const keypress_mode_default;

// keys for supported parameters loaded from hmi_capabilities.json:
extern const char* const keyboard_properties_supported;
extern const char* const language_supported;
extern const char* const keyboard_layout_supported;
extern const char* const keypress_mode_supported;
extern const char* const limited_characters_list_supported;
extern const char* const send_location_enabled;
extern const char* const get_way_points_enabled;
extern const char* const entity_type;
extern const char* const entity_id;
extern const char* const status;
extern const char* const external_consent_status;
extern const char* const consented_functions;
extern const char* const source;
extern const char* const config;
extern const char* const protocol;
extern const char* const codec;
extern const char* const width;
extern const char* const height;
extern const char* const rejected_params;
extern const char* const preferred_resolution;
extern const char* const resolution_width;
extern const char* const resolution_height;
extern const char* const max_bitrate;
extern const char* const supported_formats;
extern const char* const haptic_spatial_data_supported;
extern const char* const diagonal_screen_size;
extern const char* const pixel_per_inch;
extern const char* const scale;
extern const char* const additional_video_streaming_capabilities;
extern const char* const haptic_rect_data;
extern const char* const rect;
extern const char* const x;
extern const char* const y;
<<<<<<< HEAD

// OnResetTimeout
extern const char* const request_id;
extern const char* const timeout_period_for_reset;
=======
extern const char* const preferred_fps;
>>>>>>> 9ac9acde
}  // namespace strings

namespace hmi_interface {
extern const char* basic_communication;
extern const char* buttons;
extern const char* navigation;
extern const char* sdl;
extern const char* tts;
extern const char* ui;
extern const char* vr;
extern const char* rc;
extern const char* vehicle_info;
extern const char* app_service;
}  // namespace hmi_interface

namespace json {
extern const char* appId;
extern const char* name;
extern const char* ios;
extern const char* android;
extern const char* appHmiType;
extern const char* urlScheme;
extern const char* packageName;
extern const char* response;
extern const char* is_media_application;
extern const char* default_;
extern const char* languages;
extern const char* ttsName;
extern const char* vrSynonyms;
}  // namespace json

namespace http_request {
extern const char* httpRequest;
extern const char* headers;
extern const char* content_type;
extern const char* connect_timeout;
extern const char* do_output;
extern const char* do_input;
extern const char* use_caches;
extern const char* request_method;
extern const char* read_timeout;
extern const char* instance_follow_redirect;
extern const char* charset;
extern const char* content_lenght;
extern const char* GET;
}  // namespace http_request

namespace mobile_notification {
extern const char* state;
extern const char* syncp_timeout;
extern const char* syncp_url;
extern const char* lock_screen_dismissal_enabled;
extern const char* lock_screen_dismissal_warning;
}  // namespace mobile_notification

namespace hmi_levels {
extern const char* kFull;
extern const char* kLimited;
extern const char* kBackground;
extern const char* kNone;
}  // namespace hmi_levels

namespace time_keys {
extern const char* millisecond;
extern const char* second;
extern const char* minute;
extern const char* hour;
extern const char* day;
extern const char* month;
extern const char* year;
extern const char* tz_hour;
extern const char* tz_minute;
}  // namespace time_keys

namespace hmi_request {
extern const char* parent_id;
extern const char* field_name;
extern const char* field_text;
extern const char* field_types;
extern const char* alert_strings;
extern const char* duration;
extern const char* soft_buttons;
extern const char* tts_chunks;
extern const char* speak_type;
extern const char* audio_pass_display_texts;
extern const char* max_duration;
extern const char* reason;
extern const char* message_text;
extern const char* initial_text;
extern const char* navi_texts;
extern const char* navi_text;
extern const char* show_strings;
extern const char* interaction_layout;
extern const char* menu_title;
extern const char* menu_icon;
extern const char* keyboard_properties;
extern const char* method_name;
extern const char* keyboard_layout;
extern const char* limited_character_list;
extern const char* auto_complete_list;
extern const char* mask_input_characters;
extern const char* custom_keys;
extern const char* file;
extern const char* file_name;
extern const char* retry;
extern const char* service;
}  // namespace hmi_request

namespace hmi_response {
extern const char* code;
extern const char* message;
extern const char* method;
extern const char* try_again_time;
extern const char* custom_button_id;
extern const char* button_name;
extern const char* button_mode;
extern const char* attenuated_supported;
extern const char* languages;
extern const char* language;
extern const char* display_capabilities;
extern const char* hmi_zone_capabilities;
extern const char* soft_button_capabilities;
extern const char* image_supported;
extern const char* button_capabilities;
extern const char* capabilities;
extern const char* speech_capabilities;
extern const char* prerecorded_speech_capabilities;
extern const char* preset_bank_capabilities;
extern const char* on_screen_presets_available;
extern const char* allowed;
extern const char* vehicle_type;
extern const char* did_result;
extern const char* result_code;
extern const char* dtc;
extern const char* ecu_header;
extern const char* image_capabilities;
extern const char* display_type;
extern const char* display_name;
extern const char* text_fields;
extern const char* keyboard_capabilities;
extern const char* supported_keyboards;
extern const char* num_configurable_keys;
extern const char* media_clock_formats;
extern const char* graphic_supported;
extern const char* image_fields;
extern const char* templates_available;
extern const char* screen_params;
extern const char* num_custom_presets_available;
extern const char* urls;
extern const char* policy_app_id;
extern const char* enabled;
extern const char* system_time;
}  // namespace hmi_response

namespace hmi_notification {
extern const char* prndl;
extern const char* file_name;
extern const char* system_context;
extern const char* state;
extern const char* result;
extern const char* statistic_type;
extern const char* error;
extern const char* policyfile;
extern const char* is_active;
extern const char* is_deactivated;
extern const char* event_name;
extern const char* service_type;
extern const char* service_event;
extern const char* reason;

}  // namespace hmi_notification

}  // namespace application_manager

#endif  // SRC_COMPONENTS_APPLICATION_MANAGER_INCLUDE_APPLICATION_MANAGER_SMART_OBJECT_KEYS_H_<|MERGE_RESOLUTION|>--- conflicted
+++ resolved
@@ -493,14 +493,11 @@
 extern const char* const rect;
 extern const char* const x;
 extern const char* const y;
-<<<<<<< HEAD
+extern const char* const preferred_fps;
 
 // OnResetTimeout
 extern const char* const request_id;
 extern const char* const timeout_period_for_reset;
-=======
-extern const char* const preferred_fps;
->>>>>>> 9ac9acde
 }  // namespace strings
 
 namespace hmi_interface {
