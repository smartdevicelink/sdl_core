--- conflicted
+++ resolved
@@ -339,11 +339,8 @@
 extern const char* priority;
 extern const char* engine_oil_life;
 extern const char* oem_custom_data_type;
-<<<<<<< HEAD
+extern const char* window_status;
 extern const char* hands_off_steering;
-=======
-extern const char* window_status;
->>>>>>> b46921b8
 
 // app services
 extern const char* app_service_manifest;
