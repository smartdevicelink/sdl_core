--- conflicted
+++ resolved
@@ -165,12 +165,9 @@
 extern const char* vr_capabilities;
 extern const char* audio_pass_thru_capabilities;
 extern const char* pcm_stream_capabilities;
-<<<<<<< HEAD
-extern const char* device_rank;
-=======
 extern const char* audio_pass_thru_icon;
 extern const char* way_points;
->>>>>>> 235e7383
+extern const char* device_rank;
 
 // PutFile
 extern const char* sync_file_name;
