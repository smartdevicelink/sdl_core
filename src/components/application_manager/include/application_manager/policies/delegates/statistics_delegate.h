﻿/*
 Copyright (c) 2014, Ford Motor Company
 All rights reserved.

 Redistribution and use in source and binary forms, with or without
 modification, are permitted provided that the following conditions are met:

 Redistributions of source code must retain the above copyright notice, this
 list of conditions and the following disclaimer.

 Redistributions in binary form must reproduce the above copyright notice,
 this list of conditions and the following
 disclaimer in the documentation and/or other materials provided with the
 distribution.

 Neither the name of the Ford Motor Company nor the names of its contributors
 may be used to endorse or promote products derived from this software
 without specific prior written permission.

 THIS SOFTWARE IS PROVIDED BY THE COPYRIGHT HOLDERS AND CONTRIBUTORS "AS IS"
 AND ANY EXPRESS OR IMPLIED WARRANTIES, INCLUDING, BUT NOT LIMITED TO, THE
 IMPLIED WARRANTIES OF MERCHANTABILITY AND FITNESS FOR A PARTICULAR PURPOSE
 ARE DISCLAIMED. IN NO EVENT SHALL THE COPYRIGHT HOLDER OR CONTRIBUTORS BE
 LIABLE FOR ANY DIRECT, INDIRECT, INCIDENTAL, SPECIAL, EXEMPLARY, OR
 CONSEQUENTIAL DAMAGES (INCLUDING, BUT NOT LIMITED TO, PROCUREMENT OF
 SUBSTITUTE GOODS OR SERVICES; LOSS OF USE, DATA, OR PROFITS; OR BUSINESS
 INTERRUPTION) HOWEVER CAUSED AND ON ANY THEORY OF LIABILITY, WHETHER IN
 CONTRACT, STRICT LIABILITY, OR TORT (INCLUDING NEGLIGENCE OR OTHERWISE)
 ARISING IN ANY WAY OUT OF THE USE OF THIS SOFTWARE, EVEN IF ADVISED OF THE
 POSSIBILITY OF SUCH DAMAGE.
 */

#ifndef SRC_COMPONENTS_APPLICATION_MANAGER_INCLUDE_APPLICATION_MANAGER_DELEGATES_STATISTICS_DELEGATE_H_
#define SRC_COMPONENTS_APPLICATION_MANAGER_INCLUDE_APPLICATION_MANAGER_DELEGATES_STATISTICS_DELEGATE_H_

#include <string>

#include "utils/threads/thread.h"
#include "utils/threads/thread_delegate.h"
#include "utils/conditional_variable.h"
#include "application_manager/usage_statistics.h"

namespace policy {

class PolicyHandler;
<<<<<<< HEAD

=======
>>>>>>> 64ac11d0
class StatisticsDelegate : public threads::ThreadDelegate {
  enum StatisticType { INCREMENT_GLOBAL, INCREMENT_APP, SET, ADD };

 public:
  StatisticsDelegate(PolicyHandler& policy_handler,
                     usage_statistics::GlobalCounterId type);

  StatisticsDelegate(PolicyHandler& policy_handler,
                     const std::string& app_id,
                     usage_statistics::AppCounterId type);

  StatisticsDelegate(PolicyHandler& policy_handler,
                     const std::string& app_id,
                     usage_statistics::AppInfoId type,
                     const std::string& value);

  StatisticsDelegate(PolicyHandler& policy_handler,
                     const std::string& app_id,
                     usage_statistics::AppStopwatchId type,
                     int32_t timespan_seconds);

  virtual void threadMain();

  virtual void exitThreadMain();

 private:
  StatisticType type_;
  usage_statistics::GlobalCounterId global_counter_;
  usage_statistics::AppCounterId app_counter_;
  usage_statistics::AppInfoId app_info_;
  usage_statistics::AppStopwatchId stop_watch_;

  std::string app_id_;
  std::string value_;
  int32_t timespan_seconds_;
  PolicyHandler& policy_handler_;
};
}  // namespace policy

#endif  // SRC_COMPONENTS_APPLICATION_MANAGER_INCLUDE_APPLICATION_MANAGER_DELEGATES_STATISTICS_DELEGATE_H_<|MERGE_RESOLUTION|>--- conflicted
+++ resolved
@@ -43,47 +43,42 @@
 namespace policy {
 
 class PolicyHandler;
-<<<<<<< HEAD
 
-=======
->>>>>>> 64ac11d0
 class StatisticsDelegate : public threads::ThreadDelegate {
   enum StatisticType { INCREMENT_GLOBAL, INCREMENT_APP, SET, ADD };
+    public:
+      StatisticsDelegate(PolicyHandler& policy_handler,
+                                  usage_statistics::GlobalCounterId type);
 
- public:
-  StatisticsDelegate(PolicyHandler& policy_handler,
-                     usage_statistics::GlobalCounterId type);
+      StatisticsDelegate(PolicyHandler& policy_handler,
+                         const std::string& app_id,
+                        usage_statistics::AppCounterId type);
 
   StatisticsDelegate(PolicyHandler& policy_handler,
                      const std::string& app_id,
-                     usage_statistics::AppCounterId type);
+                        usage_statistics::AppInfoId type,
+                        const std::string& value);
 
-  StatisticsDelegate(PolicyHandler& policy_handler,
-                     const std::string& app_id,
-                     usage_statistics::AppInfoId type,
-                     const std::string& value);
+      StatisticsDelegate(PolicyHandler& policy_handler,
+                         const std::string& app_id,
+                        usage_statistics::AppStopwatchId type,
+                        int32_t timespan_seconds);
 
-  StatisticsDelegate(PolicyHandler& policy_handler,
-                     const std::string& app_id,
-                     usage_statistics::AppStopwatchId type,
-                     int32_t timespan_seconds);
+      virtual void threadMain();
 
-  virtual void threadMain();
+      virtual void exitThreadMain();
+    private:
+      StatisticType type_;
+      usage_statistics::GlobalCounterId global_counter_;
+      usage_statistics::AppCounterId app_counter_;
+      usage_statistics::AppInfoId app_info_;
+      usage_statistics::AppStopwatchId stop_watch_;
 
-  virtual void exitThreadMain();
+      std::string app_id_;
+      std::string value_;
+      int32_t timespan_seconds_;
+      PolicyHandler& policy_handler_;
+  };
+} // namespace policy
 
- private:
-  StatisticType type_;
-  usage_statistics::GlobalCounterId global_counter_;
-  usage_statistics::AppCounterId app_counter_;
-  usage_statistics::AppInfoId app_info_;
-  usage_statistics::AppStopwatchId stop_watch_;
-
-  std::string app_id_;
-  std::string value_;
-  int32_t timespan_seconds_;
-  PolicyHandler& policy_handler_;
-};
-}  // namespace policy
-
-#endif  // SRC_COMPONENTS_APPLICATION_MANAGER_INCLUDE_APPLICATION_MANAGER_DELEGATES_STATISTICS_DELEGATE_H_+#endif // SRC_COMPONENTS_APPLICATION_MANAGER_INCLUDE_APPLICATION_MANAGER_DELEGATES_STATISTICS_DELEGATE_H_