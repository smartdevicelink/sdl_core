/*
 Copyright (c) 2013, Ford Motor Company
 All rights reserved.

 Redistribution and use in source and binary forms, with or without
 modification, are permitted provided that the following conditions are met:

 Redistributions of source code must retain the above copyright notice, this
 list of conditions and the following disclaimer.

 Redistributions in binary form must reproduce the above copyright notice,
 this list of conditions and the following
 disclaimer in the documentation and/or other materials provided with the
 distribution.

 Neither the name of the Ford Motor Company nor the names of its contributors
 may be used to endorse or promote products derived from this software
 without specific prior written permission.

 THIS SOFTWARE IS PROVIDED BY THE COPYRIGHT HOLDERS AND CONTRIBUTORS "AS IS"
 AND ANY EXPRESS OR IMPLIED WARRANTIES, INCLUDING, BUT NOT LIMITED TO, THE
 IMPLIED WARRANTIES OF MERCHANTABILITY AND FITNESS FOR A PARTICULAR PURPOSE
 ARE DISCLAIMED. IN NO EVENT SHALL THE COPYRIGHT HOLDER OR CONTRIBUTORS BE
 LIABLE FOR ANY DIRECT, INDIRECT, INCIDENTAL, SPECIAL, EXEMPLARY, OR
 CONSEQUENTIAL DAMAGES (INCLUDING, BUT NOT LIMITED TO, PROCUREMENT OF
 SUBSTITUTE GOODS OR SERVICES; LOSS OF USE, DATA, OR PROFITS; OR BUSINESS
 INTERRUPTION) HOWEVER CAUSED AND ON ANY THEORY OF LIABILITY, WHETHER IN
 CONTRACT, STRICT LIABILITY, OR TORT (INCLUDING NEGLIGENCE OR OTHERWISE)
 ARISING IN ANY WAY OUT OF THE USE OF THIS SOFTWARE, EVEN IF ADVISED OF THE
 POSSIBILITY OF SUCH DAMAGE.
 */

#ifndef SRC_COMPONENTS_APPLICATION_MANAGER_INCLUDE_APPLICATION_MANAGER_POLICY_HANDLER_H_
#define SRC_COMPONENTS_APPLICATION_MANAGER_INCLUDE_APPLICATION_MANAGER_POLICY_HANDLER_H_

#include <string>
#include <map>
#include <set>
#include <vector>
#include "policy/policy_manager.h"
#include "application_manager/policies/policy_event_observer.h"
#include "application_manager/policies/pt_exchange_handler.h"
#include "utils/logger.h"
#include "utils/lock.h"
#include "utils/threads/thread.h"
#include "utils/singleton.h"

namespace Json {
class Value;
}

namespace policy {

typedef std::vector<uint32_t> AppIds;
typedef std::vector<uint32_t> DeviceHandles;

class PolicyHandler : public utils::Singleton<PolicyHandler>,
    public PolicyListener {
 public:
  virtual ~PolicyHandler();
  PolicyManager* LoadPolicyLibrary();
  PolicyManager* LoadPolicyLibrary(const std::string& path);
  PolicyManager* policy_manager() const {
    return policy_manager_;
  }
  bool InitPolicyTable();
  bool RevertPolicyTable();
  bool SendMessageToSDK(const BinaryMessage& pt_string);
  bool ReceiveMessageFromSDK(const BinaryMessage& pt_string);
  bool UnloadPolicyLibrary();
  void OnPTExchangeNeeded();
  void OnPermissionsUpdated(const std::string& policy_app_id,
                            const Permissions& permissions);
  /**
   * @brief Checks, if policy update is necessary for application
   */
  void CheckAppPolicyState(const std::string& application_id);

  /**
   * Lets client to notify PolicyHandler that more kilometers expired
   * @param kms New value of odometer
   */
  void KmsChanged(int kms);

  /**
   * @brief Gather information for application and sends it to HMI
   * @param connection_key Connection key for application
   */
  void OnActivateApp(uint32_t connection_key, uint32_t correlation_id);

  /**
   * @brief Process user consent on mobile data connection access
   * @param Device id or 0, if concern to all SDL functionality
   * @param User consent from response
   */
  void OnAllowSDLFunctionalityNotification(bool is_allowed, uint32_t device_id =
                                               0);

  /**
   * @brief Increment counter for ignition cycles
   */
  void OnIgnitionCycleOver();

  /**
   * @brief Send notification to HMI concerning revocation of application
   * @param policy_app_id Unique identifier of application
   */
  void OnAppRevoked(const std::string& policy_app_id);

  void OnPendingPermissionChange(const std::string& policy_app_id);

  /**
   * Initializes PT exchange at ignition if need
   */
  void PTExchangeAtIgnition();

  /**
   * Initializes PT exchange at user request
   * @param correlation_id correlation id of request
   */
  void PTExchangeAtUserRequest(uint32_t correlation_id);

  /**
   * @brief Save device info for specific device to policy table
   * @param device_id Device mac address
   * @param device_info Device params
   */
  void SetDeviceInfo(std::string& device_id, const DeviceInfo& device_info);

  /**
   * @brief Store user-changed permissions consent to DB
   * @param permissions User-changed group permissions consent
   */
  void OnAppPermissionConsent(const PermissionConsent& permissions);

  /**
   * @brief Get appropriate message parameters and send them with response
   * to HMI
   * @param message_codes RPC message codes
   * @param language Language
   * @param correlation_id correlation id of request
   */
  void OnGetUserFriendlyMessage(const std::vector<std::string>& message_codes,
                                const std::string& language,
                                uint32_t correlation_id);

  /**
   * @brief Get list of permissions for application/device binded to
   * connection key from request and send response
   * @param connection_key Connection key
   * @param correlation_id Correlation id from request
   */
  void OnGetListOfPermissions(const uint32_t connection_key,
                              const uint32_t correlation_id);

  /**
   * @brief Get current policy table update state and send response
   * @param correlation_id Correlation id from request
   */
  void OnGetStatusUpdate(const uint32_t correlation_id);

  /**
      * @brief Get Urls for service
      * @param
      */


    /**
   * @brief Send notification to HMI with changed policy update status
   * @param status Current policy update state
   */
  void OnUpdateStatusChanged(policy::PolicyTableStatus status);

  /**
   * @brief Update currently used device id in policies manager for given
   * application
   * @param policy_app_id Application id
   */
  void OnCurrentDeviceIdUpdateRequired(const std::string& policy_app_id);

  /**
   * @brief Set parameters from OnSystemInfoChanged to policy table
   * @param language System language
   */
  void OnSystemInfoChanged(const std::string& language);

  /**
   * @brief Save data from GetSystemInfo request to policy table
   * @param ccpu_version CCPU version
   * @param wers_country_code WERS country code
   * @param language System language
   */
  void OnGetSystemInfo(const std::string& ccpu_version,
                       const std::string& wers_country_code,
                       const std::string& language);

  /**
   * @brief Send request to HMI to get update on system parameters
   */
  virtual void OnSystemInfoUpdateRequired();

  /**
   * Adds statistics info
   * @param type type of info
   */
  void AddStatisticsInfo(int type);

  /**
   * Handles system error
   * @param code code of error
   */
  void OnSystemError(int code);

<<<<<<< HEAD
  /**
   * @brief Choose application id to be used for snapshot sending
   * @return Application id or 0, if there are no applications registered
   */
  uint32_t GetAppIdForSending();
=======
  void OnCurrentDeviceIdUpdateRequired(
      const std::string& policy_app_id) {}
>>>>>>> 6937cbfb

 protected:
  /**
   * Starts next retry exchange policy table
   */
  void StartNextRetry();

  /**
   * Initializes PT exchange at odometer if need
   * @param kilometers value from odometer in kilometers
   */
  void PTExchangeAtOdometer(int kilometers);

    /**
     * Starts proccess updating policy table
     */
    void StartPTExchange(bool skip_device_selection = false);

 private:
  /**
   * @brief Choose device according to app HMI status and user consent for
   * device
   * @param device_info Struct with selected device parameters
   * @return consent status for selected device
   */
  DeviceConsent GetDeviceForSending(DeviceParams& device_params);

  /**
   * @brief Convert internal policy update status to appropriate status for HMI
   * @param status Internal policy update status
   * @return Converted status for sending to HMI
   */
  const std::string ConvertUpdateStatus(policy::PolicyTableStatus status);

 private:
  PolicyHandler();
  static PolicyHandler* instance_;
  static const std::string kLibrary;
  PolicyManager* policy_manager_;
  void* dl_handle_;
  AppIds last_used_app_ids_;
  static log4cxx::LoggerPtr logger_;
  threads::Thread retry_sequence_;
  sync_primitives::Lock retry_sequence_lock_;
  PTExchangeHandler* exchange_handler_;
  utils::SharedPtr<PolicyEventObserver> event_observer_;

  /**
   * @brief Contains device handles, which were sent for user consent to HMI
   */
  DeviceHandles pending_device_handles_;

  /**
   * @brief True, if PTS was sent, but PTU was not reseived yet,
   * otherwise - false
   * Used for limiting device consent request per PTS/PTU session
   */
  bool is_exchange_in_progress_;

  inline PolicyManager* CreateManager();

  DISALLOW_COPY_AND_ASSIGN(PolicyHandler);FRIEND_BASE_SINGLETON_CLASS(PolicyHandler);
  friend class RetrySequence;
};

}  //  namespace policy

#endif  // SRC_COMPONENTS_APPLICATION_MANAGER_INCLUDE_APPLICATION_MANAGER_POLICY_HANDLER_H_<|MERGE_RESOLUTION|>--- conflicted
+++ resolved
@@ -211,16 +211,11 @@
    */
   void OnSystemError(int code);
 
-<<<<<<< HEAD
   /**
    * @brief Choose application id to be used for snapshot sending
    * @return Application id or 0, if there are no applications registered
    */
   uint32_t GetAppIdForSending();
-=======
-  void OnCurrentDeviceIdUpdateRequired(
-      const std::string& policy_app_id) {}
->>>>>>> 6937cbfb
 
  protected:
   /**
@@ -234,9 +229,9 @@
    */
   void PTExchangeAtOdometer(int kilometers);
 
-    /**
+  /**
      * Starts proccess updating policy table
-     */
+   */
     void StartPTExchange(bool skip_device_selection = false);
 
  private:
