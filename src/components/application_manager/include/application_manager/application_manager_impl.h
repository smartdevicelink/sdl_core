--- conflicted
+++ resolved
@@ -1066,17 +1066,11 @@
     return policy_handler_;
   }
 
-<<<<<<< HEAD
-  virtual functional_modules::PluginManager& GetPluginManager() OVERRIDE {
-    return plugin_manager_;
-  }
-=======
 #ifdef SDL_REMOTE_CONTROL
   virtual functional_modules::PluginManager& GetPluginManager() OVERRIDE {
     return plugin_manager_;
   }
 #endif
->>>>>>> c2355a30
 
   /**
    * @brief Function Should be called when Low Voltage is occured
@@ -1508,13 +1502,9 @@
   policy::PolicyHandler policy_handler_;
   protocol_handler::ProtocolHandler* protocol_handler_;
   request_controller::RequestController request_ctrl_;
-<<<<<<< HEAD
-  functional_modules::PluginManager plugin_manager_;
-=======
 #ifdef SDL_REMOTE_CONTROL
   functional_modules::PluginManager plugin_manager_;
 #endif
->>>>>>> c2355a30
 
   hmi_apis::HMI_API* hmi_so_factory_;
   mobile_apis::MOBILE_API* mobile_so_factory_;
