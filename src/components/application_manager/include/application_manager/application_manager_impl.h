/*
 * Copyright (c) 2016, Ford Motor Company
 * All rights reserved.
 *
 * Redistribution and use in source and binary forms, with or without
 * modification, are permitted provided that the following conditions are met:
 *
 * Redistributions of source code must retain the above copyright notice, this
 * list of conditions and the following disclaimer.
 *
 * Redistributions in binary form must reproduce the above copyright notice,
 * this list of conditions and the following
 * disclaimer in the documentation and/or other materials provided with the
 * distribution.
 *
 * Neither the name of the Ford Motor Company nor the names of its contributors
 * may be used to endorse or promote products derived from this software
 * without specific prior written permission.
 *
 * THIS SOFTWARE IS PROVIDED BY THE COPYRIGHT HOLDERS AND CONTRIBUTORS "AS IS"
 * AND ANY EXPRESS OR IMPLIED WARRANTIES, INCLUDING, BUT NOT LIMITED TO, THE
 * IMPLIED WARRANTIES OF MERCHANTABILITY AND FITNESS FOR A PARTICULAR PURPOSE
 * ARE DISCLAIMED. IN NO EVENT SHALL THE COPYRIGHT HOLDER OR CONTRIBUTORS BE
 * LIABLE FOR ANY DIRECT, INDIRECT, INCIDENTAL, SPECIAL, EXEMPLARY, OR
 * CONSEQUENTIAL DAMAGES (INCLUDING, BUT NOT LIMITED TO, PROCUREMENT OF
 * SUBSTITUTE GOODS OR SERVICES; LOSS OF USE, DATA, OR PROFITS; OR BUSINESS
 * INTERRUPTION) HOWEVER CAUSED AND ON ANY THEORY OF LIABILITY, WHETHER IN
 * CONTRACT, STRICT LIABILITY, OR TORT (INCLUDING NEGLIGENCE OR OTHERWISE)
 * ARISING IN ANY WAY OUT OF THE USE OF THIS SOFTWARE, EVEN IF ADVISED OF THE
 * POSSIBILITY OF SUCH DAMAGE.
 */

#ifndef SRC_COMPONENTS_APPLICATION_MANAGER_INCLUDE_APPLICATION_MANAGER_APPLICATION_MANAGER_IMPL_H_
#define SRC_COMPONENTS_APPLICATION_MANAGER_INCLUDE_APPLICATION_MANAGER_APPLICATION_MANAGER_IMPL_H_

#include <stdint.h>
#include <vector>
#include <map>
#include <set>
#include <deque>
#include <algorithm>
#include <memory>

#include "application_manager/application_manager.h"
#include "application_manager/hmi_capabilities.h"
#include "application_manager/message.h"
#include "application_manager/message_helper.h"
#include "application_manager/request_controller.h"
#include "application_manager/resumption/resume_ctrl.h"
#include "application_manager/state_controller_impl.h"
#include "application_manager/app_launch/app_launch_data.h"
#include "application_manager/application_manager_settings.h"
#include "application_manager/event_engine/event_dispatcher_impl.h"
#include "application_manager/hmi_interfaces_impl.h"
#include "application_manager/command_holder.h"
#include "application_manager/command_factory.h"
#include "application_manager/rpc_service.h"
#include "application_manager/rpc_handler.h"

#include "protocol_handler/protocol_observer.h"
#include "protocol_handler/protocol_handler.h"
#include "hmi_message_handler/hmi_message_observer.h"
#include "hmi_message_handler/hmi_message_sender.h"
#include "application_manager/policies/policy_handler_interface.h"
#include "application_manager/policies/policy_handler_observer.h"
#include "connection_handler/connection_handler.h"
#include "connection_handler/connection_handler_observer.h"
#include "connection_handler/device.h"
#include "formatters/CSmartFactory.h"
#include "policies/policy_handler.h"

#include "interfaces/HMI_API.h"
#include "interfaces/HMI_API_schema.h"
#include "interfaces/MOBILE_API_schema.h"

#include "interfaces/v4_protocol_v1_2_no_extra.h"
#include "interfaces/v4_protocol_v1_2_no_extra_schema.h"

#ifdef ENABLE_SECURITY
#include "security_manager/security_manager_listener.h"
#include "security_manager/ssl_context.h"
#endif  // ENABLE_SECURITY

#ifdef TELEMETRY_MONITOR
#include "telemetry_observer.h"
#endif  // TELEMETRY_MONITOR

#include "utils/macro.h"
#include "utils/shared_ptr.h"
#include "utils/message_queue.h"
#include "utils/prioritized_queue.h"
#include "utils/threads/thread.h"
#include "utils/threads/message_loop_thread.h"
#include "utils/lock.h"
#include "utils/data_accessor.h"
#include "utils/timer.h"
#include "smart_objects/smart_object.h"

struct BsonObject;

namespace threads {
class Thread;
}
class CommandNotificationImpl;

namespace application_manager {
namespace mobile_api = mobile_apis;
using namespace utils;
using namespace timer;
namespace custom_str = custom_string;

class ApplicationManagerImpl;

enum VRTTSSessionChanging { kVRSessionChanging = 0, kTTSSessionChanging };

struct CommandParametersPermissions;
typedef std::map<std::string, hmi_apis::Common_TransportType::eType>
    DeviceTypes;

CREATE_LOGGERPTR_GLOBAL(logger_, "ApplicationManager")
typedef utils::SharedPtr<timer::Timer> TimerSPtr;

class ApplicationManagerImpl
    : public ApplicationManager,
      public connection_handler::ConnectionHandlerObserver,
      public policy::PolicyHandlerObserver
#ifdef ENABLE_SECURITY
      ,
      public security_manager::SecurityManagerListener
#endif  // ENABLE_SECURITY
#ifdef TELEMETRY_MONITOR
      ,
      public telemetry_monitor::TelemetryObservable<AMTelemetryObserver>
#endif  // TELEMETRY_MONITOR
      {

  friend class ResumeCtrl;
  friend class CommandImpl;

 public:
  ApplicationManagerImpl(const ApplicationManagerSettings& am_settings,
                         const policy::PolicySettings& policy_settings);
  ~ApplicationManagerImpl();

  /**
   * Inits application manager
   */
  bool Init(resumption::LastState& last_state,
            media_manager::MediaManager* media_manager) OVERRIDE;

  /**
   * @brief Stop work.
   *
   * @return TRUE on success otherwise FALSE.
   **/
  bool Stop() OVERRIDE;

  DataAccessor<ApplicationSet> applications() const OVERRIDE;
  ApplicationSharedPtr application(uint32_t app_id) const OVERRIDE;

  ApplicationSharedPtr active_application() const OVERRIDE;

  ApplicationSharedPtr application_by_hmi_app(
      uint32_t hmi_app_id) const OVERRIDE;
  ApplicationSharedPtr application_by_policy_id(
      const std::string& policy_app_id) const OVERRIDE;

  std::vector<ApplicationSharedPtr> applications_by_button(
      uint32_t button) OVERRIDE;
  std::vector<ApplicationSharedPtr> applications_with_navi() OVERRIDE;
  std::vector<ApplicationSharedPtr> applications_with_mobile_projection()
      OVERRIDE;

  ApplicationSharedPtr get_limited_media_application() const OVERRIDE;
  ApplicationSharedPtr get_limited_navi_application() const OVERRIDE;
  ApplicationSharedPtr get_limited_voice_application() const OVERRIDE;
  ApplicationSharedPtr get_limited_mobile_projection_application()
      const OVERRIDE;

  uint32_t application_id(const int32_t correlation_id) OVERRIDE;
  void set_application_id(const int32_t correlation_id,
                          const uint32_t app_id) OVERRIDE;

  void OnHMILevelChanged(uint32_t app_id,
                         mobile_apis::HMILevel::eType from,
                         mobile_apis::HMILevel::eType to) OVERRIDE;

  void SendHMIStatusNotification(
      const utils::SharedPtr<Application> app) OVERRIDE;

  ApplicationSharedPtr application(
      const std::string& device_id,
      const std::string& policy_app_id) const OVERRIDE;

  /**
   * @brief ChangeAppsHMILevel the function that will change application's
   * hmi level.
   *
   * @param app_id id of the application whose hmi level should be changed.
   *
   * @param level new hmi level for certain application.
   */
  void ChangeAppsHMILevel(uint32_t app_id, mobile_apis::HMILevel::eType level);

  virtual plugin_manager::RPCPluginManager& GetPluginManager() OVERRIDE {
    DCHECK(plugin_manager_);
    return *plugin_manager_;
  }

  std::vector<std::string> devices(
      const std::string& policy_app_id) const OVERRIDE;

  /**
   * @brief Checks if application with the same HMI type
   *        (media, voice communication or navi) exists
   *        in HMI_FULL or HMI_LIMITED level.
   *
   * @param app Pointer to application to compare with
   *
   * @return true if exist otherwise false
   */
  bool IsAppTypeExistsInFullOrLimited(ApplicationConstSharedPtr app) const;

  /**
   * DEPRECATED
   * @brief Checks if Application is subscribed for way points
   * @param Application AppID
   * @return true if Application is subscribed for way points
   * otherwise false
   */
  bool IsAppSubscribedForWayPoints(const uint32_t app_id) const OVERRIDE;

  /**
   * DEPRECATED
   * @brief Subscribe Application for way points
   * @param Application AppID
   */
  void SubscribeAppForWayPoints(const uint32_t app_id) OVERRIDE;

  /**
   * DEPRECATED
   * @brief Unsubscribe Application for way points
   * @param Application AppID
   */
  void UnsubscribeAppFromWayPoints(const uint32_t app_id) OVERRIDE;

  /**
   * @brief Checks if Application is subscribed for way points
   * @param Application pointer
   * @return true if Application is subscribed for way points
   * otherwise false
   */
  bool IsAppSubscribedForWayPoints(ApplicationSharedPtr app) const OVERRIDE;

  /**
   * @brief Subscribe Application for way points
   * @param Application pointer
   */
  void SubscribeAppForWayPoints(ApplicationSharedPtr app) OVERRIDE;

  /**
   * @brief Unsubscribe Application for way points
   * @param Application pointer
   */
  void UnsubscribeAppFromWayPoints(ApplicationSharedPtr app) OVERRIDE;

  /**
   * @brief Is Any Application is subscribed for way points
   * @return true if some app is subscribed otherwise false
   */
  bool IsAnyAppSubscribedForWayPoints() const OVERRIDE;

  /**
   * @brief Get subscribed for way points
   * @return reference to set of subscribed apps for way points
   */
  const std::set<int32_t> GetAppsSubscribedForWayPoints() const OVERRIDE;

  /**
   * @brief Notifies all components interested in Vehicle Data update
   * i.e. new value of odometer etc and returns list of applications
   * subscribed for event.
   * @param vehicle_info Enum value of type of vehicle data
   * @param new value (for integer values currently) of vehicle data
   */
  void IviInfoUpdated(mobile_apis::VehicleDataType::eType vehicle_info,
                      int value) OVERRIDE;

  void OnApplicationRegistered(ApplicationSharedPtr app) OVERRIDE;

  /**
   * @brief OnApplicationSwitched starts processing of commands collected
   * during device switching process
   * @param app Application
   */
  void OnApplicationSwitched(ApplicationSharedPtr app) OVERRIDE;

  HMICapabilities& hmi_capabilities() OVERRIDE;
  const HMICapabilities& hmi_capabilities() const OVERRIDE;

  /**
   * @brief ProcessQueryApp executes logic related to QUERY_APP system request.
   *
   * @param sm_object smart object wich is actually parsed json obtained within
   * system request.
   * @param connection_key connection key for app, which sent system request
   */
  void ProcessQueryApp(const smart_objects::SmartObject& sm_object,
                       const uint32_t connection_key) OVERRIDE;

  bool is_attenuated_supported() const OVERRIDE;

#ifdef TELEMETRY_MONITOR
  /**
   * @brief Setup observer for time metric.
   *
   * @param observer - pointer to observer
   */
  void SetTelemetryObserver(AMTelemetryObserver* observer) OVERRIDE;
#endif  // TELEMETRY_MONITOR

  ApplicationSharedPtr RegisterApplication(const utils::SharedPtr<
      smart_objects::SmartObject>& request_for_registration) OVERRIDE;
  /*
   * @brief Closes application by id
   *
   * @param app_id Application id
   * @param reason reason of unregistering application
   * @param is_resuming describes - is this unregister
   *        is normal or need to be resumed\
   * @param is_unexpected_disconnect
   * Indicates if connection was unexpectedly lost(TM layer, HB)
   */
  void UnregisterApplication(const uint32_t& app_id,
                             mobile_apis::Result::eType reason,
                             bool is_resuming = false,
                             bool is_unexpected_disconnect = false) OVERRIDE;

  /**
  * @brief Handle sequence for unauthorized application
  * @param app_id Application id
  */
  void OnAppUnauthorized(const uint32_t& app_id) OVERRIDE;

  /*
   * @brief Sets unregister reason for closing all registered applications
   * duringHU switching off
   *
   * @param reason Describes the reason for HU switching off
   */
  void SetUnregisterAllApplicationsReason(
      mobile_api::AppInterfaceUnregisteredReason::eType reason) OVERRIDE;

  /*
   * @brief Called on Master_reset or Factory_defaults
   * when User chooses to reset HU.
   * Resets Policy Table if applicable.
   */
  void HeadUnitReset(
      mobile_api::AppInterfaceUnregisteredReason::eType reason) OVERRIDE;

  /*
   * @brief Closes all registered applications
   */
  void UnregisterAllApplications();

  DEPRECATED bool RemoveAppDataFromHMI(ApplicationSharedPtr app);

  DEPRECATED bool LoadAppDataToHMI(ApplicationSharedPtr app);
  bool ActivateApplication(ApplicationSharedPtr app) OVERRIDE;

  /**
   * @brief Put application in FULL HMI Level if possible,
   *        otherwise put applicatuion other HMI level.
   *        do not send any notifications to mobile
   * @param app, application, that need to be puted in FULL
   * @return seted HMI Level
   */
  mobile_api::HMILevel::eType IsHmiLevelFullAllowed(ApplicationSharedPtr app);

  void ConnectToDevice(const std::string& device_mac) OVERRIDE;
  void OnHMIStartedCooperation() OVERRIDE;

  /*
   * @brief Returns unique correlation ID for HMI request
   *
   * @return Unique correlation ID
   */
  uint32_t GetNextHMICorrelationID() OVERRIDE;

  /* @brief Starts audio passthru process
   * @deprecated Use BeginAudioPassThru(uint32_t app_id) instead
   *
   * @return true on success, false if passthru is already in process
   */
  bool BeginAudioPassThrough() OVERRIDE;

  /**
   * @brief Starts AudioPassThru process by given application
   * @param app_id ID of the application which starts the process
   * @return true if AudioPassThru can be started, false otherwise
   */
  bool BeginAudioPassThru(uint32_t app_id) OVERRIDE;

  /*
   * @brief Finishes already started audio passthru process
   * @deprecated Use EndAudioPassThru(uint32_t app_id) instead
   *
   * @return true on success, false if passthru is not active
   */
  bool EndAudioPassThrough() OVERRIDE;

  /**
   * @brief Finishes already started AudioPassThru process by given application
   * @param app_id ID of the application which started the process
   * @return true if AudioPassThru process has been started with given
   * application and thus it can be stopped, false otherwise
   */
  bool EndAudioPassThru(uint32_t app_id) OVERRIDE;

  /*
   * @brief Retrieves driver distraction state
   *
   * @return Current state of the distraction state
   */
  hmi_apis::Common_DriverDistractionState::eType driver_distraction_state()
      const;

  /*
   * @brief Sets state for driver distraction
   *
   * @param state New state to be set
   */
  void set_driver_distraction_state(
      const hmi_apis::Common_DriverDistractionState::eType state) OVERRIDE;

  /*
   * DEPRECATED
   * @brief Retrieves if VR session has started
   *
   * @return Current VR session state (started, stopped)
   */
  inline bool vr_session_started() const;

  /*
   * DEPRECATED
   * @brief Sets VR session state
   *
   * @param state Current HMI VR session state
   */
  void set_vr_session_started(const bool state);

  /*
   * @brief Retrieves SDL access to all mobile apps
   *
   * @return Currently active state of the access
   */
  inline bool all_apps_allowed() const;

  /*
   * @brief Sets SDL access to all mobile apps
   *
   * @param allowed SDL access to all mobile apps
   */
  void SetAllAppsAllowed(const bool allowed) OVERRIDE;

  /**
   * @brief CreateRegularState create regular HMI state for application
   * @param app Application
   * @param hmi_level of returned state
   * @param audio_state of returned state
   * @param system_context of returned state
   * @return new regular HMI state
   */
  HmiStatePtr CreateRegularState(
      utils::SharedPtr<Application> app,
      mobile_apis::HMILevel::eType hmi_level,
      mobile_apis::AudioStreamingState::eType audio_state,
      mobile_apis::VideoStreamingState::eType video_state,
      mobile_apis::SystemContext::eType system_context) const OVERRIDE;

  /**
   * DEPRECATED
   * @brief CreateRegularState create regular HMI state for application
   * @param app_id Application id
   * @param hmi_level of returned state
   * @param audio_state of returned state
   * @param system_context of returned state
   * @return new regular HMI state
   */
  DEPRECATED HmiStatePtr CreateRegularState(
      uint32_t app_id,
      mobile_apis::HMILevel::eType hmi_level,
      mobile_apis::AudioStreamingState::eType audio_state,
      mobile_apis::SystemContext::eType system_context) const OVERRIDE;

  /**
   * @brief Checks, if given RPC is allowed at current HMI level for specific
   * application in policy table
   * @param app Application
   * @param hmi_level Current HMI level of application
   * @param function_id FunctionID of RPC
   * @param params_permissions Permissions for RPC parameters (e.g.
   * SubscribeVehicleData) defined in policy table
   * @return SUCCESS, if allowed, otherwise result code of check
   */
  mobile_apis::Result::eType CheckPolicyPermissions(
      const ApplicationSharedPtr app,
      const std::string& function_id,
      const RPCParams& rpc_params,
      CommandParametersPermissions* params_permissions = NULL) OVERRIDE;

  /**
   * @brief IsApplicationForbidden allows to distinguish if application is
   * not allowed to register, becuase of spaming.
   *
   * @param connection_key the conection key ofthe required application
   *
   * @param mobile_app_id application's mobile(policy) identifier.
   *
   * @return true in case application is allowed to register, false otherwise.
   */
  bool IsApplicationForbidden(uint32_t connection_key,
                              const std::string& mobile_app_id);

  struct ApplicationsAppIdSorter {
    bool operator()(const ApplicationSharedPtr lhs,
                    const ApplicationSharedPtr rhs) {
      return lhs->app_id() < rhs->app_id();
    }
  };

  struct ApplicationsMobileAppIdSorter {
    bool operator()(const ApplicationSharedPtr lhs,
                    const ApplicationSharedPtr rhs) {
      if (lhs->policy_app_id() == rhs->policy_app_id()) {
        return lhs->device() < rhs->device();
      }
      return lhs->policy_app_id() < rhs->policy_app_id();
    }
  };

  // typedef for Applications list
  typedef std::set<ApplicationSharedPtr, ApplicationsAppIdSorter> ApplictionSet;

  typedef std::set<ApplicationSharedPtr, ApplicationsPolicyAppIdSorter>
      AppsWaitRegistrationSet;

  // typedef for Applications list iterator
  typedef ApplictionSet::iterator ApplictionSetIt;

  // typedef for Applications list const iterator
  typedef ApplictionSet::const_iterator ApplictionSetConstIt;

  DataAccessor<AppsWaitRegistrationSet> apps_waiting_for_registration() const;
  ApplicationConstSharedPtr waiting_app(const uint32_t hmi_id) const;

  /**
   * @brief Notification from PolicyHandler about PTU.
   * Compares AppHMIType between saved in app and received from PTU. If they are
   * different method sends:
   * UI_ChangeRegistration with list new AppHMIType;
   * ActivateApp with HMI level BACKGROUND;
   * OnHMIStatus notification;
   * for app with HMI level FULL or LIMITED.
   * method sends:
   * UI_ChangeRegistration with list new AppHMIType
   * for app with HMI level BACKGROUND.
   */
  void OnUpdateHMIAppType(
      std::map<std::string, std::vector<std::string> > app_hmi_types) OVERRIDE;

  /**
   * @brief OnPTUFinished is called on policy table update coming
   * @param ptu_result True if PTU is succeeded, otherwise - false
   */
  void OnPTUFinished(const bool ptu_result) FINAL;

  /*
   * @brief Starts audio pass thru thread
   *
   * @param session_key     Session key of connection for Mobile side
   * @param correlation_id  Correlation id for response for Mobile side
   * @param max_duration    Max duration of audio recording in milliseconds
   * @param sampling_rate   Value for rate(8, 16, 22, 44 kHz)
   * @param bits_per_sample The quality the audio is recorded.
   * @param audio_type      Type of audio data
   */
  void StartAudioPassThruThread(int32_t session_key,
                                int32_t correlation_id,
                                int32_t max_duration,
                                int32_t sampling_rate,
                                int32_t bits_per_sample,
                                int32_t audio_type) OVERRIDE;

  /*
   * @brief Terminates audio pass thru thread
   * @param application_key Id of application for which
   * audio pass thru should be stopped
   */
  void StopAudioPassThru(int32_t application_key) OVERRIDE;

  std::string GetDeviceName(connection_handler::DeviceHandle handle);

  /*
   * @brief Converts connection string transport type representation
   * to HMI Common_TransportType
   *
   * @param transport_type String representing connection type
   *
   * @return Corresponding HMI TransporType value
   */
  hmi_apis::Common_TransportType::eType GetDeviceTransportType(
      const std::string& transport_type);

  void set_hmi_message_handler(hmi_message_handler::HMIMessageHandler* handler);
  void set_connection_handler(connection_handler::ConnectionHandler* handler);
  void set_protocol_handler(protocol_handler::ProtocolHandler* handler);

  void StartDevicesDiscovery();

  void RemoveHMIFakeParameters(
      application_manager::commands::MessageSharedPtr& message) OVERRIDE;

  /**
   * @brief TerminateRequest forces termination of request
   * @param connection_key - application id of request
   * @param corr_id correlation id of request
   * @param function_id function id of request
   */
  void TerminateRequest(const uint32_t connection_key,
                        const uint32_t corr_id,
                        const int32_t function_id) OVERRIDE;

  // Overriden ConnectionHandlerObserver method
  void OnDeviceListUpdated(
      const connection_handler::DeviceMap& device_list) OVERRIDE;
  void OnFindNewApplicationsRequest() OVERRIDE;
  void RemoveDevice(
      const connection_handler::DeviceHandle& device_handle) OVERRIDE;

  /**
   * @brief OnDeviceSwitchingStart is invoked on device transport switching
   * start (e.g. from Bluetooth to USB) and creates waiting list of applications
   * expected to be re-registered after switching is complete
   * @param device_from device params being switched to the new transport
   * @param device_to device params on the new transport
   */
  void OnDeviceSwitchingStart(
      const connection_handler::Device& device_from,
      const connection_handler::Device& device_to) FINAL;

  /**
   * @brief OnDeviceSwitchingFinish is invoked on device trasport switching end
   * i.e. timeout for switching is expired, unregisters applications from
   * waiting list which haven't been re-registered and clears the waiting list
   * @param device_uid UID of device being switched
   */
  void OnDeviceSwitchingFinish(const std::string& device_uid) FINAL;

  DEPRECATED bool OnServiceStartedCallback(
      const connection_handler::DeviceHandle& device_handle,
      const int32_t& session_key,
      const protocol_handler::ServiceType& type) OVERRIDE;
  void OnServiceStartedCallback(
      const connection_handler::DeviceHandle& device_handle,
      const int32_t& session_key,
      const protocol_handler::ServiceType& type,
      const BsonObject* params) OVERRIDE;
  void OnServiceEndedCallback(
      const int32_t& session_key,
      const protocol_handler::ServiceType& type,
      const connection_handler::CloseSessionReason& close_reason) OVERRIDE;
  void OnSecondaryTransportStartedCallback(
      const connection_handler::DeviceHandle device_handle,
      const int32_t session_key) OVERRIDE;
  void OnSecondaryTransportEndedCallback(const int32_t session_key) OVERRIDE;

  /**
   * @brief Check if application with specified app_id has NAVIGATION HMI type
   * @param app_id id of application to check
   * @return true if application is navi otherwise returns false
   */
  bool CheckAppIsNavi(const uint32_t app_id) const OVERRIDE;

#ifdef ENABLE_SECURITY
  /**
   * @brief Notification about protection result
   * @param connection_key Unique key of session which triggers handshake
   * @param result result of connection protection
   * @return true on success notification handling or false otherwise
   */
  bool OnHandshakeDone(
      uint32_t connection_key,
      security_manager::SSLContext::HandshakeResult result) OVERRIDE;

  /**
   * @brief Notification about handshake failure
   * @return true on success notification handling or false otherwise
   */
  bool OnHandshakeFailed() OVERRIDE;

  /**
   * @brief Notification that certificate update is required.
   */
  void OnCertificateUpdateRequired() OVERRIDE;

  /**
   * @brief Get certificate data from policy
   * @param reference to string where to save certificate data
   * @return true if listener saved some data to string otherwise false
   */
  bool GetPolicyCertificateData(std::string& data) const OVERRIDE;

  /**
   * @brief Get unique handshake context by application id
   * @param key id of application
   * @return generated handshake context or empty context if application with
   * provided id does not exist
   */
  security_manager::SSLContext::HandshakeContext GetHandshakeContext(
      uint32_t key) const OVERRIDE;
#endif  // ENABLE_SECURITY

  /**
   * @ Add notification to collection
   *
   * @param ptr Reference to shared pointer that point on hmi notification
   */
  void addNotification(const CommandSharedPtr ptr);

  /**
   * @ Add notification to collection
   *
   * @param ptr Reference to shared pointer that point on hmi notification
   */
  void removeNotification(const commands::Command* notification);

  /**
   * @ Updates request timeout
   *
   * @param connection_key Connection key of application
   * @param mobile_correlation_id Correlation ID of the mobile request
   * @param new_timeout_value New timeout in milliseconds to be set
   */
  void updateRequestTimeout(uint32_t connection_key,
                            uint32_t mobile_correlation_id,
                            uint32_t new_timeout_value) OVERRIDE;

  /**
   * @brief AddPolicyObserver allows to subscribe needed component to events
   * from policy.
   *
   * @param listener the component to subscribe.
   */
  void AddPolicyObserver(PolicyHandlerObserver* listener);

  /**
   * @brief RemovePolicyObserver allows to remove observer from collection.
   *
   * @param listener observer to remove.
   */
  void RemovePolicyObserver(PolicyHandlerObserver* listener);

  /**
   * @brief Checks HMI level and returns true if streaming is allowed
   * @param app_id Application id
   * @param service_type Service type to check
   * @return True if streaming is allowed, false in other case
   */
  bool HMILevelAllowsStreaming(
      uint32_t app_id,
      protocol_handler::ServiceType service_type) const OVERRIDE;

  /**
   * @brief Checks if application can stream (streaming service is started and
   * streaming is enabled in application)
   * @param app_id Application id
   * @param service_type Service type to check
   * @return True if streaming is allowed, false in other case
   */
  bool CanAppStream(uint32_t app_id,
                    protocol_handler::ServiceType service_type) const OVERRIDE;

  /**
   * @brief Ends opened navi services (audio/video) for application
   * @param app_id Application id
   */
  void EndNaviServices(uint32_t app_id) OVERRIDE;

  /**
   * @brief ForbidStreaming forbid the stream over the certain application.
   * @param app_id the application's id which should stop streaming.
   */
  void ForbidStreaming(uint32_t app_id) OVERRIDE;

  /**
   * @brief Called when application completes streaming configuration
   * @param app_id Streaming application id
   * @param service_type Streaming service type
   * @param result true if configuration is successful, false otherwise
   * @param rejected_params list of rejected parameters' name. Valid
   *                        only when result is false.
   */
  void OnStreamingConfigured(
      uint32_t app_id,
      protocol_handler::ServiceType service_type,
      bool result,
      std::vector<std::string>& rejected_params) OVERRIDE;

  /**
   * @brief Callback calls when application starts/stops data streaming
   * @param app_id Streaming application id
   * @param service_type Streaming service type
   * @param state Shows if streaming started or stopped
   */
  void OnAppStreaming(uint32_t app_id,
                      protocol_handler::ServiceType service_type,
                      bool state) OVERRIDE;

  mobile_api::HMILevel::eType GetDefaultHmiLevel(
      ApplicationConstSharedPtr application) const;

  /**
   * @brief Checks if required transport for resumption is available
   *
   * The required transport can be configured through smartDeviceLink.ini file.
   *
   * @param application an instance of the app to check
   * @return true if the app is connected through one of the required
   *         transports, false otherwise
   */
  bool CheckResumptionRequiredTransportAvailable(
      ApplicationConstSharedPtr application) const;

  /**
  * Getter for resume_controller
  * @return Resume Controller
  */
  resumption::ResumeCtrl& resume_controller() OVERRIDE {
    return *resume_ctrl_.get();
  }

  HmiInterfaces& hmi_interfaces() OVERRIDE {
    return hmi_interfaces_;
  }

  /**
   * Generate grammar ID
   *
   * @return New grammar ID
   */
  uint32_t GenerateGrammarID() OVERRIDE;

  /**
   * Generate new HMI application ID
   *
   * @return New HMI application ID
   */
  uint32_t GenerateNewHMIAppID() OVERRIDE;

  /**
   * DERPECATED
   * @brief Parse smartObject and replace mobile app Id by HMI app ID
   * @param message Smartobject to be parsed
   */
  void ReplaceMobileByHMIAppId(smart_objects::SmartObject& message);

  /**
   * DEPRECATED
   * @brief Parse smartObject and replace HMI app ID by mobile app Id
   * @param message Smartobject to be parsed
   */
  void ReplaceHMIByMobileAppId(smart_objects::SmartObject& message);

  /*
   * @brief Save binary data to specified directory
   *
   * @param binary data
   * @param path for saving data
   * @param file_name File name
   * @param offset for saving data to existing file with offset.
   *        If offset is 0 - create new file ( overrite existing )
   *
   *
   * @return SUCCESS if file was saved, other code otherwise
   */
  mobile_apis::Result::eType SaveBinary(const std::vector<uint8_t>& binary_data,
                                        const std::string& file_path,
                                        const std::string& file_name,
                                        const int64_t offset) OVERRIDE;

  /**
   * @brief Get available app space
   * @param name of the app folder(make + mobile app id)
   * @return free app space.
   */
  uint32_t GetAvailableSpaceForApp(const std::string& folder_name);

  /*
   * @brief returns true if HMI is cooperating
   */
  bool IsHMICooperating() const OVERRIDE;

  /**
   * @brief Method used to send default app tts globalProperties
   * in case they were not provided from mobile side after defined time
   */
  void OnTimerSendTTSGlobalProperties();

  /**
   * @brief method adds application
   * to tts_global_properties_app_list_
   * @param app_id contains application which will
   * send TTS global properties after timeout
   */
  void AddAppToTTSGlobalPropertiesList(const uint32_t app_id) OVERRIDE;

  /**
   * @brief method removes application
   * from tts_global_properties_app_list_
   * @param app_id contains application which will
   * send TTS global properties after timeout
   */
  void RemoveAppFromTTSGlobalPropertiesList(const uint32_t app_id) OVERRIDE;

  /**
   * DEPRECATED
   * @brief method adds application in FULL and LIMITED state
   * to on_phone_call_app_list_.
   * Also OnHMIStateNotification with BACKGROUND state sent for these apps
   */
  void CreatePhoneCallAppList();

  /**
   * DEPRECATED
   * @brief method removes application from on_phone_call_app_list_.
   *
   * Also OnHMIStateNotification with previous HMI state sent for these apps
   */
  void ResetPhoneCallAppList();

  // TODO(AOleynik): Temporary added, to fix build. Should be reworked.
  connection_handler::ConnectionHandler& connection_handler() const OVERRIDE;
  protocol_handler::ProtocolHandler& protocol_handler() const OVERRIDE;

  policy::PolicyHandlerInterface& GetPolicyHandler() OVERRIDE {
    return *policy_handler_;
  }

  const policy::PolicyHandlerInterface& GetPolicyHandler() const OVERRIDE {
    return *policy_handler_;
  }

  rpc_service::RPCService& GetRPCService() const OVERRIDE {
    return *rpc_service_;
  }

  rpc_handler::RPCHandler& GetRPCHandler() const OVERRIDE {
    return *rpc_handler_;
  }

  void SetRPCService(std::unique_ptr<rpc_service::RPCService>& rpc_service) {
    rpc_service_ = std::move(rpc_service);
  }

  bool is_stopping() const OVERRIDE;

  bool is_audio_pass_thru_active() const OVERRIDE;
  /*
   * @brief Function Should be called when Low Voltage is occured
   */
  void OnLowVoltage();

  /*
   * @brief Function Should be called when WakeUp occures after Low Voltage
   */
  void OnWakeUp();

  /**
   * @brief IsApplicationForbidden allows to distinguish if application is
   * not allowed to register, because of spamming.
   *
   * @param connection_key the connection key ofthe required application
   *
   * @param policy_app_id application's mobile(policy) identifier.
   *
   * @return true in case application is allowed to register, false otherwise.
   */
  bool IsApplicationForbidden(uint32_t connection_key,
                              const std::string& policy_app_id) const OVERRIDE;

  policy::DeviceConsent GetUserConsentForDevice(
      const std::string& device_id) const OVERRIDE;

  // typedef for Applications list
  typedef std::set<std::string> ForbiddenApps;

  struct AppIdPredicate {
    uint32_t app_id_;
    AppIdPredicate(uint32_t app_id) : app_id_(app_id) {}
    bool operator()(const ApplicationSharedPtr app) const {
      return app ? app_id_ == app->app_id() : false;
    }
  };

  struct HmiAppIdPredicate {
    uint32_t hmi_app_id_;
    HmiAppIdPredicate(uint32_t hmi_app_id) : hmi_app_id_(hmi_app_id) {}
    bool operator()(const ApplicationSharedPtr app) const {
      return app ? hmi_app_id_ == app->hmi_app_id() : false;
    }
  };

  struct PolicyAppIdPredicate {
    std::string policy_app_id_;
    PolicyAppIdPredicate(const std::string& policy_app_id)
        : policy_app_id_(policy_app_id) {}
    bool operator()(const ApplicationSharedPtr app) const {
      return app ? policy_app_id_ == app->policy_app_id() : false;
    }
  };

  struct SubscribedToButtonPredicate {
    mobile_apis::ButtonName::eType button_;
    SubscribedToButtonPredicate(mobile_apis::ButtonName::eType button)
        : button_(button) {}
    bool operator()(const ApplicationSharedPtr app) const {
      return app ? app->IsSubscribedToButton(button_) : false;
    }
  };

  struct AppV4DevicePredicate {
    connection_handler::DeviceHandle handle_;
    AppV4DevicePredicate(const connection_handler::DeviceHandle handle)
        : handle_(handle) {}
    bool operator()(const ApplicationSharedPtr app) const {
      return app
                 ? handle_ == app->device() &&
                       Message::is_sufficient_version(
                           protocol_handler::MajorProtocolVersion::
                               PROTOCOL_VERSION_4,
                           app->protocol_version())
                 : false;
    }
  };

  struct DevicePredicate {
    connection_handler::DeviceHandle handle_;
    DevicePredicate(const connection_handler::DeviceHandle handle)
        : handle_(handle) {}
    bool operator()(const ApplicationSharedPtr app) const {
      return handle_ == app->device() ? true : false;
    }
  };

  struct GrammarIdPredicate {
    uint32_t grammar_id_;
    GrammarIdPredicate(uint32_t grammar_id) : grammar_id_(grammar_id) {}
    bool operator()(const ApplicationSharedPtr app) const {
      return app ? grammar_id_ == app->get_grammar_id() : false;
    }
  };

  /**
   * @brief Sends UpdateAppList notification to HMI
   */
  void SendUpdateAppList() OVERRIDE;

  /**
   * @brief Marks applications received through QueryApps as should be
   * greyed out on HMI
   * @param is_greyed_out, true, if should be greyed out, otherwise - false
   * @param handle, device handle
   */
  void MarkAppsGreyOut(const connection_handler::DeviceHandle handle,
                       bool is_greyed_out) OVERRIDE;

  ApplicationConstSharedPtr WaitingApplicationByID(
      const uint32_t hmi_id) const OVERRIDE;

  DataAccessor<AppsWaitRegistrationSet> AppsWaitingForRegistration()
      const OVERRIDE;

  /**
   * @brief Checks, if apps list had been queried already from certain device
   * @param handle, Device handle
   * @return true, if list had been queried already, otherwise - false
   */
  bool IsAppsQueriedFrom(
      const connection_handler::DeviceHandle handle) const OVERRIDE;

  /**
   * @brief IsAppInReconnectMode check if application belongs to session
   * affected by transport switching at the moment by checking internal
   * waiting list prepared on switching start
   * @param policy_app_id Application id
   * @return True if application is in the waiting list, otherwise - false
   */
  bool IsAppInReconnectMode(const std::string& policy_app_id) const FINAL;

  bool IsStopping() const OVERRIDE {
    return is_stopping_;
  }

  /**
     * @brief ProcessReconnection handles reconnection flow for application on
     * transport switch
     * @param application Pointer to switched application, must be validated
     * before passing
     * @param connection_key Connection key from registration request of
     * switched
     * application
     */
  void ProcessReconnection(ApplicationSharedPtr application,
                           const uint32_t connection_key) FINAL;

  /**
   * @brief Clears all applications' persistent data
   */
  void ClearAppsPersistentData();

  StateController& state_controller() OVERRIDE;
  const ApplicationManagerSettings& get_settings() const OVERRIDE;
  virtual event_engine::EventDispatcher& event_dispatcher() OVERRIDE;

  app_launch::AppLaunchCtrl& app_launch_ctrl() OVERRIDE;

  bool IsSOStructValid(const hmi_apis::StructIdentifiers::eType struct_id,
                       const smart_objects::SmartObject& display_capabilities);

  /**
   * @brief Function returns supported SDL Protocol Version
   * @return protocol version depends on parameters from smartDeviceLink.ini.
   */
  protocol_handler::MajorProtocolVersion SupportedSDLVersion() const OVERRIDE;

 private:
  /**
   * @brief PullLanguagesInfo allows to pull information about languages.
   *
   * @param app_data entry to parse
   *
   * @param ttsName tts name that should be filled.
   * @param vrSynonym vr synonymus that should be filled.
   */
  void PullLanguagesInfo(const smart_objects::SmartObject& app_data,
                         smart_objects::SmartObject& ttsName,
                         smart_objects::SmartObject& vrSynonym);

  /**
   * @brief Method transforms string to AppHMIType
   * @param str contains string AppHMIType
   * @return enum AppHMIType
   */
  mobile_apis::AppHMIType::eType StringToAppHMIType(std::string str);

  /**
   * @brief Returns a string representation of AppHMIType
   * @param type an enum value of AppHMIType
   * @return string representation of the enum value
   */
  const std::string AppHMITypeToString(
      mobile_apis::AppHMIType::eType type) const;

  /**
   * @brief Method compares arrays of app HMI type
   * @param from_policy contains app HMI type from policy
   * @param from_application contains app HMI type from application
   * @return return TRUE if arrays of appHMIType equal, otherwise return FALSE
   */
  bool CompareAppHMIType(const smart_objects::SmartObject& from_policy,
                         const smart_objects::SmartObject& from_application);

  hmi_apis::HMI_API& hmi_so_factory();
  mobile_apis::MOBILE_API& mobile_so_factory();

  bool ConvertSOtoMessage(const smart_objects::SmartObject& message,
                          Message& output);

  template <typename ApplicationList>
  void PrepareApplicationListSO(ApplicationList app_list,
                                smart_objects::SmartObject& applications,
                                ApplicationManager& app_mngr) {
    CREATE_LOGGERPTR_LOCAL(logger_, "ApplicationManager");

    smart_objects::SmartArray* app_array = applications.asArray();
    uint32_t app_count = NULL == app_array ? 0 : app_array->size();
    typename ApplicationList::const_iterator it;
    for (it = app_list.begin(); it != app_list.end(); ++it) {
      if (!it->valid()) {
        LOG4CXX_ERROR(logger_, "Application not found ");
        continue;
      }

      smart_objects::SmartObject hmi_application(smart_objects::SmartType_Map);
      const protocol_handler::SessionObserver& session_observer =
          connection_handler().get_session_observer();
      if (MessageHelper::CreateHMIApplicationStruct(*it,
                                                    session_observer,
                                                    GetPolicyHandler(),
                                                    &hmi_application,
                                                    app_mngr)) {
        applications[app_count++] = hmi_application;
      } else {
        LOG4CXX_DEBUG(logger_, "Can't CreateHMIApplicationStruct ");
      }
    }

    if (0 == app_count) {
      LOG4CXX_WARN(logger_, "Empty applications list");
    }
  }

  void OnApplicationListUpdateTimer();

  /**
   * @brief CreateApplications creates aplpication adds it to application list
   * and prepare data for sending AppIcon request.
   *
   * @param obj_array applications array.
   *
   * @param connection_key connection key of app, which provided app list to
   * be created
   */
  void CreateApplications(smart_objects::SmartArray& obj_array,
                          const uint32_t connection_key);

  /*
   * @brief Function is called on IGN_OFF, Master_reset or Factory_defaults
   * to notify HMI that SDL is shutting down.
   */
  void SendOnSDLClose();

  /*
   * @brief returns true if low voltage state is active
   */
  bool IsLowVoltage();

  /**
   * @brief Allows to process postponed commands for application
   * when its HMI level has been changed.
   * @param app_id the application id for processing.
   * @param from the old HMILevel.
   * @param to the new HMILevel for the certain app.
   */
  void ProcessPostponedMessages(const uint32_t app_id);

  /**
   * @brief Allows to process applications after HMILevel has been changed.
   * @param app_id the application id for processing.
   * @param from the old HMILevel.
   * @param to the new HMILevel for the certain app.
   */
  void ProcessApp(const uint32_t app_id,
                  const mobile_apis::HMILevel::eType from,
                  const mobile_apis::HMILevel::eType to);

  /**
   * @brief Allows to send appropriate message to mobile device.
   * @param message The smart object which contains all neccesary info to send
   * notification.
   */
  void SendMobileMessage(smart_objects::SmartObjectSPtr message);

 private:
  /*
   * NaviServiceStatusMap shows which navi service (audio/video) is opened
   * for specified application. Two bool values in std::pair mean:
   * 1st value - is video service opened or not
   * 2nd value - is audio service opened or not
   */
  typedef std::map<uint32_t, std::pair<bool, bool> > NaviServiceStatusMap;

  /**
   * @brief GetHashedAppID allows to obtain unique application id as a string.
   * It concatenates device mac and application id to obtain unique id.
   *
   * @param connection_key connection key for which need to obtain device mac;
   *
   * @param policy_app_id mobile(policy) application id on particular device.
   * This parameter will be concatenated with device id.
   *
   * @return unique aplication identifier.
   */
  std::string GetHashedAppID(uint32_t connection_key,
                             const std::string& policy_app_id) const;

  /**
   * @brief Removes suspended and stopped timers from timer pool
   */
  void ClearTimerPool();

  /**
   * @brief CloseNaviApp allows to unregister application in case the
   * EndServiceEndedAck
   * didn't come for at least one of services(audio or video)
   */
  void CloseNaviApp();

  /**
   * @brief Suspends streaming ability of application in case application's HMI
   * level
   * has been changed to not allowed for streaming
   */
  void EndNaviStreaming();

  /**
   * @brief Starts specified navi service for application
   * @param app_id Application to proceed
   * @param service_type Type of service to start
   * @return True on success, false on fail
   */
  DEPRECATED bool StartNaviService(uint32_t app_id,
                                   protocol_handler::ServiceType service_type);

  /**
   * @brief Starts specified navi service for application
   * @param app_id Application to proceed
   * @param service_type Type of service to start
   * @param params configuration parameters specified by mobile
   * @return True if service is immediately started or configuration
   * parameters are sent to HMI, false on other cases
   */
  bool StartNaviService(uint32_t app_id,
                        protocol_handler::ServiceType service_type,
                        const BsonObject* params);

  /**
   * @brief Stops specified navi service for application
   * @param app_id Application to proceed
   * @param service_type Type of service to stop
   */
  void StopNaviService(uint32_t app_id,
                       protocol_handler::ServiceType service_type);

  /**
   * @brief Allows streaming for application if it was disallowed by
   * DisallowStreaming()
   * @param app_id Application to proceed
   */
  void AllowStreaming(uint32_t app_id);

  /**
   * @brief Disallows streaming for application, but doesn't close
   * opened services. Streaming ability could be restored by AllowStreaming();
   * @param app_id Application to proceed
   */
  void DisallowStreaming(uint32_t app_id);

  /**
   * @brief Checks if driver distraction state is valid, creates message
   * and puts it to postponed message.
   * @param application contains registered application.
   */
  void PutDriverDistractionMessageToPostponed(
      ApplicationSharedPtr application) const;

  /**
   * @brief Types of directories used by Application Manager
   */
  enum DirectoryType { TYPE_STORAGE, TYPE_SYSTEM, TYPE_ICONS };

  typedef std::map<DirectoryType, std::string> DirectoryTypeMap;
  DirectoryTypeMap dir_type_to_string_map_;

  /**
   * @brief Converts directory type to string
   * @param type Directory type
   * @return Stringified type
   */
  const std::string DirectoryTypeToString(DirectoryType type) const;

  /**
   * @brief Creates directory path, if necessary
   * @param path Directory path
   * @param type Directory type
   * @return true, if succedeed, otherwise - false
   */
  bool InitDirectory(const std::string& path, DirectoryType type) const;

  /**
   * @brief Checks, whether r/w permissions are present for particular path
   * @param path Directory path
   * @param type Directory type
   * @return true, if allowed, otherwise - false
   */
  bool IsReadWriteAllowed(const std::string& path, DirectoryType type) const;

  /**
   * @brief Removes apps, waiting for registration related to
   * certain device handle
   * @param handle, Device handle
   */
  void RemoveAppsWaitingForRegistration(
      const connection_handler::DeviceHandle handle);

  void ClearTTSGlobalPropertiesList();

  /**
   * @brief EraseAppFromReconnectionList drops application from reconnection
   * list on transport switch success
   * @param app Pointer to application
   */
  void EraseAppFromReconnectionList(const ApplicationSharedPtr& app);

  /**
   * @brief SwitchApplication updates parameters of switched application and
   * internal applications list
   * @param app Pointer to switched application, must be validated before
   * passing in
   * @param connection_key Connection key of switched application from its
   * registration request
   * @param device_id Device id of switched application
   * @param mac_address New device mac address
   */
  void SwitchApplication(ApplicationSharedPtr app,
                         const uint32_t connection_key,
                         const size_t device_id,
                         const std::string& mac_address);

  /**
   * @brief Converts device handle to transport type string used in
   * smartDeviceLink.ini file, e.g. "TCP_WIFI"
   * @param device_handle A device handle
   * @return string representation of the transport of the device
   */
  const std::string GetTransportTypeProfileString(
      connection_handler::DeviceHandle device_handle) const;

  /**
   * @brief Converts BSON object containing video parameters to
   * smart object's map object
   * @param output the smart object to add video parameters
   * @param input BSON object to read parameters from
   */
  static void ConvertVideoParamsToSO(smart_objects::SmartObject& output,
                                     const BsonObject* input);

  /**
   * @brief Converts rejected parameters' names acquired from HMI to
   * SDL protocol's parameter names
   * @param list of rejected parameters' names
   * @return converted parameters' names
   */
  static std::vector<std::string> ConvertRejectedParamList(
      const std::vector<std::string>& input);

 private:
  const ApplicationManagerSettings& settings_;
  /**
   * @brief List of applications
   */
  ApplicationSet applications_;
  AppsWaitRegistrationSet apps_to_register_;
  ForbiddenApps forbidden_applications;

  // Lock for applications list
  mutable std::shared_ptr<sync_primitives::Lock> applications_list_lock_ptr_;
  mutable std::shared_ptr<sync_primitives::Lock>
      apps_to_register_list_lock_ptr_;
  mutable sync_primitives::Lock subscribed_way_points_apps_lock_;

  /**
   * @brief Map of correlation id  and associated application id.
   */
  std::map<const int32_t, const uint32_t> appID_list_;

  /**
   * @brief Set AppIDs of subscribed apps for way points
   */
  std::set<int32_t> subscribed_way_points_apps_list_;

  /**
   * @brief Map contains applications which
   * will send TTS global properties to HMI after timeout
   */
  std::map<uint32_t, TimevalStruct> tts_global_properties_app_list_;

  bool audio_pass_thru_active_;
  uint32_t audio_pass_thru_app_id_;
  sync_primitives::Lock audio_pass_thru_lock_;
  sync_primitives::Lock tts_global_properties_app_list_lock_;
  hmi_apis::Common_DriverDistractionState::eType driver_distraction_state_;
  bool is_vr_session_strated_;
  bool hmi_cooperating_;
  bool is_all_apps_allowed_;

  event_engine::EventDispatcherImpl event_dispatcher_;
  media_manager::MediaManager* media_manager_;

  hmi_message_handler::HMIMessageHandler* hmi_handler_;
  connection_handler::ConnectionHandler* connection_handler_;
  std::unique_ptr<policy::PolicyHandlerInterface> policy_handler_;
  protocol_handler::ProtocolHandler* protocol_handler_;
  request_controller::RequestController request_ctrl_;
  std::unique_ptr<plugin_manager::RPCPluginManager> plugin_manager_;

  /**
   * @brief Map contains apps with HMI state before incoming call
   * After incoming call ends previous HMI state must restore
   *
   */
  struct AppState {
    AppState(const mobile_apis::HMILevel::eType& level,
             const mobile_apis::AudioStreamingState::eType& streaming_state,
             const mobile_apis::SystemContext::eType& context)
        : hmi_level(level)
        , audio_streaming_state(streaming_state)
        , system_context(context) {}

    mobile_apis::HMILevel::eType hmi_level;
    mobile_apis::AudioStreamingState::eType audio_streaming_state;
    mobile_apis::SystemContext::eType system_context;
  };

  hmi_apis::HMI_API* hmi_so_factory_;
  mobile_apis::MOBILE_API* mobile_so_factory_;

  static uint32_t corelation_id_;
  static const uint32_t max_corelation_id_;

<<<<<<< HEAD
  // Construct message threads when everything is already created

  // Thread that pumps messages coming from mobile side.
  impl::FromMobileQueue messages_from_mobile_;
  // Thread that pumps messages being passed to mobile side.
  impl::ToMobileQueue messages_to_mobile_;
  // Thread that pumps messages coming from HMI.
  impl::FromHmiQueue messages_from_hmi_;
  // Thread that pumps messages being passed to HMI.
  impl::ToHmiQueue messages_to_hmi_;
  // Thread that pumps messages audio pass thru to mobile.
  impl::AudioPassThruQueue audio_pass_thru_messages_;

  std::unique_ptr<HMICapabilities> hmi_capabilities_;
=======
  std::auto_ptr<HMICapabilities> hmi_capabilities_;
>>>>>>> 0e70eea7
  // The reason of HU shutdown
  mobile_api::AppInterfaceUnregisteredReason::eType unregister_reason_;

  /**
   * @brief Resume controler is responcible for save and load information
   * about persistent application data on disk, and save session ID for resuming
   * application in case INGITION_OFF or MASTER_RESSET
   */
  std::unique_ptr<resumption::ResumeCtrl> resume_ctrl_;

  HmiInterfacesImpl hmi_interfaces_;

  NaviServiceStatusMap navi_service_status_;
  sync_primitives::Lock navi_service_status_lock_;
  std::deque<uint32_t> navi_app_to_stop_;
  std::deque<uint32_t> navi_app_to_end_stream_;
  uint32_t navi_close_app_timeout_;
  uint32_t navi_end_stream_timeout_;

  std::vector<TimerSPtr> timer_pool_;
  sync_primitives::Lock timer_pool_lock_;
  mutable sync_primitives::Lock stopping_application_mng_lock_;
  StateControllerImpl state_ctrl_;
  std::unique_ptr<app_launch::AppLaunchData> app_launch_dto_;
  std::unique_ptr<app_launch::AppLaunchCtrl> app_launch_ctrl_;

  /**
   * @brief ReregisterWaitList is list of applications expected to be
   * re-registered after transport switching is complete
   */
  typedef std::vector<ApplicationSharedPtr> ReregisterWaitList;
  ReregisterWaitList reregister_wait_list_;

  mutable sync_primitives::Lock reregister_wait_list_lock_;

  // This is a cache to remember DeviceHandle of secondary transports. Only used
  // during RegisterApplication().
  typedef std::map<int32_t, connection_handler::DeviceHandle> DeviceMap;

  DeviceMap secondary_transport_devices_cache_;

#ifdef TELEMETRY_MONITOR
  AMTelemetryObserver* metric_observer_;
#endif  // TELEMETRY_MONITOR

  Timer application_list_update_timer_;

  Timer tts_global_properties_timer_;

  bool is_low_voltage_;

  uint32_t apps_size_;

  volatile bool is_stopping_;

  std::unique_ptr<CommandHolder> commands_holder_;

  std::unique_ptr<rpc_service::RPCService> rpc_service_;
  std::unique_ptr<rpc_handler::RPCHandler> rpc_handler_;

#ifdef BUILD_TESTS
 public:
  /**
   * @brief register a mock application without going through the formal
   * registration process. Only for unit testing.
   * @param mock_app the mock app to be registered
   */
  void AddMockApplication(ApplicationSharedPtr mock_app);

  /**
   * @brief set a mock media manager without running Init(). Only for unit
   * testing.
   * @param mock_app the mock app to be registered
   */
  void SetMockMediaManager(media_manager::MediaManager* mock_media_manager);

  virtual void SetPluginManager(
      std::unique_ptr<plugin_manager::RPCPluginManager>& plugin_manager)
      OVERRIDE {
    plugin_manager_.reset(plugin_manager.release());
  }

 private:
#endif

  DISALLOW_COPY_AND_ASSIGN(ApplicationManagerImpl);
};

DEPRECATED bool ApplicationManagerImpl::vr_session_started() const {
  return is_vr_session_strated_;
}

inline bool ApplicationManagerImpl::all_apps_allowed() const {
  return is_all_apps_allowed_;
}

}  // namespace application_manager

#endif  // SRC_COMPONENTS_APPLICATION_MANAGER_INCLUDE_APPLICATION_MANAGER_APPLICATION_MANAGER_IMPL_H_<|MERGE_RESOLUTION|>--- conflicted
+++ resolved
@@ -1520,24 +1520,7 @@
   static uint32_t corelation_id_;
   static const uint32_t max_corelation_id_;
 
-<<<<<<< HEAD
-  // Construct message threads when everything is already created
-
-  // Thread that pumps messages coming from mobile side.
-  impl::FromMobileQueue messages_from_mobile_;
-  // Thread that pumps messages being passed to mobile side.
-  impl::ToMobileQueue messages_to_mobile_;
-  // Thread that pumps messages coming from HMI.
-  impl::FromHmiQueue messages_from_hmi_;
-  // Thread that pumps messages being passed to HMI.
-  impl::ToHmiQueue messages_to_hmi_;
-  // Thread that pumps messages audio pass thru to mobile.
-  impl::AudioPassThruQueue audio_pass_thru_messages_;
-
   std::unique_ptr<HMICapabilities> hmi_capabilities_;
-=======
-  std::auto_ptr<HMICapabilities> hmi_capabilities_;
->>>>>>> 0e70eea7
   // The reason of HU shutdown
   mobile_api::AppInterfaceUnregisteredReason::eType unregister_reason_;
 
