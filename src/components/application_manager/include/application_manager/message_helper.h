--- conflicted
+++ resolved
@@ -1096,12 +1096,12 @@
       const WindowID window_id);
 
   /**
-<<<<<<< HEAD
    * @brief Recursively removes empty parameters of composite type from message
    * @param msg_params smart object containing message params
    */
   static void RemoveEmptyMessageParams(smart_objects::SmartObject& msg_params);
-=======
+
+  /**
    * @brief AddDefaultParamsToTireStatus adds missing default sub-params to
    * tirePressure param, if version of related application requires presence of
    * all sub-params in response
@@ -1111,7 +1111,6 @@
   static void AddDefaultParamsToTireStatus(
       ApplicationSharedPtr application,
       smart_objects::SmartObject& response_from_hmi);
->>>>>>> ca0cdaf1
 
  private:
   /**
