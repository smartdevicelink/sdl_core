/*
 * Copyright (c) 2016, Ford Motor Company
 * All rights reserved.
 *
 * Redistribution and use in source and binary forms, with or without
 * modification, are permitted provided that the following conditions are met:
 *
 * Redistributions of source code must retain the above copyright notice, this
 * list of conditions and the following disclaimer.
 *
 * Redistributions in binary form must reproduce the above copyright notice,
 * this list of conditions and the following
 * disclaimer in the documentation and/or other materials provided with the
 * distribution.
 *
 * Neither the name of the Ford Motor Company nor the names of its contributors
 * may be used to endorse or promote products derived from this software
 * without specific prior written permission.
 *
 * THIS SOFTWARE IS PROVIDED BY THE COPYRIGHT HOLDERS AND CONTRIBUTORS "AS IS"
 * AND ANY EXPRESS OR IMPLIED WARRANTIES, INCLUDING, BUT NOT LIMITED TO, THE
 * IMPLIED WARRANTIES OF MERCHANTABILITY AND FITNESS FOR A PARTICULAR PURPOSE
 * ARE DISCLAIMED. IN NO EVENT SHALL THE COPYRIGHT HOLDER OR CONTRIBUTORS BE
 * LIABLE FOR ANY DIRECT, INDIRECT, INCIDENTAL, SPECIAL, EXEMPLARY, OR
 * CONSEQUENTIAL DAMAGES (INCLUDING, BUT NOT LIMITED TO, PROCUREMENT OF
 * SUBSTITUTE GOODS OR SERVICES; LOSS OF USE, DATA, OR PROFITS; OR BUSINESS
 * INTERRUPTION) HOWEVER CAUSED AND ON ANY THEORY OF LIABILITY, WHETHER IN
 * CONTRACT, STRICT LIABILITY, OR TORT (INCLUDING NEGLIGENCE OR OTHERWISE)
 * ARISING IN ANY WAY OUT OF THE USE OF THIS SOFTWARE, EVEN IF ADVISED OF THE
 * POSSIBILITY OF SUCH DAMAGE.
 */

#ifndef SRC_COMPONENTS_APPLICATION_MANAGER_INCLUDE_APPLICATION_MANAGER_APPLICATION_MANAGER_H_
#define SRC_COMPONENTS_APPLICATION_MANAGER_INCLUDE_APPLICATION_MANAGER_APPLICATION_MANAGER_H_

#include <string>
#include <vector>
#include <set>
#include "vehicle_info_data.h"
#include "application_manager/application.h"
#include "application_manager/hmi_capabilities.h"
#include "application_manager/commands/command.h"
#include "connection_handler/connection_handler.h"
#include "utils/data_accessor.h"
#include "utils/shared_ptr.h"
#include "telemetry_monitor/telemetry_observable.h"
#include "application_manager/policies/policy_handler_interface.h"
#include "application_manager/application_manager_settings.h"
#include "application_manager/state_controller.h"
#include "application_manager/hmi_interfaces.h"
<<<<<<< HEAD
#ifdef SDL_REMOTE_CONTROL
#include "functional_module/plugin_manager.h"
#endif
=======
#include "policy/policy_types.h"

>>>>>>> 8dc5c158
namespace resumption {
class LastState;
}

namespace app_launch {
class AppLaunchCtrl;
}  // namespace app_launch
namespace media_manager {
class MediaManager;
}

// Other compomnents class declaration
namespace hmi_message_handler {
class HMIMessageHandler;
}
namespace protocol_handler {
class ProtocolHandler;
}
namespace connection_handler {
class ConnectionHandler;
}
namespace resumption {
class ResumeCtrl;
}

namespace application_manager {

namespace event_engine {
class EventDispatcher;
}

class Application;
class StateControllerImpl;
struct CommandParametersPermissions;
<<<<<<< HEAD
typedef std::vector<std::string> RPCParams;
typedef std::vector<ApplicationSharedPtr> AppSharedPtrs;

=======
using policy::RPCParams;
>>>>>>> 8dc5c158
struct ApplicationsAppIdSorter {
  bool operator()(const ApplicationSharedPtr lhs,
                  const ApplicationSharedPtr rhs) const {
    return lhs->app_id() < rhs->app_id();
  }
};

struct ApplicationsPolicyAppIdSorter {
  bool operator()(const ApplicationSharedPtr lhs,
                  const ApplicationSharedPtr rhs) {
    if (lhs->policy_app_id() == rhs->policy_app_id()) {
      return lhs->device() < rhs->device();
    }
    return lhs->policy_app_id() < rhs->policy_app_id();
  }
};

typedef std::set<ApplicationSharedPtr, ApplicationsAppIdSorter> ApplicationSet;

typedef std::set<ApplicationSharedPtr, ApplicationsPolicyAppIdSorter>
    AppsWaitRegistrationSet;

// typedef for Applications list iterator
typedef ApplicationSet::iterator ApplicationSetIt;

// typedef for Applications list const iterator
typedef ApplicationSet::const_iterator ApplicationSetConstIt;

class ApplicationManager {
 public:
  virtual ~ApplicationManager() {}

  /**
   * Inits application manager
   */
  virtual bool Init(resumption::LastState& last_state,
                    media_manager::MediaManager* media_manager) = 0;

  /**
   * @brief Stop work.
   *
   * @return TRUE on success otherwise FALSE.
   **/
  virtual bool Stop() = 0;

  virtual void set_hmi_message_handler(
      hmi_message_handler::HMIMessageHandler* handler) = 0;
  virtual void set_protocol_handler(
      protocol_handler::ProtocolHandler* handler) = 0;
  virtual void set_connection_handler(
      connection_handler::ConnectionHandler* handler) = 0;

  virtual DataAccessor<ApplicationSet> applications() const = 0;

  virtual ApplicationSharedPtr application(uint32_t app_id) const = 0;
#ifdef SDL_REMOTE_CONTROL
  virtual ApplicationSharedPtr application(
      const std::string& device_id, const std::string& policy_app_id) const = 0;
  virtual void SubscribeToHMINotification(
      const std::string& hmi_notification) = 0;
  virtual AppSharedPtrs applications_by_interior_vehicle_data(
      smart_objects::SmartObject moduleDescription) = 0;
  virtual uint32_t GetDeviceHandle(uint32_t connection_key) = 0;

  /**
   * @brief Checks HMI level and returns true if audio streaming is allowed
   */
  virtual bool IsAudioStreamingAllowed(uint32_t connection_key) const = 0;

  /**
   * @brief Checks HMI level and returns true if video streaming is allowed
   */
  virtual bool IsVideoStreamingAllowed(uint32_t connection_key) const = 0;
  virtual void ChangeAppsHMILevel(uint32_t app_id,
                                  mobile_apis::HMILevel::eType level) = 0;
  virtual functional_modules::PluginManager& GetPluginManager() = 0;
  virtual std::vector<std::string> devices(
      const std::string& policy_app_id) const = 0;
  virtual void SendPostMessageToMobile(const MessagePtr& message) = 0;
  virtual void SendPostMessageToHMI(const MessagePtr& message) = 0;
#endif  // SDL_REMOTE_CONTROL
  virtual ApplicationSharedPtr active_application() const = 0;

  /**
   * Function used only by HMI request/response/notification base classes
   * to change HMI app id to Mobile app id and vice versa.
   * Don't use it inside Core
   */
  virtual ApplicationSharedPtr application_by_hmi_app(
      uint32_t hmi_app_id) const = 0;

  virtual ApplicationSharedPtr application_by_policy_id(
      const std::string& policy_app_id) const = 0;

  virtual AppSharedPtrs applications_by_button(uint32_t button) = 0;
  virtual AppSharedPtrs applications_with_navi() = 0;

  /**
   * @brief Returns media application with LIMITED HMI Level if exists
   *
   * @return Shared pointer to application if application does not
   * exist returns empty shared pointer.
   */
  virtual ApplicationSharedPtr get_limited_media_application() const = 0;

  /**
   * @brief Returns navigation application with LIMITED HMI Level if exists
   *
   * @return Shared pointer to application if application does not
   * exist returns empty shared pointer
   */
  virtual ApplicationSharedPtr get_limited_navi_application() const = 0;

  /**
   * @brief Returns voice communication application with
   * LIMITED HMI Level if exists
   *
   * @return Shared pointer to application if application does not
   * exist returns empty shared pointer
   */
  virtual ApplicationSharedPtr get_limited_voice_application() const = 0;

  /**
   * @brief Retrieves application id associated with correlation id
   *
   * @param correlation_id Correlation ID of the HMI request
   *
   * @return application id associated with correlation id
   */
  virtual uint32_t application_id(const int32_t correlation_id) = 0;

  /**
   * @brief Sets application id correlation id
   *
   * @param correlation_id Correlation ID of the HMI request
   * @param app_id Application ID
   */
  virtual void set_application_id(const int32_t correlation_id,
                                  const uint32_t app_id) = 0;

  /**
   * @brief OnHMILevelChanged the callback that allows SDL to react when
   * application's HMI level has been changed.
   *
   * @param app_id application identifier for which HMILevel has been chaned.
   *
   * @param from previous HMILevel.
   * @param to current HMILevel.
   */
  virtual void OnHMILevelChanged(uint32_t app_id,
                                 mobile_apis::HMILevel::eType from,
                                 mobile_apis::HMILevel::eType to) = 0;

  /**
   * @brief Sends HMI status notification to mobile
   *
   * @param application_impl application with changed HMI status
   *
   **/
  virtual void SendHMIStatusNotification(
      const utils::SharedPtr<Application> app) = 0;

  /**
   * @brief Checks if Application is subscribed for way points
   * @param Application AppID
   * @return true if Application is subscribed for way points
   * otherwise false
   */
  virtual bool IsAppSubscribedForWayPoints(const uint32_t app_id) const = 0;

  /**
   * @brief Subscribe Application for way points
   * @param Application AppID
   */
  virtual void SubscribeAppForWayPoints(const uint32_t app_id) = 0;

  /**
   * @brief Unsubscribe Application for way points
   * @param Application AppID
   */
  virtual void UnsubscribeAppFromWayPoints(const uint32_t app_id) = 0;

  /**
   * @brief Is Any Application is subscribed for way points
   * @return true if some app is subscribed otherwise false
   */
  virtual bool IsAnyAppSubscribedForWayPoints() const = 0;

  /**
   * @brief Get subscribed for way points
   * @return reference to set of subscribed apps for way points
   */
  virtual const std::set<int32_t> GetAppsSubscribedForWayPoints() const = 0;

  virtual void SendMessageToMobile(const commands::MessageSharedPtr message,
                                   bool final_message = false) = 0;

  virtual void SendMessageToHMI(const commands::MessageSharedPtr message) = 0;

  virtual bool ManageHMICommand(const commands::MessageSharedPtr message) = 0;
  virtual bool ManageMobileCommand(const commands::MessageSharedPtr message,
                                   commands::Command::CommandOrigin origin) = 0;
  virtual mobile_api::HMILevel::eType GetDefaultHmiLevel(
      ApplicationConstSharedPtr application) const = 0;
  /**
   * @brief hmi_capabilities return capabilities of hmi
   * @return capabilities of hmi
   */
  virtual HMICapabilities& hmi_capabilities() = 0;

  virtual const HMICapabilities& hmi_capabilities() const = 0;

  virtual void ProcessQueryApp(const smart_objects::SmartObject& sm_object,
                               const uint32_t connection_key) = 0;

  virtual bool is_attenuated_supported() const = 0;

  /**
   * @brief Checks if application with the same HMI type
   *        (media, voice communication or navi) exists
   *        in HMI_FULL or HMI_LIMITED level.
   *
   * @param app Pointer to application to compare with
   *
   * @return true if exist otherwise false
   */
  virtual bool IsAppTypeExistsInFullOrLimited(
      ApplicationConstSharedPtr app) const = 0;

  /**
   * @brief Sets default HMI level and configure application after its
   * registration
   * @param app Application
   */
  virtual void OnApplicationRegistered(ApplicationSharedPtr app) = 0;

  virtual connection_handler::ConnectionHandler& connection_handler() const = 0;
  virtual protocol_handler::ProtocolHandler& protocol_handler() const = 0;
  virtual policy::PolicyHandlerInterface& GetPolicyHandler() = 0;
  virtual const policy::PolicyHandlerInterface& GetPolicyHandler() const = 0;

  virtual uint32_t GetNextHMICorrelationID() = 0;
  virtual uint32_t GenerateNewHMIAppID() = 0;
  virtual void ReplaceMobileByHMIAppId(smart_objects::SmartObject& message) = 0;
  virtual void ReplaceHMIByMobileAppId(smart_objects::SmartObject& message) = 0;

  /**
   * @brief Ends opened navi services (audio/video) for application
   * @param app_id Application id
   */
  virtual void EndNaviServices(uint32_t app_id) = 0;

  /* @brief Starts audio passthru process
   *
   * @return true on success, false if passthru is already in process
   */
  virtual bool BeginAudioPassThrough() = 0;

  /*
   * @brief Finishes already started audio passthru process
   *
   * @return true on success, false if passthru is not active
   */
  virtual bool EndAudioPassThrough() = 0;

  virtual void ConnectToDevice(const std::string& device_mac) = 0;

  virtual void OnHMIStartedCooperation() = 0;

  virtual bool IsHMICooperating() const = 0;
  /**
   * @brief Notifies all components interested in Vehicle Data update
   * i.e. new value of odometer etc and returns list of applications
   * subscribed for event.
   * @param vehicle_info Enum value of type of vehicle data
   * @param new value (for integer values currently) of vehicle data
   */
  virtual AppSharedPtrs IviInfoUpdated(VehicleDataType vehicle_info,
                                       int value) = 0;

  virtual ApplicationSharedPtr RegisterApplication(const utils::SharedPtr<
      smart_objects::SmartObject>& request_for_registration) = 0;

  virtual void SendUpdateAppList() = 0;

  virtual void MarkAppsGreyOut(const connection_handler::DeviceHandle handle,
                               bool is_greyed_out) = 0;
  /**
   * @brief Returns pointer to application-to-be-registered (from QUERY_APP
   * list)
   * @param hmi_id HMI application id
   * @return Pointer to application or uninitialized shared pointer
   */
  virtual ApplicationConstSharedPtr WaitingApplicationByID(
      const uint32_t hmi_id) const = 0;

  /**
   * @brief Returns list of applications-to-be-registered (QUERY_APP list)
   * @return Locked list of applications
   */
  virtual DataAccessor<AppsWaitRegistrationSet> AppsWaitingForRegistration()
      const = 0;

  virtual bool IsAppsQueriedFrom(
      const connection_handler::DeviceHandle handle) const = 0;

  virtual bool IsStopping() const = 0;

  virtual void RemoveAppFromTTSGlobalPropertiesList(const uint32_t app_id) = 0;

  virtual mobile_apis::Result::eType SaveBinary(
      const std::vector<uint8_t>& binary_data,
      const std::string& file_path,
      const std::string& file_name,
      const int64_t offset) = 0;
  /*
   * @brief Sets SDL access to all mobile apps
   *
   * @param allowed SDL access to all mobile apps
   */
  virtual void SetAllAppsAllowed(const bool allowed) = 0;

  /*
   * @brief Sets state for driver distraction
   *
   * @param state New state to be set
   */
  virtual void set_driver_distraction(bool is_distracting) = 0;

  /*
   * @brief Starts audio pass thru thread
   *
   * @param session_key     Session key of connection for Mobile side
   * @param correlation_id  Correlation id for response for Mobile side
   * @param max_duration    Max duration of audio recording in milliseconds
   * @param sampling_rate   Value for rate(8, 16, 22, 44 kHz)
   * @param bits_per_sample The quality the audio is recorded.
   * @param audio_type      Type of audio data
   */
  virtual void StartAudioPassThruThread(int32_t session_key,
                                        int32_t correlation_id,
                                        int32_t max_duration,
                                        int32_t sampling_rate,
                                        int32_t bits_per_sample,
                                        int32_t audio_type) = 0;

  virtual void StartDevicesDiscovery() = 0;

  virtual void StopAudioPassThru(int32_t application_key) = 0;

  /**
   * @brief TerminateRequest forces termination of request
   * @param connection_key - application id of request
   * @param corr_id correlation id of request
   * @param function_id function id of request
   */
  virtual void TerminateRequest(const uint32_t connection_key,
                                const uint32_t corr_id,
                                const int32_t function_id) = 0;

  /*
   * @brief Closes application by id
   *
   * @param app_id Application id
   * @param reason reason of unregistering application
   * @param is_resuming describes - is this unregister
   *        is normal or need to be resumed\
   * @param is_unexpected_disconnect
   * Indicates if connection was unexpectedly lost(TM layer, HB)
   */
  virtual void UnregisterApplication(const uint32_t& app_id,
                                     mobile_apis::Result::eType reason,
                                     bool is_resuming = false,
                                     bool is_unexpected_disconnect = false) = 0;

  /**
   * @ Updates request timeout
   *
   * @param connection_key Connection key of application
   * @param mobile_correlation_id Correlation ID of the mobile request
   * @param new_timeout_value New timeout in milliseconds to be set
   */
  virtual void updateRequestTimeout(uint32_t connection_key,
                                    uint32_t mobile_correlation_id,
                                    uint32_t new_timeout_value) = 0;

  virtual StateController& state_controller() = 0;

  virtual void SetUnregisterAllApplicationsReason(
      mobile_api::AppInterfaceUnregisteredReason::eType reason) = 0;

  /*
   * @brief Called on Master_reset or Factory_defaults
   * when User chooses to reset HU.
   * Resets Policy Table if applicable.
   */
  virtual void HeadUnitReset(
      mobile_api::AppInterfaceUnregisteredReason::eType reason) = 0;

  /**
   * @brief Checks HMI level and returns true if streaming is allowed
   * @param app_id Application id
   * @param service_type Service type to check
   * @return True if streaming is allowed, false in other case
   */
  virtual bool HMILevelAllowsStreaming(
      uint32_t app_id, protocol_handler::ServiceType service_type) const = 0;

  /**
      * @brief Checks, if given RPC is allowed at current HMI level for specific
      * application in policy table
      * @param app Application
      * @param hmi_level Current HMI level of application
      * @param function_id FunctionID of RPC
      * @param params_permissions Permissions for RPC parameters (e.g.
      * SubscribeVehicleData) defined in policy table
      * @return SUCCESS, if allowed, otherwise result code of check
      */
  virtual mobile_apis::Result::eType CheckPolicyPermissions(
      const ApplicationSharedPtr app,
      const std::string& function_id,
      const RPCParams& rpc_params,
      CommandParametersPermissions* params_permissions = NULL) = 0;

  /**
   * @brief IsApplicationForbidden allows to distinguish if application is
   * not allowed to register, because of spamming.
   *
   * @param connection_key the connection key ofthe required application
   *
   * @param policy_app_id application's mobile(policy) identifier.
   *
   * @return true in case application is allowed to register, false otherwise.
   */
  virtual bool IsApplicationForbidden(
      uint32_t connection_key, const std::string& policy_app_id) const = 0;

  virtual resumption::ResumeCtrl& resume_controller() = 0;

  /**
  * @brief hmi_interfaces getter for hmi_interfaces component, that handle
  * hmi_instrfaces state
  * @return reference to hmi_interfaces component
  */
  virtual HmiInterfaces& hmi_interfaces() = 0;

  virtual app_launch::AppLaunchCtrl& app_launch_ctrl() = 0;

  /*
   * @brief Converts connection string transport type representation
   * to HMI Common_TransportType
   *
   * @param transport_type String representing connection type
   *
   * @return Corresponding HMI TransporType value
   */
  virtual hmi_apis::Common_TransportType::eType GetDeviceTransportType(
      const std::string& transport_type) = 0;

  /**
   * @brief method adds application
   * to tts_global_properties_app_list_
   * @param app_id contains application which will
   * send TTS global properties after timeout
   */
  virtual void AddAppToTTSGlobalPropertiesList(const uint32_t app_id) = 0;

  /**
  * Generate grammar ID
  *
  * @return New grammar ID
  */
  virtual uint32_t GenerateGrammarID() = 0;

  virtual policy::DeviceConsent GetUserConsentForDevice(
      const std::string& device_id) const = 0;

  /**
  * @brief Handle sequence for unauthorized application
  * @param app_id Application id
  */
  virtual void OnAppUnauthorized(const uint32_t& app_id) = 0;

  virtual bool ActivateApplication(ApplicationSharedPtr app) = 0;

  /**
   * @brief Callback calls when application starts/stops data streaming
   * @param app_id Streaming application id
   * @param service_type Streaming service type
   * @param state Shows if streaming started or stopped
   */
  virtual void OnAppStreaming(uint32_t app_id,
                              protocol_handler::ServiceType service_type,
                              bool state) = 0;

  /**
   * @brief CreateRegularState create regular HMI state for application
   * @param app_id
   * @param hmi_level of returned state
   * @param audio_state of returned state
   * @param system_context of returned state
   * @return new regular HMI state
   */
  virtual HmiStatePtr CreateRegularState(
      uint32_t app_id,
      mobile_apis::HMILevel::eType hmi_level,
      mobile_apis::AudioStreamingState::eType audio_state,
      mobile_apis::SystemContext::eType system_context) const = 0;

  virtual void SendAudioPassThroughNotification(
      uint32_t session_key, std::vector<uint8_t>& binary_data) = 0;

  /**
   * @brief Checks if application can stream (streaming service is started and
   * streaming is enabled in application)
   * @param app_id Application id
   * @param service_type Service type to check
   * @return True if streaming is allowed, false in other case
   */
  virtual bool CanAppStream(
      uint32_t app_id, protocol_handler::ServiceType service_type) const = 0;

  /**
   * @brief ForbidStreaming forbid the stream over the certain application.
   * @param app_id the application's id which should stop streaming.
   */
  virtual void ForbidStreaming(uint32_t app_id) = 0;

  virtual const ApplicationManagerSettings& get_settings() const = 0;

  virtual event_engine::EventDispatcher& event_dispatcher() = 0;

  virtual uint32_t GetAvailableSpaceForApp(const std::string& folder_name) = 0;
  virtual void OnTimerSendTTSGlobalProperties() = 0;
  virtual void OnLowVoltage() = 0;
  virtual void OnWakeUp() = 0;
};

}  // namespace application_manager

#endif  // SRC_COMPONENTS_APPLICATION_MANAGER_INCLUDE_APPLICATION_MANAGER_APPLICATION_MANAGER_H_<|MERGE_RESOLUTION|>--- conflicted
+++ resolved
@@ -48,14 +48,11 @@
 #include "application_manager/application_manager_settings.h"
 #include "application_manager/state_controller.h"
 #include "application_manager/hmi_interfaces.h"
-<<<<<<< HEAD
+#include "policy/policy_types.h"
 #ifdef SDL_REMOTE_CONTROL
 #include "functional_module/plugin_manager.h"
 #endif
-=======
-#include "policy/policy_types.h"
-
->>>>>>> 8dc5c158
+
 namespace resumption {
 class LastState;
 }
@@ -90,13 +87,8 @@
 class Application;
 class StateControllerImpl;
 struct CommandParametersPermissions;
-<<<<<<< HEAD
-typedef std::vector<std::string> RPCParams;
+using policy::RPCParams;
 typedef std::vector<ApplicationSharedPtr> AppSharedPtrs;
-
-=======
-using policy::RPCParams;
->>>>>>> 8dc5c158
 struct ApplicationsAppIdSorter {
   bool operator()(const ApplicationSharedPtr lhs,
                   const ApplicationSharedPtr rhs) const {
