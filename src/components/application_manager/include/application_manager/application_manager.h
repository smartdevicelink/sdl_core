/*
 * Copyright (c) 2015, Ford Motor Company
 * All rights reserved.
 *
 * Redistribution and use in source and binary forms, with or without
 * modification, are permitted provided that the following conditions are met:
 *
 * Redistributions of source code must retain the above copyright notice, this
 * list of conditions and the following disclaimer.
 *
 * Redistributions in binary form must reproduce the above copyright notice,
 * this list of conditions and the following
 * disclaimer in the documentation and/or other materials provided with the
 * distribution.
 *
 * Neither the name of the Ford Motor Company nor the names of its contributors
 * may be used to endorse or promote products derived from this software
 * without specific prior written permission.
 *
 * THIS SOFTWARE IS PROVIDED BY THE COPYRIGHT HOLDERS AND CONTRIBUTORS "AS IS"
 * AND ANY EXPRESS OR IMPLIED WARRANTIES, INCLUDING, BUT NOT LIMITED TO, THE
 * IMPLIED WARRANTIES OF MERCHANTABILITY AND FITNESS FOR A PARTICULAR PURPOSE
 * ARE DISCLAIMED. IN NO EVENT SHALL THE COPYRIGHT HOLDER OR CONTRIBUTORS BE
 * LIABLE FOR ANY DIRECT, INDIRECT, INCIDENTAL, SPECIAL, EXEMPLARY, OR
 * CONSEQUENTIAL DAMAGES (INCLUDING, BUT NOT LIMITED TO, PROCUREMENT OF
 * SUBSTITUTE GOODS OR SERVICES; LOSS OF USE, DATA, OR PROFITS; OR BUSINESS
 * INTERRUPTION) HOWEVER CAUSED AND ON ANY THEORY OF LIABILITY, WHETHER IN
 * CONTRACT, STRICT LIABILITY, OR TORT (INCLUDING NEGLIGENCE OR OTHERWISE)
 * ARISING IN ANY WAY OUT OF THE USE OF THIS SOFTWARE, EVEN IF ADVISED OF THE
 * POSSIBILITY OF SUCH DAMAGE.
 */

#ifndef SRC_COMPONENTS_APPLICATION_MANAGER_INCLUDE_APPLICATION_MANAGER_APPLICATION_MANAGER_H_
#define SRC_COMPONENTS_APPLICATION_MANAGER_INCLUDE_APPLICATION_MANAGER_APPLICATION_MANAGER_H_
#include <string>
#include <vector>
#include <set>
#include "vehicle_info_data.h"
#include "application_manager/application.h"
#include "application_manager/hmi_capabilities.h"
#include "application_manager/commands/command.h"
#include "connection_handler/connection_handler.h"
#include "utils/data_accessor.h"
#include "utils/shared_ptr.h"
#include "telemetry_monitor/telemetry_observable.h"
#include "application_manager/policies/policy_handler_interface.h"
#include "application_manager/application_manager_settings.h"
#include "application_manager/state_controller.h"

namespace resumption {
class LastState;
}

namespace media_manager {
class MediaManager;
}

// Other compomnents class declaration
namespace hmi_message_handler {
class HMIMessageHandler;
}
namespace protocol_handler {
class ProtocolHandler;
}
namespace connection_handler {
class ConnectionHandler;
}
namespace resumption {
class ResumeCtrl;
}

namespace application_manager {

namespace event_engine {
class EventDispatcher;
}

class Application;
class StateControllerImpl;
struct CommandParametersPermissions;
typedef std::vector<std::string> RPCParams;

struct ApplicationsAppIdSorter {
  bool operator()(const ApplicationSharedPtr lhs,
                  const ApplicationSharedPtr rhs) const {
    return lhs->app_id() < rhs->app_id();
  }
};
typedef std::set<ApplicationSharedPtr, ApplicationsAppIdSorter> ApplicationSet;

// typedef for Applications list iterator
typedef ApplicationSet::iterator ApplicationSetIt;

// typedef for Applications list const iterator
typedef ApplicationSet::const_iterator ApplicationSetConstIt;

class ApplicationManager {
 public:
  virtual ~ApplicationManager() {}

  /**
   * Inits application manager
   */
  virtual bool Init(resumption::LastState& last_state,
                    media_manager::MediaManager* media_manager) = 0;

  /**
   * @brief Stop work.
   *
   * @return TRUE on success otherwise FALSE.
   **/
  virtual bool Stop() = 0;

  virtual void set_hmi_message_handler(
      hmi_message_handler::HMIMessageHandler* handler) = 0;
  virtual void set_protocol_handler(
      protocol_handler::ProtocolHandler* handler) = 0;
  virtual void set_connection_handler(
      connection_handler::ConnectionHandler* handler) = 0;

  virtual DataAccessor<ApplicationSet> applications() const = 0;

  virtual ApplicationSharedPtr application(uint32_t app_id) const = 0;
  virtual ApplicationSharedPtr active_application() const = 0;

  /**
   * Function used only by HMI request/response/notification base classes
   * to change HMI app id to Mobile app id and vice versa.
   * Don't use it inside Core
   */
  virtual ApplicationSharedPtr application_by_hmi_app(
      uint32_t hmi_app_id) const = 0;

  virtual ApplicationSharedPtr application_by_policy_id(
      const std::string& policy_app_id) const = 0;

  virtual std::vector<ApplicationSharedPtr> applications_by_button(
      uint32_t button) = 0;
  virtual std::vector<ApplicationSharedPtr> applications_with_navi() = 0;

  /**
   * @brief Returns media application with LIMITED HMI Level if exists
   *
   * @return Shared pointer to application if application does not
   * exist returns empty shared pointer.
   */
  virtual ApplicationSharedPtr get_limited_media_application() const = 0;

  /**
   * @brief Returns navigation application with LIMITED HMI Level if exists
   *
   * @return Shared pointer to application if application does not
   * exist returns empty shared pointer
   */
  virtual ApplicationSharedPtr get_limited_navi_application() const = 0;

  /**
   * @brief Returns voice communication application with
   * LIMITED HMI Level if exists
   *
   * @return Shared pointer to application if application does not
   * exist returns empty shared pointer
   */
  virtual ApplicationSharedPtr get_limited_voice_application() const = 0;

  /**
   * @brief Retrieves application id associated with correlation id
   *
   * @param correlation_id Correlation ID of the HMI request
   *
   * @return application id associated with correlation id
   */
  virtual uint32_t application_id(const int32_t correlation_id) = 0;

  /**
   * @brief Sets application id correlation id
   *
   * @param correlation_id Correlation ID of the HMI request
   * @param app_id Application ID
   */
  virtual void set_application_id(const int32_t correlation_id,
                                  const uint32_t app_id) = 0;

  /**
   * @brief OnHMILevelChanged the callback that allows SDL to react when
   * application's HMI level has been changed.
   *
   * @param app_id application identifier for which HMILevel has been chaned.
   *
   * @param from previous HMILevel.
   * @param to current HMILevel.
   */
  virtual void OnHMILevelChanged(uint32_t app_id,
                                 mobile_apis::HMILevel::eType from,
                                 mobile_apis::HMILevel::eType to) = 0;

  /**
   * @brief Sends HMI status notification to mobile
   *
   * @param application_impl application with changed HMI status
   *
   **/
  virtual void SendHMIStatusNotification(
      const utils::SharedPtr<Application> app) = 0;

  /**
   * @brief Checks if Application is subscribed for way points
   * @param Application AppID
   * @return true if Application is subscribed for way points
   * otherwise false
   */
  virtual bool IsAppSubscribedForWayPoints(const uint32_t app_id) const = 0;

  /**
   * @brief Subscribe Application for way points
   * @param Application AppID
   */
  virtual void SubscribeAppForWayPoints(const uint32_t app_id) = 0;

  /**
   * @brief Unsubscribe Application for way points
   * @param Application AppID
   */
  virtual void UnsubscribeAppFromWayPoints(const uint32_t app_id) = 0;

  /**
   * @brief Is Any Application is subscribed for way points
   * @return true if some app is subscribed otherwise false
   */
  virtual bool IsAnyAppSubscribedForWayPoints() const = 0;

  /**
   * @brief Get subscribed for way points
   * @return reference to set of subscribed apps for way points
   */
  virtual const std::set<int32_t> GetAppsSubscribedForWayPoints() const = 0;

  virtual void SendMessageToMobile(const commands::MessageSharedPtr message,
                                   bool final_message = false) = 0;

  virtual void SendMessageToHMI(const commands::MessageSharedPtr message) = 0;

  virtual bool ManageHMICommand(const commands::MessageSharedPtr message) = 0;
  virtual bool ManageMobileCommand(const commands::MessageSharedPtr message,
                                   commands::Command::CommandOrigin origin) = 0;
<<<<<<< HEAD
=======

>>>>>>> 64ac11d0
  virtual mobile_api::HMILevel::eType GetDefaultHmiLevel(
      ApplicationConstSharedPtr application) const = 0;
  /**
   * @brief hmi_capabilities return capabilities of hmi
   * @return capabilities of hmi
   */
  virtual HMICapabilities& hmi_capabilities() = 0;

  virtual const HMICapabilities& hmi_capabilities() const = 0;

  virtual void ProcessQueryApp(const smart_objects::SmartObject& sm_object,
                               const uint32_t connection_key) = 0;

  virtual bool is_attenuated_supported() const = 0;

  /**
   * @brief Checks if application with the same HMI type
   *        (media, voice communication or navi) exists
   *        in HMI_FULL or HMI_LIMITED level.
   *
   * @param app Pointer to application to compare with
   *
   * @return true if exist otherwise false
   */
  virtual bool IsAppTypeExistsInFullOrLimited(
      ApplicationConstSharedPtr app) const = 0;

  /**
   * @brief Sets default HMI level and configure application after its
   * registration
   * @param app Application
   */
  virtual void OnApplicationRegistered(ApplicationSharedPtr app) = 0;

  virtual connection_handler::ConnectionHandler& connection_handler() const = 0;
  virtual protocol_handler::ProtocolHandler& protocol_handler() const = 0;
  virtual policy::PolicyHandlerInterface& GetPolicyHandler() = 0;

  virtual uint32_t GetNextHMICorrelationID() = 0;
  virtual uint32_t GenerateNewHMIAppID() = 0;

  /**
   * @brief Ends opened navi services (audio/video) for application
   * @param app_id Application id
   */
  virtual void EndNaviServices(uint32_t app_id) = 0;

  /* @brief Starts audio passthru process
   *
   * @return true on success, false if passthru is already in process
   */
  virtual bool BeginAudioPassThrough() = 0;

  /*
   * @brief Finishes already started audio passthru process
   *
   * @return true on success, false if passthru is not active
   */
  virtual bool EndAudioPassThrough() = 0;

  virtual void ConnectToDevice(const std::string& device_mac) = 0;

  virtual void OnHMIStartedCooperation() = 0;

  virtual bool IsHMICooperating() const = 0;
  /**
   * @brief Notifies all components interested in Vehicle Data update
   * i.e. new value of odometer etc and returns list of applications
   * subscribed for event.
   * @param vehicle_info Enum value of type of vehicle data
   * @param new value (for integer values currently) of vehicle data
   */
  virtual std::vector<ApplicationSharedPtr> IviInfoUpdated(
      VehicleDataType vehicle_info, int value) = 0;

  virtual ApplicationSharedPtr RegisterApplication(const utils::SharedPtr<
      smart_objects::SmartObject>& request_for_registration) = 0;

  virtual void SendUpdateAppList() = 0;

  virtual void MarkAppsGreyOut(const connection_handler::DeviceHandle handle,
                               bool is_greyed_out) = 0;
  virtual bool IsAppsQueriedFrom(
      const connection_handler::DeviceHandle handle) const = 0;

  virtual bool IsStopping() const = 0;

  virtual void RemoveAppFromTTSGlobalPropertiesList(const uint32_t app_id) = 0;

  virtual mobile_apis::Result::eType SaveBinary(
      const std::vector<uint8_t>& binary_data,
      const std::string& file_path,
      const std::string& file_name,
      const int64_t offset) = 0;
  /*
   * @brief Sets SDL access to all mobile apps
   *
   * @param allowed SDL access to all mobile apps
   */
  virtual void SetAllAppsAllowed(const bool allowed) = 0;

  /*
   * @brief Sets state for driver distraction
   *
   * @param state New state to be set
   */
  virtual void set_driver_distraction(bool is_distracting) = 0;

  /*
   * @brief Starts audio pass thru thread
   *
   * @param session_key     Session key of connection for Mobile side
   * @param correlation_id  Correlation id for response for Mobile side
   * @param max_duration    Max duration of audio recording in milliseconds
   * @param sampling_rate   Value for rate(8, 16, 22, 44 kHz)
   * @param bits_per_sample The quality the audio is recorded.
   * @param audio_type      Type of audio data
   */
  virtual void StartAudioPassThruThread(int32_t session_key,
                                        int32_t correlation_id,
                                        int32_t max_duration,
                                        int32_t sampling_rate,
                                        int32_t bits_per_sample,
                                        int32_t audio_type) = 0;

  virtual void StartDevicesDiscovery() = 0;

  virtual void StopAudioPassThru(int32_t application_key) = 0;

  /**
   * @brief TerminateRequest forces termination of request
   * @param connection_key - application id of request
   * @param corr_id correlation id of request
   */
  virtual void TerminateRequest(uint32_t connection_key, uint32_t corr_id) = 0;

  /*
   * @brief Closes application by id
   *
   * @param app_id Application id
   * @param reason reason of unregistering application
   * @param is_resuming describes - is this unregister
   *        is normal or need to be resumed\
   * @param is_unexpected_disconnect
   * Indicates if connection was unexpectedly lost(TM layer, HB)
   */
  virtual void UnregisterApplication(const uint32_t& app_id,
                                     mobile_apis::Result::eType reason,
                                     bool is_resuming = false,
                                     bool is_unexpected_disconnect = false) = 0;

  /**
   * @ Updates request timeout
   *
   * @param connection_key Connection key of application
   * @param mobile_correlation_id Correlation ID of the mobile request
   * @param new_timeout_value New timeout in milliseconds to be set
   */
  virtual void updateRequestTimeout(uint32_t connection_key,
                                    uint32_t mobile_correlation_id,
                                    uint32_t new_timeout_value) = 0;

  virtual StateController& state_controller() = 0;

  virtual void SetUnregisterAllApplicationsReason(
      mobile_api::AppInterfaceUnregisteredReason::eType reason) = 0;

  /*
   * @brief Called on Master_reset or Factory_defaults
   * when User chooses to reset HU.
   * Resets Policy Table if applicable.
   */
  virtual void HeadUnitReset(
      mobile_api::AppInterfaceUnregisteredReason::eType reason) = 0;

  /**
   * @brief Checks HMI level and returns true if streaming is allowed
   * @param app_id Application id
   * @param service_type Service type to check
   * @return True if streaming is allowed, false in other case
   */
  virtual bool HMILevelAllowsStreaming(
      uint32_t app_id, protocol_handler::ServiceType service_type) const = 0;

  /**
   * @brief Checks, if given RPC is allowed at current HMI level for specific
   * application in policy table
   * @param policy_app_id Application id
   * @param hmi_level Current HMI level of application
   * @param function_id FunctionID of RPC
   * @param params_permissions Permissions for RPC parameters (e.g.
   * SubscribeVehicleData) defined in policy table
   * @return SUCCESS, if allowed, otherwise result code of check
   */
  virtual mobile_apis::Result::eType CheckPolicyPermissions(
      const std::string& policy_app_id,
      mobile_apis::HMILevel::eType hmi_level,
      mobile_apis::FunctionID::eType function_id,
      const RPCParams& rpc_params,
      CommandParametersPermissions* params_permissions = NULL) = 0;

  /**
   * @brief IsApplicationForbidden allows to distinguish if application is
   * not allowed to register, because of spamming.
   *
   * @param connection_key the connection key ofthe required application
   *
   * @param policy_app_id application's mobile(policy) identifier.
   *
   * @return true in case application is allowed to register, false otherwise.
   */
  virtual bool IsApplicationForbidden(
      uint32_t connection_key, const std::string& policy_app_id) const = 0;

  virtual resumption::ResumeCtrl& resume_controller() = 0;
  /*
   * @brief Converts connection string transport type representation
   * to HMI Common_TransportType
   *
   * @param transport_type String representing connection type
   *
   * @return Corresponding HMI TransporType value
   */
  virtual hmi_apis::Common_TransportType::eType GetDeviceTransportType(
      const std::string& transport_type) = 0;

  /**
   * @brief method adds application
   * to tts_global_properties_app_list_
   * @param app_id contains application which will
   * send TTS global properties after timeout
   */
  virtual void AddAppToTTSGlobalPropertiesList(const uint32_t app_id) = 0;

  /**
  * Generate grammar ID
  *
  * @return New grammar ID
  */
  virtual uint32_t GenerateGrammarID() = 0;

  virtual policy::DeviceConsent GetUserConsentForDevice(
      const std::string& device_id) const = 0;

  /**
  * @brief Handle sequence for unauthorized application
  * @param app_id Application id
  */
  virtual void OnAppUnauthorized(const uint32_t& app_id) = 0;

  virtual bool ActivateApplication(ApplicationSharedPtr app) = 0;

  /**
   * @brief Callback calls when application starts/stops data streaming
   * @param app_id Streaming application id
   * @param service_type Streaming service type
   * @param state Shows if streaming started or stopped
   */
  virtual void OnAppStreaming(uint32_t app_id,
                              protocol_handler::ServiceType service_type,
                              bool state) = 0;

  /**
   * @brief CreateRegularState create regular HMI state for application
   * @param app_id
   * @param hmi_level of returned state
   * @param audio_state of returned state
   * @param system_context of returned state
   * @return new regular HMI state
   */
  virtual HmiStatePtr CreateRegularState(
      uint32_t app_id,
      mobile_apis::HMILevel::eType hmi_level,
      mobile_apis::AudioStreamingState::eType audio_state,
      mobile_apis::SystemContext::eType system_context) const = 0;

  virtual void SendAudioPassThroughNotification(
      uint32_t session_key, std::vector<uint8_t>& binary_data) = 0;

  /**
   * @brief Checks if application can stream (streaming service is started and
   * streaming is enabled in application)
   * @param app_id Application id
   * @param service_type Service type to check
   * @return True if streaming is allowed, false in other case
   */
  virtual bool CanAppStream(
      uint32_t app_id, protocol_handler::ServiceType service_type) const = 0;

  /**
   * @brief ForbidStreaming forbid the stream over the certain application.
   * @param app_id the application's id which should stop streaming.
   */
  virtual void ForbidStreaming(uint32_t app_id) = 0;

<<<<<<< HEAD
  virtual const ApplicationManagerSettings& get_settings() const = 0;

  virtual event_engine::EventDispatcher& event_dispatcher() = 0;
=======
  /*
   * @brief Creates AudioPassThru data chunk and inserts it
   * to audio_pass_thru_messages_
   *
   * @param session_key Id of application for which
   * audio pass thru should be sent
   *
   * @param binary_data AudioPassThru data chunk
   */
  virtual void SendAudioPassThroughNotification(
      uint32_t session_key, std::vector<uint8_t>& binary_data) = 0;
  virtual policy::PolicyHandlerInterface& GetPolicyHandler() = 0;
>>>>>>> 64ac11d0
};

}  // namespace application_manager

#endif  // SRC_COMPONENTS_APPLICATION_MANAGER_INCLUDE_APPLICATION_MANAGER_APPLICATION_MANAGER_H_<|MERGE_RESOLUTION|>--- conflicted
+++ resolved
@@ -32,13 +32,16 @@
 
 #ifndef SRC_COMPONENTS_APPLICATION_MANAGER_INCLUDE_APPLICATION_MANAGER_APPLICATION_MANAGER_H_
 #define SRC_COMPONENTS_APPLICATION_MANAGER_INCLUDE_APPLICATION_MANAGER_APPLICATION_MANAGER_H_
+
 #include <string>
 #include <vector>
 #include <set>
+
 #include "vehicle_info_data.h"
 #include "application_manager/application.h"
 #include "application_manager/hmi_capabilities.h"
 #include "application_manager/commands/command.h"
+
 #include "connection_handler/connection_handler.h"
 #include "utils/data_accessor.h"
 #include "utils/shared_ptr.h"
@@ -79,7 +82,6 @@
 class StateControllerImpl;
 struct CommandParametersPermissions;
 typedef std::vector<std::string> RPCParams;
-
 struct ApplicationsAppIdSorter {
   bool operator()(const ApplicationSharedPtr lhs,
                   const ApplicationSharedPtr rhs) const {
@@ -202,7 +204,6 @@
    **/
   virtual void SendHMIStatusNotification(
       const utils::SharedPtr<Application> app) = 0;
-
   /**
    * @brief Checks if Application is subscribed for way points
    * @param Application AppID
@@ -243,10 +244,8 @@
   virtual bool ManageHMICommand(const commands::MessageSharedPtr message) = 0;
   virtual bool ManageMobileCommand(const commands::MessageSharedPtr message,
                                    commands::Command::CommandOrigin origin) = 0;
-<<<<<<< HEAD
-=======
-
->>>>>>> 64ac11d0
+
+
   virtual mobile_api::HMILevel::eType GetDefaultHmiLevel(
       ApplicationConstSharedPtr application) const = 0;
   /**
@@ -280,7 +279,6 @@
    * @param app Application
    */
   virtual void OnApplicationRegistered(ApplicationSharedPtr app) = 0;
-
   virtual connection_handler::ConnectionHandler& connection_handler() const = 0;
   virtual protocol_handler::ProtocolHandler& protocol_handler() const = 0;
   virtual policy::PolicyHandlerInterface& GetPolicyHandler() = 0;
@@ -542,24 +540,9 @@
    */
   virtual void ForbidStreaming(uint32_t app_id) = 0;
 
-<<<<<<< HEAD
   virtual const ApplicationManagerSettings& get_settings() const = 0;
 
   virtual event_engine::EventDispatcher& event_dispatcher() = 0;
-=======
-  /*
-   * @brief Creates AudioPassThru data chunk and inserts it
-   * to audio_pass_thru_messages_
-   *
-   * @param session_key Id of application for which
-   * audio pass thru should be sent
-   *
-   * @param binary_data AudioPassThru data chunk
-   */
-  virtual void SendAudioPassThroughNotification(
-      uint32_t session_key, std::vector<uint8_t>& binary_data) = 0;
-  virtual policy::PolicyHandlerInterface& GetPolicyHandler() = 0;
->>>>>>> 64ac11d0
 };
 
 }  // namespace application_manager
