/*
 * Copyright (c) 2018, Ford Motor Company
 * All rights reserved.
 *
 * Redistribution and use in source and binary forms, with or without
 * modification, are permitted provided that the following conditions are met:
 *
 * Redistributions of source code must retain the above copyright notice, this
 * list of conditions and the following disclaimer.
 *
 * Redistributions in binary form must reproduce the above copyright notice,
 * this list of conditions and the following
 * disclaimer in the documentation and/or other materials provided with the
 * distribution.
 *
 * Neither the name of the Ford Motor Company nor the names of its contributors
 * may be used to endorse or promote products derived from this software
 * without specific prior written permission.
 *
 * THIS SOFTWARE IS PROVIDED BY THE COPYRIGHT HOLDERS AND CONTRIBUTORS "AS IS"
 * AND ANY EXPRESS OR IMPLIED WARRANTIES, INCLUDING, BUT NOT LIMITED TO, THE
 * IMPLIED WARRANTIES OF MERCHANTABILITY AND FITNESS FOR A PARTICULAR PURPOSE
 * ARE DISCLAIMED. IN NO EVENT SHALL THE COPYRIGHT HOLDER OR CONTRIBUTORS BE
 * LIABLE FOR ANY DIRECT, INDIRECT, INCIDENTAL, SPECIAL, EXEMPLARY, OR
 * CONSEQUENTIAL DAMAGES (INCLUDING, BUT NOT LIMITED TO, PROCUREMENT OF
 * SUBSTITUTE GOODS OR SERVICES; LOSS OF USE, DATA, OR PROFITS; OR BUSINESS
 * INTERRUPTION) HOWEVER CAUSED AND ON ANY THEORY OF LIABILITY, WHETHER IN
 * CONTRACT, STRICT LIABILITY, OR TORT (INCLUDING NEGLIGENCE OR OTHERWISE)
 * ARISING IN ANY WAY OUT OF THE USE OF THIS SOFTWARE, EVEN IF ADVISED OF THE
 * POSSIBILITY OF SUCH DAMAGE.
 */

#ifndef SRC_COMPONENTS_APPLICATION_MANAGER_INCLUDE_APPLICATION_MANAGER_APP_SERVICE_MANAGER_H_
#define SRC_COMPONENTS_APPLICATION_MANAGER_INCLUDE_APPLICATION_MANAGER_APP_SERVICE_MANAGER_H_

#include "smart_objects/smart_object.h"

namespace application_manager {

struct AppService {
  uint32_t connection_key;
  bool mobile_service;
  bool default_service = false;
  smart_objects::SmartObject record;
};

class ApplicationManager;

/**
 * @brief The AppServiceManager is TODO.
 */
class AppServiceManager {
 public:
  /**
   * @brief Class constructor
   * @param app_manager
   */
  AppServiceManager(ApplicationManager& app_manager);

  /**
   * @brief Class destructor
   */
  ~AppServiceManager();

  /**
   * @brief TODO
   * @param manifest
   */
  smart_objects::SmartObject PublishAppService(
      const smart_objects::SmartObject& manifest,
      const bool mobile_service,
      const uint32_t connection_key);

  /**
   * @brief TODO
   * @param service_id
   */
  bool UnpublishAppService(const std::string service_id);

  void UnpublishAppServices(const uint32_t connection_key);

<<<<<<< HEAD
  void setServicePublished(const std::string service_id,
                           bool service_published);
  void setServiceActive(const std::string service_id, bool service_activated);
=======
  void SetServicePublished(const std::string service_id,
                           bool service_published);
>>>>>>> 1ddfc1a3

  /**
   * @brief TODO
   * @param service_id
   */
  bool SetDefaultService(const std::string service_id);

  /**
   * @brief TODO
   * @param service_id
   */
  bool RemoveDefaultService(const std::string service_id);

  /**
   * @brief TODO
   * @param service_id
   */
  bool ActivateAppService(const std::string service_id);

  /**
   * @brief TODO
   * @param service_id
   */
  bool DeactivateAppService(const std::string service_id);

  /**
   * @brief TODO
   * @param manifest
   */
  std::vector<smart_objects::SmartObject> GetAllServices();

  std::pair<std::string, AppService> ActiveServiceByType(
      std::string service_type);

  std::pair<std::string, AppService> FindServiceByName(std::string name);

  std::string DefaultServiceByType(std::string service_type);

 private:
  ApplicationManager& app_manager_;
  std::map<std::string, AppService> published_services_;

  smart_objects::SmartObject CreateMobileSystemCapabilityNotification(
      const std::string service_id,
      mobile_apis::ServiceUpdateReason::eType update_reason);
  smart_objects::SmartObject CreateHMISystemCapabilityNotification(
      const std::string service_id,
      mobile_apis::ServiceUpdateReason::eType update_reason);
};

}  //  namespace application_manager

#endif  // SRC_COMPONENTS_APPLICATION_MANAGER_INCLUDE_APPLICATION_MANAGER_APP_SERVICE_MANAGER_H_<|MERGE_RESOLUTION|>--- conflicted
+++ resolved
@@ -79,14 +79,8 @@
 
   void UnpublishAppServices(const uint32_t connection_key);
 
-<<<<<<< HEAD
-  void setServicePublished(const std::string service_id,
-                           bool service_published);
-  void setServiceActive(const std::string service_id, bool service_activated);
-=======
   void SetServicePublished(const std::string service_id,
                            bool service_published);
->>>>>>> 1ddfc1a3
 
   /**
    * @brief TODO
@@ -128,13 +122,6 @@
  private:
   ApplicationManager& app_manager_;
   std::map<std::string, AppService> published_services_;
-
-  smart_objects::SmartObject CreateMobileSystemCapabilityNotification(
-      const std::string service_id,
-      mobile_apis::ServiceUpdateReason::eType update_reason);
-  smart_objects::SmartObject CreateHMISystemCapabilityNotification(
-      const std::string service_id,
-      mobile_apis::ServiceUpdateReason::eType update_reason);
 };
 
 }  //  namespace application_manager
