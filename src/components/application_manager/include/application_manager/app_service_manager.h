--- conflicted
+++ resolved
@@ -153,7 +153,6 @@
 
   /**
    * @brief TODO
-<<<<<<< HEAD
    * @param functionId RPC function Id
    * @param correlation_id request correlation id
    */
@@ -165,13 +164,8 @@
      */
   bool RPCPassThrough(smart_objects::SmartObject rpc_message);
 
- private:
-  bool CycleThroughRPCPassingRequests(uint32_t correlation_id);
-
-  void GetProviderFromService(const AppService& service,
-                              ApplicationSharedPtr& app,
-                              bool& hmi_service);
-=======
+  /**
+     * @brief TODO
    * @param service_id
    * @param service_published
    */
@@ -185,19 +179,16 @@
   bool UpdateNavigationCapabilities(smart_objects::SmartObject& out_params);
 
  private:
->>>>>>> eba1f131
   ApplicationManager& app_manager_;
   resumption::LastState& last_state_;
   std::map<std::string, AppService> published_services_;
 
-<<<<<<< HEAD
   std::map<uint32_t, std::queue<RpcPassThroughRequest> >
       rpc_pass_through_requests_;
   std::map<uint32_t, RpcPassThroughRequest> current_rpc_pass_through_request_;
 
-  void BroadcastAppServiceUpdate(smart_objects::SmartObject& msg_params);
-=======
->>>>>>> eba1f131
+  bool CycleThroughRPCPassingRequests(uint32_t correlation_id);
+
   void AppServiceUpdated(
       const smart_objects::SmartObject& service_record,
       const mobile_apis::ServiceUpdateReason::eType update_reason,
