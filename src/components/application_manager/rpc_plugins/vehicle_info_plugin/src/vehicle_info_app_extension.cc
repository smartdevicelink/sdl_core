--- conflicted
+++ resolved
@@ -57,23 +57,15 @@
 
 bool VehicleInfoAppExtension::subscribeToVehicleInfo(
     const std::string& vehicle_data) {
-<<<<<<< HEAD
-  LOG4CXX_DEBUG(logger_, vehicle_data);
+  SDL_LOG_DEBUG(vehicle_data);
   sync_primitives::AutoLock lock(*subscribed_data_lock_);
-=======
-  SDL_LOG_DEBUG(vehicle_data);
->>>>>>> 062d3b0f
   return subscribed_data_.insert(vehicle_data).second;
 }
 
 bool VehicleInfoAppExtension::unsubscribeFromVehicleInfo(
     const std::string& vehicle_data) {
-<<<<<<< HEAD
-  LOG4CXX_DEBUG(logger_, vehicle_data);
+  SDL_LOG_DEBUG(vehicle_data);
   sync_primitives::AutoLock lock(*subscribed_data_lock_);
-=======
-  SDL_LOG_DEBUG(vehicle_data);
->>>>>>> 062d3b0f
   auto it = subscribed_data_.find(vehicle_data);
   if (it != subscribed_data_.end()) {
     subscribed_data_.erase(it);
@@ -83,29 +75,21 @@
 }
 
 void VehicleInfoAppExtension::unsubscribeFromVehicleInfo() {
-<<<<<<< HEAD
-  LOG4CXX_AUTO_TRACE(logger_);
+  SDL_LOG_AUTO_TRACE();
   sync_primitives::AutoLock lock(*subscribed_data_lock_);
-=======
-  SDL_LOG_AUTO_TRACE();
->>>>>>> 062d3b0f
   subscribed_data_.clear();
 }
 
 bool VehicleInfoAppExtension::isSubscribedToVehicleInfo(
     const std::string& vehicle_data) const {
-<<<<<<< HEAD
-  LOG4CXX_DEBUG(logger_, vehicle_data);
+  SDL_LOG_DEBUG(vehicle_data);
   sync_primitives::AutoLock lock(*subscribed_data_lock_);
-=======
-  SDL_LOG_DEBUG(vehicle_data);
->>>>>>> 062d3b0f
   return subscribed_data_.find(vehicle_data) != subscribed_data_.end();
 }
 
 bool VehicleInfoAppExtension::isPendingSubscriptionToVehicleInfo(
     const std::string& vehicle_data) const {
-  LOG4CXX_DEBUG(logger_, vehicle_data);
+  SDL_LOG_DEBUG(vehicle_data);
   sync_primitives::AutoLock lock(*pending_subscriptions_lock_);
   return pending_subscriptions_.find(vehicle_data) !=
          pending_subscriptions_.end();
@@ -126,7 +110,7 @@
 
 bool VehicleInfoAppExtension::RemovePendingSubscription(
     const std::string& vehicle_data) {
-  LOG4CXX_DEBUG(logger_, vehicle_data);
+  SDL_LOG_DEBUG(vehicle_data);
   sync_primitives::AutoLock lock(*pending_subscriptions_lock_);
   auto it = pending_subscriptions_.find(vehicle_data);
   if (it != pending_subscriptions_.end()) {
@@ -161,10 +145,10 @@
 void VehicleInfoAppExtension::ProcessResumption(
     const smart_objects::SmartObject& saved_app,
     resumption::Subscriber subscriber) {
-  LOG4CXX_AUTO_TRACE(logger_);
+  SDL_LOG_AUTO_TRACE();
 
   if (!saved_app.keyExists(strings::application_subscriptions)) {
-    LOG4CXX_DEBUG(logger_, "application_subscriptions section is not exists");
+    SDL_LOG_DEBUG("application_subscriptions section is not exists");
     return;
   }
 
@@ -172,7 +156,7 @@
       saved_app[strings::application_subscriptions];
 
   if (!resumption_data.keyExists(strings::application_vehicle_info)) {
-    LOG4CXX_DEBUG(logger_, "application_vehicle_info section is not exists");
+    SDL_LOG_DEBUG("application_vehicle_info section is not exists");
     return;
   }
 
@@ -188,7 +172,7 @@
 
 void VehicleInfoAppExtension::RevertResumption(
     const smart_objects::SmartObject& subscriptions) {
-  LOG4CXX_AUTO_TRACE(logger_);
+  SDL_LOG_AUTO_TRACE();
 
   unsubscribeFromVehicleInfo();
   plugin_.RevertResumption(app_, subscriptions.enumerate());
