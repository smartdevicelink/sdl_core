--- conflicted
+++ resolved
@@ -143,12 +143,7 @@
 }
 
 void VehicleInfoAppExtension::ProcessResumption(
-<<<<<<< HEAD
-    const smart_objects::SmartObject& saved_app,
-    resumption::Subscriber subscriber) {
-=======
     const smart_objects::SmartObject& saved_app) {
->>>>>>> 1bda3515
   SDL_LOG_AUTO_TRACE();
 
   if (!saved_app.keyExists(strings::application_subscriptions)) {
@@ -175,11 +170,7 @@
 }
 
 void VehicleInfoAppExtension::RevertResumption(
-<<<<<<< HEAD
     const smart_objects::SmartObject& resumption_data) {
-=======
-    const smart_objects::SmartObject& subscriptions) {
->>>>>>> 1bda3515
   SDL_LOG_AUTO_TRACE();
 
   unsubscribeFromVehicleInfo();
