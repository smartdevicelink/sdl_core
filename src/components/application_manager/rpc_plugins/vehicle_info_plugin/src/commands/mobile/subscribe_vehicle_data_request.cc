/*
 Copyright (c) 2018, Ford Motor Company
 All rights reserved.
 Copyright (c) 2018, Livio, Inc.
 All rights reserved.
 Redistribution and use in source and binary forms, with or without
 modification, are permitted provided that the following conditions are met:
 Redistributions of source code must retain the above copyright notice, this
 list of conditions and the following disclaimer.
 Redistributions in binary form must reproduce the above copyright notice,
 this list of conditions and the following
 disclaimer in the documentation and/or other materials provided with the
 distribution.
 Neither the name of the Ford Motor Company nor the names of its contributors
 may be used to endorse or promote products derived from this software
 without specific prior written permission.
 THIS SOFTWARE IS PROVIDED BY THE COPYRIGHT HOLDERS AND CONTRIBUTORS "AS IS"
 AND ANY EXPRESS OR IMPLIED WARRANTIES, INCLUDING, BUT NOT LIMITED TO, THE
 IMPLIED WARRANTIES OF MERCHANTABILITY AND FITNESS FOR A PARTICULAR PURPOSE
 ARE DISCLAIMED. IN NO EVENT SHALL THE COPYRIGHT HOLDER OR CONTRIBUTORS BE
 LIABLE FOR ANY DIRECT, INDIRECT, INCIDENTAL, SPECIAL, EXEMPLARY, OR
 CONSEQUENTIAL DAMAGES (INCLUDING, BUT NOT LIMITED TO, PROCUREMENT OF
 SUBSTITUTE GOODS OR SERVICES; LOSS OF USE, DATA, OR PROFITS; OR BUSINESS
 INTERRUPTION) HOWEVER CAUSED AND ON ANY THEORY OF LIABILITY, WHETHER IN
 CONTRACT, STRICT LIABILITY, OR TORT (INCLUDING NEGLIGENCE OR OTHERWISE)
 ARISING IN ANY WAY OUT OF THE USE OF THIS SOFTWARE, EVEN IF ADVISED OF THE
 POSSIBILITY OF SUCH DAMAGE.
 */

#include "vehicle_info_plugin/commands/mobile/subscribe_vehicle_data_request.h"

#include <boost/algorithm/string.hpp>
#include "application_manager/application_impl.h"
#include "application_manager/message_helper.h"
#include "smart_objects/enum_schema_item.h"
#include "utils/helpers.h"
#include "vehicle_info_plugin/vehicle_info_app_extension.h"

namespace VD_ResultCode = hmi_apis::Common_VehicleDataResultCode;

namespace vehicle_info_plugin {
using namespace application_manager;
namespace commands {

SubscribeVehicleDataRequest::SubscribeVehicleDataRequest(
    const application_manager::commands::MessageSharedPtr& message,
    VehicleInfoCommandParams params)
    : CommandRequestImpl(message,
                         params.application_manager_,
                         params.rpc_service_,
                         params.hmi_capabilities_,
                         params.policy_handler_)
    , custom_vehicle_data_manager_(params.custom_vehicle_data_manager_) {}

SubscribeVehicleDataRequest::~SubscribeVehicleDataRequest() {}

void SubscribeVehicleDataRequest::Run() {
  LOG4CXX_AUTO_TRACE(logger_);

  ApplicationSharedPtr app = application_manager_.application(connection_key());

  if (!app) {
    LOG4CXX_ERROR(logger_, "NULL pointer");
    SendResponse(false, mobile_apis::Result::APPLICATION_NOT_REGISTERED);
    return;
  }
  std::string info;
  mobile_apis::Result::eType result_code = mobile_apis::Result::INVALID_ENUM;
  smart_objects::SmartObject msg_params =
      smart_objects::SmartObject(smart_objects::SmartType_Map);
  smart_objects::SmartObject response_params =
      smart_objects::SmartObject(smart_objects::SmartType_Map);
  bool result = false;
  CheckVISubscriptions(
      app, info, result_code, response_params, msg_params, result);

  if (mobile_apis::Result::INVALID_ENUM != result_code) {
    AppendDataTypesToMobileResponse(response_params);
    SendResponse(result,
                 result_code,
                 info.empty() ? NULL : info.c_str(),
                 response_params.empty() ? NULL : &response_params);
    return;
  }

  StartAwaitForInterface(HmiInterfaces::HMI_INTERFACE_VehicleInfo);
  SendHMIRequest(hmi_apis::FunctionID::VehicleInfo_SubscribeVehicleData,
                 &msg_params,
                 true);
}

void SubscribeVehicleDataRequest::on_event(const event_engine::Event& event) {
  LOG4CXX_AUTO_TRACE(logger_);
  using namespace helpers;

  const smart_objects::SmartObject& message = event.smart_object();

  if (hmi_apis::FunctionID::VehicleInfo_SubscribeVehicleData != event.id()) {
    LOG4CXX_ERROR(logger_, "Received unknown event.");
    return;
  }
  EndAwaitForInterface(HmiInterfaces::HMI_INTERFACE_VehicleInfo);
  ApplicationSharedPtr app =
      application_manager_.application(CommandRequestImpl::connection_key());

  if (!app) {
    LOG4CXX_ERROR(logger_, "NULL pointer.");
    return;
  }

  hmi_apis::Common_Result::eType hmi_result =
      static_cast<hmi_apis::Common_Result::eType>(
          message[strings::params][hmi_response::code].asInt());
  std::string response_info;
  GetInfo(message, response_info);
  const bool result = PrepareResultForMobileResponse(
      hmi_result, HmiInterfaces::HMI_INTERFACE_VehicleInfo);

  bool is_succeeded = result || !vi_already_subscribed_by_another_apps_.empty();

  mobile_apis::Result::eType result_code =
      MessageHelper::HMIToMobileResult(hmi_result);

  smart_objects::SmartObject converted_msg_params(message[strings::msg_params]);
  custom_vehicle_data_manager_.CreateMobileMessageParams(converted_msg_params);

  if (is_succeeded) {
    if (!vi_already_subscribed_by_this_app_.empty()) {
      result_code = mobile_apis::Result::IGNORED;
      response_info = "Already subscribed on some provided VehicleData.";
    }

    for (const auto& param : converted_msg_params.enumerate()) {
      const auto& converted_name = ConvertResponseToRequestName(param);
      if (vi_waiting_for_subscribe_.end() ==
          vi_waiting_for_subscribe_.find(converted_name)) {
        LOG4CXX_DEBUG(logger_, "erase " << converted_name);
        converted_msg_params.erase(param);
      }
    }

    if (!SubscribePendingVehicleData(app, converted_msg_params)) {
      result_code = mobile_apis::Result::GENERIC_ERROR;
      response_info = "Subscription failed for some Vehicle data";
      SendResponse(false, result_code, response_info.c_str());
      return;
    }
  }

  if (!vi_already_subscribed_by_another_apps_.empty() ||
      !vi_already_subscribed_by_this_app_.empty()) {
    AddAlreadySubscribedVI(converted_msg_params);
  }
  AppendDataTypesToMobileResponse(converted_msg_params);

  SendResponse(is_succeeded,
               result_code,
               response_info.empty() ? NULL : response_info.c_str(),
               &converted_msg_params);
}

void SubscribeVehicleDataRequest::AppendDataTypesToMobileResponse(
    smart_objects::SmartObject& msg_params) const {
  using namespace smart_objects;

  std::string oem_vehicle_data_type_str;
  EnumConversionHelper<VehicleDataType>::EnumToString(
      VehicleDataType::VEHICLEDATA_OEM_CUSTOM_DATA, &oem_vehicle_data_type_str);

  const auto& rpc_spec_vehicle_data = MessageHelper::vehicle_data();
  for (const auto& item : msg_params.enumerate()) {
    const auto& rpc_spec_vehicle_data_item = rpc_spec_vehicle_data.find(item);
    if (rpc_spec_vehicle_data.end() == rpc_spec_vehicle_data_item) {
      msg_params[item][strings::data_type] = oem_vehicle_data_type_str;
      msg_params[item][strings::oem_custom_data_type] =
          custom_vehicle_data_manager_.GetVehicleDataItemType(item);
    } else {
      msg_params[item][strings::data_type] = rpc_spec_vehicle_data_item->second;
    }
  }
}

bool SubscribeVehicleDataRequest::CheckSubscriptionStatus(
    std::string vi_name, const smart_objects::SmartObject& msg_params) {
  const auto subscribed_items = msg_params.enumerate();
  if (subscribed_items.end() == subscribed_items.find(vi_name)) {
    LOG4CXX_WARN(logger_,
                 vi_name << " is waiting to be subscribed, but missing in "
                            "vehicle response.");
    return false;
  }

  auto res_code = msg_params[vi_name][strings::result_code].asInt();
  if (VD_ResultCode::VDRC_SUCCESS != res_code &&
      VD_ResultCode::VDRC_DATA_ALREADY_SUBSCRIBED != res_code) {
    LOG4CXX_WARN(logger_,
                 "Subscription to " << vi_name << " for " << connection_key()
                                    << " failed.");
    return false;
  }
  return true;
}

bool SubscribeVehicleDataRequest::SubscribePendingVehicleData(
    ApplicationSharedPtr app, smart_objects::SmartObject& msg_params) {
  LOG4CXX_DEBUG(logger_, "Subscribing to all pending VehicleData");

  std::set<hmi_apis::Common_VehicleDataResultCode::eType> skiped_result_codes(
      {VD_ResultCode::VDRC_TRUNCATED_DATA,
       VD_ResultCode::VDRC_DISALLOWED,
       VD_ResultCode::VDRC_USER_DISALLOWED,
       VD_ResultCode::VDRC_INVALID_ID,
       VD_ResultCode::VDRC_DATA_NOT_AVAILABLE,
       VD_ResultCode::VDRC_DATA_NOT_SUBSCRIBED,
       VD_ResultCode::VDRC_IGNORED});

  for (auto vi_name = vi_waiting_for_subscribe_.begin();
       vi_name != vi_waiting_for_subscribe_.end();) {
    const bool is_subscription_successful = CheckSubscriptionStatus(
        ConvertRequestToResponseName(*vi_name), msg_params);

    if (is_subscription_successful) {
      auto& ext = VehicleInfoAppExtension::ExtractVIExtension(*app);
      ext.subscribeToVehicleInfo(*vi_name);
      vi_name = vi_waiting_for_subscribe_.erase(vi_name);
    } else {
      auto res_code =
          static_cast<hmi_apis::Common_VehicleDataResultCode::eType>(
              msg_params[*vi_name][strings::result_code].asInt());
      if (skiped_result_codes.find(res_code) != skiped_result_codes.end()) {
        msg_params[*vi_name][strings::result_code] = res_code;
        vi_name = vi_waiting_for_subscribe_.erase(vi_name);
      } else {
        ++vi_name;
      }
    }
  }
  return vi_waiting_for_subscribe_.empty();
}

bool SubscribeVehicleDataRequest::Init() {
  hash_update_mode_ = HashUpdateMode::kDoHashUpdate;
  return true;
}

void SubscribeVehicleDataRequest::AddAlreadySubscribedVI(
    smart_objects::SmartObject& msg_params) const {
  LOG4CXX_AUTO_TRACE(logger_);
  using namespace mobile_apis;

  for (const auto& item : vi_already_subscribed_by_this_app_) {
    msg_params[item][strings::result_code] =
        VehicleDataResultCode::VDRC_DATA_ALREADY_SUBSCRIBED;
  }

  for (const auto& item : vi_already_subscribed_by_another_apps_) {
    msg_params[item][strings::result_code] =
        VehicleDataResultCode::VDRC_SUCCESS;
  }
}

struct SubscribedToIVIPredicate {
  std::string vehicle_info_;
  explicit SubscribedToIVIPredicate(const std::string& vehicle_info)
      : vehicle_info_(vehicle_info) {}
  bool operator()(const ApplicationSharedPtr app) const {
    DCHECK_OR_RETURN(app, false);
    auto& ext = VehicleInfoAppExtension::ExtractVIExtension(*app);
    return ext.isSubscribedToVehicleInfo(vehicle_info_);
  }
};

bool SubscribeVehicleDataRequest::IsSomeoneSubscribedFor(
    const std::string& param_name) const {
  LOG4CXX_AUTO_TRACE(logger_);
  SubscribedToIVIPredicate finder(param_name);
  DataAccessor<ApplicationSet> accessor = application_manager_.applications();
  ApplicationSetConstIt it = std::find_if(
      accessor.GetData().begin(), accessor.GetData().end(), finder);
  return it != accessor.GetData().end();
}

void SubscribeVehicleDataRequest::CheckVISubscriptions(
    ApplicationSharedPtr app,
    std::string& out_info,
    mobile_apis::Result::eType& out_result_code,
    smart_objects::SmartObject& out_response_params,
    smart_objects::SmartObject& out_request_params,
    bool& out_result) {
  const bool is_interface_available =
      (HmiInterfaces::STATE_NOT_AVAILABLE !=
       application_manager_.hmi_interfaces().GetInterfaceState(
           HmiInterfaces::HMI_INTERFACE_VehicleInfo));

  VehicleInfoSubscriptions::size_type subscribed_items = 0;

  auto app_already_subscribed =
      [this, &out_response_params](
          const std::string& key_name,
          const mobile_apis::VehicleDataType::eType vd_type) {
        LOG4CXX_DEBUG(
            logger_,
            "App with connection key "
                << connection_key()
                << " is subscribed already for VehicleData: " << key_name);
        vi_already_subscribed_by_this_app_.insert(key_name);
        out_response_params[key_name][strings::data_type] = vd_type;
        out_response_params[key_name][strings::result_code] =
            mobile_apis::VehicleDataResultCode::VDRC_DATA_ALREADY_SUBSCRIBED;
      };

  auto another_app_subscribed =
      [this, &out_response_params, &subscribed_items](
          const std::string& key_name,
          const mobile_apis::VehicleDataType::eType vd_type,
          vehicle_info_plugin::VehicleInfoAppExtension& ext) {
        LOG4CXX_DEBUG(logger_,
                      "There are apps subscribed already for "
                      "VehicleDataType: "
                          << key_name);

        if (!ext.subscribeToVehicleInfo(key_name)) {
          LOG4CXX_ERROR(
              logger_, "Unable to subscribe for VehicleDataType: " << key_name);
          return;
        }
        LOG4CXX_DEBUG(
            logger_,
            "App with connection key "
                << connection_key()
                << " have been subscribed for VehicleDataType: " << key_name);
        vi_already_subscribed_by_another_apps_.insert(key_name);
        out_response_params[key_name][strings::data_type] = vd_type;
        out_response_params[key_name][strings::result_code] =
            mobile_apis::VehicleDataResultCode::VDRC_SUCCESS;
        ++subscribed_items;
      };

  auto first_subscription = [this, &out_request_params, &subscribed_items](
                                const std::string& vi_name) {
    out_request_params[vi_name] = (*message_)[strings::msg_params][vi_name];

    vi_waiting_for_subscribe_.insert(vi_name);
    LOG4CXX_DEBUG(
        logger_,
        "App with connection key "
            << connection_key()
            << " will be subscribed for VehicleDataType: " << vi_name);
    ++subscribed_items;
    return true;
  };

  auto rpc_spec_vehicle_data = MessageHelper::vehicle_data();
  auto& ext = VehicleInfoAppExtension::ExtractVIExtension(*app);

  VehicleInfoSubscriptions::size_type items_to_subscribe = 0;
  auto item_names = (*message_)[strings::msg_params].enumerate();
  if (is_interface_available) {
    for (const auto& name : item_names) {
      auto enabled = (*message_)[strings::msg_params][name].asBool();
      if (!enabled) {
        continue;
      }

      auto vehicle_data = rpc_spec_vehicle_data.find(name);
      auto vehicle_data_type =
          (vehicle_data == rpc_spec_vehicle_data.end())
              ? VehicleDataType::VEHICLEDATA_OEM_CUSTOM_DATA
              : vehicle_data->second;
      if (ext.isSubscribedToVehicleInfo(name)) {
        app_already_subscribed(name, vehicle_data_type);
      } else if (IsSomeoneSubscribedFor(name)) {
        another_app_subscribed(name, vehicle_data_type, ext);
      } else if (!first_subscription(name)) {
        continue;
      }

      ++items_to_subscribe;
    }
  }

  const bool is_everything_already_subscribed =
      items_to_subscribe == vi_already_subscribed_by_another_apps_.size() +
                                vi_already_subscribed_by_this_app_.size();

  if (0 == items_to_subscribe) {
    if (HasDisallowedParams()) {
      out_result_code = mobile_apis::Result::DISALLOWED;
    } else if (!is_interface_available) {
      out_result_code = mobile_apis::Result::UNSUPPORTED_RESOURCE;
      out_info = "VehicleInfo is not supported by system";
    } else {
      out_result_code = mobile_apis::Result::INVALID_DATA;
      out_info = "No data in the request";
    }
    out_result = false;
    return;
  }

<<<<<<< HEAD
  // cppcheck-suppress knownConditionTrueFalse
  if (0 == subscribed_items && !is_interface_not_available) {
=======
  if (0 == subscribed_items && is_interface_available) {
>>>>>>> 979492b4
    out_result_code = mobile_apis::Result::IGNORED;
    out_info = "Already subscribed on provided VehicleData.";
    out_result = false;
    return;
  }

  if (is_everything_already_subscribed) {
    out_result_code = vi_already_subscribed_by_this_app_.size()
                          ? mobile_apis::Result::IGNORED
                          : mobile_apis::Result::SUCCESS;
    if (!(vi_already_subscribed_by_this_app_.empty())) {
      out_info = "Already subscribed on some provided VehicleData.";
    }
    out_result = true;
    return;
  }
}

const std::string& SubscribeVehicleDataRequest::ConvertResponseToRequestName(
    const std::string& name) {
  static std::map<std::string, std::string> parameter_name_conversion_map = {
      {strings::cluster_modes, strings::cluster_mode_status}};
  const auto converted_it = parameter_name_conversion_map.find(name);
  auto result = parameter_name_conversion_map.end() == converted_it
                    ? name
                    : converted_it->second;
  return parameter_name_conversion_map.end() == converted_it
             ? name
             : converted_it->second;
}

const std::string& SubscribeVehicleDataRequest::ConvertRequestToResponseName(
    const std::string& name) {
  static std::map<std::string, std::string> parameter_name_conversion_map = {
      {strings::cluster_mode_status, strings::cluster_modes}};
  const auto converted_it = parameter_name_conversion_map.find(name);
  auto result = parameter_name_conversion_map.end() == converted_it
                    ? name
                    : converted_it->second;
  return parameter_name_conversion_map.end() == converted_it
             ? name
             : converted_it->second;
}

}  // namespace commands
}  // namespace vehicle_info_plugin<|MERGE_RESOLUTION|>--- conflicted
+++ resolved
@@ -397,12 +397,8 @@
     return;
   }
 
-<<<<<<< HEAD
   // cppcheck-suppress knownConditionTrueFalse
-  if (0 == subscribed_items && !is_interface_not_available) {
-=======
   if (0 == subscribed_items && is_interface_available) {
->>>>>>> 979492b4
     out_result_code = mobile_apis::Result::IGNORED;
     out_info = "Already subscribed on provided VehicleData.";
     out_result = false;
