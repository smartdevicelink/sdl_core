--- conflicted
+++ resolved
@@ -242,13 +242,7 @@
 
 VehicleInfoPendingResumptionHandler::PendingSubscriptionsResumption
 VehicleInfoPendingResumptionHandler::SubscribeToFakeRequest(
-<<<<<<< HEAD
-    const uint32_t app_id,
-    const VehicleDataList& subscriptions,
-    resumption::Subscriber& subscriber) {
-=======
     const uint32_t app_id, const VehicleDataList& subscriptions) {
->>>>>>> 1bda3515
   SDL_LOG_AUTO_TRACE();
   const auto fake_request = CreateSubscribeRequestToHMI(subscriptions);
   const auto fake_corr_id = get_corr_id_from_message(*fake_request);
@@ -259,11 +253,7 @@
   SDL_LOG_DEBUG("Subscribe subscriber "
                 << app_id
                 << " to fake request with corr id = " << fake_corr_id);
-<<<<<<< HEAD
-  subscriber(app_id, resumption_request);
-=======
   resumption_data_processor().SubscribeToResponse(app_id, resumption_request);
->>>>>>> 1bda3515
   PendingSubscriptionsResumption pending_request(
       app_id, fake_corr_id, subscriptions);
   return pending_request;
@@ -275,12 +265,7 @@
   SDL_LOG_AUTO_TRACE();
   sync_primitives::AutoLock lock(pending_resumption_lock_);
   SDL_LOG_TRACE("app id " << app.app_id());
-<<<<<<< HEAD
-  UNUSED(extension);
-  auto& ext = VehicleInfoAppExtension::ExtractVIExtension(app);
-=======
   auto& ext = dynamic_cast<VehicleInfoAppExtension&>(extension);
->>>>>>> 1bda3515
 
   const auto subscriptions = ext.PendingSubscriptions().GetData();
   if (subscriptions.empty()) {
@@ -288,12 +273,7 @@
     return;
   }
   SDL_LOG_TRACE("resume subscriptions to : " << Stringify(subscriptions));
-<<<<<<< HEAD
-  auto pending_request =
-      SubscribeToFakeRequest(app.app_id(), subscriptions, subscriber);
-=======
   auto pending_request = SubscribeToFakeRequest(app.app_id(), subscriptions);
->>>>>>> 1bda3515
 
   pending_requests_.push_back(pending_request);
   SDL_LOG_DEBUG(
