/*
 * Copyright (c) 2018, Ford Motor Company
 * All rights reserved.
 *
 * Redistribution and use in source and binary forms, with or without
 * modification, are permitted provided that the following conditions are met:
 *
 * Redistributions of source code must retain the above copyright notice, this
 * list of conditions and the following disclaimer.
 *
 * Redistributions in binary form must reproduce the above copyright notice,
 * this list of conditions and the following
 * disclaimer in the documentation and/or other materials provided with the
 * distribution.
 *
 * Neither the name of the Ford Motor Company nor the names of its contributors
 * may be used to endorse or promote products derived from this software
 * without specific prior written permission.
 *
 * THIS SOFTWARE IS PROVIDED BY THE COPYRIGHT HOLDERS AND CONTRIBUTORS "AS IS"
 * AND ANY EXPRESS OR IMPLIED WARRANTIES, INCLUDING, BUT NOT LIMITED TO, THE
 * IMPLIED WARRANTIES OF MERCHANTABILITY AND FITNESS FOR A PARTICULAR PURPOSE
 * ARE DISCLAIMED. IN NO EVENT SHALL THE COPYRIGHT HOLDER OR CONTRIBUTORS BE
 * LIABLE FOR ANY DIRECT, INDIRECT, INCIDENTAL, SPECIAL, EXEMPLARY, OR
 * CONSEQUENTIAL DAMAGES (INCLUDING, BUT NOT LIMITED TO, PROCUREMENT OF
 * SUBSTITUTE GOODS OR SERVICES; LOSS OF USE, DATA, OR PROFITS; OR BUSINESS
 * INTERRUPTION) HOWEVER CAUSED AND ON ANY THEORY OF LIABILITY, WHETHER IN
 * CONTRACT, STRICT LIABILITY, OR TORT (INCLUDING NEGLIGENCE OR OTHERWISE)
 * ARISING IN ANY WAY OUT OF THE USE OF THIS SOFTWARE, EVEN IF ADVISED OF THE
 * POSSIBILITY OF SUCH DAMAGE.
 */

#include "application_manager/application.h"
#include "application_manager/commands/command_request_test.h"
#include "application_manager/include/application_manager/command_holder_impl.h"
#include "application_manager/message.h"
#include "application_manager/mock_application.h"
#include "application_manager/mock_command_factory.h"
#include "application_manager/mock_event_dispatcher.h"
#include "application_manager/mock_hmi_capabilities.h"
#include "application_manager/mock_request_controller_settings.h"
#include "application_manager/mock_rpc_plugin.h"
#include "application_manager/mock_rpc_plugin_manager.h"
#include "application_manager/mock_rpc_protection_manager.h"
#include "application_manager/request_controller.h"
#include "application_manager/rpc_service_impl.h"
#include "hmi_message_handler/mock_hmi_message_handler.h"
#include "include/test/protocol_handler/mock_protocol_handler.h"
#include "interfaces/MOBILE_API.h"
#include "rc_rpc_plugin/commands/hmi/rc_get_interior_vehicle_data_consent_request.h"
#include "rc_rpc_plugin/commands/hmi/rc_get_interior_vehicle_data_consent_response.h"
#include "rc_rpc_plugin/commands/mobile/button_press_request.h"
#include "rc_rpc_plugin/mock/mock_interior_data_cache.h"
#include "rc_rpc_plugin/mock/mock_interior_data_manager.h"
#include "rc_rpc_plugin/mock/mock_rc_capabilities_manager.h"
#include "rc_rpc_plugin/mock/mock_rc_consent_manager.h"
#include "rc_rpc_plugin/mock/mock_resource_allocation_manager.h"
#include "rc_rpc_plugin/rc_module_constants.h"
#include "rc_rpc_plugin/rc_rpc_plugin.h"
#include "test/application_manager/mock_application_manager_settings.h"

using ::testing::_;
using ::testing::Mock;
using ::testing::NiceMock;
using ::testing::Return;
using ::testing::ReturnRef;
using ::testing::SaveArg;
namespace am = ::application_manager;
using am::ApplicationSet;
using am::commands::CommandImpl;
using am::commands::MessageSharedPtr;
using am::plugin_manager::MockRPCPlugin;
using am::plugin_manager::MockRPCPluginManager;
using am::plugin_manager::RPCPlugin;
using rc_rpc_plugin::RCRPCPlugin;
using rc_rpc_plugin::commands::ButtonPressRequest;
using rc_rpc_plugin::commands::RCGetInteriorVehicleDataConsentRequest;
using rc_rpc_plugin::commands::RCGetInteriorVehicleDataConsentResponse;
using ::smart_objects::SmartObject;
using test::components::application_manager_test::MockApplication;
using test::components::application_manager_test::MockCommandFactory;
using test::components::application_manager_test::MockHMICapabilities;
using test::components::application_manager_test::MockRequestControlerSettings;
using test::components::commands_test::CommandRequestTest;
using test::components::commands_test::CommandsTestMocks;
using test::components::hmi_message_handler_test::MockHMIMessageHandler;
using test::components::policy_test::MockPolicyHandlerInterface;
using test::components::protocol_handler_test::MockProtocolHandler;

namespace rc_rpc_plugin_test {
using namespace rc_rpc_plugin;

namespace {
const uint32_t kConnectionKey = 2u;
const uint32_t kAppId = 5u;
const std::string kResource = "CLIMATE";
const std::string kResourceId = "34045662-a9dc-4823-8435-91056d4c26cb";
const std::string kPolicyAppId = "policy_app_id";
const std::string kMacAddress = "device1";
const uint32_t kPluginID = RCRPCPlugin::kRCPluginID;
}  // namespace

class RCGetInteriorVehicleDataConsentTest
    : public CommandRequestTest<CommandsTestMocks::kIsNice> {
 public:
  RCGetInteriorVehicleDataConsentTest()
      : mock_app_(std::make_shared<NiceMock<MockApplication> >())
      , command_holder(app_mngr_)
<<<<<<< HEAD
      , rc_capabilities_(smart_objects::SmartType::SmartType_Array)
      , request_controller(mock_request_controler, event_dispatcher_)
=======
      , rc_capabilities_(std::make_shared<smart_objects::SmartObject>(
            smart_objects::SmartType::SmartType_Array))
      , request_controller(mock_request_controler)
>>>>>>> 5e2dff6d
      , rpc_protection_manager_(
            std::make_shared<application_manager::MockRPCProtectionManager>())
      , rpc_service_(app_mngr_,
                     request_controller,
                     &mock_protocol_handler,
                     &mock_hmi_handler,
                     command_holder,
                     rpc_protection_manager_,
                     hmi_so_factory_,
                     mobile_so_factoy_)
      , rc_app_extention_(std::make_shared<RCAppExtension>(kPluginID))
      , mock_rpc_plugin_manager(
            std::make_shared<NiceMock<MockRPCPluginManager> >())
      , rpc_plugin(mock_rpc_plugin)
      , optional_mock_rpc_plugin(mock_rpc_plugin) {
    smart_objects::SmartObject control_caps((smart_objects::SmartType_Array));
    (*rc_capabilities_)[strings::kradioControlCapabilities] = control_caps;
    ON_CALL(*mock_app_, app_id()).WillByDefault(Return(kAppId));
    ON_CALL(app_mngr_, hmi_interfaces())
        .WillByDefault(ReturnRef(mock_hmi_interfaces_));
    ON_CALL(
        mock_hmi_interfaces_,
        GetInterfaceState(application_manager::HmiInterfaces::HMI_INTERFACE_RC))
        .WillByDefault(Return(application_manager::HmiInterfaces::
                                  InterfaceState::STATE_AVAILABLE));
    ON_CALL(app_mngr_, application(kAppId)).WillByDefault(Return(mock_app_));
    ON_CALL(*mock_app_, QueryInterface(RCRPCPlugin::kRCPluginID))
        .WillByDefault(Return(rc_app_extention_));
    testing::NiceMock<rc_rpc_plugin_test::MockInteriorDataCache>
        mock_interior_data_cache_;
    ON_CALL(app_mngr_, GetPolicyHandler())
        .WillByDefault(ReturnRef(mock_policy_handler_));
    ON_CALL(app_mngr_, hmi_capabilities())
        .WillByDefault(ReturnRef(mock_hmi_capabilities_));
    ON_CALL(mock_hmi_capabilities_, rc_capability())
        .WillByDefault(Return(rc_capabilities_));
    ON_CALL(mock_policy_handler_,
            CheckHMIType(
                _, mobile_apis::AppHMIType::eType::REMOTE_CONTROL, nullptr))
        .WillByDefault(Return(true));
    ON_CALL(mock_policy_handler_, CheckModule(_, _))
        .WillByDefault(Return(true));
    ON_CALL(app_mngr_, GetPluginManager())
        .WillByDefault(ReturnRef(*mock_rpc_plugin_manager));
    ON_CALL(*mock_rpc_plugin_manager, FindPluginToProcess(_, _))
        .WillByDefault(Return(rpc_plugin));
    ON_CALL(mock_allocation_manager_, IsResourceFree(kResource, kResourceId))
        .WillByDefault(Return(true));
    ON_CALL(mock_allocation_manager_, is_rc_enabled())
        .WillByDefault(Return(true));
    ON_CALL(mock_protocol_handler, IsRPCServiceSecure(_))
        .WillByDefault(Return(false));
    ON_CALL(*rpc_protection_manager_, CheckPolicyEncryptionFlag(_, _, _))
        .WillByDefault(Return(false));
    ON_CALL(mock_rc_capabilities_manager_, CheckIfModuleExistsInCapabilities(_))
        .WillByDefault(Return(true));
  }

  template <class Command>
  std::shared_ptr<Command> CreateRCCommand(MessageSharedPtr& msg) {
    InitCommand(kDefaultTimeout_);
    RCCommandParams params{app_mngr_,
                           rpc_service_,
                           mock_hmi_capabilities_,
                           mock_policy_handler_,
                           mock_allocation_manager_,
                           mock_interior_data_cache_,
                           mock_interior_data_manager_,
                           mock_rc_capabilities_manager_,
                           mock_rc_consent_manger_};
    return std::make_shared<Command>(msg ? msg : msg = CreateMessage(), params);
  }

  MessageSharedPtr CreateBasicMessage() {
    MessageSharedPtr message = CreateMessage();
    (*message)[application_manager::strings::params]
              [application_manager::strings::function_id] =
                  mobile_apis::FunctionID::ButtonPressID;
    (*message)[application_manager::strings::params]
              [application_manager::strings::connection_key] = kConnectionKey;
    (*message)[application_manager::strings::params]
              [application_manager::strings::connection_key] = kAppId;
    ns_smart_device_link::ns_smart_objects::SmartObject& msg_params =
        (*message)[application_manager::strings::msg_params];
    msg_params[message_params::kModuleType] = kResource;
    msg_params[message_params::kModuleId] = kResourceId;
    return message;
  }

 protected:
  std::shared_ptr<MockApplication> mock_app_;
  MockRequestControlerSettings mock_request_controler;
  MockProtocolHandler mock_protocol_handler;
  MockHMIMessageHandler mock_hmi_handler;
  am::CommandHolderImpl command_holder;
  testing::NiceMock<rc_rpc_plugin_test::MockResourceAllocationManager>
      mock_allocation_manager_;
  testing::NiceMock<rc_rpc_plugin_test::MockInteriorDataCache>
      mock_interior_data_cache_;
  testing::NiceMock<rc_rpc_plugin_test::MockInteriorDataManager>
      mock_interior_data_manager_;
  smart_objects::SmartObjectSPtr rc_capabilities_;
  MockRPCPlugin mock_rpc_plugin;
  MockCommandFactory mock_command_factory;
  am::request_controller::RequestController request_controller;
  std::shared_ptr<application_manager::MockRPCProtectionManager>
      rpc_protection_manager_;
  am::rpc_service::RPCServiceImpl rpc_service_;
  std::shared_ptr<RCAppExtension> rc_app_extention_;
  std::shared_ptr<am::plugin_manager::MockRPCPluginManager>
      mock_rpc_plugin_manager;
  utils::Optional<RPCPlugin> rpc_plugin;
  utils::Optional<MockRPCPlugin> optional_mock_rpc_plugin;
  hmi_apis::HMI_API hmi_so_factory_;
  mobile_apis::MOBILE_API mobile_so_factoy_;
  testing::NiceMock<rc_rpc_plugin_test::MockRCCapabilitiesManager>
      mock_rc_capabilities_manager_;
  testing::NiceMock<MockRCConsentManager> mock_rc_consent_manger_;
};

TEST_F(RCGetInteriorVehicleDataConsentTest,
       Run_MobileSendButtonPressMessage_HMISendASKDRIVERModeToMobile) {
  // Arrange
  auto mobile_message = CreateBasicMessage();

  // Expectations
  EXPECT_CALL(mock_allocation_manager_, AcquireResource(_, _, _))
      .WillOnce(Return(rc_rpc_plugin::AcquireResult::ASK_DRIVER));
  ON_CALL(*mock_app_, app_id()).WillByDefault(Return(kAppId));
  ON_CALL(*mock_app_, policy_app_id()).WillByDefault(Return(kPolicyAppId));
  ON_CALL(*mock_app_, mac_address()).WillByDefault(ReturnRef(kMacAddress));

  rc_rpc_types::ModuleUid moduleUid{kResource, kResourceId};
  EXPECT_CALL(mock_rc_consent_manger_,
              GetModuleConsent(kPolicyAppId, _, moduleUid))
      .WillOnce(Return(rc_rpc_types::ModuleConsent::NOT_EXISTS));

  EXPECT_CALL(*optional_mock_rpc_plugin, GetCommandFactory())
      .WillOnce(ReturnRef(mock_command_factory));
  auto rc_consent_request =
      CreateRCCommand<commands::RCGetInteriorVehicleDataConsentRequest>(
          mobile_message);
  EXPECT_CALL(mock_command_factory, CreateCommand(_, _))
      .WillOnce(Return(rc_consent_request));
  EXPECT_CALL(mock_hmi_interfaces_,
              GetInterfaceFromFunction(
                  hmi_apis::FunctionID::RC_GetInteriorVehicleDataConsent))
      .WillOnce(Return(am::HmiInterfaces::HMI_INTERFACE_RC));

  // Act
  auto command = CreateRCCommand<commands::ButtonPressRequest>(mobile_message);
  ASSERT_TRUE(command->Init());
  command->Run();
}

TEST_F(RCGetInteriorVehicleDataConsentTest,
       Run_MobileSendButtonPressMessage_HMISendINUSEModeToMobile) {
  // Expectations
  EXPECT_CALL(mock_allocation_manager_, AcquireResource(_, _, _))
      .WillOnce(Return(rc_rpc_plugin::AcquireResult::IN_USE));

  auto msg_ver = utils::SemanticVersion();
  ON_CALL(*mock_app_, msg_version()).WillByDefault(ReturnRef(msg_ver));

  EXPECT_CALL(*optional_mock_rpc_plugin, GetCommandFactory())
      .WillOnce(ReturnRef(mock_command_factory));

  auto mobile_message = CreateBasicMessage();
  auto rc_consent_response =
      CreateRCCommand<commands::RCGetInteriorVehicleDataConsentResponse>(
          mobile_message);
  EXPECT_CALL(mock_command_factory, CreateCommand(_, _))
      .WillOnce(Return(rc_consent_response));
  auto command = CreateRCCommand<commands::ButtonPressRequest>(mobile_message);

  // Act
  ASSERT_TRUE(command->Init());
  command->Run();
}

}  // namespace rc_rpc_plugin_test<|MERGE_RESOLUTION|>--- conflicted
+++ resolved
@@ -106,14 +106,9 @@
   RCGetInteriorVehicleDataConsentTest()
       : mock_app_(std::make_shared<NiceMock<MockApplication> >())
       , command_holder(app_mngr_)
-<<<<<<< HEAD
-      , rc_capabilities_(smart_objects::SmartType::SmartType_Array)
-      , request_controller(mock_request_controler, event_dispatcher_)
-=======
       , rc_capabilities_(std::make_shared<smart_objects::SmartObject>(
             smart_objects::SmartType::SmartType_Array))
-      , request_controller(mock_request_controler)
->>>>>>> 5e2dff6d
+      , request_controller(mock_request_controler, event_dispatcher_)
       , rpc_protection_manager_(
             std::make_shared<application_manager::MockRPCProtectionManager>())
       , rpc_service_(app_mngr_,
