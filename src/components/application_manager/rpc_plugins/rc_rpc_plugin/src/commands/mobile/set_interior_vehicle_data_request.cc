--- conflicted
+++ resolved
@@ -105,13 +105,9 @@
   } else {
     info = "Accessing not supported module data.";
   }
-<<<<<<< HEAD
-  LOG4CXX_WARN(logger_, info);
+
+  SDL_LOG_WARN(info);
   return result_code;
-=======
-  return result_code;
-  SDL_LOG_WARN(info);
->>>>>>> 10f19d1b
 }
 
 void SetInteriorVehicleDataRequest::Execute() {
