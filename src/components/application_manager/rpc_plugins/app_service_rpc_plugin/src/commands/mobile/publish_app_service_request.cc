--- conflicted
+++ resolved
@@ -90,17 +90,6 @@
     return;
   }
 
-<<<<<<< HEAD
-  std::string requested_service_name =
-      (*message_)[strings::msg_params][strings::app_service_manifest]
-                 [strings::service_name].asString();
-  // Todo: revision make service type string.
-  mobile_apis::AppServiceType::eType requested_service_type =
-      static_cast<mobile_apis::AppServiceType::eType>(
-          (*message_)[strings::msg_params][strings::app_service_manifest]
-                     [strings::service_type].asUInt());
-  smart_objects::SmartArray* requested_handled_rpcs =
-=======
   std::string requested_service_name = "";
 
   if ((*message_)[strings::msg_params][strings::app_service_manifest].keyExists(
@@ -111,7 +100,6 @@
   }
 
   std::string requested_service_type =
->>>>>>> a0905274
       (*message_)[strings::msg_params][strings::app_service_manifest]
                  [strings::service_type].asString();
 
