--- conflicted
+++ resolved
@@ -90,11 +90,8 @@
   if (!ValidateManifest(manifest)) {
     return;
   }
-<<<<<<< HEAD
-=======
 
   ApplicationSharedPtr app = application_manager_.application(connection_key());
->>>>>>> da17adca
 
   std::string requested_service_name = "";
 
@@ -124,23 +121,17 @@
                                                 requested_handled_rpcs);
 
   if (!result) {
-<<<<<<< HEAD
-    SendResponse(false, mobile_apis::Result::DISALLOWED, NULL, NULL);
-    return;
-  }
-
-=======
     SendResponse(false,
                  mobile_apis::Result::DISALLOWED,
                  "Service disallowed by policies",
                  NULL);
+    return;
   }
 
   auto& ext =
       sdl_rpc_plugin::SystemCapabilityAppExtension::ExtractExtension(*app);
   ext.SubscribeTo(mobile_apis::SystemCapabilityType::APP_SERVICES);
 
->>>>>>> da17adca
   smart_objects::SmartObject service_record =
       application_manager_.GetAppServiceManager().PublishAppService(
           manifest, true, connection_key());
