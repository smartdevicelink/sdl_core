--- conflicted
+++ resolved
@@ -136,7 +136,6 @@
                          commands::GetAppServiceDataRequestToMobile>()
                    : factory.GetCreator<commands::GetAppServiceDataResponse>();
       }
-<<<<<<< HEAD
       break;
     case mobile_apis::FunctionID::PerformAppServiceInteractionID:
       if (app_mngr::commands::Command::CommandSource::SOURCE_MOBILE == source) {
@@ -156,8 +155,6 @@
                          commands::PerformAppServiceInteractionResponse>();
       }
       break;
-=======
->>>>>>> aa8ad39c
     default:
       LOG4CXX_WARN(logger_, "Unsupported function_id: " << function_id);
   }
