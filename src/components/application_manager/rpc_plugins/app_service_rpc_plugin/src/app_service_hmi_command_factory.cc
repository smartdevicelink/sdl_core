--- conflicted
+++ resolved
@@ -151,11 +151,7 @@
                    : factory.GetCreator<
                          commands::ASGetAppServiceDataResponseToHMI>();
       }
-<<<<<<< HEAD
       break;
-=======
-
->>>>>>> aa8ad39c
     case hmi_apis::FunctionID::AppService_GetAppServiceRecords:
       return hmi_apis::messageType::request == message_type
                  ? factory.GetCreator<commands::ASGetAppServiceRecordsRequest>()
@@ -192,10 +188,6 @@
                        commands::ASGetActiveServiceConsentResponse>();
     default:
       LOG4CXX_WARN(logger_, "Unsupported HMI function_id: " << function_id);
-<<<<<<< HEAD
-=======
-      return factory.GetCreator<app_mngr::InvalidCommand>();
->>>>>>> aa8ad39c
   }
   return factory.GetCreator<app_mngr::InvalidCommand>();
 }
