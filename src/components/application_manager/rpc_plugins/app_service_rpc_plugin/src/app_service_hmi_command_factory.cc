/*
 Copyright (c) 2019, Ford Motor Company, Livio
 All rights reserved.

 Redistribution and use in source and binary forms, with or without
 modification, are permitted provided that the following conditions are met:

 Redistributions of source code must retain the above copyright notice, this
 list of conditions and the following disclaimer.

 Redistributions in binary form must reproduce the above copyright notice,
 this list of conditions and the following
 disclaimer in the documentation and/or other materials provided with the
 distribution.

 Neither the name of the the copyright holders nor the names of their
 contributors may be used to endorse or promote products derived from this
 software without specific prior written permission.

 THIS SOFTWARE IS PROVIDED BY THE COPYRIGHT HOLDERS AND CONTRIBUTORS "AS IS"
 AND ANY EXPRESS OR IMPLIED WARRANTIES, INCLUDING, BUT NOT LIMITED TO, THE
 IMPLIED WARRANTIES OF MERCHANTABILITY AND FITNESS FOR A PARTICULAR PURPOSE
 ARE DISCLAIMED. IN NO EVENT SHALL THE COPYRIGHT HOLDER OR CONTRIBUTORS BE
 LIABLE FOR ANY DIRECT, INDIRECT, INCIDENTAL, SPECIAL, EXEMPLARY, OR
 CONSEQUENTIAL DAMAGES (INCLUDING, BUT NOT LIMITED TO, PROCUREMENT OF
 SUBSTITUTE GOODS OR SERVICES; LOSS OF USE, DATA, OR PROFITS; OR BUSINESS
 INTERRUPTION) HOWEVER CAUSED AND ON ANY THEORY OF LIABILITY, WHETHER IN
 CONTRACT, STRICT LIABILITY, OR TORT (INCLUDING NEGLIGENCE OR OTHERWISE)
 ARISING IN ANY WAY OUT OF THE USE OF THIS SOFTWARE, EVEN IF ADVISED OF THE
 POSSIBILITY OF SUCH DAMAGE.
 */

#include "app_service_rpc_plugin/app_service_hmi_command_factory.h"
#include "application_manager/message.h"
#include "interfaces/HMI_API.h"

#include "app_service_rpc_plugin/commands/hmi/as_app_service_activation_request.h"
#include "app_service_rpc_plugin/commands/hmi/as_app_service_activation_response.h"
#include "app_service_rpc_plugin/commands/hmi/as_get_active_service_consent_request.h"
#include "app_service_rpc_plugin/commands/hmi/as_get_active_service_consent_response.h"
#include "app_service_rpc_plugin/commands/hmi/as_get_app_service_data_request_from_hmi.h"
#include "app_service_rpc_plugin/commands/hmi/as_get_app_service_data_request_to_hmi.h"
#include "app_service_rpc_plugin/commands/hmi/as_get_app_service_data_response_from_hmi.h"
#include "app_service_rpc_plugin/commands/hmi/as_get_app_service_data_response_to_hmi.h"
#include "app_service_rpc_plugin/commands/hmi/as_get_app_service_records_request.h"
#include "app_service_rpc_plugin/commands/hmi/as_get_app_service_records_response.h"
<<<<<<< HEAD
#include "app_service_rpc_plugin/commands/hmi/as_perform_app_service_interaction_request.h"
#include "app_service_rpc_plugin/commands/hmi/as_perform_app_service_interaction_request_from_hmi.h"
#include "app_service_rpc_plugin/commands/hmi/as_perform_app_service_interaction_response.h"
=======
#include "app_service_rpc_plugin/commands/hmi/as_perform_app_service_interaction_request_from_hmi.h"
#include "app_service_rpc_plugin/commands/hmi/as_perform_app_service_interaction_request_to_hmi.h"
#include "app_service_rpc_plugin/commands/hmi/as_perform_app_service_interaction_response_from_hmi.h"
>>>>>>> 45b9c2e8
#include "app_service_rpc_plugin/commands/hmi/as_perform_app_service_interaction_response_to_hmi.h"
#include "app_service_rpc_plugin/commands/hmi/as_publish_app_service_request.h"
#include "app_service_rpc_plugin/commands/hmi/as_publish_app_service_response.h"
#include "app_service_rpc_plugin/commands/hmi/on_as_app_service_data_notification.h"
#include "app_service_rpc_plugin/commands/hmi/on_as_app_service_data_notification_from_hmi.h"

CREATE_LOGGERPTR_GLOBAL(logger_, "AppServiceRpcPlugin")

namespace app_service_rpc_plugin {
namespace strings = app_mngr::strings;

AppServiceHmiCommandFactory::AppServiceHmiCommandFactory(
    application_manager::ApplicationManager& application_manager,
    application_manager::rpc_service::RPCService& rpc_service,
    application_manager::HMICapabilities& hmi_capabilities,
    policy::PolicyHandlerInterface& policy_handler)
    : application_manager_(application_manager)
    , rpc_service_(rpc_service)
    , hmi_capabilities_(hmi_capabilities)
    , policy_handler_(policy_handler) {
  LOG4CXX_AUTO_TRACE(logger_);
}

app_mngr::CommandSharedPtr AppServiceHmiCommandFactory::CreateCommand(
    const app_mngr::commands::MessageSharedPtr& message,
    app_mngr::commands::Command::CommandSource source) {
  UNUSED(source);

  const hmi_apis::FunctionID::eType function_id =
      static_cast<hmi_apis::FunctionID::eType>(
          (*message)[strings::params][strings::function_id].asInt());

  const hmi_apis::messageType::eType message_type =
      static_cast<hmi_apis::messageType::eType>(
          (*message)[strings::params][strings::message_type].asInt());

  auto message_type_str = "request";
  if (hmi_apis::messageType::response == message_type) {
    message_type_str = "response";
  } else if (hmi_apis::messageType::error_response == message_type) {
    message_type_str = "error response";
  } else if (hmi_apis::messageType::notification == message_type) {
    message_type_str = "notification";
  }

  UNUSED(message_type_str);
  LOG4CXX_DEBUG(logger_,
                "HMICommandFactory::CreateCommand function_id: "
                    << function_id << ", message type: " << message_type_str);

  return buildCommandCreator(function_id, message_type, source).create(message);
}

bool AppServiceHmiCommandFactory::IsAbleToProcess(
    const int32_t function_id,
    const app_mngr::commands::Command::CommandSource source) const {
  LOG4CXX_DEBUG(logger_,
                "HMI App Service Plugin IsAbleToProcess: " << function_id);
  UNUSED(source);
  return buildCommandCreator(function_id,
                             hmi_apis::messageType::INVALID_ENUM,
                             source).CanBeCreated();
}

app_mngr::CommandCreator& AppServiceHmiCommandFactory::buildCommandCreator(
    const int32_t function_id,
    const int32_t message_type,
    const app_mngr::commands::Command::CommandSource source) const {
  auto factory = app_mngr::CommandCreatorFactory(
      application_manager_, rpc_service_, hmi_capabilities_, policy_handler_);

  LOG4CXX_DEBUG(logger_,
                "buildCommandCreator: " << function_id << " " << source);

  switch (function_id) {
    case hmi_apis::FunctionID::AppService_PublishAppService:
      return hmi_apis::messageType::request == message_type
                 ? factory.GetCreator<commands::ASPublishAppServiceRequest>()
                 : factory.GetCreator<commands::ASPublishAppServiceResponse>();
    case hmi_apis::FunctionID::AppService_OnAppServiceData:
      return app_mngr::commands::Command::CommandSource::SOURCE_HMI == source
                 ? factory.GetCreator<
                       commands::OnASAppServiceDataNotificationFromHMI>()
                 : factory
                       .GetCreator<commands::OnASAppServiceDataNotification>();
    case hmi_apis::FunctionID::AppService_GetAppServiceData:
      if (app_mngr::commands::Command::CommandSource::SOURCE_HMI == source) {
        return hmi_apis::messageType::request == message_type
                   ? factory.GetCreator<
                         commands::ASGetAppServiceDataRequestFromHMI>()
                   : factory.GetCreator<
                         commands::ASGetAppServiceDataResponseFromHMI>();
      } else if (app_mngr::commands::Command::CommandSource::
                     SOURCE_SDL_TO_HMI == source) {
        return hmi_apis::messageType::request == message_type
                   ? factory.GetCreator<
                         commands::ASGetAppServiceDataRequestToHMI>()
                   : factory.GetCreator<
                         commands::ASGetAppServiceDataResponseToHMI>();
      }
      break;
    case hmi_apis::FunctionID::AppService_GetAppServiceRecords:
      return hmi_apis::messageType::request == message_type
                 ? factory.GetCreator<commands::ASGetAppServiceRecordsRequest>()
                 : factory
                       .GetCreator<commands::ASGetAppServiceRecordsResponse>();
    case hmi_apis::FunctionID::AppService_AppServiceActivation:
      return hmi_apis::messageType::request == message_type
                 ? factory.GetCreator<commands::ASAppServiceActivationRequest>()
                 : factory
                       .GetCreator<commands::ASAppServiceActivationResponse>();
    case hmi_apis::FunctionID::AppService_PerformAppServiceInteraction:
      if (app_mngr::commands::Command::CommandSource::SOURCE_HMI == source) {
        return hmi_apis::messageType::request == message_type
                   ? factory.GetCreator<
                         commands::
                             ASPerformAppServiceInteractionRequestFromHMI>()
                   : factory.GetCreator<
<<<<<<< HEAD
                         commands::ASPerformAppServiceInteractionResponse>();
=======
                         commands::
                             ASPerformAppServiceInteractionResponseFromHMI>();
>>>>>>> 45b9c2e8
      } else if (app_mngr::commands::Command::CommandSource::
                     SOURCE_SDL_TO_HMI == source) {
        return hmi_apis::messageType::request == message_type
                   ? factory.GetCreator<
<<<<<<< HEAD
                         commands::ASPerformAppServiceInteractionRequest>()
=======
                         commands::ASPerformAppServiceInteractionRequestToHMI>()
>>>>>>> 45b9c2e8
                   : factory.GetCreator<
                         commands::
                             ASPerformAppServiceInteractionResponseToHMI>();
      }
      break;
    case hmi_apis::FunctionID::AppService_GetActiveServiceConsent:
      return hmi_apis::messageType::request == message_type
                 ? factory
                       .GetCreator<commands::ASGetActiveServiceConsentRequest>()
                 : factory.GetCreator<
                       commands::ASGetActiveServiceConsentResponse>();
    default:
      LOG4CXX_WARN(logger_, "Unsupported HMI function_id: " << function_id);
  }
  return factory.GetCreator<app_mngr::InvalidCommand>();
}
}<|MERGE_RESOLUTION|>--- conflicted
+++ resolved
@@ -44,15 +44,9 @@
 #include "app_service_rpc_plugin/commands/hmi/as_get_app_service_data_response_to_hmi.h"
 #include "app_service_rpc_plugin/commands/hmi/as_get_app_service_records_request.h"
 #include "app_service_rpc_plugin/commands/hmi/as_get_app_service_records_response.h"
-<<<<<<< HEAD
-#include "app_service_rpc_plugin/commands/hmi/as_perform_app_service_interaction_request.h"
-#include "app_service_rpc_plugin/commands/hmi/as_perform_app_service_interaction_request_from_hmi.h"
-#include "app_service_rpc_plugin/commands/hmi/as_perform_app_service_interaction_response.h"
-=======
 #include "app_service_rpc_plugin/commands/hmi/as_perform_app_service_interaction_request_from_hmi.h"
 #include "app_service_rpc_plugin/commands/hmi/as_perform_app_service_interaction_request_to_hmi.h"
 #include "app_service_rpc_plugin/commands/hmi/as_perform_app_service_interaction_response_from_hmi.h"
->>>>>>> 45b9c2e8
 #include "app_service_rpc_plugin/commands/hmi/as_perform_app_service_interaction_response_to_hmi.h"
 #include "app_service_rpc_plugin/commands/hmi/as_publish_app_service_request.h"
 #include "app_service_rpc_plugin/commands/hmi/as_publish_app_service_response.h"
@@ -171,21 +165,13 @@
                          commands::
                              ASPerformAppServiceInteractionRequestFromHMI>()
                    : factory.GetCreator<
-<<<<<<< HEAD
-                         commands::ASPerformAppServiceInteractionResponse>();
-=======
                          commands::
                              ASPerformAppServiceInteractionResponseFromHMI>();
->>>>>>> 45b9c2e8
       } else if (app_mngr::commands::Command::CommandSource::
                      SOURCE_SDL_TO_HMI == source) {
         return hmi_apis::messageType::request == message_type
                    ? factory.GetCreator<
-<<<<<<< HEAD
-                         commands::ASPerformAppServiceInteractionRequest>()
-=======
                          commands::ASPerformAppServiceInteractionRequestToHMI>()
->>>>>>> 45b9c2e8
                    : factory.GetCreator<
                          commands::
                              ASPerformAppServiceInteractionResponseToHMI>();
