--- conflicted
+++ resolved
@@ -96,16 +96,8 @@
 }
 
 void AppServiceAppExtension::ProcessResumption(
-<<<<<<< HEAD
-    const smart_objects::SmartObject& saved_app,
-    resumption::Subscriber subscriber) {
-  SDL_LOG_AUTO_TRACE();
-
-  UNUSED(subscriber);
-=======
     const smart_objects::SmartObject& saved_app) {
   SDL_LOG_AUTO_TRACE();
->>>>>>> 1bda3515
 
   const auto& subscriptions =
       saved_app[application_manager::strings::application_subscriptions];
@@ -121,11 +113,7 @@
 }
 
 void AppServiceAppExtension::RevertResumption(
-<<<<<<< HEAD
     const smart_objects::SmartObject& resumption_data) {
-=======
-    const smart_objects::SmartObject& subscriptions) {
->>>>>>> 1bda3515
   SDL_LOG_AUTO_TRACE();
 
   UNUSED(resumption_data);
