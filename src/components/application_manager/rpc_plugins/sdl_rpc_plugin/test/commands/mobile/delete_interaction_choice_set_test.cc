/*
 * Copyright (c) 2018, Ford Motor Company
 * All rights reserved.
 *
 * Redistribution and use in source and binary forms, with or without
 * modification, are permitted provided that the following conditions are met:
 *
 * Redistributions of source code must retain the above copyright notice, this
 * list of conditions and the following disclaimer.
 *
 * Redistributions in binary form must reproduce the above copyright notice,
 * this list of conditions and the following
 * disclaimer in the documentation and/or other materials provided with the
 * distribution.
 *
 * Neither the name of the Ford Motor Company nor the names of its contributors
 * may be used to endorse or promote products derived from this software
 * without specific prior written permission.
 *
 * THIS SOFTWARE IS PROVIDED BY THE COPYRIGHT HOLDERS AND CONTRIBUTORS "AS IS"
 * AND ANY EXPRESS OR IMPLIED WARRANTIES, INCLUDING, BUT NOT LIMITED TO, THE
 * IMPLIED WARRANTIES OF MERCHANTABILITY AND FITNESS FOR A PARTICULAR PURPOSE
 * ARE DISCLAIMED. IN NO EVENT SHALL THE COPYRIGHT HOLDER OR CONTRIBUTORS BE
 * LIABLE FOR ANY DIRECT, INDIRECT, INCIDENTAL, SPECIAL, EXEMPLARY, OR
 * CONSEQUENTIAL DAMAGES (INCLUDING, BUT NOT LIMITED TO, PROCUREMENT OF
 * SUBSTITUTE GOODS OR SERVICES; LOSS OF USE, DATA, OR PROFITS; OR BUSINESS
 * INTERRUPTION) HOWEVER CAUSED AND ON ANY THEORY OF LIABILITY, WHETHER IN
 * CONTRACT, STRICT LIABILITY, OR TORT (INCLUDING NEGLIGENCE OR OTHERWISE)
 * ARISING IN ANY WAY OUT OF THE USE OF THIS SOFTWARE, EVEN IF ADVISED OF THE
 * POSSIBILITY OF SUCH DAMAGE.
 */

#include <stdint.h>
#include <map>

#include "mobile/delete_interaction_choice_set_request.h"
#include "mobile/delete_interaction_choice_set_response.h"

#include "gtest/gtest.h"

#include "application_manager/commands/command_request_test.h"
#include "application_manager/commands/commands_test.h"
#include "application_manager/event_engine/event.h"
#include "application_manager/mock_application.h"
#include "application_manager/mock_application_manager.h"
#include "application_manager/smart_object_keys.h"
#include "smart_objects/smart_object.h"

namespace test {
namespace components {
namespace commands_test {
namespace mobile_commands_test {
namespace delete_interaction_choice_set {

using ::testing::_;
using ::testing::InSequence;
using ::testing::Return;

namespace am = ::application_manager;

using am::commands::MessageSharedPtr;
using am::event_engine::Event;
using sdl_rpc_plugin::commands::DeleteInteractionChoiceSetRequest;
using sdl_rpc_plugin::commands::DeleteInteractionChoiceSetResponse;

typedef std::shared_ptr<DeleteInteractionChoiceSetRequest>
    DeleteInteractionChoiceSetRequestPtr;
typedef std::shared_ptr<DeleteInteractionChoiceSetResponse>
    DeleteInteractionChoiceSetResponsePtr;

MATCHER_P(CheckMessageSuccess, success, "") {
  return success ==
         (*arg)[am::strings::msg_params][am::strings::success].asBool();
}

namespace {
const uint32_t kConnectionKey = 2u;
const uint32_t kChoiceSetId = 11u;
const uint32_t kChoiceId = 110u;
const uint32_t kGrammarId = 101u;
}  // namespace

class DeleteInteractionChoiceSetRequestTest
    : public CommandRequestTest<CommandsTestMocks::kIsNice> {
 public:
  DeleteInteractionChoiceSetRequestTest()
      : performinteraction_choice_set_lock_(
            std::make_shared<sync_primitives::Lock>())
      , accessor_(choice_set_map_, performinteraction_choice_set_lock_) {}

  ~DeleteInteractionChoiceSetRequestTest() {
    // Fix DataAccessor release and WinQt crash
    Mock::VerifyAndClearExpectations(&app_mngr_);
  }

  am::PerformChoiceSetMap choice_set_map_;
  mutable std::shared_ptr<sync_primitives::Lock>
      performinteraction_choice_set_lock_;
  DataAccessor<am::PerformChoiceSetMap> accessor_;

 protected:
  void SetUp() OVERRIDE {
    message_ = CreateMessage();
    command_ = CreateCommand<DeleteInteractionChoiceSetRequest>(message_);
    app_ = CreateMockApp();
  }

  DeleteInteractionChoiceSetRequestPtr command_;
  MessageSharedPtr message_;
  MockAppPtr app_;
};

class DeleteInteractionChoiceSetResponseTest
    : public CommandsTest<CommandsTestMocks::kIsNice> {
 protected:
  void SetUp() OVERRIDE {
    message_ = CreateMessage();
    command_ = CreateCommand<DeleteInteractionChoiceSetResponse>(message_);
    app_ = CreateMockApp();
  }
  DeleteInteractionChoiceSetResponsePtr command_;
  MessageSharedPtr message_;
  MockAppPtr app_;
};

TEST_F(DeleteInteractionChoiceSetRequestTest, Run_InvalidApp_UNSUCCESS) {
  MockAppPtr invalid_app;
  EXPECT_CALL(app_mngr_, application(_)).WillOnce(Return(invalid_app));

  EXPECT_CALL(
      mock_rpc_service_,
      ManageMobileCommand(_, am::commands::Command::CommandSource::SOURCE_SDL));
  EXPECT_CALL(*app_, FindChoiceSet(_)).Times(0);
  command_->Run();
}

TEST_F(DeleteInteractionChoiceSetRequestTest, Run_FindChoiceSetFail_UNSUCCESS) {
  (*message_)[am::strings::params][am::strings::connection_key] =
      kConnectionKey;
  (*message_)[am::strings::msg_params][am::strings::interaction_choice_set_id] =
      kChoiceSetId;

  EXPECT_CALL(app_mngr_, application(kConnectionKey)).WillOnce(Return(app_));

  smart_objects::SmartObject choice_set_id(smart_objects::SmartType_Null);
  EXPECT_CALL(*app_, FindChoiceSet(kChoiceSetId))
      .WillOnce(Return(choice_set_id));

  EXPECT_CALL(
      mock_rpc_service_,
      ManageMobileCommand(_, am::commands::Command::CommandSource::SOURCE_SDL));

  command_->Run();
}

TEST_F(DeleteInteractionChoiceSetRequestTest, Run_ChoiceSetInUse_SUCCESS) {
  (*message_)[am::strings::params][am::strings::connection_key] =
      kConnectionKey;
  (*message_)[am::strings::msg_params][am::strings::interaction_choice_set_id] =
      kChoiceSetId;

  EXPECT_CALL(app_mngr_, application(kConnectionKey)).WillOnce(Return(app_));

  smart_objects::SmartObject choice_set_id =
      (*message_)[am::strings::msg_params]
                 [am::strings::interaction_choice_set_id];

  choice_set_map_[0].insert(
      std::make_pair(kChoiceSetId,
                     &((*message_)[am::strings::msg_params]
                                  [am::strings::interaction_choice_set_id])));

  EXPECT_CALL(*app_, FindChoiceSet(kChoiceSetId))
      .WillOnce(Return(choice_set_id));
  EXPECT_CALL(*app_, is_perform_interaction_active()).WillOnce(Return(true));
  EXPECT_CALL(*app_, performinteraction_choice_set_map())
      .WillOnce(Return(accessor_));

  EXPECT_CALL(
      mock_rpc_service_,
      ManageMobileCommand(_, am::commands::Command::CommandSource::SOURCE_SDL));

  command_->Run();
}

TEST_F(DeleteInteractionChoiceSetRequestTest,
       Run_SendVrDeleteCommand_PerformInteractionFalse_UNSUCCESS) {
  (*message_)[am::strings::params][am::strings::connection_key] =
      kConnectionKey;
  (*message_)[am::strings::msg_params][am::strings::interaction_choice_set_id] =
      kChoiceSetId;
<<<<<<< HEAD
  smart_objects::SmartObject* choice_set_id =
      &((*message_)[am::strings::msg_params]
                   [am::strings::interaction_choice_set_id]);
  smart_objects::SmartObject* invalid_choice_set_id = nullptr;
=======
  smart_objects::SmartObject choice_set_id =
      (*message_)[am::strings::msg_params]
                 [am::strings::interaction_choice_set_id];
  smart_objects::SmartObject invalid_choice_set_id(
      smart_objects::SmartType_Null);
>>>>>>> 08d12403

  EXPECT_CALL(app_mngr_, application(kConnectionKey))
      .WillRepeatedly(Return(app_));

  {
    InSequence seq;

    EXPECT_CALL(*app_, FindChoiceSet(kChoiceSetId))
        .WillOnce(Return(choice_set_id));
    EXPECT_CALL(*app_, is_perform_interaction_active()).WillOnce(Return(false));
    EXPECT_CALL(*app_, performinteraction_choice_set_map()).Times(0);

    EXPECT_CALL(*app_, FindChoiceSet(kChoiceSetId))
        .WillOnce(Return(invalid_choice_set_id));

    EXPECT_CALL(*app_, app_id()).Times(0);
  }

  DeleteInteractionChoiceSetRequestPtr command =
      CreateCommand<DeleteInteractionChoiceSetRequest>(message_);

  command->Init();
  command->Run();
}

TEST_F(DeleteInteractionChoiceSetRequestTest, Run_SendVrDeleteCommand_SUCCESS) {
  using namespace application_manager;
  using namespace event_engine;

  (*message_)[am::strings::params][am::strings::connection_key] =
      kConnectionKey;
  (*message_)[strings::params][hmi_response::code] =
      hmi_apis::Common_Result::SUCCESS;
  (*message_)[am::strings::msg_params][am::strings::interaction_choice_set_id] =
      kChoiceSetId;
  (*message_)[am::strings::msg_params][am::strings::grammar_id] = kGrammarId;
  (*message_)[am::strings::msg_params][am::strings::choice_set][0]
             [am::strings::choice_id] = kChoiceId;
  smart_objects::SmartObject choice_set_id =
      (*message_)[am::strings::msg_params];

  application_manager::event_engine::Event event(
      hmi_apis::FunctionID::VR_DeleteCommand);
  event.set_smart_object(*message_);

  EXPECT_CALL(app_mngr_, application(kConnectionKey))
      .WillRepeatedly(Return(app_));

  {
    InSequence seq;

    EXPECT_CALL(*app_, FindChoiceSet(kChoiceSetId))
        .WillOnce(Return(choice_set_id));
    EXPECT_CALL(*app_, is_perform_interaction_active()).WillOnce(Return(false));
    EXPECT_CALL(*app_, performinteraction_choice_set_map()).Times(0);

    EXPECT_CALL(*app_, FindChoiceSet(kChoiceSetId))
        .WillOnce(Return(choice_set_id));

    EXPECT_CALL(*app_, app_id()).WillOnce(Return(kConnectionKey));
  }

  EXPECT_CALL(mock_rpc_service_, ManageHMICommand(_)).WillOnce(Return(true));

  {
    InSequence seq;
    EXPECT_CALL(*app_, RemoveChoiceSet(kChoiceSetId));
    EXPECT_CALL(*app_, UpdateHash());
  }

  EXPECT_CALL(mock_rpc_service_, ManageMobileCommand(_, _))
      .WillOnce(Return(true));

  DeleteInteractionChoiceSetRequestPtr command =
      CreateCommand<DeleteInteractionChoiceSetRequest>(message_);

  command->Init();
  command->Run();

  command->on_event(event);
}

TEST_F(DeleteInteractionChoiceSetResponseTest, Run_SuccessFalse_UNSUCCESS) {
  (*message_)[am::strings::msg_params][am::strings::success] = false;

  EXPECT_CALL(mock_rpc_service_,
              SendMessageToMobile(CheckMessageSuccess(false), false));
  command_->Run();
}

TEST_F(DeleteInteractionChoiceSetResponseTest, Run_ValidResultCode_SUCCESS) {
  (*message_)[am::strings::msg_params][am::strings::result_code] =
      hmi_apis::Common_Result::SUCCESS;

  EXPECT_CALL(mock_rpc_service_,
              SendMessageToMobile(CheckMessageSuccess(true), false));
  command_->Run();
}

TEST_F(DeleteInteractionChoiceSetResponseTest,
       Run_InvalidResultCode_UNSUCCESS) {
  (*message_)[am::strings::msg_params][am::strings::result_code] =
      hmi_apis::Common_Result::INVALID_ENUM;

  EXPECT_CALL(mock_rpc_service_,
              SendMessageToMobile(CheckMessageSuccess(false), false));
  command_->Run();
}

}  // namespace delete_interaction_choice_set
}  // namespace mobile_commands_test
}  // namespace commands_test
}  // namespace components
}  // namespace test<|MERGE_RESOLUTION|>--- conflicted
+++ resolved
@@ -189,18 +189,11 @@
       kConnectionKey;
   (*message_)[am::strings::msg_params][am::strings::interaction_choice_set_id] =
       kChoiceSetId;
-<<<<<<< HEAD
-  smart_objects::SmartObject* choice_set_id =
-      &((*message_)[am::strings::msg_params]
-                   [am::strings::interaction_choice_set_id]);
-  smart_objects::SmartObject* invalid_choice_set_id = nullptr;
-=======
   smart_objects::SmartObject choice_set_id =
       (*message_)[am::strings::msg_params]
                  [am::strings::interaction_choice_set_id];
   smart_objects::SmartObject invalid_choice_set_id(
       smart_objects::SmartType_Null);
->>>>>>> 08d12403
 
   EXPECT_CALL(app_mngr_, application(kConnectionKey))
       .WillRepeatedly(Return(app_));
