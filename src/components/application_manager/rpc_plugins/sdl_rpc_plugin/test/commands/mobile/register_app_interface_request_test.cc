--- conflicted
+++ resolved
@@ -112,14 +112,11 @@
       , mock_application_helper_(
             application_manager_test::MockApplicationHelper::
                 application_helper_mock())
-<<<<<<< HEAD
       , mock_rpc_plugin_manager_(
             std::make_shared<NiceMock<MockRPCPluginManager> >())
       , message_helper_mock_(
-            *application_manager::MockMessageHelper::message_helper_mock()) {
-=======
+            *application_manager::MockMessageHelper::message_helper_mock())
       , notify_upd_manager_(std::make_shared<utils::CallNothing>()) {
->>>>>>> 062d3b0f
     InitGetters();
     InitLanguage();
   }
@@ -176,6 +173,12 @@
     ON_CALL(*mock_app, protocol_version())
         .WillByDefault(
             Return(protocol_handler::MajorProtocolVersion::PROTOCOL_VERSION_5));
+
+    capabilities_builder_ptr_.reset(
+        new application_manager::DisplayCapabilitiesBuilder(*mock_app));
+    ON_CALL(*mock_app, display_capabilities_builder())
+        .WillByDefault(ReturnRef(*capabilities_builder_ptr_));
+
     return mock_app;
   }
 
@@ -390,13 +393,12 @@
   MockConnectionHandler mock_connection_handler_;
   MockSessionObserver mock_session_observer_;
   application_manager_test::MockApplicationHelper& mock_application_helper_;
-<<<<<<< HEAD
   std::shared_ptr<am::plugin_manager::MockRPCPluginManager>
       mock_rpc_plugin_manager_;
   application_manager::MockMessageHelper& message_helper_mock_;
-=======
   policy::StatusNotifier notify_upd_manager_;
->>>>>>> 062d3b0f
+  std::unique_ptr<application_manager::DisplayCapabilitiesBuilder>
+      capabilities_builder_ptr_;
 };
 
 TEST_F(RegisterAppInterfaceRequestTest, Init_SUCCESS) {
