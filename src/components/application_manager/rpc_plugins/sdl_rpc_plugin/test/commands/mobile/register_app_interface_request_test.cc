--- conflicted
+++ resolved
@@ -461,25 +461,6 @@
       .WillByDefault(
           Return(application_manager::HmiInterfaces::HMI_INTERFACE_Buttons));
 
-<<<<<<< HEAD
-  EXPECT_CALL(mock_hmi_capabilities_, is_ui_cooperating())
-      .WillRepeatedly(Return(true));
-
-  MessageSharedPtr button_caps_ptr(CreateMessage(smart_objects::SmartType_Map));
-  (*button_caps_ptr)[0][am::hmi_response::button_name] =
-      mobile_apis::ButtonName::CUSTOM_BUTTON;
-
-  EXPECT_CALL(mock_hmi_capabilities_, button_capabilities())
-      .WillRepeatedly(Return(button_caps_ptr));
-
-=======
->>>>>>> 04c02ecf
-  EXPECT_CALL(
-      mock_rpc_service_,
-      ManageHMICommand(
-          HMIResultCodeIs(hmi_apis::FunctionID::Buttons_SubscribeButton), _))
-      .WillOnce(Return(true));
-
   application_manager::DisplayCapabilitiesBuilder builder(*mock_app);
   ON_CALL(*mock_app, display_capabilities_builder())
       .WillByDefault(ReturnRef(builder));
@@ -597,15 +578,6 @@
                       hmi_apis::FunctionID::BasicCommunication_OnAppRegistered),
                   _))
       .WillOnce(Return(true));
-<<<<<<< HEAD
-
-=======
-  EXPECT_CALL(
-      mock_rpc_service_,
-      ManageHMICommand(
-          HMIResultCodeIs(hmi_apis::FunctionID::Buttons_SubscribeButton), _))
-      .WillOnce(Return(true));
->>>>>>> 04c02ecf
   EXPECT_CALL(
       mock_rpc_service_,
       ManageHMICommand(
@@ -865,15 +837,6 @@
                       hmi_apis::FunctionID::BasicCommunication_OnAppRegistered),
                   _))
       .WillOnce(Return(true));
-<<<<<<< HEAD
-
-=======
-  EXPECT_CALL(
-      mock_rpc_service_,
-      ManageHMICommand(
-          HMIResultCodeIs(hmi_apis::FunctionID::Buttons_SubscribeButton), _))
-      .WillOnce(Return(true));
->>>>>>> 04c02ecf
   EXPECT_CALL(
       mock_rpc_service_,
       ManageHMICommand(
