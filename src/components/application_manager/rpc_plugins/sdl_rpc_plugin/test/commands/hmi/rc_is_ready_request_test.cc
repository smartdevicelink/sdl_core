--- conflicted
+++ resolved
@@ -135,13 +135,11 @@
   const bool is_send_message_to_hmi = true;
   const bool is_message_contain_param = false;
   Event event(hmi_apis::FunctionID::RC_IsReady);
-<<<<<<< HEAD
+
   MessageSharedPtr msg = CreateMessage(smart_objects::SmartType_Map);
   event.set_smart_object(*msg);
-=======
-  PrepareEvent(is_message_contain_param, event);
   HMICapabilitiesExpectations();
->>>>>>> 4c9f873f
+
   SetUpExpectations(is_rc_cooperating_available,
                     is_send_message_to_hmi,
                     is_message_contain_param,
@@ -171,14 +169,12 @@
   const hmi_apis::Common_Result::eType result_code =
       hmi_apis::Common_Result::SUCCESS;
   Event event(hmi_apis::FunctionID::RC_IsReady);
-<<<<<<< HEAD
+
   MessageSharedPtr msg =
       CreateResultMessage(is_rc_cooperating_available, result_code);
   event.set_smart_object(*msg);
-=======
-  PrepareEvent(is_message_contain_param, event, is_rc_cooperating_available);
   HMICapabilitiesExpectations();
->>>>>>> 4c9f873f
+
   SetUpExpectations(is_rc_cooperating_available,
                     is_send_message_to_hmi,
                     is_message_contain_param,
