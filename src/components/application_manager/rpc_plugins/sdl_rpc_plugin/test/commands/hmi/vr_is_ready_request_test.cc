/*
 * Copyright (c) 2018, Ford Motor Company
 * All rights reserved.
 *
 * Redistribution and use in source and binary forms, with or without
 * modification, are permitted provided that the following conditions are met:
 *
 * Redistributions of source code must retain the above copyright notice, this
 * list of conditions and the following disclaimer.
 *
 * Redistributions in binary form must reproduce the above copyright notice,
 * this list of conditions and the following
 * disclaimer in the documentation and/or other materials provided with the
 * distribution.
 *
 * Neither the name of the Ford Motor Company nor the names of its contributors
 * may be used to endorse or promote products derived from this software
 * without specific prior written permission.
 *
 * THIS SOFTWARE IS PROVIDED BY THE COPYRIGHT HOLDERS AND CONTRIBUTORS "AS IS"
 * AND ANY EXPRESS OR IMPLIED WARRANTIES, INCLUDING, BUT NOT LIMITED TO, THE
 * IMPLIED WARRANTIES OF MERCHANTABILITY AND FITNESS FOR A PARTICULAR PURPOSE
 * ARE DISCLAIMED. IN NO EVENT SHALL THE COPYRIGHT HOLDER OR CONTRIBUTORS BE
 * LIABLE FOR ANY DIRECT, INDIRECT, INCIDENTAL, SPECIAL, EXEMPLARY, OR
 * CONSEQUENTIAL DAMAGES (INCLUDING, BUT NOT LIMITED TO, PROCUREMENT OF
 * SUBSTITUTE GOODS OR SERVICES; LOSS OF USE, DATA, OR PROFITS; OR BUSINESS
 * INTERRUPTION) HOWEVER CAUSED AND ON ANY THEORY OF LIABILITY, WHETHER IN
 * CONTRACT, STRICT LIABILITY, OR TORT (INCLUDING NEGLIGENCE OR OTHERWISE)
 * ARISING IN ANY WAY OUT OF THE USE OF THIS SOFTWARE, EVEN IF ADVISED OF THE
 * POSSIBILITY OF SUCH DAMAGE.
 */

#include "hmi/vr_is_ready_request.h"

#include "gtest/gtest.h"

#include "application_manager/commands/command_request_test.h"
#include "application_manager/event_engine/event.h"
#include "application_manager/hmi_interfaces.h"
#include "application_manager/mock_application_manager.h"
#include "application_manager/mock_hmi_capabilities.h"
#include "application_manager/mock_hmi_interface.h"
#include "application_manager/mock_message_helper.h"
#include "application_manager/smart_object_keys.h"
#include "smart_objects/smart_object.h"

namespace test {
namespace components {
namespace commands_test {
namespace hmi_commands_test {
namespace vr_is_ready_request {

using ::testing::_;
using ::testing::ReturnRef;
namespace am = ::application_manager;
using am::commands::MessageSharedPtr;
using am::event_engine::Event;
using sdl_rpc_plugin::commands::VRIsReadyRequest;

typedef std::shared_ptr<VRIsReadyRequest> VRIsReadyRequestPtr;

class VRIsReadyRequestTest
    : public CommandRequestTest<CommandsTestMocks::kIsNice> {
 public:
  VRIsReadyRequestTest() : command_(CreateCommand<VRIsReadyRequest>()) {}

  void SetUpExpectations(bool is_vr_cooperating_available,
                         bool is_send_message_to_hmi,
                         bool is_message_contain_param,
                         am::HmiInterfaces::InterfaceState state) {
    if (is_send_message_to_hmi) {
      ExpectSendMessagesToHMI();
    }
    EXPECT_CALL(mock_hmi_capabilities_,
                set_is_vr_cooperating(is_vr_cooperating_available));

    if (is_message_contain_param) {
      EXPECT_CALL(app_mngr_, hmi_interfaces())
          .WillRepeatedly(ReturnRef(mock_hmi_interfaces_));
      EXPECT_CALL(
          mock_hmi_interfaces_,
          SetInterfaceState(am::HmiInterfaces::HMI_INTERFACE_VR, state));
    } else {
      EXPECT_CALL(app_mngr_, hmi_interfaces())
          .WillOnce(ReturnRef(mock_hmi_interfaces_));
      EXPECT_CALL(mock_hmi_interfaces_, SetInterfaceState(_, _)).Times(0);
    }
    EXPECT_CALL(mock_hmi_interfaces_,
                GetInterfaceState(am::HmiInterfaces::HMI_INTERFACE_VR))
        .WillOnce(Return(state));
  }

  void ExpectSendMessagesToHMI() {
    smart_objects::SmartObjectSPtr language(
        new smart_objects::SmartObject(smart_objects::SmartType_Map));
    EXPECT_CALL(mock_message_helper_,
                CreateModuleInfoSO(hmi_apis::FunctionID::VR_GetLanguage, _))
        .WillOnce(Return(language));
    EXPECT_CALL(mock_hmi_capabilities_, set_handle_response_for(*language));
    EXPECT_CALL(mock_rpc_service_, ManageHMICommand(language, _));

    smart_objects::SmartObjectSPtr support_language(
        new smart_objects::SmartObject(smart_objects::SmartType_Map));
    EXPECT_CALL(
        mock_message_helper_,
        CreateModuleInfoSO(hmi_apis::FunctionID::VR_GetSupportedLanguages, _))
        .WillOnce(Return(support_language));
    EXPECT_CALL(mock_rpc_service_, ManageHMICommand(support_language, _));

    smart_objects::SmartObjectSPtr capabilities(
        new smart_objects::SmartObject(smart_objects::SmartType_Map));
    EXPECT_CALL(mock_message_helper_,
                CreateModuleInfoSO(hmi_apis::FunctionID::VR_GetCapabilities, _))
        .WillOnce(Return(capabilities));
    EXPECT_CALL(mock_rpc_service_, ManageHMICommand(capabilities, _));
  }

  void PrepareEvent(bool is_message_contain_param,
                    Event& event,
                    bool is_vr_cooperating_available = false) {
    MessageSharedPtr msg = CreateMessage(smart_objects::SmartType_Map);
    if (is_message_contain_param) {
      (*msg)[am::strings::msg_params][am::strings::available] =
          is_vr_cooperating_available;
    }
    event.set_smart_object(*msg);
  }

  void HMICapabilitiesExpectations() {
    EXPECT_CALL(
        mock_hmi_capabilities_,
        IsRequestsRequiredForCapabilities(hmi_apis::FunctionID::VR_GetLanguage))
        .WillOnce(Return(true));
    EXPECT_CALL(mock_hmi_capabilities_,
                IsRequestsRequiredForCapabilities(
                    hmi_apis::FunctionID::VR_GetSupportedLanguages))
        .WillOnce(Return(true));
    EXPECT_CALL(mock_hmi_capabilities_,
                IsRequestsRequiredForCapabilities(
                    hmi_apis::FunctionID::VR_GetCapabilities))
        .WillOnce(Return(true));
  }

  VRIsReadyRequestPtr command_;
};

TEST_F(VRIsReadyRequestTest,
       Run_NoKeyAvailableInMessage_HmiInterfacesIgnored_CacheIsAbsent) {
  const bool is_vr_cooperating_available = false;
  const bool is_send_message_to_hmi = true;
  const bool is_message_contain_param = false;
  Event event(hmi_apis::FunctionID::VR_IsReady);
  PrepareEvent(is_message_contain_param, event);
  HMICapabilitiesExpectations();
  SetUpExpectations(is_vr_cooperating_available,
                    is_send_message_to_hmi,
                    is_message_contain_param,
                    am::HmiInterfaces::STATE_NOT_RESPONSE);
  command_->on_event(event);
}

TEST_F(VRIsReadyRequestTest,
       Run_KeyAvailableEqualToFalse_StateNotAvailable_CacheIsAbsent) {
  const bool is_vr_cooperating_available = false;
  const bool is_send_message_to_hmi = false;
  const bool is_message_contain_param = true;
  Event event(hmi_apis::FunctionID::VR_IsReady);
  PrepareEvent(is_message_contain_param, event);
  SetUpExpectations(is_vr_cooperating_available,
                    is_send_message_to_hmi,
                    is_message_contain_param,
                    am::HmiInterfaces::STATE_NOT_AVAILABLE);
  command_->on_event(event);
}

TEST_F(VRIsReadyRequestTest,
       Run_KeyAvailableEqualToTrue_StateAvailable_CacheIsAbsnet) {
  const bool is_vr_cooperating_available = true;
  const bool is_send_message_to_hmi = true;
  const bool is_message_contain_param = true;
  Event event(hmi_apis::FunctionID::VR_IsReady);
  PrepareEvent(is_message_contain_param, event, is_vr_cooperating_available);
  HMICapabilitiesExpectations();
  SetUpExpectations(is_vr_cooperating_available,
                    is_send_message_to_hmi,
                    is_message_contain_param,
                    am::HmiInterfaces::STATE_AVAILABLE);
  command_->on_event(event);
}

<<<<<<< HEAD
TEST_F(VRIsReadyRequestTest, Run_HMIDoestRespond_SendMessageToHMIByTimeout) {
  const bool is_send_message_by_timeout = true;
  ExpectSendMessagesToHMI(is_send_message_by_timeout);
  command_->OnTimeOut();
=======
TEST_F(VRIsReadyRequestTest,
       Run_HMIDoestRespond_SendMessageToHMIByTimeout_CacheIsAbsent) {
  HMICapabilitiesExpectations();
  ExpectSendMessagesToHMI();
  command_->onTimeOut();
>>>>>>> 5e2dff6d
}

}  // namespace vr_is_ready_request
}  // namespace hmi_commands_test
}  // namespace commands_test
}  // namespace components
}  // namespace test<|MERGE_RESOLUTION|>--- conflicted
+++ resolved
@@ -188,18 +188,11 @@
   command_->on_event(event);
 }
 
-<<<<<<< HEAD
-TEST_F(VRIsReadyRequestTest, Run_HMIDoestRespond_SendMessageToHMIByTimeout) {
-  const bool is_send_message_by_timeout = true;
-  ExpectSendMessagesToHMI(is_send_message_by_timeout);
-  command_->OnTimeOut();
-=======
 TEST_F(VRIsReadyRequestTest,
        Run_HMIDoestRespond_SendMessageToHMIByTimeout_CacheIsAbsent) {
   HMICapabilitiesExpectations();
   ExpectSendMessagesToHMI();
-  command_->onTimeOut();
->>>>>>> 5e2dff6d
+  command_->OnTimeOut();
 }
 
 }  // namespace vr_is_ready_request
