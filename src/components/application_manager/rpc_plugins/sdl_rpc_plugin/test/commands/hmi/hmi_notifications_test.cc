--- conflicted
+++ resolved
@@ -256,13 +256,8 @@
     ON_CALL(app_mngr_, application_by_hmi_app(_)).WillByDefault(Return(app_));
     ON_CALL(*app_ptr_, app_id()).WillByDefault(Return(kAppId_));
     ON_CALL(app_mngr_, application(kConnectionKey)).WillByDefault(Return(app_));
-<<<<<<< HEAD
-=======
-    ON_CALL(mock_message_helper_, MobileLanguageToString(kMobileLanguage))
-        .WillByDefault(Return(kDefaultLanguage));
     ON_CALL(app_mngr_, connection_handler())
         .WillByDefault(ReturnRef(mock_connection_handler_));
->>>>>>> a36ea827
   }
 
   am::ApplicationSharedPtr ConfigureApp(NiceMock<MockApplication>** app_mock,
