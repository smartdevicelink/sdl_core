/*
 * Copyright (c) 2018, Ford Motor Company
 * All rights reserved.
 *
 * Redistribution and use in source and binary forms, with or without
 * modification, are permitted provided that the following conditions are met:
 *
 * Redistributions of source code must retain the above copyright notice, this
 * list of conditions and the following disclaimer.
 *
 * Redistributions in binary form must reproduce the above copyright notice,
 * this list of conditions and the following
 * disclaimer in the documentation and/or other materials provided with the
 * distribution.
 *
 * Neither the name of the Ford Motor Company nor the names of its contributors
 * may be used to endorse or promote products derived from this software
 * without specific prior written permission.
 *
 * THIS SOFTWARE IS PROVIDED BY THE COPYRIGHT HOLDERS AND CONTRIBUTORS "AS IS"
 * AND ANY EXPRESS OR IMPLIED WARRANTIES, INCLUDING, BUT NOT LIMITED TO, THE
 * IMPLIED WARRANTIES OF MERCHANTABILITY AND FITNESS FOR A PARTICULAR PURPOSE
 * ARE DISCLAIMED. IN NO EVENT SHALL THE COPYRIGHT HOLDER OR CONTRIBUTORS BE
 * LIABLE FOR ANY DIRECT, INDIRECT, INCIDENTAL, SPECIAL, EXEMPLARY, OR
 * CONSEQUENTIAL DAMAGES (INCLUDING, BUT NOT LIMITED TO, PROCUREMENT OF
 * SUBSTITUTE GOODS OR SERVICES; LOSS OF USE, DATA, OR PROFITS; OR BUSINESS
 * INTERRUPTION) HOWEVER CAUSED AND ON ANY THEORY OF LIABILITY, WHETHER IN
 * CONTRACT, STRICT LIABILITY, OR TORT (INCLUDING NEGLIGENCE OR OTHERWISE)
 * ARISING IN ANY WAY OUT OF THE USE OF THIS SOFTWARE, EVEN IF ADVISED OF THE
 * POSSIBILITY OF SUCH DAMAGE.
 */

#include <stdint.h>

#include "application_manager/application_manager.h"
#include "application_manager/application_manager_impl.h"
#include "application_manager/commands/command_impl.h"
#include "application_manager/commands/commands_test.h"
#include "application_manager/event_engine/event.h"
#include "application_manager/mock_application.h"
#include "application_manager/mock_application_manager_settings.h"
#include "application_manager/mock_event_dispatcher.h"
#include "application_manager/request_controller_settings.h"
#include "application_manager/smart_object_keys.h"
#include "gtest/gtest.h"
#include "hmi/update_device_list_request.h"
#include "interfaces/HMI_API.h"
#include "smart_objects/smart_object.h"

namespace test {
namespace components {
namespace commands_test {
namespace hmi_commands_test {
namespace update_device_list_request {

using ::test::components::application_manager_test::
    MockApplicationManagerSettings;
using test::components::event_engine_test::MockEventDispatcher;
using testing::_;
using testing::Return;
using testing::ReturnRef;
namespace am = ::application_manager;
namespace strings = am::strings;
namespace hmi_response = am::hmi_response;
using am::commands::CommandImpl;
using am::event_engine::Event;
using application_manager::event_engine::EventObserver;
using sdl_rpc_plugin::commands::UpdateDeviceListRequest;

typedef std::shared_ptr<UpdateDeviceListRequest> UpdateDeviceListRequestPtr;

namespace {
const uint32_t kConnectionKey = 2u;
}  // namespace

class UpdateDeviceListRequestTest
    : public CommandsTest<CommandsTestMocks::kIsNice> {
 public:
  MessageSharedPtr CreateCommandMsg() {
    MessageSharedPtr command_msg(CreateMessage(smart_objects::SmartType_Map));
    (*command_msg)[strings::msg_params][strings::number] = "123";
    (*command_msg)[strings::params][strings::connection_key] = kConnectionKey;
    (*command_msg)[strings::params][hmi_response::code] =
        hmi_apis::Common_Result::SUCCESS;

    return command_msg;
  }

  MockApplicationManagerSettings settings_;
  MockEventDispatcher mock_event_dispatcher_;
};

TEST_F(UpdateDeviceListRequestTest, RUN_LaunchHMIReturnsFalse) {
  MessageSharedPtr command_msg = CreateCommandMsg();

  UpdateDeviceListRequestPtr command(
      CreateCommand<UpdateDeviceListRequest>(command_msg));

  EXPECT_CALL(app_mngr_, get_settings()).WillOnce(ReturnRef(settings_));

  EXPECT_CALL(settings_, launch_hmi()).WillOnce(Return(false));

  EXPECT_CALL(app_mngr_, WaitForHmiIsReady()).Times(0);
  EXPECT_CALL(mock_rpc_service_, SendMessageToHMI(command_msg));

  command->Run();

  EXPECT_EQ((*command_msg)[strings::params][strings::protocol_type].asInt(),
            CommandImpl::hmi_protocol_type_);
  EXPECT_EQ((*command_msg)[strings::params][strings::protocol_version].asInt(),
            CommandImpl::protocol_version_);
}

TEST_F(UpdateDeviceListRequestTest, RUN_HMICooperatingReturnsTrue_SUCCESS) {
  MessageSharedPtr command_msg = CreateCommandMsg();

  UpdateDeviceListRequestPtr command(
      CreateCommand<UpdateDeviceListRequest>(command_msg));

  EXPECT_CALL(app_mngr_, get_settings()).WillOnce(ReturnRef(settings_));

  EXPECT_CALL(settings_, launch_hmi()).WillOnce(Return(true));

  EXPECT_CALL(app_mngr_, WaitForHmiIsReady()).WillOnce(Return(true));
  EXPECT_CALL(mock_rpc_service_, SendMessageToHMI(command_msg));

  command->Run();

  EXPECT_EQ((*command_msg)[strings::params][strings::protocol_type].asInt(),
            CommandImpl::hmi_protocol_type_);
  EXPECT_EQ((*command_msg)[strings::params][strings::protocol_version].asInt(),
            CommandImpl::protocol_version_);
}

TEST_F(UpdateDeviceListRequestTest, RUN_HMICooperatingReturnsFalse_UNSUCCESS) {
  MessageSharedPtr command_msg = CreateCommandMsg();

  UpdateDeviceListRequestPtr command(
      CreateCommand<UpdateDeviceListRequest>(command_msg));

  EXPECT_CALL(app_mngr_, get_settings()).WillOnce(ReturnRef(settings_));

<<<<<<< HEAD
  EXPECT_CALL(app_mngr_, event_dispatcher())
      .WillOnce(ReturnRef(mock_event_dispatcher_));
  EXPECT_CALL(mock_event_dispatcher_,
              remove_observer(_, testing::Matcher<EventObserver&>(_)));
  EXPECT_CALL(mock_event_dispatcher_, remove_observer(_));
=======
  EXPECT_CALL(settings_, launch_hmi()).WillOnce(Return(true));
>>>>>>> 04c02ecf

  EXPECT_CALL(app_mngr_, WaitForHmiIsReady()).WillOnce(Return(false));
  EXPECT_CALL(mock_rpc_service_, SendMessageToHMI(_)).Times(0);

  command->Run();
}

}  // namespace update_device_list_request
}  // namespace hmi_commands_test
}  // namespace commands_test
}  // namespace components
}  // namespace test<|MERGE_RESOLUTION|>--- conflicted
+++ resolved
@@ -91,6 +91,8 @@
 };
 
 TEST_F(UpdateDeviceListRequestTest, RUN_LaunchHMIReturnsFalse) {
+  InitEventDispatcher();
+
   MessageSharedPtr command_msg = CreateCommandMsg();
 
   UpdateDeviceListRequestPtr command(
@@ -112,6 +114,8 @@
 }
 
 TEST_F(UpdateDeviceListRequestTest, RUN_HMICooperatingReturnsTrue_SUCCESS) {
+  InitEventDispatcher();
+
   MessageSharedPtr command_msg = CreateCommandMsg();
 
   UpdateDeviceListRequestPtr command(
@@ -133,6 +137,8 @@
 }
 
 TEST_F(UpdateDeviceListRequestTest, RUN_HMICooperatingReturnsFalse_UNSUCCESS) {
+  InitEventDispatcher();
+
   MessageSharedPtr command_msg = CreateCommandMsg();
 
   UpdateDeviceListRequestPtr command(
@@ -140,15 +146,7 @@
 
   EXPECT_CALL(app_mngr_, get_settings()).WillOnce(ReturnRef(settings_));
 
-<<<<<<< HEAD
-  EXPECT_CALL(app_mngr_, event_dispatcher())
-      .WillOnce(ReturnRef(mock_event_dispatcher_));
-  EXPECT_CALL(mock_event_dispatcher_,
-              remove_observer(_, testing::Matcher<EventObserver&>(_)));
-  EXPECT_CALL(mock_event_dispatcher_, remove_observer(_));
-=======
   EXPECT_CALL(settings_, launch_hmi()).WillOnce(Return(true));
->>>>>>> 04c02ecf
 
   EXPECT_CALL(app_mngr_, WaitForHmiIsReady()).WillOnce(Return(false));
   EXPECT_CALL(mock_rpc_service_, SendMessageToHMI(_)).Times(0);
