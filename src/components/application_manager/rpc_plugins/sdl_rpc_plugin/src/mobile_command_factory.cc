/*
 Copyright (c) 2018, Ford Motor Company
 All rights reserved.

 Redistribution and use in source and binary forms, with or without
 modification, are permitted provided that the following conditions are met:

 Redistributions of source code must retain the above copyright notice, this
 list of conditions and the following disclaimer.

 Redistributions in binary form must reproduce the above copyright notice,
 this list of conditions and the following
 disclaimer in the documentation and/or other materials provided with the
 distribution.

 Neither the name of the copyright holders nor the names of their contributors
 may be used to endorse or promote products derived from this software
 without specific prior written permission.

 THIS SOFTWARE IS PROVIDED BY THE COPYRIGHT HOLDERS AND CONTRIBUTORS "AS IS"
 AND ANY EXPRESS OR IMPLIED WARRANTIES, INCLUDING, BUT NOT LIMITED TO, THE
 IMPLIED WARRANTIES OF MERCHANTABILITY AND FITNESS FOR A PARTICULAR PURPOSE
 ARE DISCLAIMED. IN NO EVENT SHALL THE COPYRIGHT HOLDER OR CONTRIBUTORS BE
 LIABLE FOR ANY DIRECT, INDIRECT, INCIDENTAL, SPECIAL, EXEMPLARY, OR
 CONSEQUENTIAL DAMAGES (INCLUDING, BUT NOT LIMITED TO, PROCUREMENT OF
 SUBSTITUTE GOODS OR SERVICES; LOSS OF USE, DATA, OR PROFITS; OR BUSINESS
 INTERRUPTION) HOWEVER CAUSED AND ON ANY THEORY OF LIABILITY, WHETHER IN
 CONTRACT, STRICT LIABILITY, OR TORT (INCLUDING NEGLIGENCE OR OTHERWISE)
 ARISING IN ANY WAY OUT OF THE USE OF THIS SOFTWARE, EVEN IF ADVISED OF THE
 POSSIBILITY OF SUCH DAMAGE.
 */

#include "sdl_rpc_plugin/mobile_command_factory.h"

#include "interfaces/MOBILE_API.h"
#include "sdl_rpc_plugin/commands/mobile/add_command_request.h"
#include "sdl_rpc_plugin/commands/mobile/add_command_response.h"
#include "sdl_rpc_plugin/commands/mobile/add_sub_menu_request.h"
#include "sdl_rpc_plugin/commands/mobile/add_sub_menu_response.h"
#include "sdl_rpc_plugin/commands/mobile/alert_maneuver_request.h"
#include "sdl_rpc_plugin/commands/mobile/alert_maneuver_response.h"
#include "sdl_rpc_plugin/commands/mobile/alert_request.h"
#include "sdl_rpc_plugin/commands/mobile/alert_response.h"
#include "sdl_rpc_plugin/commands/mobile/cancel_interaction_request.h"
#include "sdl_rpc_plugin/commands/mobile/cancel_interaction_response.h"
#include "sdl_rpc_plugin/commands/mobile/change_registration_request.h"
#include "sdl_rpc_plugin/commands/mobile/change_registration_response.h"
#include "sdl_rpc_plugin/commands/mobile/close_application_request.h"
#include "sdl_rpc_plugin/commands/mobile/close_application_response.h"
#include "sdl_rpc_plugin/commands/mobile/create_interaction_choice_set_request.h"
#include "sdl_rpc_plugin/commands/mobile/create_interaction_choice_set_response.h"
#include "sdl_rpc_plugin/commands/mobile/create_window_request.h"
#include "sdl_rpc_plugin/commands/mobile/create_window_response.h"
#include "sdl_rpc_plugin/commands/mobile/delete_command_request.h"
#include "sdl_rpc_plugin/commands/mobile/delete_command_response.h"
#include "sdl_rpc_plugin/commands/mobile/delete_file_request.h"
#include "sdl_rpc_plugin/commands/mobile/delete_file_response.h"
#include "sdl_rpc_plugin/commands/mobile/delete_interaction_choice_set_request.h"
#include "sdl_rpc_plugin/commands/mobile/delete_interaction_choice_set_response.h"
#include "sdl_rpc_plugin/commands/mobile/delete_sub_menu_request.h"
#include "sdl_rpc_plugin/commands/mobile/delete_sub_menu_response.h"
#include "sdl_rpc_plugin/commands/mobile/delete_window_request.h"
#include "sdl_rpc_plugin/commands/mobile/delete_window_response.h"
#include "sdl_rpc_plugin/commands/mobile/dial_number_request.h"
#include "sdl_rpc_plugin/commands/mobile/dial_number_response.h"
#include "sdl_rpc_plugin/commands/mobile/end_audio_pass_thru_request.h"
#include "sdl_rpc_plugin/commands/mobile/end_audio_pass_thru_response.h"
#include "sdl_rpc_plugin/commands/mobile/generic_response.h"
#include "sdl_rpc_plugin/commands/mobile/get_cloud_app_properties_request.h"
#include "sdl_rpc_plugin/commands/mobile/get_cloud_app_properties_response.h"
#include "sdl_rpc_plugin/commands/mobile/get_file_request.h"
#include "sdl_rpc_plugin/commands/mobile/get_file_response.h"
#include "sdl_rpc_plugin/commands/mobile/get_system_capability_request.h"
#include "sdl_rpc_plugin/commands/mobile/get_system_capability_response.h"
#include "sdl_rpc_plugin/commands/mobile/get_way_points_request.h"
#include "sdl_rpc_plugin/commands/mobile/get_way_points_response.h"
#include "sdl_rpc_plugin/commands/mobile/list_files_request.h"
#include "sdl_rpc_plugin/commands/mobile/list_files_response.h"
#include "sdl_rpc_plugin/commands/mobile/on_app_capability_updated_notification.h"
#include "sdl_rpc_plugin/commands/mobile/on_app_interface_unregistered_notification.h"
#include "sdl_rpc_plugin/commands/mobile/on_audio_pass_thru_notification.h"
#include "sdl_rpc_plugin/commands/mobile/on_button_event_notification.h"
#include "sdl_rpc_plugin/commands/mobile/on_button_press_notification.h"
#include "sdl_rpc_plugin/commands/mobile/on_command_notification.h"
#include "sdl_rpc_plugin/commands/mobile/on_driver_distraction_notification.h"
#include "sdl_rpc_plugin/commands/mobile/on_hash_change_notification.h"
#include "sdl_rpc_plugin/commands/mobile/on_hmi_status_notification.h"
#include "sdl_rpc_plugin/commands/mobile/on_hmi_status_notification_from_mobile.h"
#include "sdl_rpc_plugin/commands/mobile/on_keyboard_input_notification.h"
#include "sdl_rpc_plugin/commands/mobile/on_language_change_notification.h"
#include "sdl_rpc_plugin/commands/mobile/on_permissions_change_notification.h"
#include "sdl_rpc_plugin/commands/mobile/on_subtle_alert_pressed_notification.h"
#include "sdl_rpc_plugin/commands/mobile/on_system_capability_updated_notification.h"
#include "sdl_rpc_plugin/commands/mobile/on_system_request_notification.h"
#include "sdl_rpc_plugin/commands/mobile/on_tbt_client_state_notification.h"
#include "sdl_rpc_plugin/commands/mobile/on_touch_event_notification.h"
#include "sdl_rpc_plugin/commands/mobile/on_update_file_notification.h"
#include "sdl_rpc_plugin/commands/mobile/on_update_sub_menu_notification.h"
#include "sdl_rpc_plugin/commands/mobile/on_way_point_change_notification.h"
#include "sdl_rpc_plugin/commands/mobile/on_way_point_change_notification_from_mobile.h"
#include "sdl_rpc_plugin/commands/mobile/perform_audio_pass_thru_request.h"
#include "sdl_rpc_plugin/commands/mobile/perform_audio_pass_thru_response.h"
#include "sdl_rpc_plugin/commands/mobile/perform_interaction_request.h"
#include "sdl_rpc_plugin/commands/mobile/perform_interaction_response.h"
#include "sdl_rpc_plugin/commands/mobile/put_file_request.h"
#include "sdl_rpc_plugin/commands/mobile/put_file_response.h"
#include "sdl_rpc_plugin/commands/mobile/register_app_interface_request.h"
#include "sdl_rpc_plugin/commands/mobile/register_app_interface_response.h"
#include "sdl_rpc_plugin/commands/mobile/reset_global_properties_request.h"
#include "sdl_rpc_plugin/commands/mobile/reset_global_properties_response.h"
#include "sdl_rpc_plugin/commands/mobile/scrollable_message_request.h"
#include "sdl_rpc_plugin/commands/mobile/scrollable_message_response.h"
#include "sdl_rpc_plugin/commands/mobile/send_haptic_data_request.h"
#include "sdl_rpc_plugin/commands/mobile/send_haptic_data_response.h"
#include "sdl_rpc_plugin/commands/mobile/send_location_request.h"
#include "sdl_rpc_plugin/commands/mobile/send_location_response.h"
#include "sdl_rpc_plugin/commands/mobile/set_app_icon_request.h"
#include "sdl_rpc_plugin/commands/mobile/set_app_icon_response.h"
#include "sdl_rpc_plugin/commands/mobile/set_cloud_app_properties_request.h"
#include "sdl_rpc_plugin/commands/mobile/set_cloud_app_properties_response.h"
#include "sdl_rpc_plugin/commands/mobile/set_display_layout_request.h"
#include "sdl_rpc_plugin/commands/mobile/set_display_layout_response.h"
#include "sdl_rpc_plugin/commands/mobile/set_global_properties_request.h"
#include "sdl_rpc_plugin/commands/mobile/set_global_properties_response.h"
#include "sdl_rpc_plugin/commands/mobile/set_media_clock_timer_request.h"
#include "sdl_rpc_plugin/commands/mobile/set_media_clock_timer_response.h"
#include "sdl_rpc_plugin/commands/mobile/show_app_menu_request.h"
#include "sdl_rpc_plugin/commands/mobile/show_app_menu_response.h"
#include "sdl_rpc_plugin/commands/mobile/show_constant_tbt_request.h"
#include "sdl_rpc_plugin/commands/mobile/show_constant_tbt_response.h"
#include "sdl_rpc_plugin/commands/mobile/show_request.h"
#include "sdl_rpc_plugin/commands/mobile/show_response.h"
#include "sdl_rpc_plugin/commands/mobile/slider_request.h"
#include "sdl_rpc_plugin/commands/mobile/slider_response.h"
#include "sdl_rpc_plugin/commands/mobile/speak_request.h"
#include "sdl_rpc_plugin/commands/mobile/speak_response.h"
#include "sdl_rpc_plugin/commands/mobile/subscribe_button_request.h"
#include "sdl_rpc_plugin/commands/mobile/subscribe_button_response.h"
#include "sdl_rpc_plugin/commands/mobile/subscribe_way_points_request.h"
#include "sdl_rpc_plugin/commands/mobile/subscribe_way_points_response.h"
#include "sdl_rpc_plugin/commands/mobile/subtle_alert_request.h"
#include "sdl_rpc_plugin/commands/mobile/subtle_alert_response.h"
#include "sdl_rpc_plugin/commands/mobile/system_request.h"
#include "sdl_rpc_plugin/commands/mobile/system_response.h"
#include "sdl_rpc_plugin/commands/mobile/unregister_app_interface_request.h"
#include "sdl_rpc_plugin/commands/mobile/unregister_app_interface_response.h"
#include "sdl_rpc_plugin/commands/mobile/unsubscribe_button_request.h"
#include "sdl_rpc_plugin/commands/mobile/unsubscribe_button_response.h"
#include "sdl_rpc_plugin/commands/mobile/unsubscribe_way_points_request.h"
#include "sdl_rpc_plugin/commands/mobile/unsubscribe_way_points_response.h"
#include "sdl_rpc_plugin/commands/mobile/update_turn_list_request.h"
#include "sdl_rpc_plugin/commands/mobile/update_turn_list_response.h"

SDL_CREATE_LOG_VARIABLE("ApplicationManager")
namespace sdl_rpc_plugin {
using namespace application_manager;

CommandCreator& MobileCommandFactory::get_command_creator(
    const mobile_apis::FunctionID::eType id,
    const mobile_apis::messageType::eType message_type) const {
  CommandCreatorFactory factory(
      application_manager_, rpc_service_, hmi_capabilities_, policy_handler_);
  switch (id) {
    case mobile_apis::FunctionID::RegisterAppInterfaceID: {
      return mobile_api::messageType::request == message_type
                 ? factory.GetCreator<commands::RegisterAppInterfaceRequest>()
                 : factory.GetCreator<commands::RegisterAppInterfaceResponse>();
    }
    case mobile_apis::FunctionID::UnregisterAppInterfaceID: {
      return mobile_api::messageType::request == message_type
                 ? factory.GetCreator<commands::UnregisterAppInterfaceRequest>()
                 : factory
                       .GetCreator<commands::UnregisterAppInterfaceResponse>();
    }
    case mobile_apis::FunctionID::SetGlobalPropertiesID: {
      return mobile_api::messageType::request == message_type
                 ? factory.GetCreator<commands::SetGlobalPropertiesRequest>()
                 : factory.GetCreator<commands::SetGlobalPropertiesResponse>();
    }
    case mobile_apis::FunctionID::ResetGlobalPropertiesID: {
      return mobile_api::messageType::request == message_type
                 ? factory.GetCreator<commands::ResetGlobalPropertiesRequest>()
                 : factory
                       .GetCreator<commands::ResetGlobalPropertiesResponse>();
    }
    case mobile_apis::FunctionID::AddCommandID: {
      return mobile_api::messageType::request == message_type
                 ? factory.GetCreator<commands::AddCommandRequest>()
                 : factory.GetCreator<commands::AddCommandResponse>();
    }
    case mobile_apis::FunctionID::CreateWindowID: {
      return mobile_api::messageType::request == message_type
                 ? factory.GetCreator<commands::CreateWindowRequest>()
                 : factory.GetCreator<commands::CreateWindowResponse>();
    }
    case mobile_apis::FunctionID::DeleteCommandID: {
      return mobile_api::messageType::request == message_type
                 ? factory.GetCreator<commands::DeleteCommandRequest>()
                 : factory.GetCreator<commands::DeleteCommandResponse>();
    }
    case mobile_apis::FunctionID::AddSubMenuID: {
      return mobile_api::messageType::request == message_type
                 ? factory.GetCreator<commands::AddSubMenuRequest>()
                 : factory.GetCreator<commands::AddSubMenuResponse>();
    }
    case mobile_apis::FunctionID::DeleteSubMenuID: {
      return mobile_api::messageType::request == message_type
                 ? factory.GetCreator<commands::DeleteSubMenuRequest>()
                 : factory.GetCreator<commands::DeleteSubMenuResponse>();
    }
    case mobile_apis::FunctionID::ShowAppMenuID: {
      return mobile_api::messageType::request == message_type
                 ? factory.GetCreator<commands::ShowAppMenuRequest>()
                 : factory.GetCreator<commands::ShowAppMenuResponse>();
    }
    case mobile_apis::FunctionID::DeleteWindowID: {
      return mobile_api::messageType::request == message_type
                 ? factory.GetCreator<commands::DeleteWindowRequest>()
                 : factory.GetCreator<commands::DeleteWindowResponse>();
    }
    case mobile_apis::FunctionID::DeleteInteractionChoiceSetID: {
      return mobile_api::messageType::request == message_type
                 ? factory.GetCreator<
                       commands::DeleteInteractionChoiceSetRequest>()
                 : factory.GetCreator<
                       commands::DeleteInteractionChoiceSetResponse>();
    }
    case mobile_apis::FunctionID::AlertID: {
      return mobile_api::messageType::request == message_type
                 ? factory.GetCreator<commands::AlertRequest>()
                 : factory.GetCreator<commands::AlertResponse>();
    }
    case mobile_apis::FunctionID::SubtleAlertID: {
      return mobile_api::messageType::request == message_type
                 ? factory.GetCreator<commands::SubtleAlertRequest>()
                 : factory.GetCreator<commands::SubtleAlertResponse>();
    }
    case mobile_apis::FunctionID::SpeakID: {
      return mobile_api::messageType::request == message_type
                 ? factory.GetCreator<commands::SpeakRequest>()
                 : factory.GetCreator<commands::SpeakResponse>();
    }
    case mobile_apis::FunctionID::SliderID: {
      return mobile_api::messageType::request == message_type
                 ? factory.GetCreator<commands::SliderRequest>()
                 : factory.GetCreator<commands::SliderResponse>();
    }
    case mobile_apis::FunctionID::PerformAudioPassThruID: {
      return mobile_api::messageType::request == message_type
                 ? factory.GetCreator<commands::PerformAudioPassThruRequest>()
                 : factory.GetCreator<commands::PerformAudioPassThruResponse>();
    }
    case mobile_apis::FunctionID::CancelInteractionID: {
      return mobile_api::messageType::request == message_type
                 ? factory.GetCreator<commands::CancelInteractionRequest>()
                 : factory.GetCreator<commands::CancelInteractionResponse>();
    }
    case mobile_apis::FunctionID::CreateInteractionChoiceSetID: {
      return mobile_api::messageType::request == message_type
                 ? factory.GetCreator<
                       commands::CreateInteractionChoiceSetRequest>()
                 : factory.GetCreator<
                       commands::CreateInteractionChoiceSetResponse>();
    }
    case mobile_apis::FunctionID::PerformInteractionID: {
      return mobile_api::messageType::request == message_type
                 ? factory.GetCreator<commands::PerformInteractionRequest>()
                 : factory.GetCreator<commands::PerformInteractionResponse>();
    }
    case mobile_apis::FunctionID::EndAudioPassThruID: {
      return mobile_api::messageType::request == message_type
                 ? factory.GetCreator<commands::EndAudioPassThruRequest>()
                 : factory.GetCreator<commands::EndAudioPassThruResponse>();
    }
    case mobile_apis::FunctionID::PutFileID: {
      return mobile_api::messageType::request == message_type
                 ? factory.GetCreator<commands::PutFileRequest>()
                 : factory.GetCreator<commands::PutFileResponse>();
    }
    case mobile_apis::FunctionID::GetFileID: {
      return mobile_api::messageType::request == message_type
                 ? factory.GetCreator<commands::GetFileRequest>()
                 : factory.GetCreator<commands::GetFileResponse>();
    }
    case mobile_apis::FunctionID::DeleteFileID: {
      return mobile_api::messageType::request == message_type
                 ? factory.GetCreator<commands::DeleteFileRequest>()
                 : factory.GetCreator<commands::DeleteFileResponse>();
    }
    case mobile_apis::FunctionID::ListFilesID: {
      return mobile_api::messageType::request == message_type
                 ? factory.GetCreator<commands::ListFilesRequest>()
                 : factory.GetCreator<commands::ListFilesResponse>();
    }
    case mobile_apis::FunctionID::SubscribeButtonID: {
      return mobile_api::messageType::request == message_type
                 ? factory.GetCreator<commands::SubscribeButtonRequest>()
                 : factory.GetCreator<commands::SubscribeButtonResponse>();
    }
    case mobile_apis::FunctionID::UnsubscribeButtonID: {
      return mobile_api::messageType::request == message_type
                 ? factory.GetCreator<commands::UnsubscribeButtonRequest>()
                 : factory.GetCreator<commands::UnsubscribeButtonResponse>();
    }
    case mobile_apis::FunctionID::ShowConstantTBTID: {
      return mobile_api::messageType::request == message_type
                 ? factory.GetCreator<commands::ShowConstantTBTRequest>()
                 : factory.GetCreator<commands::ShowConstantTBTResponse>();
    }
    case mobile_apis::FunctionID::ShowID: {
      return mobile_api::messageType::request == message_type
                 ? factory.GetCreator<commands::ShowRequest>()
                 : factory.GetCreator<commands::ShowResponse>();
    }
    case mobile_apis::FunctionID::GetWayPointsID: {
      return mobile_api::messageType::request == message_type
                 ? factory.GetCreator<commands::GetWayPointsRequest>()
                 : factory.GetCreator<commands::GetWayPointsResponse>();
    }
    case mobile_apis::FunctionID::SubscribeWayPointsID: {
      return mobile_api::messageType::request == message_type
                 ? factory.GetCreator<commands::SubscribeWayPointsRequest>()
                 : factory.GetCreator<commands::SubscribeWayPointsResponse>();
    }
    case mobile_apis::FunctionID::UnsubscribeWayPointsID: {
      return mobile_api::messageType::request == message_type
                 ? factory.GetCreator<commands::UnsubscribeWayPointsRequest>()
                 : factory.GetCreator<commands::UnsubscribeWayPointsResponse>();
    }
    case mobile_apis::FunctionID::GetSystemCapabilityID: {
      return mobile_api::messageType::request == message_type
                 ? factory.GetCreator<commands::GetSystemCapabilityRequest>()
                 : factory.GetCreator<commands::GetSystemCapabilityResponse>();
    }
    case mobile_apis::FunctionID::ScrollableMessageID: {
      return mobile_api::messageType::request == message_type
                 ? factory.GetCreator<commands::ScrollableMessageRequest>()
                 : factory.GetCreator<commands::ScrollableMessageResponse>();
    }
    case mobile_apis::FunctionID::AlertManeuverID: {
      return mobile_api::messageType::request == message_type
                 ? factory.GetCreator<commands::AlertManeuverRequest>()
                 : factory.GetCreator<commands::AlertManeuverResponse>();
    }
    case mobile_apis::FunctionID::SetAppIconID: {
      return mobile_api::messageType::request == message_type
                 ? factory.GetCreator<commands::SetAppIconRequest>()
                 : factory.GetCreator<commands::SetAppIconResponse>();
    }
    case mobile_apis::FunctionID::SetDisplayLayoutID: {
      return mobile_api::messageType::request == message_type
                 ? factory.GetCreator<commands::SetDisplayLayoutRequest>()
                 : factory.GetCreator<commands::SetDisplayLayoutResponse>();
    }
    case mobile_apis::FunctionID::UpdateTurnListID: {
      return mobile_api::messageType::request == message_type
                 ? factory.GetCreator<commands::UpdateTurnListRequest>()
                 : factory.GetCreator<commands::UpdateTurnListResponse>();
    }
    case mobile_apis::FunctionID::ChangeRegistrationID: {
      return mobile_api::messageType::request == message_type
                 ? factory.GetCreator<commands::ChangeRegistrationRequest>()
                 : factory.GetCreator<commands::ChangeRegistrationResponse>();
    }
    case mobile_apis::FunctionID::SetMediaClockTimerID: {
      return mobile_api::messageType::request == message_type
                 ? factory.GetCreator<commands::SetMediaClockRequest>()
                 : factory.GetCreator<commands::SetMediaClockTimerResponse>();
    }
    case mobile_apis::FunctionID::SystemRequestID: {
      return mobile_api::messageType::request == message_type
                 ? factory.GetCreator<commands::SystemRequest>()
                 : factory.GetCreator<commands::SystemResponse>();
    }
    case mobile_apis::FunctionID::SendLocationID: {
      return mobile_api::messageType::request == message_type
                 ? factory.GetCreator<commands::SendLocationRequest>()
                 : factory.GetCreator<commands::SendLocationResponse>();
    }
    case mobile_apis::FunctionID::DialNumberID: {
      return mobile_api::messageType::request == message_type
                 ? factory.GetCreator<commands::DialNumberRequest>()
                 : factory.GetCreator<commands::DialNumberResponse>();
    }
    case mobile_apis::FunctionID::SendHapticDataID: {
      return mobile_api::messageType::request == message_type
                 ? factory.GetCreator<commands::SendHapticDataRequest>()
                 : factory.GetCreator<commands::SendHapticDataResponse>();
    }
    case mobile_apis::FunctionID::SetCloudAppPropertiesID: {
      return mobile_api::messageType::request == message_type
                 ? factory.GetCreator<commands::SetCloudAppPropertiesRequest>()
                 : factory
                       .GetCreator<commands::SetCloudAppPropertiesResponse>();
    }
    case mobile_apis::FunctionID::GetCloudAppPropertiesID: {
      return mobile_api::messageType::request == message_type
                 ? factory.GetCreator<commands::GetCloudAppPropertiesRequest>()
                 : factory
                       .GetCreator<commands::GetCloudAppPropertiesResponse>();
    }
    case mobile_apis::FunctionID::CloseApplicationID: {
      return mobile_api::messageType::request == message_type
                 ? factory.GetCreator<commands::CloseApplicationRequest>()
                 : factory.GetCreator<commands::CloseApplicationResponse>();
    }
    case mobile_apis::FunctionID::GenericResponseID: {
      using app_mngr::commands::Command;
      return factory.GetCreator<commands::GenericResponse>();
    }
    default: {}
  }
  return factory.GetCreator<InvalidCommand>();
}

CommandCreator& MobileCommandFactory::get_notification_creator(
    const mobile_apis::FunctionID::eType id) const {
  CommandCreatorFactory factory(
      application_manager_, rpc_service_, hmi_capabilities_, policy_handler_);
  switch (id) {
    case mobile_apis::FunctionID::OnButtonEventID: {
      return factory.GetCreator<commands::mobile::OnButtonEventNotification>();
    }
    case mobile_apis::FunctionID::OnButtonPressID: {
      return factory.GetCreator<commands::mobile::OnButtonPressNotification>();
    }
    case mobile_apis::FunctionID::OnAudioPassThruID: {
      return factory.GetCreator<commands::OnAudioPassThruNotification>();
    }
    case mobile_apis::FunctionID::OnAppInterfaceUnregisteredID: {
      return factory
          .GetCreator<commands::OnAppInterfaceUnregisteredNotification>();
    }
    case mobile_apis::FunctionID::OnCommandID: {
      return factory.GetCreator<commands::OnCommandNotification>();
    }
    case mobile_apis::FunctionID::OnTBTClientStateID: {
      return factory.GetCreator<commands::OnTBTClientStateNotification>();
    }
    case mobile_apis::FunctionID::OnDriverDistractionID: {
      return factory
          .GetCreator<commands::mobile::OnDriverDistractionNotification>();
    }
    case mobile_apis::FunctionID::OnLanguageChangeID: {
      return factory.GetCreator<commands::OnLanguageChangeNotification>();
    }
    case mobile_apis::FunctionID::OnPermissionsChangeID: {
      return factory.GetCreator<commands::OnPermissionsChangeNotification>();
    }
    case mobile_apis::FunctionID::OnHMIStatusID: {
      return factory.GetCreator<commands::OnHMIStatusNotification>();
    }
    case mobile_apis::FunctionID::OnKeyboardInputID: {
      return factory
          .GetCreator<commands::mobile::OnKeyBoardInputNotification>();
    }
    case mobile_apis::FunctionID::OnTouchEventID: {
      return factory.GetCreator<commands::mobile::OnTouchEventNotification>();
    }
    case mobile_apis::FunctionID::OnSystemCapabilityUpdatedID: {
      return factory.GetCreator<
          commands::mobile::OnSystemCapabilityUpdatedNotification>();
    }
    case mobile_apis::FunctionID::OnSystemRequestID: {
      return factory
          .GetCreator<commands::mobile::OnSystemRequestNotification>();
    }
    case mobile_apis::FunctionID::OnHashChangeID: {
      return factory.GetCreator<commands::mobile::OnHashChangeNotification>();
    }
    case mobile_apis::FunctionID::OnWayPointChangeID: {
      return factory.GetCreator<commands::OnWayPointChangeNotification>();
    }
    case mobile_apis::FunctionID::OnUpdateFileID: {
      return factory.GetCreator<commands::OnUpdateFileNotification>();
    }
    case mobile_apis::FunctionID::OnUpdateSubMenuID: {
      return factory.GetCreator<commands::OnUpdateSubMenuNotification>();
    }
    case mobile_apis::FunctionID::OnSubtleAlertPressedID: {
      return factory.GetCreator<commands::OnSubtleAlertPressedNotification>();
    }
    default: {}
  }
  return factory.GetCreator<InvalidCommand>();
}

CommandCreator& MobileCommandFactory::get_notification_from_mobile_creator(
    const mobile_apis::FunctionID::eType id) const {
  CommandCreatorFactory factory(
      application_manager_, rpc_service_, hmi_capabilities_, policy_handler_);
  switch (id) {
    case mobile_apis::FunctionID::OnHMIStatusID: {
      return factory.GetCreator<commands::OnHMIStatusNotificationFromMobile>();
    }
<<<<<<< HEAD
    case mobile_apis::FunctionID::OnAppCapabilityUpdatedID: {
      return factory
          .GetCreator<commands::mobile::OnAppCapabilityUpdatedNotification>();
=======
    case mobile_apis::FunctionID::OnWayPointChangeID: {
      return factory
          .GetCreator<commands::OnWayPointChangeNotificationFromMobile>();
>>>>>>> 2e5c3ab6
    }
    default: {}
  }
  return factory.GetCreator<InvalidCommand>();
}

CommandCreator& MobileCommandFactory::get_creator_factory(
    const mobile_apis::FunctionID::eType id,
    const mobile_apis::messageType::eType message_type,
    const app_mngr::commands::Command::CommandSource source) const {
  switch (message_type) {
    case mobile_api::messageType::request: {
      if (app_mngr::commands::Command::CommandSource::SOURCE_MOBILE == source) {
        return get_command_creator(id, message_type);
      }
      break;
    }
    case mobile_api::messageType::response: {
      if (app_mngr::commands::Command::CommandSource::SOURCE_SDL == source) {
        return get_command_creator(id, message_type);
      }
      break;
    }
    case mobile_api::messageType::notification: {
      if (app_mngr::commands::Command::CommandSource::SOURCE_SDL == source) {
        return get_notification_creator(id);
      } else if (app_mngr::commands::Command::CommandSource::SOURCE_MOBILE ==
                 source) {
        return get_notification_from_mobile_creator(id);
      }
      break;
    }
    default: {}
  }
  CommandCreatorFactory factory(
      application_manager_, rpc_service_, hmi_capabilities_, policy_handler_);
  return factory.GetCreator<InvalidCommand>();
}

MobileCommandFactory::MobileCommandFactory(
    ApplicationManager& application_manager,
    rpc_service::RPCService& rpc_service,
    HMICapabilities& hmi_capabilities,
    policy::PolicyHandlerInterface& policy_handler)
    : application_manager_(application_manager)
    , rpc_service_(rpc_service)
    , hmi_capabilities_(hmi_capabilities)
    , policy_handler_(policy_handler) {}

bool MobileCommandFactory::IsAbleToProcess(
    const int32_t function_id,
    const application_manager::commands::Command::CommandSource message_source)
    const {
  SDL_LOG_AUTO_TRACE();
  auto id = static_cast<mobile_apis::FunctionID::eType>(function_id);
  return get_command_creator(id, mobile_apis::messageType::INVALID_ENUM)
             .CanBeCreated() ||
         get_notification_creator(id).CanBeCreated() ||
         get_notification_from_mobile_creator(id).CanBeCreated();
}

CommandSharedPtr MobileCommandFactory::CreateCommand(
    const app_mngr::commands::MessageSharedPtr& message,
    app_mngr::commands::Command::CommandSource source) {
  mobile_apis::messageType::eType message_type =
      static_cast<mobile_apis::messageType::eType>(
          (*message)[strings::params][strings::message_type].asInt());

  mobile_apis::FunctionID::eType function_id =
      static_cast<mobile_apis::FunctionID::eType>(
          (*message)[strings::params][strings::function_id].asInt());

  SDL_LOG_DEBUG(
      "MobileCommandFactory::CreateCommand function_id: " << function_id);

  return get_creator_factory(function_id, message_type, source).create(message);
}

}  // namespace sdl_rpc_plugin<|MERGE_RESOLUTION|>--- conflicted
+++ resolved
@@ -493,15 +493,13 @@
     case mobile_apis::FunctionID::OnHMIStatusID: {
       return factory.GetCreator<commands::OnHMIStatusNotificationFromMobile>();
     }
-<<<<<<< HEAD
+    case mobile_apis::FunctionID::OnWayPointChangeID: {
+      return factory
+          .GetCreator<commands::OnWayPointChangeNotificationFromMobile>();
+    }
     case mobile_apis::FunctionID::OnAppCapabilityUpdatedID: {
       return factory
           .GetCreator<commands::mobile::OnAppCapabilityUpdatedNotification>();
-=======
-    case mobile_apis::FunctionID::OnWayPointChangeID: {
-      return factory
-          .GetCreator<commands::OnWayPointChangeNotificationFromMobile>();
->>>>>>> 2e5c3ab6
     }
     default: {}
   }
