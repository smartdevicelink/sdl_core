/*
 * Copyright (c) 2019, Ford Motor Company
 * All rights reserved.
 *
 * Redistribution and use in source and binary forms, with or without
 * modification, are permitted provided that the following conditions are met:
 *
 * Redistributions of source code must retain the above copyright notice, this
 * list of conditions and the following disclaimer.
 *
 * Redistributions in binary form must reproduce the above copyright notice,
 * this list of conditions and the following
 * disclaimer in the documentation and/or other materials provided with the
 * distribution.
 *
 * Neither the name of the Ford Motor Company nor the names of its contributors
 * may be used to endorse or promote products derived from this software
 * without specific prior written permission.
 *
 * THIS SOFTWARE IS PROVIDED BY THE COPYRIGHT HOLDERS AND CONTRIBUTORS "AS IS"
 * AND ANY EXPRESS OR IMPLIED WARRANTIES, INCLUDING, BUT NOT LIMITED TO, THE
 * IMPLIED WARRANTIES OF MERCHANTABILITY AND FITNESS FOR A PARTICULAR PURPOSE
 * ARE DISCLAIMED. IN NO EVENT SHALL THE COPYRIGHT HOLDER OR CONTRIBUTORS BE
 * LIABLE FOR ANY DIRECT, INDIRECT, INCIDENTAL, SPECIAL, EXEMPLARY, OR
 * CONSEQUENTIAL DAMAGES (INCLUDING, BUT NOT LIMITED TO, PROCUREMENT OF
 * SUBSTITUTE GOODS OR SERVICES; LOSS OF USE, DATA, OR PROFITS; OR BUSINESS
 * INTERRUPTION) HOWEVER CAUSED AND ON ANY THEORY OF LIABILITY, WHETHER IN
 * CONTRACT, STRICT LIABILITY, OR TORT (INCLUDING NEGLIGENCE OR OTHERWISE)
 * ARISING IN ANY WAY OUT OF THE USE OF THIS SOFTWARE, EVEN IF ADVISED OF THE
 * POSSIBILITY OF SUCH DAMAGE.
 */

#include "sdl_rpc_plugin/commands/hmi/on_bc_system_capability_updated_notification_from_hmi.h"

#include "application_manager/display_capabilities_builder.h"
#include "application_manager/message_helper.h"
#include "extensions/system_capability_app_extension.h"
#include "interfaces/HMI_API.h"
#include "interfaces/MOBILE_API.h"

namespace sdl_rpc_plugin {
using namespace application_manager;

namespace commands {

SDL_CREATE_LOG_VARIABLE("Commands")

OnBCSystemCapabilityUpdatedNotificationFromHMI::
    OnBCSystemCapabilityUpdatedNotificationFromHMI(
        const application_manager::commands::MessageSharedPtr& message,
        ApplicationManager& application_manager,
        rpc_service::RPCService& rpc_service,
        HMICapabilities& hmi_capabilities,
        policy::PolicyHandlerInterface& policy_handle)
    : NotificationFromHMI(message,
                          application_manager,
                          rpc_service,
                          hmi_capabilities,
                          policy_handle) {}

OnBCSystemCapabilityUpdatedNotificationFromHMI::
    ~OnBCSystemCapabilityUpdatedNotificationFromHMI() {}

OnBCSystemCapabilityUpdatedNotificationFromHMI::
    ProcessSystemDisplayCapabilitiesResult
    OnBCSystemCapabilityUpdatedNotificationFromHMI::
        ProcessSystemDisplayCapabilities(
            const smart_objects::SmartObject& display_capabilities) {
  SDL_LOG_AUTO_TRACE();

  if (!(*message_)[strings::msg_params].keyExists(strings::app_id)) {
    SDL_LOG_DEBUG("Updating general display capabilities");
    hmi_capabilities_.set_system_display_capabilities(display_capabilities);
    return ProcessSystemDisplayCapabilitiesResult::SUCCESS;
  }

  const auto app_id =
      (*message_)[strings::msg_params][strings::app_id].asUInt();
  auto app = application_manager_.application(app_id);
  if (!app) {
    SDL_LOG_ERROR("Application with app_id " << app_id << " is not registered");
    return ProcessSystemDisplayCapabilitiesResult::FAIL;
  }

  SDL_LOG_DEBUG("Updating display capabilities for app " << app_id);
  app->set_display_capabilities(display_capabilities);

  // Remove app_id from notification to mobile
<<<<<<< HEAD
  RemoveAppIdFromNotification();
  if (app->is_resuming() && app->is_app_data_resumption_allowed()) {
    LOG4CXX_DEBUG(logger_, "Application is resuming");
    app->display_capabilities_builder().UpdateDisplayCapabilities(
        display_capabilities);
=======
  (*message_)[strings::params][strings::connection_key] =
      (*message_)[strings::msg_params][strings::app_id];
  (*message_)[strings::msg_params].erase(strings::app_id);

  auto& builder = app->display_capabilities_builder();
  if (builder.IsWaitingForWindowCapabilities(display_capabilities)) {
    SDL_LOG_DEBUG("Application is waiting for capabilities");
    builder.UpdateDisplayCapabilities(display_capabilities);
>>>>>>> 1cd41269
    return ProcessSystemDisplayCapabilitiesResult::CAPABILITIES_CACHED;
  }

  return ProcessSystemDisplayCapabilitiesResult::SUCCESS;
}

void OnBCSystemCapabilityUpdatedNotificationFromHMI::
    RemoveAppIdFromNotification() {
  (*message_)[strings::params][strings::connection_key] =
      (*message_)[strings::msg_params][strings::app_id];
  (*message_)[strings::msg_params].erase(strings::app_id);
}

bool OnBCSystemCapabilityUpdatedNotificationFromHMI::
    ProcessVideoStreamingCapability(
        const smart_objects::SmartObject& system_capability) {
  if (!system_capability.keyExists(strings::video_streaming_capability)) {
    LOG4CXX_WARN(logger_,
                 "VideoStreamingCapability is absent in the notification. "
                 "Notification Will be ignored");
    return false;
  }
  if (!(*message_)[strings::msg_params].keyExists(strings::app_id)) {
    LOG4CXX_WARN(logger_,
                 "Notification doesn't contain an application id. Will "
                 "be ignored");
    return false;
  }

  const auto app_id =
      (*message_)[strings::msg_params][strings::app_id].asUInt();

  auto app = application_manager_.application(app_id);
  if (!app) {
    LOG4CXX_WARN(logger_,
                 "Application with app_id: "
                     << app_id
                     << " isn't registered. Notification will be ignored");
    return false;
  }

  auto& system_capability_extension =
      SystemCapabilityAppExtension::ExtractExtension(*app);

  if (!system_capability_extension.IsSubscribedTo(
          mobile_apis::SystemCapabilityType::VIDEO_STREAMING)) {
    LOG4CXX_WARN(logger_,
                 "The Application with app_id: "
                     << app_id
                     << " isn't subscribed to the VIDEO_STREAMING system "
                        "capability type. Notification will be ignored");
    return false;
  }
  return true;
}

void OnBCSystemCapabilityUpdatedNotificationFromHMI::Run() {
  SDL_LOG_AUTO_TRACE();

  // Prepare SmartObject for mobile factory
  (*message_)[strings::params][strings::function_id] = static_cast<int32_t>(
      mobile_apis::FunctionID::OnSystemCapabilityUpdatedID);

  const auto& system_capability =
      (*message_)[strings::msg_params][strings::system_capability];

  const auto system_capability_type =
      static_cast<mobile_apis::SystemCapabilityType::eType>(
          system_capability[strings::system_capability_type].asInt());

  switch (system_capability_type) {
    case mobile_apis::SystemCapabilityType::DISPLAYS: {
      if (system_capability.keyExists(strings::display_capabilities)) {
        const auto result = ProcessSystemDisplayCapabilities(
            system_capability[strings::display_capabilities]);
        if (ProcessSystemDisplayCapabilitiesResult::FAIL == result) {
          SDL_LOG_ERROR(
              "Failed to process display capabilities. Notification will "
              "be ignored");
          return;
        } else if (ProcessSystemDisplayCapabilitiesResult::
                       CAPABILITIES_CACHED == result) {
          SDL_LOG_TRACE("Capabilities are being cached for resuming app");
          return;
        }
      }
      break;
    }
    case mobile_apis::SystemCapabilityType::REMOTE_CONTROL: {
      if (system_capability.keyExists(strings::rc_capability)) {
        SDL_LOG_DEBUG("Updating RC Capabilities");
        hmi_capabilities_.set_rc_capability(
            system_capability[strings::rc_capability]);
      }
      break;
    }
    case mobile_apis::SystemCapabilityType::VIDEO_STREAMING: {
      if (!ProcessVideoStreamingCapability(system_capability)) {
        return;
      }
      RemoveAppIdFromNotification();
      break;
    }
    default: {
      LOG4CXX_ERROR(logger_, "Unknown system capability type received");
    }
  }
  SendNotificationToMobile(message_);
}

}  // namespace commands

}  // namespace sdl_rpc_plugin<|MERGE_RESOLUTION|>--- conflicted
+++ resolved
@@ -86,22 +86,11 @@
   app->set_display_capabilities(display_capabilities);
 
   // Remove app_id from notification to mobile
-<<<<<<< HEAD
   RemoveAppIdFromNotification();
   if (app->is_resuming() && app->is_app_data_resumption_allowed()) {
-    LOG4CXX_DEBUG(logger_, "Application is resuming");
+    SDL_LOG_DEBUG(logger_, "Application is resuming");
     app->display_capabilities_builder().UpdateDisplayCapabilities(
         display_capabilities);
-=======
-  (*message_)[strings::params][strings::connection_key] =
-      (*message_)[strings::msg_params][strings::app_id];
-  (*message_)[strings::msg_params].erase(strings::app_id);
-
-  auto& builder = app->display_capabilities_builder();
-  if (builder.IsWaitingForWindowCapabilities(display_capabilities)) {
-    SDL_LOG_DEBUG("Application is waiting for capabilities");
-    builder.UpdateDisplayCapabilities(display_capabilities);
->>>>>>> 1cd41269
     return ProcessSystemDisplayCapabilitiesResult::CAPABILITIES_CACHED;
   }
 
@@ -119,13 +108,13 @@
     ProcessVideoStreamingCapability(
         const smart_objects::SmartObject& system_capability) {
   if (!system_capability.keyExists(strings::video_streaming_capability)) {
-    LOG4CXX_WARN(logger_,
+    SDL_LOG_WARN(logger_,
                  "VideoStreamingCapability is absent in the notification. "
                  "Notification Will be ignored");
     return false;
   }
   if (!(*message_)[strings::msg_params].keyExists(strings::app_id)) {
-    LOG4CXX_WARN(logger_,
+    SDL_LOG_WARN(logger_,
                  "Notification doesn't contain an application id. Will "
                  "be ignored");
     return false;
@@ -136,7 +125,7 @@
 
   auto app = application_manager_.application(app_id);
   if (!app) {
-    LOG4CXX_WARN(logger_,
+    SDL_LOG_WARN(logger_,
                  "Application with app_id: "
                      << app_id
                      << " isn't registered. Notification will be ignored");
@@ -148,7 +137,7 @@
 
   if (!system_capability_extension.IsSubscribedTo(
           mobile_apis::SystemCapabilityType::VIDEO_STREAMING)) {
-    LOG4CXX_WARN(logger_,
+    SDL_LOG_WARN(logger_,
                  "The Application with app_id: "
                      << app_id
                      << " isn't subscribed to the VIDEO_STREAMING system "
@@ -206,9 +195,10 @@
       break;
     }
     default: {
-      LOG4CXX_ERROR(logger_, "Unknown system capability type received");
-    }
-  }
+      SDL_LOG_ERROR(logger_, "Unknown system capability type received");
+    }
+  }
+
   SendNotificationToMobile(message_);
 }
 
