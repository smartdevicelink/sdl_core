/*

 Copyright (c) 2018, Ford Motor Company
 All rights reserved.

 Redistribution and use in source and binary forms, with or without
 modification, are permitted provided that the following conditions are met:

 Redistributions of source code must retain the above copyright notice, this
 list of conditions and the following disclaimer.

 Redistributions in binary form must reproduce the above copyright notice,
 this list of conditions and the following
 disclaimer in the documentation and/or other materials provided with the
 distribution.

 Neither the name of the Ford Motor Company nor the names of its contributors
 may be used to endorse or promote products derived from this software
 without specific prior written permission.

 THIS SOFTWARE IS PROVIDED BY THE COPYRIGHT HOLDERS AND CONTRIBUTORS "AS IS"
 AND ANY EXPRESS OR IMPLIED WARRANTIES, INCLUDING, BUT NOT LIMITED TO, THE
 IMPLIED WARRANTIES OF MERCHANTABILITY AND FITNESS FOR A PARTICULAR PURPOSE
 ARE DISCLAIMED. IN NO EVENT SHALL THE COPYRIGHT HOLDER OR CONTRIBUTORS BE
 LIABLE FOR ANY DIRECT, INDIRECT, INCIDENTAL, SPECIAL, EXEMPLARY, OR
 CONSEQUENTIAL DAMAGES (INCLUDING, BUT NOT LIMITED TO, PROCUREMENT OF
 SUBSTITUTE GOODS OR SERVICES; LOSS OF USE, DATA, OR PROFITS; OR BUSINESS
 INTERRUPTION) HOWEVER CAUSED AND ON ANY THEORY OF LIABILITY, WHETHER IN
 CONTRACT, STRICT LIABILITY, OR TORT (INCLUDING NEGLIGENCE OR OTHERWISE)
 ARISING IN ANY WAY OUT OF THE USE OF THIS SOFTWARE, EVEN IF ADVISED OF THE
 POSSIBILITY OF SUCH DAMAGE.
 */

#include "sdl_rpc_plugin/commands/mobile/add_sub_menu_request.h"

#include "application_manager/application.h"
#include "application_manager/message_helper.h"
#include "utils/helpers.h"

namespace sdl_rpc_plugin {
using namespace application_manager;

namespace commands {

SDL_CREATE_LOG_VARIABLE("Commands")

AddSubMenuRequest::AddSubMenuRequest(
    const application_manager::commands::MessageSharedPtr& message,
    ApplicationManager& application_manager,
    rpc_service::RPCService& rpc_service,
    HMICapabilities& hmi_capabilities,
    policy::PolicyHandlerInterface& policy_handler)
    : CommandRequestImpl(message,
                         application_manager,
                         rpc_service,
                         hmi_capabilities,
                         policy_handler) {}

AddSubMenuRequest::~AddSubMenuRequest() {}

void AddSubMenuRequest::Run() {
  SDL_LOG_AUTO_TRACE();

  ApplicationSharedPtr app = application_manager_.application(connection_key());

  if (!app) {
    SDL_LOG_ERROR("NULL pointer");
    SendResponse(false, mobile_apis::Result::APPLICATION_NOT_REGISTERED);
    return;
  }

  smart_objects::SmartObject received_msg_params =
      (*message_)[strings::msg_params];
  mobile_apis::Result::eType verification_result =
      mobile_apis::Result::INVALID_ENUM;

  if (received_msg_params.keyExists(strings::menu_icon)) {
    verification_result = MessageHelper::VerifyImage(
        received_msg_params[strings::menu_icon], app, application_manager_);

    if (mobile_apis::Result::INVALID_DATA == verification_result) {
      SDL_LOG_ERROR("MessageHelper::VerifyImage return "
                    << verification_result);
      SendResponse(false, verification_result);
      return;
    }
  }

  const int32_t menu_id = received_msg_params[strings::menu_id].asInt();

  const auto sub_menu = app->FindSubMenu(menu_id);

  if (smart_objects::SmartType_Null != sub_menu.getType()) {
    SDL_LOG_ERROR("Menu with id " << menu_id << " already exists.");
    SendResponse(false, mobile_apis::Result::INVALID_ID);
    return;
  }

  const std::string& menu_name =
      received_msg_params[strings::menu_name].asString();

  const uint32_t parent_id =
      received_msg_params.keyExists(strings::parent_id)
          ? received_msg_params[strings::parent_id].asUInt()
          : 0;

  if (app->IsSubMenuNameAlreadyExist(menu_name, parent_id)) {
    SDL_LOG_ERROR("Menu name " << menu_name << " is duplicated.");
    SendResponse(false, mobile_apis::Result::DUPLICATE_NAME);
    return;
  }

  if (!CheckSubMenuName()) {
    SDL_LOG_ERROR("Sub-menu name is not valid.");
    SendResponse(false, mobile_apis::Result::INVALID_DATA);
    return;
  }

  smart_objects::SmartObject msg_params =
      smart_objects::SmartObject(smart_objects::SmartType_Map);

  if (received_msg_params.keyExists(strings::menu_layout)) {
    auto menu_layout = static_cast<mobile_apis::MenuLayout::eType>(
        received_msg_params[strings::menu_layout].asUInt());
    if (app->menu_layout_supported(menu_layout)) {
      msg_params[strings::menu_layout] =
          received_msg_params[strings::menu_layout];
    } else {
      is_menu_layout_available_ = false;
    }
  }

  msg_params[strings::menu_id] = received_msg_params[strings::menu_id];
  if (received_msg_params.keyExists(strings::position)) {
    msg_params[strings::menu_params][strings::position] =
        received_msg_params[strings::position];
  }
  if (received_msg_params.keyExists(strings::menu_icon)) {
    msg_params[strings::menu_icon] = received_msg_params[strings::menu_icon];
  }
  msg_params[strings::menu_params][strings::menu_name] =
      received_msg_params[strings::menu_name];
  if (received_msg_params.keyExists(strings::parent_id)) {
    msg_params[strings::menu_params][strings::parent_id] = parent_id;
  }

  msg_params[strings::app_id] = app->app_id();

  StartAwaitForInterface(HmiInterfaces::HMI_INTERFACE_UI);
  SendHMIRequest(hmi_apis::FunctionID::UI_AddSubMenu, &msg_params, true);
}

void AddSubMenuRequest::on_event(const event_engine::Event& event) {
  SDL_LOG_AUTO_TRACE();
  const smart_objects::SmartObject& message = event.smart_object();

  switch (event.id()) {
    case hmi_apis::FunctionID::UI_AddSubMenu: {
      EndAwaitForInterface(HmiInterfaces::HMI_INTERFACE_UI);
      hmi_apis::Common_Result::eType result_code =
          static_cast<hmi_apis::Common_Result::eType>(
              message[strings::params][hmi_response::code].asInt());
      std::string response_info;
      GetInfo(message, response_info);
      const bool result = PrepareResultForMobileResponse(
          result_code, HmiInterfaces::HMI_INTERFACE_UI);

      ApplicationSharedPtr application =
          application_manager_.application(connection_key());

      if (!application) {
        SDL_LOG_ERROR("NULL pointer");
        return;
      }

      if (result) {
        application->AddSubMenu(
            (*message_)[strings::msg_params][strings::menu_id].asInt(),
            (*message_)[strings::msg_params]);
        response_info =
            "The MenuLayout specified is unsupported, the "
            "default MenuLayout will be used." +
            response_info;
        SendResponse(result,
                     is_menu_layout_available_
                         ? MessageHelper::HMIToMobileResult(result_code)
                         : mobile_apis::Result::WARNINGS,
                     is_menu_layout_available_ ? NULL : response_info.c_str(),
                     &(message[strings::msg_params]));
      } else {
        SendResponse(result,
                     MessageHelper::HMIToMobileResult(result_code),
                     response_info.empty() ? NULL : response_info.c_str(),
                     &(message[strings::msg_params]));
      }
      break;
    }
    default: {
      SDL_LOG_ERROR("Received unknown event" << event.id());
      return;
    }
  }
}

bool AddSubMenuRequest::Init() {
  hash_update_mode_ = HashUpdateMode::kDoHashUpdate;
  return true;
}

bool AddSubMenuRequest::CheckSubMenuName() {
<<<<<<< HEAD
  LOG4CXX_AUTO_TRACE(logger_);
=======
  SDL_LOG_AUTO_TRACE();
  const char* str = NULL;
>>>>>>> 10f19d1b

  const char* str =
      (*message_)[strings::msg_params][strings::menu_name].asCharArray();
  if (!CheckSyntax(str)) {
    SDL_LOG_INFO("Invalid subMenu name.");
    return false;
  }
  return true;
}

}  // namespace commands

}  // namespace sdl_rpc_plugin<|MERGE_RESOLUTION|>--- conflicted
+++ resolved
@@ -208,12 +208,7 @@
 }
 
 bool AddSubMenuRequest::CheckSubMenuName() {
-<<<<<<< HEAD
-  LOG4CXX_AUTO_TRACE(logger_);
-=======
   SDL_LOG_AUTO_TRACE();
-  const char* str = NULL;
->>>>>>> 10f19d1b
 
   const char* str =
       (*message_)[strings::msg_params][strings::menu_name].asCharArray();
