--- conflicted
+++ resolved
@@ -112,19 +112,13 @@
     return;
   }
 
-<<<<<<< HEAD
   const auto command_id = static_cast<uint32_t>(
       (*message_)[strings::msg_params][strings::cmd_id].asUInt());
 
   const auto command = app->FindCommand(command_id);
 
   if (smart_objects::SmartType_Null != command.getType()) {
-    LOG4CXX_ERROR(logger_, "INVALID_ID");
-=======
-  if (app->FindCommand(
-          (*message_)[strings::msg_params][strings::cmd_id].asUInt())) {
     SDL_LOG_ERROR("INVALID_ID");
->>>>>>> 3b4e2541
     SendResponse(false, mobile_apis::Result::INVALID_ID);
     return;
   }
@@ -313,17 +307,10 @@
                      .asInt();
   smart_objects::SmartObject parent = app->FindSubMenu(parent_id);
 
-<<<<<<< HEAD
   if (smart_objects::SmartType_Null == parent.getType()) {
-    LOG4CXX_INFO(logger_,
-                 "AddCommandRequest::CheckCommandParentId received"
-                 " submenu doesn't exist");
-=======
-  if (!parent) {
     SDL_LOG_INFO(
         "AddCommandRequest::CheckCommandParentId received"
         " submenu doesn't exist");
->>>>>>> 3b4e2541
     return false;
   }
   return true;
@@ -376,7 +363,7 @@
       break;
     }
     default: {
-      SDL_LOG_ERROR("Received unknown event " << event.id());
+      SDL_LOG_ERROR("Received unknown event" << event.id());
       return;
     }
   }
