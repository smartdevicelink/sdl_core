/*

 Copyright (c) 2018, Ford Motor Company
 All rights reserved.

 Redistribution and use in source and binary forms, with or without
 modification, are permitted provided that the following conditions are met:

 Redistributions of source code must retain the above copyright notice, this
 list of conditions and the following disclaimer.

 Redistributions in binary form must reproduce the above copyright notice,
 this list of conditions and the following
 disclaimer in the documentation and/or other materials provided with the
 distribution.

 Neither the name of the Ford Motor Company nor the names of its contributors
 may be used to endorse or promote products derived from this software
 without specific prior written permission.

 THIS SOFTWARE IS PROVIDED BY THE COPYRIGHT HOLDERS AND CONTRIBUTORS "AS IS"
 AND ANY EXPRESS OR IMPLIED WARRANTIES, INCLUDING, BUT NOT LIMITED TO, THE
 IMPLIED WARRANTIES OF MERCHANTABILITY AND FITNESS FOR A PARTICULAR PURPOSE
 ARE DISCLAIMED. IN NO EVENT SHALL THE COPYRIGHT HOLDER OR CONTRIBUTORS BE
 LIABLE FOR ANY DIRECT, INDIRECT, INCIDENTAL, SPECIAL, EXEMPLARY, OR
 CONSEQUENTIAL DAMAGES (INCLUDING, BUT NOT LIMITED TO, PROCUREMENT OF
 SUBSTITUTE GOODS OR SERVICES; LOSS OF USE, DATA, OR PROFITS; OR BUSINESS
 INTERRUPTION) HOWEVER CAUSED AND ON ANY THEORY OF LIABILITY, WHETHER IN
 CONTRACT, STRICT LIABILITY, OR TORT (INCLUDING NEGLIGENCE OR OTHERWISE)
 ARISING IN ANY WAY OUT OF THE USE OF THIS SOFTWARE, EVEN IF ADVISED OF THE
 POSSIBILITY OF SUCH DAMAGE.
 */

#include "sdl_rpc_plugin/commands/mobile/scrollable_message_response.h"
#include "application_manager/rpc_service.h"
#include "interfaces/HMI_API.h"
#include "interfaces/MOBILE_API.h"

namespace sdl_rpc_plugin {
using namespace application_manager;

namespace commands {

SDL_CREATE_LOG_VARIABLE("Commands")

ScrollableMessageResponse::ScrollableMessageResponse(
    const application_manager::commands::MessageSharedPtr& message,
    ApplicationManager& application_manager,
    app_mngr::rpc_service::RPCService& rpc_service,
    app_mngr::HMICapabilities& hmi_capabilities,
    policy::PolicyHandlerInterface& policy_handler)
    : CommandResponseImpl(message,
                          application_manager,
                          rpc_service,
                          hmi_capabilities,
                          policy_handler) {}

void ScrollableMessageResponse::Run() {
<<<<<<< HEAD
  LOG4CXX_AUTO_TRACE(logger_);
  application_manager_.UnsubscribeAppFromSoftButtons(message_);
=======
  SDL_LOG_AUTO_TRACE();
  mobile_apis::Result::eType result_code =
      static_cast<mobile_apis::Result::eType>(
          (*message_)[strings::msg_params][strings::result_code].asInt());
  ApplicationSharedPtr application = application_manager_.application(
      (*message_)[strings::params][strings::connection_key].asInt());
  if ((mobile_apis::Result::REJECTED != result_code) && application) {
    application->UnsubscribeFromSoftButtons(
        (*message_)[strings::params][strings::function_id].asInt());
  }
>>>>>>> a36ea827
  rpc_service_.SendMessageToMobile(message_);
}

}  // namespace commands

}  // namespace sdl_rpc_plugin<|MERGE_RESOLUTION|>--- conflicted
+++ resolved
@@ -56,21 +56,8 @@
                           policy_handler) {}
 
 void ScrollableMessageResponse::Run() {
-<<<<<<< HEAD
-  LOG4CXX_AUTO_TRACE(logger_);
+  SDL_LOG_AUTO_TRACE();
   application_manager_.UnsubscribeAppFromSoftButtons(message_);
-=======
-  SDL_LOG_AUTO_TRACE();
-  mobile_apis::Result::eType result_code =
-      static_cast<mobile_apis::Result::eType>(
-          (*message_)[strings::msg_params][strings::result_code].asInt());
-  ApplicationSharedPtr application = application_manager_.application(
-      (*message_)[strings::params][strings::connection_key].asInt());
-  if ((mobile_apis::Result::REJECTED != result_code) && application) {
-    application->UnsubscribeFromSoftButtons(
-        (*message_)[strings::params][strings::function_id].asInt());
-  }
->>>>>>> a36ea827
   rpc_service_.SendMessageToMobile(message_);
 }
 
