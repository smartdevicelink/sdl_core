/*
 * Copyright (c) 2018, Ford Motor Company
 * All rights reserved.
 *
 * Redistribution and use in source and binary forms, with or without
 * modification, are permitted provided that the following conditions are met:
 *
 * Redistributions of source code must retain the above copyright notice, this
 * list of conditions and the following disclaimer.
 *
 * Redistributions in binary form must reproduce the above copyright notice,
 * this list of conditions and the following
 * disclaimer in the documentation and/or other materials provided with the
 * distribution.
 *
 * Neither the name of the Ford Motor Company nor the names of its contributors
 * may be used to endorse or promote products derived from this software
 * without specific prior written permission.
 *
 * THIS SOFTWARE IS PROVIDED BY THE COPYRIGHT HOLDERS AND CONTRIBUTORS "AS IS"
 * AND ANY EXPRESS OR IMPLIED WARRANTIES, INCLUDING, BUT NOT LIMITED TO, THE
 * IMPLIED WARRANTIES OF MERCHANTABILITY AND FITNESS FOR A PARTICULAR PURPOSE
 * ARE DISCLAIMED. IN NO EVENT SHALL THE COPYRIGHT HOLDER OR CONTRIBUTORS BE
 * LIABLE FOR ANY DIRECT, INDIRECT, INCIDENTAL, SPECIAL, EXEMPLARY, OR
 * CONSEQUENTIAL DAMAGES (INCLUDING, BUT NOT LIMITED TO, PROCUREMENT OF
 * SUBSTITUTE GOODS OR SERVICES; LOSS OF USE, DATA, OR PROFITS; OR BUSINESS
 * INTERRUPTION) HOWEVER CAUSED AND ON ANY THEORY OF LIABILITY, WHETHER IN
 * CONTRACT, STRICT LIABILITY, OR TORT (INCLUDING NEGLIGENCE OR OTHERWISE)
 * ARISING IN ANY WAY OUT OF THE USE OF THIS SOFTWARE, EVEN IF ADVISED OF THE
 * POSSIBILITY OF SUCH DAMAGE.
 */

#include "sdl_rpc_plugin/commands/mobile/show_app_menu_request.h"

#include "application_manager/message_helper.h"
#include "utils/helpers.h"

namespace sdl_rpc_plugin {
namespace app_mngr = application_manager;

namespace commands {

SDL_CREATE_LOG_VARIABLE("Commands")

ShowAppMenuRequest::ShowAppMenuRequest(
    const app_mngr::commands::MessageSharedPtr& message,
    app_mngr::ApplicationManager& application_manager,
    app_mngr::rpc_service::RPCService& rpc_service,
    app_mngr::HMICapabilities& hmi_capabilities,
    policy::PolicyHandlerInterface& policy_handler)
    : CommandRequestImpl(message,
                         application_manager,
                         rpc_service,
                         hmi_capabilities,
                         policy_handler) {}

ShowAppMenuRequest::~ShowAppMenuRequest() {}

void ShowAppMenuRequest::Run() {
  using namespace app_mngr;
  SDL_LOG_AUTO_TRACE();

  ApplicationSharedPtr app = application_manager_.application(connection_key());

  if (!app) {
    SDL_LOG_ERROR("Application with id " << connection_key()
                                         << " is not registered.");
    SendResponse(false, mobile_apis::Result::APPLICATION_NOT_REGISTERED);
    return;
  }

  if (mobile_apis::HMILevel::HMI_FULL !=
          app->hmi_level(mobile_apis::PredefinedWindows::DEFAULT_WINDOW) ||
      helpers::Compare<mobile_apis::SystemContext::eType,
                       helpers::NEQ,
                       helpers::ALL>(
          app->system_context(mobile_apis::PredefinedWindows::DEFAULT_WINDOW),
          mobile_apis::SystemContext::SYSCTXT_MAIN,
          mobile_apis::SystemContext::SYSCTXT_MENU)) {
    SDL_LOG_ERROR("Application with id " << connection_key()
                                         << " is not activated.");
    SendResponse(false, mobile_apis::Result::REJECTED);
    return;
  }

  auto msg_params = smart_objects::SmartObject(smart_objects::SmartType_Map);
  msg_params[strings::app_id] = app->app_id();

  const auto& received_msg_params = (*message_)[strings::msg_params];
  if (received_msg_params.keyExists(strings::menu_id)) {
    const int32_t menu_id = received_msg_params[strings::menu_id].asInt();
<<<<<<< HEAD

    const auto sub_menu = app->FindSubMenu(menu_id);

    if (smart_objects::SmartType_Null == sub_menu.getType()) {
      LOG4CXX_ERROR(logger_, "Menu with id " << menu_id << " is not found.");
=======
    if (!app->FindSubMenu(menu_id)) {
      SDL_LOG_ERROR("Menu with id " << menu_id << " is not found.");
>>>>>>> 3b4e2541
      SendResponse(false, mobile_apis::Result::INVALID_ID);
      return;
    }
    msg_params[strings::menu_id] = menu_id;
  }

  StartAwaitForInterface(HmiInterfaces::HMI_INTERFACE_UI);
  SendHMIRequest(hmi_apis::FunctionID::UI_ShowAppMenu, &msg_params, true);
}

void ShowAppMenuRequest::on_event(const app_mngr::event_engine::Event& event) {
  using namespace app_mngr;
  SDL_LOG_AUTO_TRACE();
  const smart_objects::SmartObject& message = event.smart_object();

  switch (event.id()) {
    case hmi_apis::FunctionID::UI_ShowAppMenu: {
      EndAwaitForInterface(HmiInterfaces::HMI_INTERFACE_UI);
      const auto result_code = static_cast<hmi_apis::Common_Result::eType>(
          message[strings::params][hmi_response::code].asInt());
      std::string response_info;
      GetInfo(message, response_info);
      const bool result = PrepareResultForMobileResponse(
          result_code, HmiInterfaces::HMI_INTERFACE_UI);

      ApplicationSharedPtr app =
          application_manager_.application(connection_key());

      if (!app) {
        SDL_LOG_ERROR("Application with id " << connection_key()
                                             << " is not registered.");
        return;
      }

      SendResponse(result,
                   MessageHelper::HMIToMobileResult(result_code),
                   response_info.empty() ? NULL : response_info.c_str(),
                   &message[strings::msg_params]);
      break;
    }
    default: {
      SDL_LOG_ERROR("Received unknown event: " << event.id());
      return;
    }
  }
}

}  // namespace commands
}  // namespace sdl_rpc_plugin<|MERGE_RESOLUTION|>--- conflicted
+++ resolved
@@ -39,7 +39,6 @@
 namespace app_mngr = application_manager;
 
 namespace commands {
-
 SDL_CREATE_LOG_VARIABLE("Commands")
 
 ShowAppMenuRequest::ShowAppMenuRequest(
@@ -63,8 +62,9 @@
   ApplicationSharedPtr app = application_manager_.application(connection_key());
 
   if (!app) {
-    SDL_LOG_ERROR("Application with id " << connection_key()
-                                         << " is not registered.");
+    SDL_LOG_ERROR(
+
+        "Application with id " << connection_key() << " is not registered.");
     SendResponse(false, mobile_apis::Result::APPLICATION_NOT_REGISTERED);
     return;
   }
@@ -77,8 +77,9 @@
           app->system_context(mobile_apis::PredefinedWindows::DEFAULT_WINDOW),
           mobile_apis::SystemContext::SYSCTXT_MAIN,
           mobile_apis::SystemContext::SYSCTXT_MENU)) {
-    SDL_LOG_ERROR("Application with id " << connection_key()
-                                         << " is not activated.");
+    SDL_LOG_ERROR(
+
+        "Application with id " << connection_key() << " is not activated.");
     SendResponse(false, mobile_apis::Result::REJECTED);
     return;
   }
@@ -89,16 +90,11 @@
   const auto& received_msg_params = (*message_)[strings::msg_params];
   if (received_msg_params.keyExists(strings::menu_id)) {
     const int32_t menu_id = received_msg_params[strings::menu_id].asInt();
-<<<<<<< HEAD
 
     const auto sub_menu = app->FindSubMenu(menu_id);
 
     if (smart_objects::SmartType_Null == sub_menu.getType()) {
-      LOG4CXX_ERROR(logger_, "Menu with id " << menu_id << " is not found.");
-=======
-    if (!app->FindSubMenu(menu_id)) {
       SDL_LOG_ERROR("Menu with id " << menu_id << " is not found.");
->>>>>>> 3b4e2541
       SendResponse(false, mobile_apis::Result::INVALID_ID);
       return;
     }
