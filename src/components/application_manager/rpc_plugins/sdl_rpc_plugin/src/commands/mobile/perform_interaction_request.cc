/*

 Copyright (c) 2018, Ford Motor Company
 All rights reserved.

 Redistribution and use in source and binary forms, with or without
 modification, are permitted provided that the following conditions are met:

 Redistributions of source code must retain the above copyright notice, this
 list of conditions and the following disclaimer.

 Redistributions in binary form must reproduce the above copyright notice,
 this list of conditions and the following
 disclaimer in the documentation and/or other materials provided with the
 distribution.

 Neither the name of the Ford Motor Company nor the names of its contributors
 may be used to endorse or promote products derived from this software
 without specific prior written permission.

 THIS SOFTWARE IS PROVIDED BY THE COPYRIGHT HOLDERS AND CONTRIBUTORS "AS IS"
 AND ANY EXPRESS OR IMPLIED WARRANTIES, INCLUDING, BUT NOT LIMITED TO, THE
 IMPLIED WARRANTIES OF MERCHANTABILITY AND FITNESS FOR A PARTICULAR PURPOSE
 ARE DISCLAIMED. IN NO EVENT SHALL THE COPYRIGHT HOLDER OR CONTRIBUTORS BE
 LIABLE FOR ANY DIRECT, INDIRECT, INCIDENTAL, SPECIAL, EXEMPLARY, OR
 CONSEQUENTIAL DAMAGES (INCLUDING, BUT NOT LIMITED TO, PROCUREMENT OF
 SUBSTITUTE GOODS OR SERVICES; LOSS OF USE, DATA, OR PROFITS; OR BUSINESS
 INTERRUPTION) HOWEVER CAUSED AND ON ANY THEORY OF LIABILITY, WHETHER IN
 CONTRACT, STRICT LIABILITY, OR TORT (INCLUDING NEGLIGENCE OR OTHERWISE)
 ARISING IN ANY WAY OUT OF THE USE OF THIS SOFTWARE, EVEN IF ADVISED OF THE
 POSSIBILITY OF SUCH DAMAGE.
 */

#include "sdl_rpc_plugin/commands/mobile/perform_interaction_request.h"

#include <string.h>
#include <numeric>
#include <string>

#include "application_manager/application_impl.h"
#include "application_manager/message_helper.h"

#include "interfaces/HMI_API.h"
#include "interfaces/MOBILE_API.h"
#include "utils/custom_string.h"
#include "utils/file_system.h"
#include "utils/gen_hash.h"
#include "utils/helpers.h"

namespace {
const std::int32_t INVALID_CHOICE_ID = -1;
}

namespace sdl_rpc_plugin {
using namespace application_manager;

namespace commands {

SDL_CREATE_LOG_VARIABLE("Commands")

namespace custom_str = utils::custom_string;

uint32_t PerformInteractionRequest::pi_requests_count_ = 0;

PerformInteractionRequest::PerformInteractionRequest(
    const application_manager::commands::MessageSharedPtr& message,
    ApplicationManager& application_manager,
    app_mngr::rpc_service::RPCService& rpc_service,
    app_mngr::HMICapabilities& hmi_capabilities,
    policy::PolicyHandlerInterface& policy_handler)
    : CommandRequestImpl(message,
                         application_manager,
                         rpc_service,
                         hmi_capabilities,
                         policy_handler)
    , interaction_mode_(mobile_apis::InteractionMode::INVALID_ENUM)
    , ui_choice_id_received_(INVALID_CHOICE_ID)
    , vr_choice_id_received_(INVALID_CHOICE_ID)
    , ui_response_received_(false)
    , vr_response_received_(false)
    , app_pi_was_active_before_(false)
    , vr_result_code_(hmi_apis::Common_Result::INVALID_ENUM)
    , ui_result_code_(hmi_apis::Common_Result::INVALID_ENUM) {
  response_msg_params =
      smart_objects::SmartObject(smart_objects::SmartType_Map);
  subscribe_on_event(hmi_apis::FunctionID::UI_OnResetTimeout);
  subscribe_on_event(hmi_apis::FunctionID::VR_OnCommand);
  subscribe_on_event(hmi_apis::FunctionID::Buttons_OnButtonPress);
}

PerformInteractionRequest::~PerformInteractionRequest() {}

bool PerformInteractionRequest::Init() {
  /* Timeout in milliseconds.
     If omitted a standard value of 10000 milliseconds is used.*/
  const auto& msg_params = (*message_)[strings::msg_params];
  uint32_t request_timeout = msg_params[strings::timeout].asUInt();

  interaction_mode_ = static_cast<mobile_apis::InteractionMode::eType>(
      msg_params[strings::interaction_mode].asInt());

  if (mobile_apis::InteractionMode::BOTH == interaction_mode_ ||
      mobile_apis::InteractionMode::MANUAL_ONLY == interaction_mode_) {
    const uint32_t increase_value = 2;
    default_timeout_ += request_timeout * increase_value;
  } else {
    default_timeout_ += request_timeout;
  }
  return true;
}

void PerformInteractionRequest::Run() {
  SDL_LOG_AUTO_TRACE();

  ApplicationSharedPtr app = application_manager_.application(connection_key());

  if (!app) {
    SDL_LOG_ERROR("Application is not registered");
    SendResponse(false, mobile_apis::Result::APPLICATION_NOT_REGISTERED);
    return;
  }

  if (app->is_perform_interaction_active()) {
    SDL_LOG_DEBUG("Application has active PerformInteraction");
    app_pi_was_active_before_ = true;
  }

  smart_objects::SmartObject& msg_params = (*message_)[strings::msg_params];
  mobile_apis::LayoutMode::eType interaction_layout =
      mobile_apis::LayoutMode::INVALID_ENUM;

  if (msg_params.keyExists(hmi_request::interaction_layout)) {
    interaction_layout = static_cast<mobile_apis::LayoutMode::eType>(
        msg_params[hmi_request::interaction_layout].asInt());
  }

  if ((mobile_apis::InteractionMode::VR_ONLY == interaction_mode_) &&
      (mobile_apis::LayoutMode::KEYBOARD == interaction_layout)) {
    SDL_LOG_ERROR(
        "PerformInteraction contains InteractionMode"
        "=VR_ONLY and interactionLayout=KEYBOARD");
    SendResponse(false, mobile_apis::Result::INVALID_DATA);
    return;
  }

  const size_t choice_set_id_list_length =
      msg_params[strings::interaction_choice_set_id_list].length();

  if (0 == choice_set_id_list_length) {
    if (mobile_apis::LayoutMode::KEYBOARD == interaction_layout) {
      if (mobile_apis::InteractionMode::BOTH == interaction_mode_) {
        SDL_LOG_ERROR(
            "interactionChoiceSetIDList is empty,"
            " InteractionMode=BOTH and"
            " interactionLayout=KEYBOARD");
        SendResponse(false, mobile_apis::Result::INVALID_DATA);
        return;
      }
    } else {
      SDL_LOG_ERROR(
          "interactionChoiceSetIDList is empty"
          " and interactionLayout!=KEYBOARD");
      SendResponse(false, mobile_apis::Result::INVALID_DATA);
      return;
    }
  }

  if (!CheckChoiceIDFromRequest(
          app,
          choice_set_id_list_length,
          msg_params[strings::interaction_choice_set_id_list])) {
    SDL_LOG_ERROR(
        "PerformInteraction has choice sets with "
        "duplicated IDs or application does not have choice sets");
    SendResponse(false, mobile_apis::Result::INVALID_ID);
    return;
  }

  if (msg_params.keyExists(strings::vr_help)) {
    if (mobile_apis::Result::INVALID_DATA ==
        MessageHelper::VerifyImageVrHelpItems(
            msg_params[strings::vr_help], app, application_manager_)) {
      SDL_LOG_ERROR("Verification of " << strings::vr_help << " failed.");
      SendResponse(false, mobile_apis::Result::INVALID_DATA);
      return;
    }
  }

  if (IsWhiteSpaceExist()) {
    SDL_LOG_ERROR("Incoming perform interaction has contains \t\n \\t \\n");
    SendResponse(false, mobile_apis::Result::INVALID_DATA);
    return;
  }

  switch (interaction_mode_) {
    case mobile_apis::InteractionMode::BOTH: {
      SDL_LOG_DEBUG("Interaction Mode: BOTH");
      if (!CheckChoiceSetVRSynonyms(app) || !CheckChoiceSetMenuNames(app) ||
          !CheckVrHelpItemPositions(app) ||
          !CheckChoiceSetListVRCommands(app)) {
        return;
      }
      break;
    }
    case mobile_apis::InteractionMode::MANUAL_ONLY: {
      SDL_LOG_DEBUG("Interaction Mode: MANUAL_ONLY");
      if (!CheckChoiceSetVRSynonyms(app) || !CheckChoiceSetMenuNames(app) ||
          !CheckVrHelpItemPositions(app)) {
        return;
      }
      break;
    }
    case mobile_apis::InteractionMode::VR_ONLY: {
      SDL_LOG_DEBUG("Interaction Mode: VR_ONLY");
      if (!CheckChoiceSetVRSynonyms(app) || !CheckVrHelpItemPositions(app) ||
          !CheckChoiceSetListVRCommands(app)) {
        return;
      }
      break;
    }
    default: {
      SDL_LOG_ERROR("Unknown interaction mode");
      return;
    }
  }

  app->set_perform_interaction_mode(static_cast<int32_t>(interaction_mode_));
  app->set_perform_interaction_active(true);
  app->set_perform_interaction_layout(interaction_layout);
  // increment amount of active requests
  ++pi_requests_count_;
  SendVRPerformInteractionRequest(app);
  SendUIPerformInteractionRequest(app);
}

void PerformInteractionRequest::on_event(const event_engine::Event& event) {
  SDL_LOG_AUTO_TRACE();
  const smart_objects::SmartObject& message = event.smart_object();

  switch (event.id()) {
    case hmi_apis::FunctionID::UI_OnResetTimeout: {
      SDL_LOG_DEBUG("Received UI_OnResetTimeout event");
      application_manager_.updateRequestTimeout(
          connection_key(), correlation_id(), default_timeout());
      break;
    }
    case hmi_apis::FunctionID::UI_PerformInteraction: {
      SDL_LOG_DEBUG("Received UI_PerformInteraction event");
      EndAwaitForInterface(HmiInterfaces::HMI_INTERFACE_UI);
      ui_response_received_ = true;

      unsubscribe_from_event(hmi_apis::FunctionID::UI_PerformInteraction);
      ui_result_code_ = static_cast<hmi_apis::Common_Result::eType>(
          message[strings::params][hmi_response::code].asUInt());
      GetInfo(message, ui_info_);
      ProcessUIResponse(event.smart_object(), response_msg_params);
      break;
    }
    case hmi_apis::FunctionID::VR_PerformInteraction: {
      SDL_LOG_DEBUG("Received VR_PerformInteraction");
      EndAwaitForInterface(HmiInterfaces::HMI_INTERFACE_VR);
      vr_response_received_ = true;

      unsubscribe_from_event(hmi_apis::FunctionID::VR_PerformInteraction);
      vr_result_code_ = static_cast<hmi_apis::Common_Result::eType>(
          message[strings::params][hmi_response::code].asUInt());
      GetInfo(message, vr_info_);
      if (ProcessVRResponse(event.smart_object(), response_msg_params)) {
        return;
      }
      break;
    }
    default: {
      SDL_LOG_ERROR("Received unknown event" << event.id());
      break;
    }
  }

  if (!HasHMIResponsesToWait()) {
    SDL_LOG_DEBUG("Send response in interaction mode "
                  << static_cast<int32_t>(interaction_mode_));
    if (SetChoiceIdToResponseMsgParams(response_msg_params)) {
      SendBothModeResponse(response_msg_params);
    } else {
      DisablePerformInteraction();
      SendResponse(false,
                   mobile_apis::Result::GENERIC_ERROR,
                   "Received two different choice IDs");
    }
  }
}

void PerformInteractionRequest::onTimeOut() {
  SDL_LOG_AUTO_TRACE();

  switch (interaction_mode_) {
    case mobile_apis::InteractionMode::BOTH: {
      SDL_LOG_DEBUG("Interaction Mode: BOTH");
      if (true == vr_response_received_) {
        unsubscribe_from_event(hmi_apis::FunctionID::UI_PerformInteraction);
        DisablePerformInteraction();
        CommandRequestImpl::onTimeOut();
      } else {
        application_manager_.updateRequestTimeout(
            connection_key(), correlation_id(), default_timeout_);
      }
      break;
    }
    case mobile_apis::InteractionMode::VR_ONLY: {
      SDL_LOG_DEBUG("Interaction Mode: VR_ONLY");
      unsubscribe_from_event(hmi_apis::FunctionID::UI_PerformInteraction);
      DisablePerformInteraction();
      CommandRequestImpl::onTimeOut();
      break;
    }
    case mobile_apis::InteractionMode::MANUAL_ONLY: {
      SDL_LOG_DEBUG("InteractionMode: MANUAL_ONLY");
      unsubscribe_from_event(hmi_apis::FunctionID::UI_PerformInteraction);
      DisablePerformInteraction();
      CommandRequestImpl::onTimeOut();
      break;
    }
    default: {
      SDL_LOG_ERROR("INVALID ENUM");
      return;
    }
  };
}

bool PerformInteractionRequest::ProcessVRResponse(
    const smart_objects::SmartObject& message,
    smart_objects::SmartObject& msg_params) {
  SDL_LOG_AUTO_TRACE();
  using namespace hmi_apis;
  using namespace mobile_apis;
  using namespace smart_objects;
  using namespace helpers;

  ApplicationSharedPtr app = application_manager_.application(connection_key());

  if (!app) {
    SDL_LOG_ERROR("NULL pointer");
    return false;
  }

  msg_params[strings::trigger_source] =
      static_cast<int32_t>(TriggerSource::TS_VR);

  const bool is_vr_aborted_timeout = Compare<Common_Result::eType, EQ, ONE>(
      vr_result_code_, Common_Result::ABORTED, Common_Result::TIMED_OUT);

  if (is_vr_aborted_timeout) {
    SDL_LOG_DEBUG("VR response aborted");
    if (InteractionMode::VR_ONLY == interaction_mode_) {
      SDL_LOG_DEBUG("Aborted or Timeout Send Close Popup");
      TerminatePerformInteraction();
      SendResponse(false, MessageHelper::HMIToMobileResult(vr_result_code_));
      return true;
    }
    SDL_LOG_DEBUG("Update timeout for UI");
    application_manager_.updateRequestTimeout(
        connection_key(), correlation_id(), default_timeout_);
    return false;
  }

  if (!ui_response_received_ &&
      InteractionMode::MANUAL_ONLY != interaction_mode_) {
    SendClosePopupRequestToHMI();
  }

  const SmartObject& hmi_msg_params = message[strings::msg_params];
  if (hmi_msg_params.keyExists(strings::choice_id)) {
    const int choice_id = hmi_msg_params[strings::choice_id].asInt();
    if (!CheckChoiceIDFromResponse(app, choice_id)) {
      SDL_LOG_ERROR("Wrong choiceID was received from HMI");
      TerminatePerformInteraction();
      SendResponse(
          false, Result::GENERIC_ERROR, "Wrong choiceID was received from HMI");
      return true;
    }
    vr_choice_id_received_ = choice_id;
  }

  if (mobile_apis::InteractionMode::BOTH == interaction_mode_ ||
      mobile_apis::InteractionMode::MANUAL_ONLY == interaction_mode_) {
    SDL_LOG_DEBUG("Update timeout for UI");
    application_manager_.updateRequestTimeout(
        connection_key(), correlation_id(), default_timeout_);
  }

  const bool is_vr_result_success = Compare<Common_Result::eType, EQ, ONE>(
      vr_result_code_, Common_Result::SUCCESS, Common_Result::WARNINGS);

  if (is_vr_result_success &&
      InteractionMode::MANUAL_ONLY == interaction_mode_) {
    SDL_LOG_DEBUG("VR response is successfull in MANUAL_ONLY mode "
                  << "Wait for UI response");
    // in case MANUAL_ONLY mode VR.PI SUCCESS just return
    return false;
  }

  return false;
}

void PerformInteractionRequest::ProcessUIResponse(
    const smart_objects::SmartObject& message,
    smart_objects::SmartObject& msg_params) {
  SDL_LOG_AUTO_TRACE();
  using namespace helpers;
  using namespace smart_objects;

  ApplicationSharedPtr app = application_manager_.application(connection_key());
  if (!app) {
    SDL_LOG_ERROR("NULL pointer");
    return;
  }

  HmiInterfaces::InterfaceState ui_interface_state =
      application_manager_.hmi_interfaces().GetInterfaceState(
          HmiInterfaces::HMI_INTERFACE_UI);

  bool result = Compare<hmi_apis::Common_Result::eType, EQ, ONE>(
      ui_result_code_,
      hmi_apis::Common_Result::SUCCESS,
      hmi_apis::Common_Result::WARNINGS);

  result = result ||
           (hmi_apis::Common_Result::UNSUPPORTED_RESOURCE == ui_result_code_ &&
            HmiInterfaces::STATE_NOT_AVAILABLE != ui_interface_state);

  const bool is_pi_warning = Compare<hmi_apis::Common_Result::eType, EQ, ONE>(
      ui_result_code_, hmi_apis::Common_Result::WARNINGS);

  const bool is_pi_unsupported =
      Compare<hmi_apis::Common_Result::eType, EQ, ONE>(
          ui_result_code_, hmi_apis::Common_Result::UNSUPPORTED_RESOURCE);

  if (result) {
    if (is_pi_unsupported) {
      ui_result_code_ = hmi_apis::Common_Result::UNSUPPORTED_RESOURCE;
      ui_info_ = message[strings::msg_params][strings::info].asString();
    } else {
      if (message.keyExists(strings::msg_params)) {
        msg_params = message[strings::msg_params];
      }
      if (is_pi_warning) {
        ui_result_code_ = hmi_apis::Common_Result::WARNINGS;
        ui_info_ = message[strings::msg_params][strings::info].asString();
      }
    }

    // result code must be GENERIC_ERROR in case wrong choice_id
    if (msg_params.keyExists(strings::choice_id)) {
      const std::int32_t ui_choice_id =
          static_cast<std::int32_t>(msg_params[strings::choice_id].asInt());

      if (!CheckChoiceIDFromResponse(app, ui_choice_id)) {
        ui_result_code_ = hmi_apis::Common_Result::GENERIC_ERROR;
        ui_info_ = "Wrong choiceID was received from HMI";
      } else {
        ui_choice_id_received_ = ui_choice_id;
        msg_params[strings::trigger_source] =
            mobile_apis::TriggerSource::TS_MENU;
      }
    } else if (msg_params.keyExists(strings::manual_text_entry)) {
      msg_params[strings::trigger_source] =
          mobile_apis::TriggerSource::TS_KEYBOARD;
      if (msg_params[strings::manual_text_entry].empty()) {
        msg_params.erase(strings::manual_text_entry);
      }
    }
  }
}

void PerformInteractionRequest::SendUIPerformInteractionRequest(
    application_manager::ApplicationSharedPtr const app) {
  SDL_LOG_AUTO_TRACE();
  smart_objects::SmartObject& choice_set_id_list =
      (*message_)[strings::msg_params][strings::interaction_choice_set_id_list];

  smart_objects::SmartObject msg_params =
      smart_objects::SmartObject(smart_objects::SmartType_Map);

  if ((*message_)[strings::msg_params].keyExists(strings::cancel_id)) {
    msg_params[strings::cancel_id] =
        (*message_)[strings::msg_params][strings::cancel_id].asInt();
  }

  mobile_apis::InteractionMode::eType mode =
      static_cast<mobile_apis::InteractionMode::eType>(
          (*message_)[strings::msg_params][strings::interaction_mode].asInt());

  if (mobile_apis::InteractionMode::VR_ONLY != mode) {
    msg_params[hmi_request::initial_text][hmi_request::field_name] =
        static_cast<int32_t>(
            hmi_apis::Common_TextFieldName::initialInteractionText);
    msg_params[hmi_request::initial_text][hmi_request::field_text] =
        (*message_)[strings::msg_params][hmi_request::initial_text];
  }
  bool is_vr_help_item = false;
  if (mobile_apis::InteractionMode::MANUAL_ONLY != mode) {
    msg_params[strings::vr_help_title] =
        (*message_)[strings::msg_params][strings::initial_text].asString();
    if ((*message_)[strings::msg_params].keyExists(strings::vr_help)) {
      is_vr_help_item = true;
      msg_params[strings::vr_help] =
          (*message_)[strings::msg_params][strings::vr_help];
    }
  }

  msg_params[strings::timeout] =
      (*message_)[strings::msg_params][strings::timeout].asUInt();
  msg_params[strings::app_id] = app->app_id();
  if (mobile_apis::InteractionMode::VR_ONLY != mode) {
    msg_params[strings::choice_set] =
        smart_objects::SmartObject(smart_objects::SmartType_Array);
  }
  int32_t index_array_of_vr_help = 0;
  for (size_t i = 0; i < choice_set_id_list.length(); ++i) {
    smart_objects::SmartObject choice_set =
        app->FindChoiceSet(choice_set_id_list[i].asInt());
    if (smart_objects::SmartType_Null != choice_set.getType()) {
      // save perform interaction choice set
      app->AddPerformInteractionChoiceSet(
          correlation_id(), choice_set_id_list[i].asInt(), choice_set);
      for (size_t j = 0; j < choice_set[strings::choice_set].length(); ++j) {
        if (mobile_apis::InteractionMode::VR_ONLY != mode) {
          size_t index = msg_params[strings::choice_set].length();
          msg_params[strings::choice_set][index] =
              choice_set[strings::choice_set][j];
          // vrCommands should be added via VR.AddCommand only
          msg_params[strings::choice_set][index].erase(strings::vr_commands);
        }
        if (mobile_apis::InteractionMode::MANUAL_ONLY != mode &&
            !is_vr_help_item) {
          smart_objects::SmartObject& vr_commands =
              choice_set[strings::choice_set][j][strings::vr_commands];
          if (0 < vr_commands.length()) {
            // copy only first synonym
            smart_objects::SmartObject item(smart_objects::SmartType_Map);
            item[strings::text] = vr_commands[0].asString();
            item[strings::position] = index_array_of_vr_help + 1;
            msg_params[strings::vr_help][index_array_of_vr_help++] = item;
          }
        }
      }
    }
  }
  if ((*message_)[strings::msg_params].keyExists(
          hmi_request::interaction_layout) &&
      mobile_apis::InteractionMode::VR_ONLY != mode) {
    msg_params[hmi_request::interaction_layout] =
        (*message_)[strings::msg_params][hmi_request::interaction_layout]
            .asInt();
  }
  StartAwaitForInterface(HmiInterfaces::HMI_INTERFACE_UI);
  SendHMIRequest(
      hmi_apis::FunctionID::UI_PerformInteraction, &msg_params, true);
}

void PerformInteractionRequest::SendVRPerformInteractionRequest(
    application_manager::ApplicationSharedPtr const app) {
  SDL_LOG_AUTO_TRACE();

  smart_objects::SmartObject msg_params =
      smart_objects::SmartObject(smart_objects::SmartType_Map);

  if ((*message_)[strings::msg_params].keyExists(strings::cancel_id)) {
    msg_params[strings::cancel_id] =
        (*message_)[strings::msg_params][strings::cancel_id].asInt();
  }

  smart_objects::SmartObject& choice_list =
      (*message_)[strings::msg_params][strings::interaction_choice_set_id_list];

  if (mobile_apis::InteractionMode::MANUAL_ONLY != interaction_mode_) {
    msg_params[strings::grammar_id] =
        smart_objects::SmartObject(smart_objects::SmartType_Array);

    int32_t grammar_id_index = 0;
    for (uint32_t i = 0; i < choice_list.length(); ++i) {
      const auto choice_id = choice_list[i].asInt();
      smart_objects::SmartObject choice_set = app->FindChoiceSet(choice_id);
      if (smart_objects::SmartType_Null == choice_set.getType()) {
        SDL_LOG_WARN("Couldn't found choiceset : " << choice_id);
        continue;
      }
      msg_params[strings::grammar_id][grammar_id_index++] =
          choice_set[strings::grammar_id].asUInt();
    }
  }

  std::vector<std::string> invalid_params;
  if ((*message_)[strings::msg_params].keyExists(strings::help_prompt)) {
    smart_objects::SmartObject& help_prompt =
        (*message_)[strings::msg_params][strings::help_prompt];
    mobile_apis::Result::eType verification_result =
        MessageHelper::VerifyTtsFiles(help_prompt, app, application_manager_);

    if (mobile_apis::Result::FILE_NOT_FOUND == verification_result) {
      SDL_LOG_WARN(

          "MessageHelper::VerifyTtsFiles return " << verification_result);
      invalid_params.push_back("help_prompt");
    } else {
      msg_params[strings::help_prompt] = help_prompt;
    }
  } else {
    if (choice_list.length() != 0) {
      msg_params[strings::help_prompt] =
          smart_objects::SmartObject(smart_objects::SmartType_Array);
    }
    int32_t index = 0;
    for (uint32_t i = 0; i < choice_list.length(); ++i) {
      smart_objects::SmartObject choice_set =
          app->FindChoiceSet(choice_list[i].asInt());

      if (smart_objects::SmartType_Null != choice_set.getType()) {
        for (uint32_t j = 0; j < choice_set[strings::choice_set].length();
             ++j) {
          smart_objects::SmartObject& vr_commands =
              choice_set[strings::choice_set][j][strings::vr_commands];
          if (0 < vr_commands.length()) {
            // copy only first synonym
            smart_objects::SmartObject item(smart_objects::SmartType_Map);
            // Since there is no custom data from application side, SDL should
            // construct prompt and append delimiter to each item
            item[strings::type] = hmi_apis::Common_SpeechCapabilities::SC_TEXT;
            item[strings::text] =
                vr_commands[0].asString() +
                application_manager_.get_settings().tts_delimiter();
            msg_params[strings::help_prompt][index++] = item;
          }
        }
      } else {
        SDL_LOG_ERROR("Can't found choiceSet!");
      }
    }
  }

  if ((*message_)[strings::msg_params].keyExists(strings::timeout_prompt)) {
    smart_objects::SmartObject& timeout_prompt =
        (*message_)[strings::msg_params][strings::timeout_prompt];
    mobile_apis::Result::eType verification_result =
        MessageHelper::VerifyTtsFiles(
            timeout_prompt, app, application_manager_);

    if (mobile_apis::Result::FILE_NOT_FOUND == verification_result) {
      SDL_LOG_WARN(

          "MessageHelper::VerifyTtsFiles return " << verification_result);
      invalid_params.push_back("timeout_prompt");
    } else {
      msg_params[strings::timeout_prompt] = timeout_prompt;
    }
  } else {
    if (msg_params.keyExists(strings::help_prompt)) {
      msg_params[strings::timeout_prompt] = msg_params[strings::help_prompt];
    }
  }

  if ((*message_)[strings::msg_params].keyExists(strings::initial_prompt)) {
    smart_objects::SmartObject& initial_prompt =
        (*message_)[strings::msg_params][strings::initial_prompt];
    mobile_apis::Result::eType verification_result =
        MessageHelper::VerifyTtsFiles(
            initial_prompt, app, application_manager_);

    if (mobile_apis::Result::FILE_NOT_FOUND == verification_result) {
      SDL_LOG_WARN(

          "MessageHelper::VerifyTtsFiles return " << verification_result);
      invalid_params.push_back("initial_prompt");
    } else {
      msg_params[strings::initial_prompt] = initial_prompt;
    }
  }

  if (!invalid_params.empty()) {
    const std::string params_list =
        std::accumulate(std::begin(invalid_params),
                        std::end(invalid_params),
                        std::string(""),
                        [](std::string& first, std::string& second) {
                          return first.empty() ? second : first + ", " + second;
                        });
    const std::string info =
        "One or more files needed for " + params_list + " are not present";
    SendResponse(false, mobile_apis::Result::FILE_NOT_FOUND, info.c_str());
    return;
  }

  msg_params[strings::timeout] =
      (*message_)[strings::msg_params][strings::timeout].asUInt();
  ;
  msg_params[strings::app_id] = app->app_id();
  StartAwaitForInterface(HmiInterfaces::HMI_INTERFACE_VR);
  SendHMIRequest(
      hmi_apis::FunctionID::VR_PerformInteraction, &msg_params, true);
}

bool PerformInteractionRequest::CheckChoiceSetMenuNames(
    application_manager::ApplicationSharedPtr const app) {
  SDL_LOG_AUTO_TRACE();

  smart_objects::SmartObject& choice_list =
      (*message_)[strings::msg_params][strings::interaction_choice_set_id_list];

  for (size_t i = 0; i < choice_list.length(); ++i) {
    // choice_set contains SmartObject msg_params
    smart_objects::SmartObject i_choice_set =
        app->FindChoiceSet(choice_list[i].asInt());

    for (size_t j = 0; j < choice_list.length(); ++j) {
      smart_objects::SmartObject j_choice_set =
          app->FindChoiceSet(choice_list[j].asInt());

      if (i == j) {
        // skip check the same element
        continue;
      }

      if ((smart_objects::SmartType_Null == i_choice_set.getType()) ||
          (smart_objects::SmartType_Null == j_choice_set.getType())) {
        SDL_LOG_ERROR("Invalid ID");
        SendResponse(false, mobile_apis::Result::INVALID_ID);
        return false;
      }

      size_t ii = 0;
      size_t jj = 0;
      for (; ii < i_choice_set[strings::choice_set].length(); ++ii) {
        for (; jj < j_choice_set[strings::choice_set].length(); ++jj) {
          const std::string& ii_menu_name =
              i_choice_set[strings::choice_set][ii][strings::menu_name]
                  .asString();
          const std::string& jj_menu_name =
              j_choice_set[strings::choice_set][jj][strings::menu_name]
                  .asString();

          if (ii_menu_name == jj_menu_name) {
            SDL_LOG_ERROR("Choice set has duplicated menu name");
            SendResponse(false,
                         mobile_apis::Result::DUPLICATE_NAME,
                         "Choice set has duplicated menu name");
            return false;
          }
        }
      }
    }
  }

  return true;
}

bool PerformInteractionRequest::CheckChoiceSetVRSynonyms(
    application_manager::ApplicationSharedPtr const app) {
  SDL_LOG_AUTO_TRACE();

  smart_objects::SmartObject& choice_list =
      (*message_)[strings::msg_params][strings::interaction_choice_set_id_list];

  for (size_t i = 0; i < choice_list.length(); ++i) {
    // choice_set contains SmartObject msg_params
    smart_objects::SmartObject i_choice_set =
        app->FindChoiceSet(choice_list[i].asInt());

    for (size_t j = 0; j < choice_list.length(); ++j) {
      smart_objects::SmartObject j_choice_set =
          app->FindChoiceSet(choice_list[j].asInt());

      if (i == j) {
        // skip check the same element
        continue;
      }

      if ((smart_objects::SmartType_Null == i_choice_set.getType()) ||
          (smart_objects::SmartType_Null == j_choice_set.getType())) {
        SDL_LOG_ERROR("Invalid ID");
        SendResponse(false, mobile_apis::Result::INVALID_ID);
        return false;
      }

      size_t ii = 0;
      size_t jj = 0;
      for (; ii < i_choice_set[strings::choice_set].length(); ++ii) {
        for (; jj < j_choice_set[strings::choice_set].length(); ++jj) {
          if (!(i_choice_set[strings::choice_set][ii].keyExists(
                    strings::vr_commands) &&
                j_choice_set[strings::choice_set][jj].keyExists(
                    strings::vr_commands))) {
            SDL_LOG_DEBUG(
                "One or both sets has missing vr commands, skipping "
                "synonym check");
            return true;
          }
          // choice_set pointer contains SmartObject msg_params
          smart_objects::SmartObject& ii_vr_commands =
              i_choice_set[strings::choice_set][ii][strings::vr_commands];

          smart_objects::SmartObject& jj_vr_commands =
              j_choice_set[strings::choice_set][jj][strings::vr_commands];

          for (size_t iii = 0; iii < ii_vr_commands.length(); ++iii) {
            for (size_t jjj = 0; jjj < jj_vr_commands.length(); ++jjj) {
              const custom_str::CustomString& vr_cmd_i =
                  ii_vr_commands[iii].asCustomString();
              const custom_str::CustomString& vr_cmd_j =
                  jj_vr_commands[jjj].asCustomString();
              if (vr_cmd_i.CompareIgnoreCase(vr_cmd_j)) {
                SDL_LOG_ERROR("Choice set has duplicated VR synonym");
                SendResponse(false,
                             mobile_apis::Result::DUPLICATE_NAME,
                             "Choice set has duplicated VR synonym");
                return false;
              }
            }
          }
        }
      }
    }
  }
  return true;
}

bool PerformInteractionRequest::CheckVrHelpItemPositions(
    application_manager::ApplicationSharedPtr const app) {
  SDL_LOG_AUTO_TRACE();

  if (!(*message_)[strings::msg_params].keyExists(strings::vr_help)) {
    SDL_LOG_DEBUG(strings::vr_help << " is omitted.");
    return true;
  }

  smart_objects::SmartObject& vr_help =
      (*message_)[strings::msg_params][strings::vr_help];

  int32_t position = 1;
  for (size_t i = 0; i < vr_help.length(); ++i) {
    if (position != vr_help[i][strings::position].asInt()) {
      SDL_LOG_ERROR("Non-sequential vrHelp item position");
      SendResponse(false,
                   mobile_apis::Result::REJECTED,
                   "Non-sequential vrHelp item position");
      return false;
    }
    ++position;
  }
  return true;
}

void PerformInteractionRequest::DisablePerformInteraction() {
  SDL_LOG_AUTO_TRACE();

  ApplicationSharedPtr app = application_manager_.application(connection_key());
  if (!app) {
    SDL_LOG_ERROR("NULL pointer");
    return;
  }

  if (app->is_perform_interaction_active()) {
    // decrease amount of active requests
    --pi_requests_count_;
    if (!pi_requests_count_) {
      app->set_perform_interaction_active(false);
      app->set_perform_interaction_mode(-1);
    }
  }
  app->DeletePerformInteractionChoiceSet(correlation_id());
}

bool PerformInteractionRequest::IsWhiteSpaceExist() {
<<<<<<< HEAD
  LOG4CXX_AUTO_TRACE(logger_);
=======
  SDL_LOG_AUTO_TRACE();
  const char* str = NULL;
>>>>>>> 10f19d1b

  const char* str =
      (*message_)[strings::msg_params][strings::initial_text].asCharArray();
  if (!CheckSyntax(str)) {
    SDL_LOG_ERROR("Invalid initial_text syntax check failed");
    return true;
  }

  if ((*message_)[strings::msg_params].keyExists(strings::initial_prompt)) {
    const smart_objects::SmartArray* ip_array =
        (*message_)[strings::msg_params][strings::initial_prompt].asArray();

    smart_objects::SmartArray::const_iterator it_ip = ip_array->begin();
    smart_objects::SmartArray::const_iterator it_ip_end = ip_array->end();

    for (; it_ip != it_ip_end; ++it_ip) {
      str = (*it_ip)[strings::text].asCharArray();
      if (strlen(str) && !CheckSyntax(str)) {
        SDL_LOG_ERROR("Invalid initial_prompt syntax check failed");
        return true;
      }
    }
  }

  if ((*message_)[strings::msg_params].keyExists(strings::help_prompt)) {
    const smart_objects::SmartArray* hp_array =
        (*message_)[strings::msg_params][strings::help_prompt].asArray();

    smart_objects::SmartArray::const_iterator it_hp = hp_array->begin();
    smart_objects::SmartArray::const_iterator it_hp_end = hp_array->end();

    for (; it_hp != it_hp_end; ++it_hp) {
      str = (*it_hp)[strings::text].asCharArray();
      if (strlen(str) && !CheckSyntax(str)) {
        SDL_LOG_ERROR("Invalid help_prompt syntax check failed");
        return true;
      }
    }
  }

  if ((*message_)[strings::msg_params].keyExists(strings::timeout_prompt)) {
    const smart_objects::SmartArray* tp_array =
        (*message_)[strings::msg_params][strings::timeout_prompt].asArray();

    smart_objects::SmartArray::const_iterator it_tp = tp_array->begin();
    smart_objects::SmartArray::const_iterator it_tp_end = tp_array->end();

    for (; it_tp != it_tp_end; ++it_tp) {
      str = (*it_tp)[strings::text].asCharArray();
      if (strlen(str) && !CheckSyntax(str)) {
        SDL_LOG_ERROR("Invalid timeout_prompt syntax check failed");
        return true;
      }
    }
  }

  if ((*message_)[strings::msg_params].keyExists(strings::vr_help)) {
    const smart_objects::SmartArray* vh_array =
        (*message_)[strings::msg_params][strings::vr_help].asArray();

    smart_objects::SmartArray::const_iterator it_vh = vh_array->begin();
    smart_objects::SmartArray::const_iterator it_vh_end = vh_array->end();

    for (; it_vh != it_vh_end; ++it_vh) {
      str = (*it_vh)[strings::text].asCharArray();
      if (!CheckSyntax(str)) {
        SDL_LOG_ERROR("Invalid vr_help syntax check failed");
        return true;
      }

      if ((*it_vh).keyExists(strings::image)) {
        str = (*it_vh)[strings::image][strings::value].asCharArray();
        if (!CheckSyntax(str)) {
          SDL_LOG_ERROR("Invalid vr_help image value syntax check failed");
          return true;
        }
      }
    }
  }
  return false;
}

void PerformInteractionRequest::TerminatePerformInteraction() {
  SDL_LOG_AUTO_TRACE();

  SendClosePopupRequestToHMI();
  DisablePerformInteraction();
}

void PerformInteractionRequest::SendClosePopupRequestToHMI() {
  smart_objects::SmartObject msg_params =
      smart_objects::SmartObject(smart_objects::SmartType_Map);
  msg_params[hmi_request::method_name] = "UI.PerformInteraction";
  SendHMIRequest(hmi_apis::FunctionID::UI_ClosePopUp, &msg_params);
}

bool PerformInteractionRequest::CheckChoiceIDFromResponse(
    ApplicationSharedPtr app, const int32_t choice_id) {
  SDL_LOG_AUTO_TRACE();
  const DataAccessor<PerformChoiceSetMap> accessor =
      app->performinteraction_choice_set_map();
  const PerformChoiceSetMap& choice_set_map = accessor.GetData();

  PerformChoiceSetMap::const_iterator choice_set_map_it =
      choice_set_map.find(correlation_id());
  if (choice_set_map.end() != choice_set_map_it) {
    const PerformChoice& choice = choice_set_map_it->second;
    PerformChoice::const_iterator it = choice.begin();
    for (; choice.end() != it; ++it) {
      if ((*it->second).keyExists(strings::choice_set)) {
        const smart_objects::SmartObject& choice_set =
            (*it->second).getElement(strings::choice_set);
        for (size_t j = 0; j < choice_set.length(); ++j) {
          if (choice_id ==
              choice_set.getElement(j).getElement(strings::choice_id).asInt()) {
            return true;
          }
        }
      }
    }
  }
  return false;
}

bool PerformInteractionRequest::CheckChoiceSetListVRCommands(
    ApplicationSharedPtr app) {
  SDL_LOG_AUTO_TRACE();

  const smart_objects::SmartObject& choice_set_id_list =
      (*message_)[strings::msg_params][strings::interaction_choice_set_id_list];

  for (size_t i = 0; i < choice_set_id_list.length(); ++i) {
    auto choice_set = app->FindChoiceSet(choice_set_id_list[i].asInt());

    // this should never ever happen since this was already checked
    if (smart_objects::SmartType_Null == choice_set.getType()) {
      SDL_LOG_ERROR(

          "Couldn't find choiceset_id = " << choice_set_id_list[i].asInt());
      SendResponse(false, mobile_apis::Result::INVALID_ID);
      return false;
    }

    const smart_objects::SmartObject& choices_list =
        choice_set[strings::choice_set];
    auto vr_status = MessageHelper::CheckChoiceSetVRCommands(choices_list);

    // if not all choices have vr commands
    if (vr_status != MessageHelper::ChoiceSetVRCommandsStatus::ALL) {
      SDL_LOG_ERROR(
          "PerformInteraction has choice sets with "
          "missing vrCommands, not in MANUAL_ONLY mode");
      SendResponse(false,
                   mobile_apis::Result::INVALID_DATA,
                   "Some choices don't contain VR commands.");
      return false;
    }
  }
  return true;
}

bool PerformInteractionRequest::CheckChoiceIDFromRequest(
    ApplicationSharedPtr app,
    const size_t choice_set_id_list_length,
    const smart_objects::SmartObject& choice_set_id_list) const {
  SDL_LOG_AUTO_TRACE();

  std::set<uint32_t> choice_id_set;
  std::pair<std::set<uint32_t>::iterator, bool> ins_res;

  for (size_t i = 0; i < choice_set_id_list_length; ++i) {
<<<<<<< HEAD
    smart_objects::SmartObject* choice_set =
        app->FindChoiceSet(choice_set_id_list[i].asInt());
    if (!choice_set) {
      LOG4CXX_ERROR(
          logger_,
=======
    auto choice_set = app->FindChoiceSet(choice_set_id_list[i].asInt());
    if (smart_objects::SmartType_Null == choice_set.getType()) {
      SDL_LOG_ERROR(

>>>>>>> 10f19d1b
          "Couldn't find choiceset_id = " << choice_set_id_list[i].asInt());
      return false;
    }

<<<<<<< HEAD
    size_t choice_list_length = (*choice_set)[strings::choice_set].length();
=======
    choice_list_length = choice_set[strings::choice_set].length();
>>>>>>> 10f19d1b
    const smart_objects::SmartObject& choices_list =
        choice_set[strings::choice_set];
    for (size_t k = 0; k < choice_list_length; ++k) {
      ins_res =
          choice_id_set.insert(choices_list[k][strings::choice_id].asInt());
      if (!ins_res.second) {
        SDL_LOG_ERROR("choice with ID "
                      << choices_list[k][strings::choice_id].asInt()
                      << " already exists");
        return false;
      }
    }
  }
  return true;
}

const bool PerformInteractionRequest::HasHMIResponsesToWait() const {
  SDL_LOG_AUTO_TRACE();
  return !ui_response_received_ || !vr_response_received_;
}

void PerformInteractionRequest::SendBothModeResponse(
    const smart_objects::SmartObject& msg_param) {
<<<<<<< HEAD
  LOG4CXX_AUTO_TRACE(logger_);

=======
  SDL_LOG_AUTO_TRACE();
  mobile_apis::Result::eType perform_interaction_result_code =
      mobile_apis::Result::INVALID_ENUM;
>>>>>>> 10f19d1b
  app_mngr::commands::ResponseInfo ui_perform_info(
      ui_result_code_, HmiInterfaces::HMI_INTERFACE_UI, application_manager_);
  app_mngr::commands::ResponseInfo vr_perform_info(
      vr_result_code_, HmiInterfaces::HMI_INTERFACE_VR, application_manager_);
  const bool result =
      PrepareResultForMobileResponse(ui_perform_info, vr_perform_info);
  mobile_apis::Result::eType perform_interaction_result_code =
      PrepareResultCodeForResponse(ui_perform_info, vr_perform_info);
  const smart_objects::SmartObject* response_params =
      msg_param.empty() ? NULL : &msg_param;
  std::string info = app_mngr::commands::MergeInfos(
      ui_perform_info, ui_info_, vr_perform_info, vr_info_);

  DisablePerformInteraction();

  SendResponse(result,
               perform_interaction_result_code,
               info.empty() ? NULL : info.c_str(),
               response_params);
}

mobile_apis::Result::eType
PerformInteractionRequest::PrepareResultCodeForResponse(
    const app_mngr::commands::ResponseInfo& ui_response,
    const app_mngr::commands::ResponseInfo& vr_response) {
  SDL_LOG_DEBUG(
      "InteractionMode = " << static_cast<int32_t>(interaction_mode_));

  auto mobile_vr_result_code =
      MessageHelper::HMIToMobileResult(vr_result_code_);
  auto mobile_ui_result_code =
      MessageHelper::HMIToMobileResult(ui_result_code_);

  if (mobile_apis::Result::eType::WARNINGS == mobile_vr_result_code) {
    if (mobile_apis::Result::eType::SUCCESS == mobile_ui_result_code) {
      return mobile_apis::Result::eType::WARNINGS;
    }
  } else if (mobile_apis::Result::eType::WARNINGS == mobile_ui_result_code) {
    if (mobile_apis::Result::eType::SUCCESS == mobile_vr_result_code) {
      return mobile_apis::Result::eType::WARNINGS;
    }
  }

  if (mobile_apis::InteractionMode::VR_ONLY == interaction_mode_) {
    return mobile_vr_result_code;
  }
  if (mobile_apis::InteractionMode::MANUAL_ONLY == interaction_mode_) {
    return mobile_ui_result_code;
  }

  if (INVALID_CHOICE_ID != vr_choice_id_received_) {
    return mobile_vr_result_code;
  }
  if (INVALID_CHOICE_ID != ui_choice_id_received_) {
    return mobile_ui_result_code;
  }

  return CommandRequestImpl::PrepareResultCodeForResponse(ui_response,
                                                          vr_response);
}

bool PerformInteractionRequest::PrepareResultForMobileResponse(
    app_mngr::commands::ResponseInfo& ui_response,
    app_mngr::commands::ResponseInfo& vr_response) const {
  if (mobile_apis::InteractionMode::VR_ONLY == interaction_mode_) {
    return vr_response.is_ok;
  }
  if (mobile_apis::InteractionMode::MANUAL_ONLY == interaction_mode_) {
    return ui_response.is_ok;
  }

  return (vr_response.is_ok || ui_response.is_ok);
}

bool PerformInteractionRequest::SetChoiceIdToResponseMsgParams(
    ns_smart_device_link::ns_smart_objects::SmartObject& msg_param) const {
  SDL_LOG_AUTO_TRACE();

  const bool ui_choice_id_valid = INVALID_CHOICE_ID != ui_choice_id_received_;
  const bool vr_choice_id_valid = INVALID_CHOICE_ID != vr_choice_id_received_;

  if (ui_choice_id_valid && vr_choice_id_valid &&
      ui_choice_id_received_ != vr_choice_id_received_) {
    return false;
  }

  if (mobile_apis::InteractionMode::eType::MANUAL_ONLY == interaction_mode_) {
    msg_param[strings::choice_id] = ui_choice_id_received_;
    return true;
  }

  if (mobile_apis::InteractionMode::eType::VR_ONLY == interaction_mode_) {
    msg_param[strings::choice_id] = vr_choice_id_received_;
    return true;
  }

  msg_param[strings::choice_id] =
      ui_choice_id_valid ? ui_choice_id_received_ : vr_choice_id_received_;
  return true;
}

}  // namespace commands
}  // namespace sdl_rpc_plugin<|MERGE_RESOLUTION|>--- conflicted
+++ resolved
@@ -870,12 +870,7 @@
 }
 
 bool PerformInteractionRequest::IsWhiteSpaceExist() {
-<<<<<<< HEAD
-  LOG4CXX_AUTO_TRACE(logger_);
-=======
-  SDL_LOG_AUTO_TRACE();
-  const char* str = NULL;
->>>>>>> 10f19d1b
+  SDL_LOG_AUTO_TRACE();
 
   const char* str =
       (*message_)[strings::msg_params][strings::initial_text].asCharArray();
@@ -1047,27 +1042,14 @@
   std::pair<std::set<uint32_t>::iterator, bool> ins_res;
 
   for (size_t i = 0; i < choice_set_id_list_length; ++i) {
-<<<<<<< HEAD
-    smart_objects::SmartObject* choice_set =
-        app->FindChoiceSet(choice_set_id_list[i].asInt());
-    if (!choice_set) {
-      LOG4CXX_ERROR(
-          logger_,
-=======
     auto choice_set = app->FindChoiceSet(choice_set_id_list[i].asInt());
     if (smart_objects::SmartType_Null == choice_set.getType()) {
       SDL_LOG_ERROR(
-
->>>>>>> 10f19d1b
           "Couldn't find choiceset_id = " << choice_set_id_list[i].asInt());
       return false;
     }
 
-<<<<<<< HEAD
-    size_t choice_list_length = (*choice_set)[strings::choice_set].length();
-=======
-    choice_list_length = choice_set[strings::choice_set].length();
->>>>>>> 10f19d1b
+    size_t choice_list_length = choice_set[strings::choice_set].length();
     const smart_objects::SmartObject& choices_list =
         choice_set[strings::choice_set];
     for (size_t k = 0; k < choice_list_length; ++k) {
@@ -1091,14 +1073,8 @@
 
 void PerformInteractionRequest::SendBothModeResponse(
     const smart_objects::SmartObject& msg_param) {
-<<<<<<< HEAD
-  LOG4CXX_AUTO_TRACE(logger_);
-
-=======
-  SDL_LOG_AUTO_TRACE();
-  mobile_apis::Result::eType perform_interaction_result_code =
-      mobile_apis::Result::INVALID_ENUM;
->>>>>>> 10f19d1b
+  SDL_LOG_AUTO_TRACE();;
+
   app_mngr::commands::ResponseInfo ui_perform_info(
       ui_result_code_, HmiInterfaces::HMI_INTERFACE_UI, application_manager_);
   app_mngr::commands::ResponseInfo vr_perform_info(
