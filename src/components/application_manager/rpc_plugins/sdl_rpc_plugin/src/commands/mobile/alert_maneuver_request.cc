--- conflicted
+++ resolved
@@ -177,16 +177,7 @@
       GetInfo(message, info_tts_);
       break;
     }
-<<<<<<< HEAD
-=======
-    case hmi_apis::FunctionID::TTS_OnResetTimeout: {
-      SDL_LOG_INFO("Received TTS_OnResetTimeout event");
-
-      application_manager_.updateRequestTimeout(
-          connection_key(), correlation_id(), default_timeout());
-      break;
-    }
->>>>>>> 9ac9acde
+
     default: {
       SDL_LOG_ERROR("Received unknown event " << event.id());
       SendResponse(
