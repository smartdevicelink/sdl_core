--- conflicted
+++ resolved
@@ -217,15 +217,6 @@
   return result;
 }
 
-<<<<<<< HEAD
-=======
-bool ResetGlobalPropertiesRequest::IsPendingResponseExist() {
-  return IsInterfaceAwaited(HmiInterfaces::HMI_INTERFACE_TTS) ||
-         IsInterfaceAwaited(HmiInterfaces::HMI_INTERFACE_UI) ||
-         IsInterfaceAwaited(HmiInterfaces::HMI_INTERFACE_RC);
-}
-
->>>>>>> 04c02ecf
 }  // namespace commands
 
 }  // namespace sdl_rpc_plugin