/*

 Copyright (c) 2018, Ford Motor Company
 All rights reserved.

 Redistribution and use in source and binary forms, with or without
 modification, are permitted provided that the following conditions are met:

 Redistributions of source code must retain the above copyright notice, this
 list of conditions and the following disclaimer.

 Redistributions in binary form must reproduce the above copyright notice,
 this list of conditions and the following
 disclaimer in the documentation and/or other materials provided with the
 distribution.

 Neither the name of the Ford Motor Company nor the names of its contributors
 may be used to endorse or promote products derived from this software
 without specific prior written permission.

 THIS SOFTWARE IS PROVIDED BY THE COPYRIGHT HOLDERS AND CONTRIBUTORS "AS IS"
 AND ANY EXPRESS OR IMPLIED WARRANTIES, INCLUDING, BUT NOT LIMITED TO, THE
 IMPLIED WARRANTIES OF MERCHANTABILITY AND FITNESS FOR A PARTICULAR PURPOSE
 ARE DISCLAIMED. IN NO EVENT SHALL THE COPYRIGHT HOLDER OR CONTRIBUTORS BE
 LIABLE FOR ANY DIRECT, INDIRECT, INCIDENTAL, SPECIAL, EXEMPLARY, OR
 CONSEQUENTIAL DAMAGES (INCLUDING, BUT NOT LIMITED TO, PROCUREMENT OF
 SUBSTITUTE GOODS OR SERVICES; LOSS OF USE, DATA, OR PROFITS; OR BUSINESS
 INTERRUPTION) HOWEVER CAUSED AND ON ANY THEORY OF LIABILITY, WHETHER IN
 CONTRACT, STRICT LIABILITY, OR TORT (INCLUDING NEGLIGENCE OR OTHERWISE)
 ARISING IN ANY WAY OUT OF THE USE OF THIS SOFTWARE, EVEN IF ADVISED OF THE
 POSSIBILITY OF SUCH DAMAGE.
 */

#include "sdl_rpc_plugin/commands/mobile/reset_global_properties_request.h"

#include "application_manager/application_impl.h"
#include "application_manager/message_helper.h"

#include "interfaces/HMI_API.h"
#include "interfaces/MOBILE_API.h"

namespace sdl_rpc_plugin {
using namespace application_manager;

namespace commands {

SDL_CREATE_LOG_VARIABLE("Commands")

ResetGlobalPropertiesRequest::ResetGlobalPropertiesRequest(
    const application_manager::commands::MessageSharedPtr& message,
    ApplicationManager& application_manager,
    app_mngr::rpc_service::RPCService& rpc_service,
    app_mngr::HMICapabilities& hmi_capabilities,
    policy::PolicyHandlerInterface& policy_handler)
    : CommandRequestImpl(message,
                         application_manager,
                         rpc_service,
                         hmi_capabilities,
                         policy_handler)
    , ui_result_(hmi_apis::Common_Result::INVALID_ENUM)
    , tts_result_(hmi_apis::Common_Result::INVALID_ENUM) {}

ResetGlobalPropertiesRequest::~ResetGlobalPropertiesRequest() {}

void ResetGlobalPropertiesRequest::Run() {
  SDL_LOG_AUTO_TRACE();

  uint32_t app_id =
      (*message_)[strings::params][strings::connection_key].asUInt();
  ApplicationSharedPtr app = application_manager_.application(app_id);

  if (!app) {
    SDL_LOG_ERROR("No application associated with session key");
    SendResponse(false, mobile_apis::Result::APPLICATION_NOT_REGISTERED);
    return;
  }

<<<<<<< HEAD
  const auto& global_properties =
      (*message_)[strings::msg_params][strings::properties];

  auto reset_global_props_result =
      application_manager_.ResetGlobalProperties(global_properties, app_id);
=======
  size_t obj_length =
      (*message_)[strings::msg_params][strings::properties].length();
  // if application waits for sending ttsGlobalProperties need to remove this
  // application from tts_global_properties_app_list_
  SDL_LOG_INFO("RemoveAppFromTTSGlobalPropertiesList");
  application_manager_.RemoveAppFromTTSGlobalPropertiesList(app_id);

  bool helpt_promt = false;
  bool timeout_prompt = false;
  bool vr_help_title_items = false;
  bool menu_name = false;
  bool menu_icon = false;
  bool is_key_board_properties = false;
  int number_of_reset_vr = 0;
  mobile_apis::GlobalProperty::eType global_property =
      mobile_apis::GlobalProperty::INVALID_ENUM;

  for (size_t i = 0; i < obj_length; ++i) {
    global_property = static_cast<mobile_apis::GlobalProperty::eType>(
        (*message_)[strings::msg_params][strings::properties][i].asInt());

    if (mobile_apis::GlobalProperty::HELPPROMPT == global_property) {
      helpt_promt = ResetHelpPromt(app);
    } else if (mobile_apis::GlobalProperty::TIMEOUTPROMPT == global_property) {
      timeout_prompt = ResetTimeoutPromt(app);
    } else if (((mobile_apis::GlobalProperty::VRHELPTITLE == global_property) ||
                (mobile_apis::GlobalProperty::VRHELPITEMS ==
                 global_property)) &&
               (0 == number_of_reset_vr)) {
      ++number_of_reset_vr;
      vr_help_title_items = ResetVrHelpTitleItems(app);
    } else if (mobile_apis::GlobalProperty::MENUNAME == global_property) {
      menu_name = true;
    } else if (mobile_apis::GlobalProperty::MENUICON == global_property) {
      menu_icon = true;
    } else if (mobile_apis::GlobalProperty::KEYBOARDPROPERTIES ==
               global_property) {
      is_key_board_properties = true;
    }
  }
>>>>>>> 062d3b0f

  if (reset_global_props_result.HasUIPropertiesReset()) {
    StartAwaitForInterface(HmiInterfaces::HMI_INTERFACE_UI);
  }

  if (reset_global_props_result.HasTTSPropertiesReset()) {
    StartAwaitForInterface(HmiInterfaces::HMI_INTERFACE_TTS);
  }

  app->set_reset_global_properties_active(true);

  if (reset_global_props_result.HasUIPropertiesReset()) {
    // create ui request
    smart_objects::SmartObjectSPtr msg_params =
        MessageHelper::CreateUIResetGlobalPropertiesRequest(
            reset_global_props_result, app);
    if (msg_params.get()) {
      SendHMIRequest(
          hmi_apis::FunctionID::UI_SetGlobalProperties, msg_params.get(), true);
    }
  }

<<<<<<< HEAD
  if (reset_global_props_result.HasTTSPropertiesReset()) {
    smart_objects::SmartObjectSPtr msg_params =
        MessageHelper::CreateTTSResetGlobalPropertiesRequest(
            reset_global_props_result, app);

    SendHMIRequest(
        hmi_apis::FunctionID::TTS_SetGlobalProperties, msg_params.get(), true);
=======
bool ResetGlobalPropertiesRequest::ResetHelpPromt(
    application_manager::ApplicationSharedPtr app) {
  if (!app) {
    SDL_LOG_ERROR("Null pointer");
    SendResponse(false, mobile_apis::Result::APPLICATION_NOT_REGISTERED);
    return false;
  }
  const std::vector<std::string>& help_prompt =
      application_manager_.get_settings().help_prompt();

  smart_objects::SmartObject so_help_prompt =
      smart_objects::SmartObject(smart_objects::SmartType_Array);

  for (size_t i = 0; i < help_prompt.size(); ++i) {
    smart_objects::SmartObject help_prompt_item =
        smart_objects::SmartObject(smart_objects::SmartType_Map);
    help_prompt_item[strings::text] = help_prompt[i];
    help_prompt_item[strings::type] =
        hmi_apis::Common_SpeechCapabilities::SC_TEXT;
    so_help_prompt[i] = help_prompt_item;
  }

  app->set_help_prompt(so_help_prompt);
  return true;
}

bool ResetGlobalPropertiesRequest::ResetTimeoutPromt(
    application_manager::ApplicationSharedPtr const app) {
  if (!app) {
    SDL_LOG_ERROR("Null pointer");
    SendResponse(false, mobile_apis::Result::APPLICATION_NOT_REGISTERED);
    return false;
  }

  const std::vector<std::string>& time_out_promt =
      application_manager_.get_settings().time_out_promt();

  smart_objects::SmartObject so_time_out_promt =
      smart_objects::SmartObject(smart_objects::SmartType_Array);

  for (size_t i = 0; i < time_out_promt.size(); ++i) {
    smart_objects::SmartObject timeoutPrompt =
        smart_objects::SmartObject(smart_objects::SmartType_Map);
    timeoutPrompt[strings::text] = time_out_promt[i];
    timeoutPrompt[strings::type] = hmi_apis::Common_SpeechCapabilities::SC_TEXT;
    so_time_out_promt[i] = timeoutPrompt;
  }

  app->set_timeout_prompt(so_time_out_promt);

  return true;
}

bool ResetGlobalPropertiesRequest::ResetVrHelpTitleItems(
    application_manager::ApplicationSharedPtr const app) {
  if (!app) {
    SDL_LOG_ERROR("Null pointer");
    SendResponse(false, mobile_apis::Result::APPLICATION_NOT_REGISTERED);
    return false;
>>>>>>> 062d3b0f
  }
}

void ResetGlobalPropertiesRequest::on_event(const event_engine::Event& event) {
  SDL_LOG_AUTO_TRACE();
  const smart_objects::SmartObject& message = event.smart_object();

  switch (event.id()) {
    case hmi_apis::FunctionID::UI_SetGlobalProperties: {
      SDL_LOG_INFO("Received UI_SetGlobalProperties event");
      EndAwaitForInterface(HmiInterfaces::HMI_INTERFACE_UI);
      ui_result_ = static_cast<hmi_apis::Common_Result::eType>(
          message[strings::params][hmi_response::code].asInt());
      GetInfo(message, ui_response_info_);
      break;
    }
    case hmi_apis::FunctionID::TTS_SetGlobalProperties: {
      SDL_LOG_INFO("Received TTS_SetGlobalProperties event");
      EndAwaitForInterface(HmiInterfaces::HMI_INTERFACE_TTS);
      tts_result_ = static_cast<hmi_apis::Common_Result::eType>(
          message[strings::params][hmi_response::code].asInt());
      GetInfo(message, tts_response_info_);
      break;
    }
    default: {
      SDL_LOG_ERROR("Received unknown event " << event.id());
      return;
    }
  }

  if (IsPendingResponseExist()) {
    SDL_LOG_DEBUG("Waiting for remaining responses");
    return;
  }

  mobile_apis::Result::eType result_code = mobile_apis::Result::INVALID_ENUM;
  std::string response_info;
  const bool result = PrepareResponseParameters(result_code, response_info);

  SendResponse(result,
               static_cast<mobile_apis::Result::eType>(result_code),
               response_info.empty() ? NULL : response_info.c_str(),
               &(message[strings::msg_params]));
}

bool ResetGlobalPropertiesRequest::Init() {
  hash_update_mode_ = HashUpdateMode::kDoHashUpdate;
  return true;
}

bool ResetGlobalPropertiesRequest::PrepareResponseParameters(
    mobile_apis::Result::eType& out_result_code,
    std::string& out_response_info) {
  SDL_LOG_AUTO_TRACE();
  using namespace helpers;

  bool result = false;
  app_mngr::commands::ResponseInfo ui_properties_info(
      ui_result_, HmiInterfaces::HMI_INTERFACE_UI, application_manager_);
  app_mngr::commands::ResponseInfo tts_properties_info(
      tts_result_, HmiInterfaces::HMI_INTERFACE_TTS, application_manager_);

  HmiInterfaces::InterfaceState tts_interface_state =
      application_manager_.hmi_interfaces().GetInterfaceState(
          HmiInterfaces::HMI_INTERFACE_TTS);

  if (hmi_apis::Common_Result::SUCCESS == ui_result_ &&
      hmi_apis::Common_Result::UNSUPPORTED_RESOURCE == tts_result_ &&
      HmiInterfaces::STATE_AVAILABLE == tts_interface_state) {
    result = true;
    out_result_code = mobile_apis::Result::WARNINGS;
    out_response_info = "Unsupported phoneme type sent in a prompt";
  } else {
    result =
        PrepareResultForMobileResponse(ui_properties_info, tts_properties_info);
    out_result_code =
        PrepareResultCodeForResponse(ui_properties_info, tts_properties_info);
    out_response_info = app_mngr::commands::MergeInfos(tts_properties_info,
                                                       tts_response_info_,
                                                       ui_properties_info,
                                                       ui_response_info_);
  }

  return result;
}

bool ResetGlobalPropertiesRequest::IsPendingResponseExist() {
  return IsInterfaceAwaited(HmiInterfaces::HMI_INTERFACE_TTS) ||
         IsInterfaceAwaited(HmiInterfaces::HMI_INTERFACE_UI);
}

}  // namespace commands

}  // namespace sdl_rpc_plugin<|MERGE_RESOLUTION|>--- conflicted
+++ resolved
@@ -75,54 +75,11 @@
     return;
   }
 
-<<<<<<< HEAD
   const auto& global_properties =
       (*message_)[strings::msg_params][strings::properties];
 
   auto reset_global_props_result =
       application_manager_.ResetGlobalProperties(global_properties, app_id);
-=======
-  size_t obj_length =
-      (*message_)[strings::msg_params][strings::properties].length();
-  // if application waits for sending ttsGlobalProperties need to remove this
-  // application from tts_global_properties_app_list_
-  SDL_LOG_INFO("RemoveAppFromTTSGlobalPropertiesList");
-  application_manager_.RemoveAppFromTTSGlobalPropertiesList(app_id);
-
-  bool helpt_promt = false;
-  bool timeout_prompt = false;
-  bool vr_help_title_items = false;
-  bool menu_name = false;
-  bool menu_icon = false;
-  bool is_key_board_properties = false;
-  int number_of_reset_vr = 0;
-  mobile_apis::GlobalProperty::eType global_property =
-      mobile_apis::GlobalProperty::INVALID_ENUM;
-
-  for (size_t i = 0; i < obj_length; ++i) {
-    global_property = static_cast<mobile_apis::GlobalProperty::eType>(
-        (*message_)[strings::msg_params][strings::properties][i].asInt());
-
-    if (mobile_apis::GlobalProperty::HELPPROMPT == global_property) {
-      helpt_promt = ResetHelpPromt(app);
-    } else if (mobile_apis::GlobalProperty::TIMEOUTPROMPT == global_property) {
-      timeout_prompt = ResetTimeoutPromt(app);
-    } else if (((mobile_apis::GlobalProperty::VRHELPTITLE == global_property) ||
-                (mobile_apis::GlobalProperty::VRHELPITEMS ==
-                 global_property)) &&
-               (0 == number_of_reset_vr)) {
-      ++number_of_reset_vr;
-      vr_help_title_items = ResetVrHelpTitleItems(app);
-    } else if (mobile_apis::GlobalProperty::MENUNAME == global_property) {
-      menu_name = true;
-    } else if (mobile_apis::GlobalProperty::MENUICON == global_property) {
-      menu_icon = true;
-    } else if (mobile_apis::GlobalProperty::KEYBOARDPROPERTIES ==
-               global_property) {
-      is_key_board_properties = true;
-    }
-  }
->>>>>>> 062d3b0f
 
   if (reset_global_props_result.HasUIPropertiesReset()) {
     StartAwaitForInterface(HmiInterfaces::HMI_INTERFACE_UI);
@@ -145,7 +102,6 @@
     }
   }
 
-<<<<<<< HEAD
   if (reset_global_props_result.HasTTSPropertiesReset()) {
     smart_objects::SmartObjectSPtr msg_params =
         MessageHelper::CreateTTSResetGlobalPropertiesRequest(
@@ -153,67 +109,6 @@
 
     SendHMIRequest(
         hmi_apis::FunctionID::TTS_SetGlobalProperties, msg_params.get(), true);
-=======
-bool ResetGlobalPropertiesRequest::ResetHelpPromt(
-    application_manager::ApplicationSharedPtr app) {
-  if (!app) {
-    SDL_LOG_ERROR("Null pointer");
-    SendResponse(false, mobile_apis::Result::APPLICATION_NOT_REGISTERED);
-    return false;
-  }
-  const std::vector<std::string>& help_prompt =
-      application_manager_.get_settings().help_prompt();
-
-  smart_objects::SmartObject so_help_prompt =
-      smart_objects::SmartObject(smart_objects::SmartType_Array);
-
-  for (size_t i = 0; i < help_prompt.size(); ++i) {
-    smart_objects::SmartObject help_prompt_item =
-        smart_objects::SmartObject(smart_objects::SmartType_Map);
-    help_prompt_item[strings::text] = help_prompt[i];
-    help_prompt_item[strings::type] =
-        hmi_apis::Common_SpeechCapabilities::SC_TEXT;
-    so_help_prompt[i] = help_prompt_item;
-  }
-
-  app->set_help_prompt(so_help_prompt);
-  return true;
-}
-
-bool ResetGlobalPropertiesRequest::ResetTimeoutPromt(
-    application_manager::ApplicationSharedPtr const app) {
-  if (!app) {
-    SDL_LOG_ERROR("Null pointer");
-    SendResponse(false, mobile_apis::Result::APPLICATION_NOT_REGISTERED);
-    return false;
-  }
-
-  const std::vector<std::string>& time_out_promt =
-      application_manager_.get_settings().time_out_promt();
-
-  smart_objects::SmartObject so_time_out_promt =
-      smart_objects::SmartObject(smart_objects::SmartType_Array);
-
-  for (size_t i = 0; i < time_out_promt.size(); ++i) {
-    smart_objects::SmartObject timeoutPrompt =
-        smart_objects::SmartObject(smart_objects::SmartType_Map);
-    timeoutPrompt[strings::text] = time_out_promt[i];
-    timeoutPrompt[strings::type] = hmi_apis::Common_SpeechCapabilities::SC_TEXT;
-    so_time_out_promt[i] = timeoutPrompt;
-  }
-
-  app->set_timeout_prompt(so_time_out_promt);
-
-  return true;
-}
-
-bool ResetGlobalPropertiesRequest::ResetVrHelpTitleItems(
-    application_manager::ApplicationSharedPtr const app) {
-  if (!app) {
-    SDL_LOG_ERROR("Null pointer");
-    SendResponse(false, mobile_apis::Result::APPLICATION_NOT_REGISTERED);
-    return false;
->>>>>>> 062d3b0f
   }
 }
 
