--- conflicted
+++ resolved
@@ -129,15 +129,6 @@
   const smart_objects::SmartObject& message = event.smart_object();
 
   switch (event.id()) {
-<<<<<<< HEAD
-=======
-    case hmi_apis::FunctionID::UI_OnResetTimeout: {
-      SDL_LOG_INFO("Received UI_OnResetTimeout event");
-      application_manager_.updateRequestTimeout(
-          connection_key(), correlation_id(), default_timeout());
-      break;
-    }
->>>>>>> 9ac9acde
     case hmi_apis::FunctionID::UI_ScrollableMessage: {
       SDL_LOG_INFO("Received UI_ScrollableMessage event");
       EndAwaitForInterface(HmiInterfaces::HMI_INTERFACE_UI);
