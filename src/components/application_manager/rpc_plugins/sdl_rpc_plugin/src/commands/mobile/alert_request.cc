/*

 Copyright (c) 2018, Ford Motor Company
 All rights reserved.

 Redistribution and use in source and binary forms, with or without
 modification, are permitted provided that the following conditions are met:

 Redistributions of source code must retain the above copyright notice, this
 list of conditions and the following disclaimer.

 Redistributions in binary form must reproduce the above copyright notice,
 this list of conditions and the following
 disclaimer in the documentation and/or other materials provided with the
 distribution.

 Neither the name of the Ford Motor Company nor the names of its contributors
 may be used to endorse or promote products derived from this software
 without specific prior written permission.

 THIS SOFTWARE IS PROVIDED BY THE COPYRIGHT HOLDERS AND CONTRIBUTORS "AS IS"
 AND ANY EXPRESS OR IMPLIED WARRANTIES, INCLUDING, BUT NOT LIMITED TO, THE
 IMPLIED WARRANTIES OF MERCHANTABILITY AND FITNESS FOR A PARTICULAR PURPOSE
 ARE DISCLAIMED. IN NO EVENT SHALL THE COPYRIGHT HOLDER OR CONTRIBUTORS BE
 LIABLE FOR ANY DIRECT, INDIRECT, INCIDENTAL, SPECIAL, EXEMPLARY, OR
 CONSEQUENTIAL DAMAGES (INCLUDING, BUT NOT LIMITED TO, PROCUREMENT OF
 SUBSTITUTE GOODS OR SERVICES; LOSS OF USE, DATA, OR PROFITS; OR BUSINESS
 INTERRUPTION) HOWEVER CAUSED AND ON ANY THEORY OF LIABILITY, WHETHER IN
 CONTRACT, STRICT LIABILITY, OR TORT (INCLUDING NEGLIGENCE OR OTHERWISE)
 ARISING IN ANY WAY OUT OF THE USE OF THIS SOFTWARE, EVEN IF ADVISED OF THE
 POSSIBILITY OF SUCH DAMAGE.
 */

#include "sdl_rpc_plugin/commands/mobile/alert_request.h"

#include <string.h>

#include "application_manager/application_impl.h"
#include "application_manager/message_helper.h"

#include "application_manager/policies/policy_handler.h"
#include "smart_objects/smart_object.h"
#include "utils/helpers.h"

namespace sdl_rpc_plugin {
using namespace application_manager;

namespace commands {

SDL_CREATE_LOG_VARIABLE("Commands")

AlertRequest::AlertRequest(
    const application_manager::commands::MessageSharedPtr& message,
    ApplicationManager& application_manager,
    rpc_service::RPCService& rpc_service,
    HMICapabilities& hmi_capabilities,
    policy::PolicyHandlerInterface& policy_handler)
    : CommandRequestImpl(message,
                         application_manager,
                         rpc_service,
                         hmi_capabilities,
                         policy_handler)
    , awaiting_ui_alert_response_(false)
    , awaiting_tts_speak_response_(false)
    , awaiting_tts_stop_speaking_response_(false)
    , is_ui_alert_sent_(false)
    , alert_result_(hmi_apis::Common_Result::INVALID_ENUM)
    , tts_speak_result_(hmi_apis::Common_Result::INVALID_ENUM) {}

AlertRequest::~AlertRequest() {}

bool AlertRequest::Init() {
  /* Timeout in milliseconds.
    If omitted a standard value of 10000 milliseconds is used.*/
  auto& msg_params = (*message_)[strings::msg_params];
  uint32_t duration_timeout = msg_params[strings::duration].asUInt();

  default_timeout_ += duration_timeout;

  // If soft buttons are present, SDL will not use initiate timeout tracking for
  // response.
  if (msg_params.keyExists(strings::soft_buttons)) {
    SDL_LOG_INFO(
        "Request contains soft buttons - request timeout "
        "will be set to 0.");
    default_timeout_ = 0;
  }

  return true;
}

void AlertRequest::Run() {
  SDL_LOG_AUTO_TRACE();

  uint32_t app_id =
      (*message_)[strings::params][strings::connection_key].asInt();

  if (!Validate(app_id)) {
    // Invalid command, abort execution
    return;
  }
  bool tts_chunks_exists =
      (*message_)[strings::msg_params].keyExists(strings::tts_chunks);
  size_t length_tts_chunks = 0;

  if (tts_chunks_exists) {
    length_tts_chunks =
        (*message_)[strings::msg_params][strings::tts_chunks].length();
  }

  if (tts_chunks_exists && length_tts_chunks) {
    awaiting_tts_speak_response_ = true;
  } else if ((*message_)[strings::msg_params].keyExists(strings::play_tone) &&
             (*message_)[strings::msg_params][strings::play_tone].asBool()) {
    set_warning_info("playTone ignored since TTS Chunks were not provided");
  }

  SendAlertRequest(app_id);
  if (awaiting_tts_speak_response_) {
    SendSpeakRequest(app_id, tts_chunks_exists, length_tts_chunks);
  }
}

void AlertRequest::on_event(const event_engine::Event& event) {
  SDL_LOG_AUTO_TRACE();
  const smart_objects::SmartObject& message = event.smart_object();

  switch (event.id()) {
<<<<<<< HEAD
=======
    case hmi_apis::FunctionID::TTS_OnResetTimeout:
    case hmi_apis::FunctionID::UI_OnResetTimeout: {
      SDL_LOG_INFO(
          "Received UI_OnResetTimeout event "
          " or TTS_OnResetTimeout event "
          << awaiting_tts_speak_response_ << " "
          << awaiting_tts_stop_speaking_response_ << " "
          << awaiting_ui_alert_response_);
      application_manager_.updateRequestTimeout(
          connection_key(), correlation_id(), default_timeout());
      break;
    }
>>>>>>> 9ac9acde
    case hmi_apis::FunctionID::UI_Alert: {
      SDL_LOG_INFO("Received UI_Alert event");
      // Unsubscribe from event to avoid unwanted messages
      EndAwaitForInterface(HmiInterfaces::HMI_INTERFACE_UI);
      unsubscribe_from_event(hmi_apis::FunctionID::UI_Alert);
      awaiting_ui_alert_response_ = false;
      HmiInterfaces::InterfaceState ui_interface_state =
          application_manager_.hmi_interfaces().GetInterfaceState(
              HmiInterfaces::HMI_INTERFACE_UI);

      if (awaiting_tts_speak_response_ &&
          HmiInterfaces::STATE_NOT_AVAILABLE != ui_interface_state) {
        awaiting_tts_stop_speaking_response_ = true;
        StartAwaitForInterface(HmiInterfaces::HMI_INTERFACE_TTS);
        SendHMIRequest(hmi_apis::FunctionID::TTS_StopSpeaking, NULL, true);
      }
      alert_result_ = static_cast<hmi_apis::Common_Result::eType>(
          message[strings::params][hmi_response::code].asInt());

      // Mobile Alert request is successful when UI_Alert is successful
      alert_response_params_ = message[strings::msg_params];
      GetInfo(message, ui_response_info_);
      break;
    }
    case hmi_apis::FunctionID::TTS_Speak: {
      SDL_LOG_INFO("Received TTS_Speak event");
      // Unsubscribe from event to avoid unwanted messages
      EndAwaitForInterface(HmiInterfaces::HMI_INTERFACE_TTS);
      unsubscribe_from_event(hmi_apis::FunctionID::TTS_Speak);
      awaiting_tts_speak_response_ = false;
      tts_speak_result_ = static_cast<hmi_apis::Common_Result::eType>(
          message[strings::params][hmi_response::code].asInt());
      GetInfo(message, tts_response_info_);
      break;
    }
    case hmi_apis::FunctionID::TTS_StopSpeaking: {
      SDL_LOG_INFO("Received TTS_StopSpeaking event");
      EndAwaitForInterface(HmiInterfaces::HMI_INTERFACE_TTS);
      // Unsubscribe from event to avoid unwanted messages
      unsubscribe_from_event(hmi_apis::FunctionID::TTS_StopSpeaking);
      awaiting_tts_stop_speaking_response_ = false;
      break;
    }
    default: {
      SDL_LOG_ERROR("Received unknown event " << event.id());
      return;
    }
  }

  if (HasHmiResponsesToWait()) {
    return;
  }
  mobile_apis::Result::eType result_code = mobile_apis::Result::INVALID_ENUM;
  std::string info;
  const bool result = PrepareResponseParameters(result_code, info);
  SendResponse(result,
               result_code,
               info.empty() ? NULL : info.c_str(),
               &alert_response_params_);
}

bool AlertRequest::PrepareResponseParameters(
    mobile_apis::Result::eType& result_code, std::string& info) {
  app_mngr::commands::ResponseInfo ui_alert_info(
      alert_result_, HmiInterfaces::HMI_INTERFACE_UI, application_manager_);
  app_mngr::commands::ResponseInfo tts_alert_info(
      tts_speak_result_,
      HmiInterfaces::HMI_INTERFACE_TTS,
      application_manager_);

  bool result = PrepareResultForMobileResponse(ui_alert_info, tts_alert_info);

  result_code = mobile_apis::Result::WARNINGS;
  if ((ui_alert_info.is_ok || ui_alert_info.is_not_used) &&
      tts_alert_info.is_unsupported_resource &&
      HmiInterfaces::STATE_AVAILABLE == tts_alert_info.interface_state) {
    info = app_mngr::commands::MergeInfos(
        ui_alert_info, ui_response_info_, tts_alert_info, tts_response_info_);
    return result;
  }
  result_code = PrepareResultCodeForResponse(ui_alert_info, tts_alert_info);
  info = app_mngr::commands::MergeInfos(
      ui_alert_info, ui_response_info_, tts_alert_info, tts_response_info_);
  // Mobile Alert request is successful when UI_Alert is successful
  bool has_unsupported_data =
      ui_alert_info.is_unsupported_resource &&
      HmiInterfaces::STATE_NOT_AVAILABLE != ui_alert_info.interface_state;
  if (is_ui_alert_sent_ && !ui_alert_info.is_ok && !has_unsupported_data) {
    return false;
  }
  return result;
}

bool AlertRequest::Validate(uint32_t app_id) {
  SDL_LOG_AUTO_TRACE();
  ApplicationSharedPtr app = application_manager_.application(app_id);

  if (!app) {
    SDL_LOG_ERROR("No application associated with session key");
    SendResponse(false, mobile_apis::Result::APPLICATION_NOT_REGISTERED);
    return false;
  }

  if (mobile_apis::HMILevel::HMI_BACKGROUND ==
          app->hmi_level(mobile_apis::PredefinedWindows::DEFAULT_WINDOW) &&
      app->AreCommandLimitsExceeded(
          static_cast<mobile_apis::FunctionID::eType>(function_id()),
          application_manager::TLimitSource::POLICY_TABLE)) {
    SDL_LOG_ERROR("Alert frequency is too high.");
    SendResponse(false, mobile_apis::Result::REJECTED);
    return false;
  }

  if (!CheckStrings()) {
    SendResponse(false, mobile_apis::Result::INVALID_DATA);
    return false;
  }

  // ProcessSoftButtons checks strings on the contents incorrect character

  mobile_apis::Result::eType processing_result =
      MessageHelper::ProcessSoftButtons((*message_)[strings::msg_params],
                                        app,
                                        policy_handler_,
                                        application_manager_);

  if (mobile_apis::Result::SUCCESS != processing_result) {
    SDL_LOG_ERROR("INVALID_DATA!");
    SendResponse(false, processing_result);
    return false;
  }

  // check if mandatory params(alertText1 and TTSChunk) specified
  if ((!(*message_)[strings::msg_params].keyExists(strings::alert_text1)) &&
      (!(*message_)[strings::msg_params].keyExists(strings::alert_text2)) &&
      (!(*message_)[strings::msg_params].keyExists(strings::tts_chunks) &&
       (1 > (*message_)[strings::msg_params][strings::tts_chunks].length()))) {
    SDL_LOG_ERROR("Mandatory parameters are missing");
    SendResponse(false,
                 mobile_apis::Result::INVALID_DATA,
                 "Mandatory parameters are missing");
    return false;
  }

  if ((*message_)[strings::msg_params].keyExists(strings::tts_chunks)) {
    smart_objects::SmartObject& tts_chunks =
        (*message_)[strings::msg_params][strings::tts_chunks];
    mobile_apis::Result::eType verification_result =
        MessageHelper::VerifyTtsFiles(tts_chunks, app, application_manager_);

    if (mobile_apis::Result::FILE_NOT_FOUND == verification_result) {
      SDL_LOG_ERROR("MessageHelper::VerifyTtsFiles return "
                    << verification_result);
      SendResponse(false,
                   mobile_apis::Result::FILE_NOT_FOUND,
                   "One or more files needed for tts_chunks are not present");
      return false;
    }
  }

  return true;
}

void AlertRequest::SendAlertRequest(int32_t app_id) {
  SDL_LOG_AUTO_TRACE();
  ApplicationSharedPtr app = application_manager_.application(app_id);

  smart_objects::SmartObject msg_params =
      smart_objects::SmartObject(smart_objects::SmartType_Map);

  msg_params[hmi_request::alert_strings] =
      smart_objects::SmartObject(smart_objects::SmartType_Array);

  if ((*message_)[strings::msg_params].keyExists(strings::cancel_id)) {
    msg_params[strings::cancel_id] =
        (*message_)[strings::msg_params][strings::cancel_id].asInt();
  }

  int32_t index = 0;
  if ((*message_)[strings::msg_params].keyExists(strings::alert_text1)) {
    msg_params[hmi_request::alert_strings][index][hmi_request::field_name] =
        hmi_apis::Common_TextFieldName::alertText1;
    msg_params[hmi_request::alert_strings][index][hmi_request::field_text] =
        (*message_)[strings::msg_params][strings::alert_text1];
    ++index;
  }
  if ((*message_)[strings::msg_params].keyExists(strings::alert_text2)) {
    msg_params[hmi_request::alert_strings][index][hmi_request::field_name] =
        hmi_apis::Common_TextFieldName::alertText2;
    msg_params[hmi_request::alert_strings][index][hmi_request::field_text] =
        (*message_)[strings::msg_params][strings::alert_text2];
    ++index;
  }
  if ((*message_)[strings::msg_params].keyExists(strings::alert_text3)) {
    msg_params[hmi_request::alert_strings][index][hmi_request::field_name] =
        hmi_apis::Common_TextFieldName::alertText3;
    msg_params[hmi_request::alert_strings][index][hmi_request::field_text] =
        (*message_)[strings::msg_params][strings::alert_text3];
  }

  // softButtons
  if ((*message_)[strings::msg_params].keyExists(strings::soft_buttons)) {
    msg_params[hmi_request::soft_buttons] =
        (*message_)[strings::msg_params][strings::soft_buttons];
    MessageHelper::SubscribeApplicationToSoftButton(
        (*message_)[strings::msg_params], app, function_id());
    msg_params[strings::duration] = 0;
  } else {
    msg_params[strings::duration] =
        (*message_)[strings::msg_params][strings::duration].asUInt();
  }

  if ((*message_)[strings::msg_params].keyExists(strings::alert_icon)) {
    auto verification_result = MessageHelper::VerifyImage(
        (*message_)[strings::msg_params][strings::alert_icon],
        app,
        application_manager_);

    if (mobile_apis::Result::INVALID_DATA == verification_result) {
      SDL_LOG_ERROR("Image verification failed.");
      SendResponse(false, verification_result);
      return;
    }

    msg_params[strings::alert_icon] =
        (*message_)[strings::msg_params][strings::alert_icon];
  }

  // app_id
  msg_params[strings::app_id] = app_id;

  // NAVI platform progressIndicator
  if ((*message_)[strings::msg_params].keyExists(strings::progress_indicator)) {
    msg_params[strings::progress_indicator] =
        (*message_)[strings::msg_params][strings::progress_indicator];
  }

  // PASA Alert type
  msg_params[strings::alert_type] = hmi_apis::Common_AlertType::UI;
  if (awaiting_tts_speak_response_) {
    msg_params[strings::alert_type] = hmi_apis::Common_AlertType::BOTH;
  }

  // check out if there are alert strings or soft buttons
  if (msg_params[hmi_request::alert_strings].length() > 0 ||
      msg_params.keyExists(hmi_request::soft_buttons)) {
    awaiting_ui_alert_response_ = true;
    is_ui_alert_sent_ = true;
    StartAwaitForInterface(HmiInterfaces::HMI_INTERFACE_UI);
    SendHMIRequest(hmi_apis::FunctionID::UI_Alert, &msg_params, true);
  }
}

void AlertRequest::SendSpeakRequest(int32_t app_id,
                                    bool tts_chunks_exists,
                                    size_t length_tts_chunks) {
  SDL_LOG_AUTO_TRACE();
  using namespace hmi_apis;
  using namespace smart_objects;
  // crate HMI speak request
  SmartObject msg_params = smart_objects::SmartObject(SmartType_Map);
  if (tts_chunks_exists && length_tts_chunks) {
    msg_params[hmi_request::tts_chunks] =
        (*message_)[strings::msg_params][strings::tts_chunks];
  }
  if ((*message_)[strings::msg_params].keyExists(strings::play_tone) &&
      (*message_)[strings::msg_params][strings::play_tone].asBool()) {
    msg_params[strings::play_tone] = true;
  }
  msg_params[strings::app_id] = app_id;
  msg_params[hmi_request::speak_type] = Common_MethodName::ALERT;
  StartAwaitForInterface(HmiInterfaces::HMI_INTERFACE_TTS);
  SendHMIRequest(FunctionID::TTS_Speak, &msg_params, true);
}

bool AlertRequest::CheckStrings() {
  SDL_LOG_AUTO_TRACE();
  const char* str = NULL;

  if ((*message_)[strings::msg_params].keyExists(strings::alert_text1)) {
    str = (*message_)[strings::msg_params][strings::alert_text1].asCharArray();
    if (!CheckSyntax(str)) {
      SDL_LOG_ERROR("Invalid alert_text_1 syntax check failed");
      return false;
    }
  }

  if ((*message_)[strings::msg_params].keyExists(strings::alert_text2)) {
    str = (*message_)[strings::msg_params][strings::alert_text2].asCharArray();
    if (!CheckSyntax(str)) {
      SDL_LOG_ERROR("Invalid alert_text_2 syntax check failed");
      return false;
    }
  }

  if ((*message_)[strings::msg_params].keyExists(strings::alert_text3)) {
    str = (*message_)[strings::msg_params][strings::alert_text3].asCharArray();
    if (!CheckSyntax(str)) {
      SDL_LOG_ERROR("Invalid alert_text_3 syntax check failed");
      return false;
    }
  }

  if ((*message_)[strings::msg_params].keyExists(strings::tts_chunks)) {
    smart_objects::SmartObject& tts_chunks_array =
        (*message_)[strings::msg_params][strings::tts_chunks];
    for (size_t i = 0; i < tts_chunks_array.length(); ++i) {
      str = tts_chunks_array[i][strings::text].asCharArray();
      if (strlen(str) && !CheckSyntax(str)) {
        SDL_LOG_ERROR("Invalid tts_chunks text syntax check failed");
        return false;
      }
    }
  }
  return true;
}

bool AlertRequest::HasHmiResponsesToWait() {
  SDL_LOG_AUTO_TRACE();
  return awaiting_ui_alert_response_ || awaiting_tts_speak_response_ ||
         awaiting_tts_stop_speaking_response_;
}

}  // namespace commands

}  // namespace sdl_rpc_plugin<|MERGE_RESOLUTION|>--- conflicted
+++ resolved
@@ -126,21 +126,6 @@
   const smart_objects::SmartObject& message = event.smart_object();
 
   switch (event.id()) {
-<<<<<<< HEAD
-=======
-    case hmi_apis::FunctionID::TTS_OnResetTimeout:
-    case hmi_apis::FunctionID::UI_OnResetTimeout: {
-      SDL_LOG_INFO(
-          "Received UI_OnResetTimeout event "
-          " or TTS_OnResetTimeout event "
-          << awaiting_tts_speak_response_ << " "
-          << awaiting_tts_stop_speaking_response_ << " "
-          << awaiting_ui_alert_response_);
-      application_manager_.updateRequestTimeout(
-          connection_key(), correlation_id(), default_timeout());
-      break;
-    }
->>>>>>> 9ac9acde
     case hmi_apis::FunctionID::UI_Alert: {
       SDL_LOG_INFO("Received UI_Alert event");
       // Unsubscribe from event to avoid unwanted messages
