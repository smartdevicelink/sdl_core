--- conflicted
+++ resolved
@@ -83,13 +83,8 @@
 
   smart_objects::SmartObject command = application->FindCommand(cmd_id);
 
-<<<<<<< HEAD
   if (smart_objects::SmartType::SmartType_Null == command.getType()) {
-    LOG4CXX_ERROR(logger_, "Command with id " << cmd_id << " is not found.");
-=======
-  if (!command) {
     SDL_LOG_ERROR("Command with id " << cmd_id << " is not found.");
->>>>>>> 3b4e2541
     SendResponse(false, mobile_apis::Result::INVALID_ID);
     return;
   }
@@ -184,7 +179,7 @@
       break;
     }
     default: {
-      SDL_LOG_ERROR("Received unknown event " << event.id());
+      SDL_LOG_ERROR("Received unknown event" << event.id());
       return;
     }
   }
@@ -207,14 +202,8 @@
 
   const auto command = application->FindCommand(cmd_id);
 
-<<<<<<< HEAD
   if (smart_objects::SmartType_Null == command.getType()) {
-    LOG4CXX_ERROR(logger_,
-                  "Command id " << cmd_id
-=======
-  if (!command) {
     SDL_LOG_ERROR("Command id " << cmd_id
->>>>>>> 3b4e2541
                                 << " not found for "
                                    "application with connection key "
                                 << connection_key());
