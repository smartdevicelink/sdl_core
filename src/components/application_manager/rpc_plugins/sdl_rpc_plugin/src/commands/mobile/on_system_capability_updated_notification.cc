#include "sdl_rpc_plugin/commands/mobile/on_system_capability_updated_notification.h"
#include "application_manager/application_manager.h"
<<<<<<< HEAD
#include "application_manager/helpers/application_helper.h"
=======
#include "sdl_rpc_plugin/extensions/system_capability_app_extension.h"
>>>>>>> 0bff04d2
#include "application_manager/message_helper.h"
#include "sdl_rpc_plugin/extensions/get_system_capability_app_extension.h"

// #include "interfaces/MOBILE_API.h"
// #include "utils/file_system.h"
// #include "utils/helpers.h"
// #include "policy/policy_table/enums.h"
// #include "application_manager/application_manager.h"
// #include "application_manager/policies/policy_handler_interface.h"

namespace sdl_rpc_plugin {
using namespace application_manager;
namespace commands {
namespace mobile {

OnSystemCapabilityUpdatedNotification::OnSystemCapabilityUpdatedNotification(
    const app_mngr::commands::MessageSharedPtr& message,
    app_mngr::ApplicationManager& application_manager,
    app_mngr::rpc_service::RPCService& rpc_service,
    app_mngr::HMICapabilities& hmi_capabilities,
    policy::PolicyHandlerInterface& policy_handler)
    : CommandNotificationImpl(message,
                              application_manager,
                              rpc_service,
                              hmi_capabilities,
                              policy_handler) {
  LOG4CXX_DEBUG(logger_,
                "SYSCAP: Initialize OnSystemCapabilityUpdatedNotification");
}

OnSystemCapabilityUpdatedNotification::
    ~OnSystemCapabilityUpdatedNotification() {
  LOG4CXX_DEBUG(logger_,
                "SYSCAP: Destroy OnSystemCapabilityUpdatedNotification");
}

void OnSystemCapabilityUpdatedNotification::Run() {
<<<<<<< HEAD
  LOG4CXX_AUTO_TRACE(logger_);
  LOG4CXX_DEBUG(logger_, "SYSCAP: Send OnSystemCapabilityUpdatedNotification");

  std::vector<ApplicationSharedPtr> app_notification;
  std::vector<ApplicationSharedPtr>::iterator app_notification_it =
      app_notification.begin();
  std::vector<smart_objects::SmartObject> app_so;

  // TODO, figure out how to handle unknown enums for SystemCapabilityType
  mobile_apis::SystemCapabilityType::eType system_capability_type =
      static_cast<mobile_apis::SystemCapabilityType::eType>(
          (*message_)[strings::msg_params][strings::system_capability]
                     [strings::system_capability_type].asInt());

  const char* capability_type_string;
  ns_smart_device_link::ns_smart_objects::EnumConversionHelper<
      mobile_apis::SystemCapabilityType::eType>::
      EnumToCString(system_capability_type, &capability_type_string);

  auto subscribed_to_capability_predicate =
      [&system_capability_type](const ApplicationSharedPtr app) {
        DCHECK_OR_RETURN(app, false);
        auto& ext = SystemCapabilityAppExtension::ExtractExtension(*app);
        return ext.isSubscribedTo(system_capability_type);
      };

  const std::vector<ApplicationSharedPtr>& applications = FindAllApps(
      application_manager_.applications(), subscribed_to_capability_predicate);

  LOG4CXX_DEBUG(logger_,
                "Number of Notifications to be sent: " << applications.size());

  std::vector<ApplicationSharedPtr>::const_iterator app_it =
      applications.begin();

  for (; applications.end() != app_it; ++app_it) {
    const ApplicationSharedPtr app = *app_it;
    LOG4CXX_INFO(logger_,
                 "Sending OnSystemCapabilityUpdated " << capability_type_string
                                                      << " application id "
                                                      << app->app_id());
    (*message_)[strings::params][strings::connection_key] = app->app_id();
    SendNotification();
=======
  //   LOG4CXX_AUTO_TRACE(logger_);
  LOG4CXX_DEBUG(logger_, "SYSCAP: Send OnSystemCapabilityUpdatedNotification");

  app_mngr::ApplicationSharedPtr app =
      application_manager_.application(connection_key());
  auto& ext = SystemCapabilityAppExtension::ExtractExtension(*app);
  smart_objects::SmartObject notification_params(smart_objects::SmartType_Map);
  // const app_mngr::HMICapabilities& hmi_capabilities = hmi_capabilities_;

  if (ext.isSubscribedTo(mobile_apis::SystemCapabilityType::APP_SERVICES)) {
    notification_params[app_mngr::strings::system_capability]
                       [app_mngr::strings::system_capability_type] =
                           mobile_apis::SystemCapabilityType::APP_SERVICES;

    smart_objects::SmartObject app_service_capabilities(
        smart_objects::SmartType_Map);
    smart_objects::SmartObject supported_types(smart_objects::SmartType_Array);
    smart_objects::SmartObject app_services(smart_objects::SmartType_Array);

    std::vector<smart_objects::SmartObject> service_records =
        application_manager_.GetAppServiceManager().GetAllServices();
    std::set<mobile_apis::AppServiceType::eType> service_types;

    for (auto& record : service_records) {
      // SUPPORTED TYPES
      mobile_apis::AppServiceType::eType service_type =
          static_cast<mobile_apis::AppServiceType::eType>(
              record[strings::service_manifest][strings::service_type]
                  .asUInt());
      service_types.insert(service_type);

      // APP SERVICES
      smart_objects::SmartObject app_services_capability(
          smart_objects::SmartType_Map);
      app_services_capability[strings::update_reason] =
          mobile_apis::ServiceUpdateReason::PUBLISHED;
      app_services_capability[strings::updated_app_service_record] = record;
      app_services.asArray()->push_back(app_services_capability);
    }

    int i = 0;
    for (auto type_ : service_types) {
      supported_types[i] = type_;
      i++;
    }

    app_service_capabilities[strings::services_supported] = supported_types;
    app_service_capabilities[strings::app_services] = app_services;
    notification_params[strings::system_capability]
                       [strings::app_services_capability] =
                           app_service_capabilities;

    MessageHelper::PrintSmartObject(notification_params);

  } else {
    LOG4CXX_ERROR(logger_, "Invalid system capability");
    return;
>>>>>>> 0bff04d2
  }
}

  (*message_)[app_mngr::strings::msg_params] = notification_params;
  SendNotification();
}

}  // namespace mobile
}  // namespace commands
}  // namespace application_manager<|MERGE_RESOLUTION|>--- conflicted
+++ resolved
@@ -1,12 +1,8 @@
 #include "sdl_rpc_plugin/commands/mobile/on_system_capability_updated_notification.h"
 #include "application_manager/application_manager.h"
-<<<<<<< HEAD
 #include "application_manager/helpers/application_helper.h"
-=======
+#include "application_manager/message_helper.h"
 #include "sdl_rpc_plugin/extensions/system_capability_app_extension.h"
->>>>>>> 0bff04d2
-#include "application_manager/message_helper.h"
-#include "sdl_rpc_plugin/extensions/get_system_capability_app_extension.h"
 
 // #include "interfaces/MOBILE_API.h"
 // #include "utils/file_system.h"
@@ -42,7 +38,6 @@
 }
 
 void OnSystemCapabilityUpdatedNotification::Run() {
-<<<<<<< HEAD
   LOG4CXX_AUTO_TRACE(logger_);
   LOG4CXX_DEBUG(logger_, "SYSCAP: Send OnSystemCapabilityUpdatedNotification");
 
@@ -86,70 +81,7 @@
                                                       << app->app_id());
     (*message_)[strings::params][strings::connection_key] = app->app_id();
     SendNotification();
-=======
-  //   LOG4CXX_AUTO_TRACE(logger_);
-  LOG4CXX_DEBUG(logger_, "SYSCAP: Send OnSystemCapabilityUpdatedNotification");
-
-  app_mngr::ApplicationSharedPtr app =
-      application_manager_.application(connection_key());
-  auto& ext = SystemCapabilityAppExtension::ExtractExtension(*app);
-  smart_objects::SmartObject notification_params(smart_objects::SmartType_Map);
-  // const app_mngr::HMICapabilities& hmi_capabilities = hmi_capabilities_;
-
-  if (ext.isSubscribedTo(mobile_apis::SystemCapabilityType::APP_SERVICES)) {
-    notification_params[app_mngr::strings::system_capability]
-                       [app_mngr::strings::system_capability_type] =
-                           mobile_apis::SystemCapabilityType::APP_SERVICES;
-
-    smart_objects::SmartObject app_service_capabilities(
-        smart_objects::SmartType_Map);
-    smart_objects::SmartObject supported_types(smart_objects::SmartType_Array);
-    smart_objects::SmartObject app_services(smart_objects::SmartType_Array);
-
-    std::vector<smart_objects::SmartObject> service_records =
-        application_manager_.GetAppServiceManager().GetAllServices();
-    std::set<mobile_apis::AppServiceType::eType> service_types;
-
-    for (auto& record : service_records) {
-      // SUPPORTED TYPES
-      mobile_apis::AppServiceType::eType service_type =
-          static_cast<mobile_apis::AppServiceType::eType>(
-              record[strings::service_manifest][strings::service_type]
-                  .asUInt());
-      service_types.insert(service_type);
-
-      // APP SERVICES
-      smart_objects::SmartObject app_services_capability(
-          smart_objects::SmartType_Map);
-      app_services_capability[strings::update_reason] =
-          mobile_apis::ServiceUpdateReason::PUBLISHED;
-      app_services_capability[strings::updated_app_service_record] = record;
-      app_services.asArray()->push_back(app_services_capability);
-    }
-
-    int i = 0;
-    for (auto type_ : service_types) {
-      supported_types[i] = type_;
-      i++;
-    }
-
-    app_service_capabilities[strings::services_supported] = supported_types;
-    app_service_capabilities[strings::app_services] = app_services;
-    notification_params[strings::system_capability]
-                       [strings::app_services_capability] =
-                           app_service_capabilities;
-
-    MessageHelper::PrintSmartObject(notification_params);
-
-  } else {
-    LOG4CXX_ERROR(logger_, "Invalid system capability");
-    return;
->>>>>>> 0bff04d2
   }
-}
-
-  (*message_)[app_mngr::strings::msg_params] = notification_params;
-  SendNotification();
 }
 
 }  // namespace mobile
