#include "sdl_rpc_plugin/commands/mobile/on_system_capability_updated_notification.h"

#include "application_manager/app_service_manager.h"
#include "application_manager/application_manager.h"
#include "application_manager/display_capabilities_builder.h"
#include "application_manager/helpers/application_helper.h"
#include "application_manager/message_helper.h"
#include "sdl_rpc_plugin/extensions/system_capability_app_extension.h"
#include "smart_objects/enum_schema_item.h"

namespace sdl_rpc_plugin {
using namespace application_manager;
namespace commands {
namespace mobile {

SDL_CREATE_LOG_VARIABLE("Commands")

OnSystemCapabilityUpdatedNotification::OnSystemCapabilityUpdatedNotification(
    const app_mngr::commands::MessageSharedPtr& message,
    app_mngr::ApplicationManager& application_manager,
    app_mngr::rpc_service::RPCService& rpc_service,
    app_mngr::HMICapabilities& hmi_capabilities,
    policy::PolicyHandlerInterface& policy_handler)
    : CommandNotificationImpl(message,
                              application_manager,
                              rpc_service,
                              hmi_capabilities,
                              policy_handler) {}

OnSystemCapabilityUpdatedNotification::
    ~OnSystemCapabilityUpdatedNotification() {}

void OnSystemCapabilityUpdatedNotification::Run() {
  SDL_LOG_AUTO_TRACE();

  smart_objects::SmartObject& msg_params = (*message_)[strings::msg_params];
  const auto system_capability_type =
      static_cast<mobile_apis::SystemCapabilityType::eType>(
          msg_params[strings::system_capability]
                    [strings::system_capability_type]
                        .asInt());

  switch (system_capability_type) {
    case mobile_apis::SystemCapabilityType::NAVIGATION: {
      smart_objects::SmartObject nav_capability(smart_objects::SmartType_Map);
      bool has_nav_capability = false;
      if (hmi_capabilities_.navigation_capability()) {
        has_nav_capability = true;
        nav_capability = *hmi_capabilities_.navigation_capability();
      }
      has_nav_capability = application_manager_.GetAppServiceManager()
                               .UpdateNavigationCapabilities(nav_capability) ||
                           has_nav_capability;

      if (has_nav_capability) {
        msg_params[strings::system_capability][strings::navigation_capability] =
            nav_capability;
      } else {
        return;
      }
      break;
    }
    case mobile_apis::SystemCapabilityType::PHONE_CALL: {
      if (hmi_capabilities_.phone_capability()) {
        msg_params[strings::system_capability][strings::phone_capability] =
            *hmi_capabilities_.phone_capability();
      } else {
        return;
      }
      break;
    }
    case mobile_apis::SystemCapabilityType::REMOTE_CONTROL: {
      if (!hmi_capabilities_.is_rc_cooperating()) {
        return;
      }
      if (hmi_capabilities_.rc_capability()) {
        msg_params[strings::system_capability][strings::rc_capability] =
            *hmi_capabilities_.rc_capability();
      } else {
        return;
      }
      break;
    }
    case mobile_apis::SystemCapabilityType::VIDEO_STREAMING:
      if (hmi_capabilities_.video_streaming_capability()) {
        msg_params[strings::system_capability]
                  [strings::video_streaming_capability] =
                      *hmi_capabilities_.video_streaming_capability();
      } else {
        return;
      }
      break;
    case mobile_apis::SystemCapabilityType::APP_SERVICES: {
      auto all_services =
          application_manager_.GetAppServiceManager().GetAllServiceRecords();
      auto app_service_caps =
          MessageHelper::CreateAppServiceCapabilities(all_services);

      smart_objects::SmartArray* app_services =
          app_service_caps[strings::app_services].asArray();
      smart_objects::SmartObject& updated_capabilities =
          msg_params[strings::system_capability]
                    [strings::app_services_capabilities][strings::app_services];
      for (size_t i = 0; i < updated_capabilities.length(); i++) {
        std::string service_id =
            updated_capabilities[i][strings::updated_app_service_record]
                                [strings::service_id]
                                    .asString();
        auto matching_service_predicate =
            [&service_id](
                const smart_objects::SmartObject& app_service_capability) {
              return service_id ==
                     app_service_capability[strings::updated_app_service_record]
                                           [strings::service_id]
                                               .asString();
            };

        auto it = std::find_if(app_services->begin(),
                               app_services->end(),
                               matching_service_predicate);
        if (it != app_services->end()) {
          SDL_LOG_DEBUG("Replacing updated record with service_id "
                        << service_id);
          app_services->erase(it);
        }
        app_services->push_back(updated_capabilities[i]);
      }
      msg_params[strings::system_capability]
                [strings::app_services_capabilities] = app_service_caps;
      break;
    }

    case mobile_apis::SystemCapabilityType::DISPLAYS: {
      // Display capabilities content will be populated in the code after the
      // switch so just breaking here
      break;
    }

    default: {
      SDL_LOG_ERROR("Unknown system capability type: "
                    << msg_params[strings::system_capability]
                                 [strings::system_capability_type]
                                     .asInt());
      return;
    }
  }

  const char* capability_type_string;
  ns_smart_device_link::ns_smart_objects::EnumConversionHelper<
      mobile_apis::SystemCapabilityType::eType>::
      EnumToCString(system_capability_type, &capability_type_string);

  const auto initial_connection_key =
      (*message_)[strings::params][strings::connection_key].asUInt();

  auto subscribed_to_capability_predicate =
      [&system_capability_type,
       &initial_connection_key](const ApplicationSharedPtr app) {
        DCHECK_OR_RETURN(app, false);
<<<<<<< HEAD
=======
        auto& ext = SystemCapabilityAppExtension::ExtractExtension(*app);
        if (!ext.IsSubscribedTo(system_capability_type)) {
          SDL_LOG_DEBUG("App " << app->app_id()
                               << " is not subscribed to this capability type");
          return false;
        }
>>>>>>> 062d3b0f

        if (mobile_apis::SystemCapabilityType::DISPLAYS ==
                system_capability_type &&
            initial_connection_key > 0) {
          SDL_LOG_DEBUG("Display capabilities notification for app "
                        << initial_connection_key << " only");
          return app->app_id() == initial_connection_key;
        }

<<<<<<< HEAD
        auto ext_ptr = app->QueryInterface(
            SystemCapabilityAppExtension::SystemCapabilityAppExtensionUID);

        if (!ext_ptr) {
          LOG4CXX_DEBUG(logger_,
                        "App "
                            << app->app_id()
                            << " does not have SystemCapabilityAppExtension");
          return false;
        }

        auto ext =
            std::static_pointer_cast<SystemCapabilityAppExtension>(ext_ptr);

        if (!ext->IsSubscribedTo(system_capability_type)) {
          LOG4CXX_DEBUG(logger_,
                        "App " << app->app_id()
                               << " is not subscribed to this capability type");
          return false;
        }

        LOG4CXX_DEBUG(logger_,
                      "App " << app->app_id()
=======
        SDL_LOG_DEBUG("App " << app->app_id()
>>>>>>> 062d3b0f
                             << " is subscribed to specified capability type");
        return true;
      };

  const std::vector<ApplicationSharedPtr>& applications = FindAllApps(
      application_manager_.applications(), subscribed_to_capability_predicate);

  SDL_LOG_DEBUG("Number of Notifications to be sent: " << applications.size());

  std::vector<ApplicationSharedPtr>::const_iterator app_it =
      applications.begin();

  for (; applications.end() != app_it; ++app_it) {
    const ApplicationSharedPtr app = *app_it;
    if (system_capability_type ==
            mobile_apis::SystemCapabilityType::REMOTE_CONTROL &&
        !app->is_remote_control_supported()) {
      SDL_LOG_WARN(
          "App with connection key: "
          << app->app_id()
          << " was subcribed to REMOTE_CONTROL system capabilities, but "
             "does not have RC permissions. Unsubscribing");
      auto& ext = SystemCapabilityAppExtension::ExtractExtension(*app);
      ext.UnsubscribeFrom(system_capability_type);
      continue;
    }

    if (mobile_apis::SystemCapabilityType::DISPLAYS == system_capability_type) {
      SDL_LOG_DEBUG("Using common display capabilities");
      auto capabilities = hmi_capabilities_.system_display_capabilities();
<<<<<<< HEAD

      auto& builder = app->display_capabilities_builder();
      if (app->is_resuming() && builder.IsWindowResumptionNeeded()) {
        LOG4CXX_DEBUG(logger_,
                      "Application "
                          << app->app_id()
                          << " is resuming. Providing cached capabilities");
        auto display_caps = builder.display_capabilities();
=======
      if (app->is_resuming() && app->is_app_data_resumption_allowed()) {
        SDL_LOG_DEBUG("Application "
                      << app->app_id()
                      << " is resuming. Providing cached capabilities");
        auto display_caps =
            app->display_capabilities_builder().display_capabilities();
>>>>>>> 062d3b0f
        capabilities = display_caps;
      } else if (app->display_capabilities()) {
        SDL_LOG_DEBUG("Application " << app->app_id()
                                     << " has specific display capabilities");
        const WindowID window_id =
            msg_params[strings::system_capability]
                      [strings::display_capabilities][0]
                      [strings::window_capabilities][0][strings::window_id]
                          .asInt();
        capabilities = app->display_capabilities(window_id);
      }

      if (!capabilities) {
        SDL_LOG_WARN("No available display capabilities for sending. Skipping");
        continue;
      }

      msg_params[strings::system_capability][strings::display_capabilities] =
          *capabilities;
    }

    SDL_LOG_INFO("Sending OnSystemCapabilityUpdated " << capability_type_string
                                                      << " application id "
                                                      << app->app_id());
    (*message_)[strings::params][strings::connection_key] = app->app_id();
    SendNotification();
  }
}

}  // namespace mobile
}  // namespace commands
}  // namespace sdl_rpc_plugin<|MERGE_RESOLUTION|>--- conflicted
+++ resolved
@@ -157,15 +157,6 @@
       [&system_capability_type,
        &initial_connection_key](const ApplicationSharedPtr app) {
         DCHECK_OR_RETURN(app, false);
-<<<<<<< HEAD
-=======
-        auto& ext = SystemCapabilityAppExtension::ExtractExtension(*app);
-        if (!ext.IsSubscribedTo(system_capability_type)) {
-          SDL_LOG_DEBUG("App " << app->app_id()
-                               << " is not subscribed to this capability type");
-          return false;
-        }
->>>>>>> 062d3b0f
 
         if (mobile_apis::SystemCapabilityType::DISPLAYS ==
                 system_capability_type &&
@@ -175,15 +166,13 @@
           return app->app_id() == initial_connection_key;
         }
 
-<<<<<<< HEAD
         auto ext_ptr = app->QueryInterface(
             SystemCapabilityAppExtension::SystemCapabilityAppExtensionUID);
 
         if (!ext_ptr) {
-          LOG4CXX_DEBUG(logger_,
-                        "App "
-                            << app->app_id()
-                            << " does not have SystemCapabilityAppExtension");
+          SDL_LOG_DEBUG("App "
+                        << app->app_id()
+                        << " does not have SystemCapabilityAppExtension");
           return false;
         }
 
@@ -191,17 +180,12 @@
             std::static_pointer_cast<SystemCapabilityAppExtension>(ext_ptr);
 
         if (!ext->IsSubscribedTo(system_capability_type)) {
-          LOG4CXX_DEBUG(logger_,
-                        "App " << app->app_id()
+          SDL_LOG_DEBUG("App " << app->app_id()
                                << " is not subscribed to this capability type");
           return false;
         }
 
-        LOG4CXX_DEBUG(logger_,
-                      "App " << app->app_id()
-=======
         SDL_LOG_DEBUG("App " << app->app_id()
->>>>>>> 062d3b0f
                              << " is subscribed to specified capability type");
         return true;
       };
@@ -232,23 +216,13 @@
     if (mobile_apis::SystemCapabilityType::DISPLAYS == system_capability_type) {
       SDL_LOG_DEBUG("Using common display capabilities");
       auto capabilities = hmi_capabilities_.system_display_capabilities();
-<<<<<<< HEAD
 
       auto& builder = app->display_capabilities_builder();
       if (app->is_resuming() && builder.IsWindowResumptionNeeded()) {
-        LOG4CXX_DEBUG(logger_,
-                      "Application "
-                          << app->app_id()
-                          << " is resuming. Providing cached capabilities");
-        auto display_caps = builder.display_capabilities();
-=======
-      if (app->is_resuming() && app->is_app_data_resumption_allowed()) {
         SDL_LOG_DEBUG("Application "
                       << app->app_id()
                       << " is resuming. Providing cached capabilities");
-        auto display_caps =
-            app->display_capabilities_builder().display_capabilities();
->>>>>>> 062d3b0f
+        auto display_caps = builder.display_capabilities();
         capabilities = display_caps;
       } else if (app->display_capabilities()) {
         SDL_LOG_DEBUG("Application " << app->app_id()
