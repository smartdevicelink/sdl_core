#include "sdl_rpc_plugin/commands/mobile/on_system_capability_updated_notification.h"
#include "application_manager/application_manager.h"
#include "application_manager/helpers/application_helper.h"
#include "application_manager/message_helper.h"
#include "sdl_rpc_plugin/extensions/system_capability_app_extension.h"
#include "smart_objects/enum_schema_item.h"

namespace sdl_rpc_plugin {
using namespace application_manager;
namespace commands {
namespace mobile {

OnSystemCapabilityUpdatedNotification::OnSystemCapabilityUpdatedNotification(
    const app_mngr::commands::MessageSharedPtr& message,
    app_mngr::ApplicationManager& application_manager,
    app_mngr::rpc_service::RPCService& rpc_service,
    app_mngr::HMICapabilities& hmi_capabilities,
    policy::PolicyHandlerInterface& policy_handler)
    : CommandNotificationImpl(message,
                              application_manager,
                              rpc_service,
                              hmi_capabilities,
                              policy_handler) {}

OnSystemCapabilityUpdatedNotification::
    ~OnSystemCapabilityUpdatedNotification() {}

void OnSystemCapabilityUpdatedNotification::Run() {
  LOG4CXX_AUTO_TRACE(logger_);

  smart_objects::SmartObject& msg_params = (*message_)[strings::msg_params];
  mobile_apis::SystemCapabilityType::eType system_capability_type = static_cast<
      mobile_apis::SystemCapabilityType::eType>(
      msg_params[strings::system_capability][strings::system_capability_type]
          .asInt());

  switch (system_capability_type) {
    case mobile_apis::SystemCapabilityType::NAVIGATION: {
      if (hmi_capabilities_.navigation_capability()) {
        msg_params[strings::system_capability][strings::navigation_capability] =
            *hmi_capabilities_.navigation_capability();
      }
      break;
    }
    case mobile_apis::SystemCapabilityType::PHONE_CALL: {
      if (hmi_capabilities_.phone_capability()) {
        msg_params[strings::system_capability][strings::phone_capability] =
            *hmi_capabilities_.phone_capability();
      }
      break;
    }
    case mobile_apis::SystemCapabilityType::REMOTE_CONTROL: {
      if (!hmi_capabilities_.is_rc_cooperating()) {
        return;
      }
      if (hmi_capabilities_.rc_capability()) {
        msg_params[strings::system_capability][strings::rc_capability] =
            *hmi_capabilities_.rc_capability();
      }
      break;
    }
    case mobile_apis::SystemCapabilityType::VIDEO_STREAMING:
      if (hmi_capabilities_.video_streaming_capability()) {
        msg_params[strings::system_capability]
                  [strings::video_streaming_capability] =
                      *hmi_capabilities_.video_streaming_capability();
      }
      break;
    case mobile_apis::SystemCapabilityType::APP_SERVICES: {
      auto all_services =
          application_manager_.GetAppServiceManager().GetAllServices();
      auto app_service_caps =
          MessageHelper::CreateAppServiceCapabilities(all_services);

      smart_objects::SmartArray* app_services =
          app_service_caps[strings::app_services].asArray();
      smart_objects::SmartObject& updated_capabilities =
          msg_params[strings::system_capability]
                    [strings::app_services_capabilities][strings::app_services];
      for (size_t i = 0; i < updated_capabilities.length(); i++) {
        std::string service_id =
            updated_capabilities[i][strings::updated_app_service_record]
                                [strings::service_id].asString();
        auto matching_service_predicate = [&service_id](
            const smart_objects::SmartObject& app_service_capability) {
          return service_id ==
                 app_service_capability[strings::updated_app_service_record]
                                       [strings::service_id].asString();
        };

        auto it = std::find_if(app_services->begin(),
                               app_services->end(),
                               matching_service_predicate);
        if (it != app_services->end()) {
          LOG4CXX_DEBUG(logger_,
                        "Replacing updated record with service_id "
                            << service_id);
          app_services->erase(it);
        }
        app_services->push_back(updated_capabilities[i]);
      }
      msg_params[strings::system_capability]
                [strings::app_services_capabilities] = app_service_caps;
      break;
    }
    default:
      return;
  }

  const char* capability_type_string;
  ns_smart_device_link::ns_smart_objects::EnumConversionHelper<
      mobile_apis::SystemCapabilityType::eType>::
      EnumToCString(system_capability_type, &capability_type_string);

  auto subscribed_to_capability_predicate =
      [&system_capability_type](const ApplicationSharedPtr app) {
        DCHECK_OR_RETURN(app, false);
        auto& ext = SystemCapabilityAppExtension::ExtractExtension(*app);
        return ext.IsSubscribedTo(system_capability_type);
      };

  const std::vector<ApplicationSharedPtr>& applications = FindAllApps(
      application_manager_.applications(), subscribed_to_capability_predicate);

  LOG4CXX_DEBUG(logger_,
                "Number of Notifications to be sent: " << applications.size());

  std::vector<ApplicationSharedPtr>::const_iterator app_it =
      applications.begin();

  for (; applications.end() != app_it; ++app_it) {
    const ApplicationSharedPtr app = *app_it;
<<<<<<< HEAD
    if (system_capability_type ==
            mobile_apis::SystemCapabilityType::REMOTE_CONTROL &&
        !app->is_remote_control_supported()) {
      LOG4CXX_WARN(
          logger_,
          "App with connection key: "
              << app->app_id()
              << " was subcribed to REMOTE_CONTROL system capabilities, but "
                 "does not have RC permissions. Unsubscribing");
      auto& ext = SystemCapabilityAppExtension::ExtractExtension(*app);
      ext.UnsubscribeFrom(system_capability_type);
      continue;
    }
    LOG4CXX_DEBUG(logger_,
                  "ONSYSCAP: Send OnSystemCapabilityUpdatedNotification");
=======
>>>>>>> 590d6837
    LOG4CXX_INFO(logger_,
                 "Sending OnSystemCapabilityUpdated " << capability_type_string
                                                      << " application id "
                                                      << app->app_id());
    (*message_)[strings::params][strings::connection_key] = app->app_id();
    SendNotification();
  }
}

}  // namespace mobile
}  // namespace commands
}  // namespace application_manager<|MERGE_RESOLUTION|>--- conflicted
+++ resolved
@@ -130,7 +130,6 @@
 
   for (; applications.end() != app_it; ++app_it) {
     const ApplicationSharedPtr app = *app_it;
-<<<<<<< HEAD
     if (system_capability_type ==
             mobile_apis::SystemCapabilityType::REMOTE_CONTROL &&
         !app->is_remote_control_supported()) {
@@ -144,10 +143,6 @@
       ext.UnsubscribeFrom(system_capability_type);
       continue;
     }
-    LOG4CXX_DEBUG(logger_,
-                  "ONSYSCAP: Send OnSystemCapabilityUpdatedNotification");
-=======
->>>>>>> 590d6837
     LOG4CXX_INFO(logger_,
                  "Sending OnSystemCapabilityUpdated " << capability_type_string
                                                       << " application id "
