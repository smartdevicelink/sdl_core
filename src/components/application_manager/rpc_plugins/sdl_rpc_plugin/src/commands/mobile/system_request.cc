--- conflicted
+++ resolved
@@ -34,10 +34,12 @@
 #include "sdl_rpc_plugin/commands/mobile/system_request.h"
 
 #include <stdio.h>
+
 #include <algorithm>
 #include <sstream>
 #include <string>
 #include <vector>
+
 #include "application_manager/policies/policy_handler_interface.h"
 #include "formatters/CFormatterJsonBase.h"
 #include "interfaces/MOBILE_API.h"
@@ -77,34 +79,29 @@
                                 const std::string& language_name,
                                 SynonymsMap& synonyms_map) {
   if (!language[language_name].keyExists(json::vrSynonyms)) {
-    LOG4CXX_WARN(logger_,
-                 kQueryAppsValidationFailedPrefix
-                     << "'languages.vrSynonyms' doesn't exist");
+    SDL_LOG_WARN(kQueryAppsValidationFailedPrefix
+                 << "'languages.vrSynonyms' doesn't exist");
     return false;
   }
   const smart_objects::SmartArray* synonyms_array =
       language[language_name][json::vrSynonyms].asArray();
   if (!synonyms_array) {
-    LOG4CXX_WARN(
-        logger_,
-        kQueryAppsValidationFailedPrefix << "vrSynonyms is not array.");
+    SDL_LOG_WARN(kQueryAppsValidationFailedPrefix
+                 << "vrSynonyms is not array.");
     return false;
   }
   const size_t synonyms_array_size = synonyms_array->size();
   if (synonyms_array_size < kVrArraySizeMin) {
-    LOG4CXX_WARN(logger_,
-                 kQueryAppsValidationFailedPrefix
-                     << "vrSynomyms array has [" << synonyms_array_size
-                     << "] size < allowed min size [" << kVrArraySizeMin
-                     << "]");
+    SDL_LOG_WARN(kQueryAppsValidationFailedPrefix
+                 << "vrSynomyms array has [" << synonyms_array_size
+                 << "] size < allowed min size [" << kVrArraySizeMin << "]");
     return false;
   }
   if (synonyms_array_size > kVrArraySizeMax) {
-    LOG4CXX_WARN(logger_,
-                 kQueryAppsValidationFailedPrefix
-                     << "vrSynomyms array size [" << synonyms_array_size
-                     << "] exceeds maximum allowed size [" << kVrArraySizeMax
-                     << "]");
+    SDL_LOG_WARN(kQueryAppsValidationFailedPrefix
+                 << "vrSynomyms array size [" << synonyms_array_size
+                 << "] exceeds maximum allowed size [" << kVrArraySizeMax
+                 << "]");
     return false;
   }
 
@@ -112,30 +109,26 @@
     const smart_objects::SmartObject& synonym = (*synonyms_array)[idx];
     const std::string vrSynonym = synonym.asString();
     if (vrSynonym.length() > kVrSynonymLengthMax) {
-      LOG4CXX_WARN(logger_,
-                   kQueryAppsValidationFailedPrefix
-                       << "vrSYnomym item [" << idx << "] exceeds max length ["
-                       << vrSynonym.length() << "]>[" << kVrSynonymLengthMax
-                       << "]");
+      SDL_LOG_WARN(kQueryAppsValidationFailedPrefix
+                   << "vrSYnomym item [" << idx << "] exceeds max length ["
+                   << vrSynonym.length() << "]>[" << kVrSynonymLengthMax
+                   << "]");
       return false;
     }
     if (vrSynonym.length() < kVrSynonymLengthMin) {
-      LOG4CXX_WARN(logger_,
-                   kQueryAppsValidationFailedPrefix
-                       << "vrSYnomym item [" << idx << "] length ["
-                       << vrSynonym.length() << "] is less then min length ["
-                       << kVrSynonymLengthMin << "] allowed.");
+      SDL_LOG_WARN(kQueryAppsValidationFailedPrefix
+                   << "vrSYnomym item [" << idx << "] length ["
+                   << vrSynonym.length() << "] is less then min length ["
+                   << kVrSynonymLengthMin << "] allowed.");
       return false;
     }
     // Verify duplicates
     SynonymsMap::iterator synonyms_map_iter = synonyms_map.find(language_name);
     if (synonyms_map_iter != synonyms_map.end()) {
       if (!(*synonyms_map_iter).second.insert(vrSynonym).second) {
-        LOG4CXX_WARN(logger_,
-                     kQueryAppsValidationFailedPrefix
-                         << "vrSYnomym item already defined ["
-                         << vrSynonym.c_str() << "] for language ["
-                         << language_name << "]");
+        SDL_LOG_WARN(kQueryAppsValidationFailedPrefix
+                     << "vrSYnomym item already defined [" << vrSynonym.c_str()
+                     << "] for language [" << language_name << "]");
         return false;
       }
     }
@@ -395,99 +388,6 @@
     return true;
   }
 
-<<<<<<< HEAD
-=======
-  bool ValidateSynonymsAtLanguage(const smart_objects::SmartObject& language,
-                                  const std::string& language_name,
-                                  SynonymsMap& synonyms_map) const {
-    if (!language[language_name].keyExists(json::vrSynonyms)) {
-      SDL_LOG_WARN(kQueryAppsValidationFailedPrefix
-                   << "'languages.vrSynonyms' doesn't exist");
-      return false;
-    }
-    const smart_objects::SmartArray* synonyms_array =
-        language[language_name][json::vrSynonyms].asArray();
-    if (!synonyms_array) {
-      SDL_LOG_WARN(kQueryAppsValidationFailedPrefix
-                   << "vrSynonyms is not array.");
-      return false;
-    }
-    const size_t synonyms_array_size = synonyms_array->size();
-    if (synonyms_array_size < kVrArraySizeMin) {
-      SDL_LOG_WARN(kQueryAppsValidationFailedPrefix
-                   << "vrSynomyms array has [" << synonyms_array_size
-                   << "] size < allowed min size [" << kVrArraySizeMin << "]");
-      return false;
-    }
-    if (synonyms_array_size > kVrArraySizeMax) {
-      SDL_LOG_WARN(kQueryAppsValidationFailedPrefix
-                   << "vrSynomyms array size [" << synonyms_array_size
-                   << "] exceeds maximum allowed size [" << kVrArraySizeMax
-                   << "]");
-      return false;
-    }
-
-    for (std::size_t idx = 0; idx < synonyms_array_size; ++idx) {
-      const smart_objects::SmartObject& synonym = (*synonyms_array)[idx];
-      const std::string vrSynonym = synonym.asString();
-      if (vrSynonym.length() > kVrSynonymLengthMax) {
-        SDL_LOG_WARN(kQueryAppsValidationFailedPrefix
-                     << "vrSYnomym item [" << idx << "] exceeds max length ["
-                     << vrSynonym.length() << "]>[" << kVrSynonymLengthMax
-                     << "]");
-        return false;
-      }
-      if (vrSynonym.length() < kVrSynonymLengthMin) {
-        SDL_LOG_WARN(kQueryAppsValidationFailedPrefix
-                     << "vrSYnomym item [" << idx << "] length ["
-                     << vrSynonym.length() << "] is less then min length ["
-                     << kVrSynonymLengthMin << "] allowed.");
-        return false;
-      }
-      // Verify duplicates
-      SynonymsMap::iterator synonyms_map_iter =
-          synonyms_map.find(language_name);
-      if (synonyms_map_iter != synonyms_map.end()) {
-        if (!(*synonyms_map_iter).second.insert(vrSynonym).second) {
-          SDL_LOG_WARN(kQueryAppsValidationFailedPrefix
-                       << "vrSYnomym item already defined ["
-                       << vrSynonym.c_str() << "] for language ["
-                       << language_name << "]");
-          return false;
-        }
-      }
-    }
-    return true;
-  }
-
-  bool CheckMandatoryParametersPresent(
-      const smart_objects::SmartObject& app_data) const {
-    if (!app_data.keyExists(json::android) && !app_data.keyExists(json::ios)) {
-      return false;
-    }
-
-    if (app_data.keyExists(json::android) &&
-        !app_data[json::android].keyExists(json::packageName)) {
-      return false;
-    }
-
-    if (app_data.keyExists(json::ios) &&
-        !app_data[json::ios].keyExists(json::urlScheme)) {
-      return false;
-    }
-
-    if (!app_data.keyExists(json::appId)) {
-      return false;
-    }
-
-    if (!app_data.keyExists(json::name)) {
-      return false;
-    }
-
-    return true;
-  }
-
->>>>>>> 10f19d1b
   smart_objects::SmartObject& data_;
   std::set<std::string> applications_id_set_;
   const ApplicationManager& manager_;
