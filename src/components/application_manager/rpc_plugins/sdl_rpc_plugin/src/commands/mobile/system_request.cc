--- conflicted
+++ resolved
@@ -478,7 +478,6 @@
     return;
   }
 
-<<<<<<< HEAD
   const uint16_t query_apps_min_version = 4;
 
   if (mobile_apis::RequestType::QUERY_APPS == request_type &&
@@ -488,11 +487,8 @@
     return;
   }
 
-  if (!file_system::IsFileNameValid(file_name)) {
-=======
   if (!file_system::IsFileNameValid(file_name) &&
       mobile_apis::RequestType::ICON_URL != request_type) {
->>>>>>> 0736ea16
     const std::string err_msg = "Sync file name contains forbidden symbols.";
     SDL_LOG_ERROR(err_msg);
     SendResponse(false, mobile_apis::Result::INVALID_DATA, err_msg.c_str());
