--- conflicted
+++ resolved
@@ -132,16 +132,7 @@
   const SmartObject& message = event.smart_object();
 
   const event_engine::Event::EventID event_id = event.id();
-<<<<<<< HEAD
-=======
-  if (event_id == FunctionID::UI_OnResetTimeout) {
-    SDL_LOG_INFO("Received UI_OnResetTimeout event");
-    application_manager_.updateRequestTimeout(
-        connection_key(), correlation_id(), default_timeout());
-    return;
-  }
 
->>>>>>> 9ac9acde
   if (event_id != FunctionID::UI_Slider) {
     SDL_LOG_ERROR("Received unknown event " << event.id());
     return;
