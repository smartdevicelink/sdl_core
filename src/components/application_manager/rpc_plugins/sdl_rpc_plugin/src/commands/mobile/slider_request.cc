--- conflicted
+++ resolved
@@ -51,21 +51,11 @@
     app_mngr::rpc_service::RPCService& rpc_service,
     app_mngr::HMICapabilities& hmi_capabilities,
     policy::PolicyHandlerInterface& policy_handler)
-<<<<<<< HEAD
     : RequestFromMobileImpl(message,
                             application_manager,
                             rpc_service,
                             hmi_capabilities,
-                            policy_handler) {
-  subscribe_on_event(hmi_apis::FunctionID::UI_OnResetTimeout);
-}
-=======
-    : CommandRequestImpl(message,
-                         application_manager,
-                         rpc_service,
-                         hmi_capabilities,
-                         policy_handler) {}
->>>>>>> 04c02ecf
+                            policy_handler) {}
 
 SliderRequest::~SliderRequest() {}
 
