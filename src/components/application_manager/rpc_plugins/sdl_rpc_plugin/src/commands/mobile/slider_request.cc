--- conflicted
+++ resolved
@@ -180,12 +180,7 @@
 }
 
 bool SliderRequest::IsWhiteSpaceExist() {
-<<<<<<< HEAD
-  LOG4CXX_AUTO_TRACE(logger_);
-=======
   SDL_LOG_AUTO_TRACE();
-  const char* str = NULL;
->>>>>>> 10f19d1b
 
   const char* str =
       (*message_)[strings::msg_params][strings::slider_header].asCharArray();
