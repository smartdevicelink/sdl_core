--- conflicted
+++ resolved
@@ -110,16 +110,7 @@
       ProcessTTSSpeakResponse(event.smart_object());
       break;
     }
-<<<<<<< HEAD
-=======
-    case hmi_apis::FunctionID::TTS_OnResetTimeout: {
-      SDL_LOG_INFO("Received TTS_OnResetTimeout event");
 
-      application_manager_.updateRequestTimeout(
-          connection_key(), correlation_id(), default_timeout());
-      break;
-    }
->>>>>>> 9ac9acde
     default: {
       SDL_LOG_ERROR("Received unknown event " << event.id());
       break;
