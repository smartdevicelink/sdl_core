--- conflicted
+++ resolved
@@ -52,21 +52,11 @@
     app_mngr::rpc_service::RPCService& rpc_service,
     app_mngr::HMICapabilities& hmi_capabilities,
     policy::PolicyHandlerInterface& policy_handler)
-<<<<<<< HEAD
     : RequestFromMobileImpl(message,
                             application_manager,
                             rpc_service,
                             hmi_capabilities,
-                            policy_handler) {
-  subscribe_on_event(hmi_apis::FunctionID::TTS_OnResetTimeout);
-}
-=======
-    : CommandRequestImpl(message,
-                         application_manager,
-                         rpc_service,
-                         hmi_capabilities,
-                         policy_handler) {}
->>>>>>> 04c02ecf
+                            policy_handler) {}
 
 SpeakRequest::~SpeakRequest() {}
 
