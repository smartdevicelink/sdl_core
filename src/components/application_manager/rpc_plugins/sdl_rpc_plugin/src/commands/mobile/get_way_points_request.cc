/*
 Copyright (c) 2018, Ford Motor Company
 All rights reserved.

 Redistribution and use in source and binary forms, with or without
 modification, are permitted provided that the following conditions are met:

 Redistributions of source code must retain the above copyright notice, this
 list of conditions and the following disclaimer.

 Redistributions in binary form must reproduce the above copyright notice,
 this list of conditions and the following
 disclaimer in the documentation and/or other materials provided with the
 distribution.

 Neither the name of the Ford Motor Company nor the names of its contributors
 may be used to endorse or promote products derived from this software
 without specific prior written permission.

 THIS SOFTWARE IS PROVIDED BY THE COPYRIGHT HOLDERS AND CONTRIBUTORS "AS IS"
 AND ANY EXPRESS OR IMPLIED WARRANTIES, INCLUDING, BUT NOT LIMITED TO, THE
 IMPLIED WARRANTIES OF MERCHANTABILITY AND FITNESS FOR A PARTICULAR PURPOSE
 ARE DISCLAIMED. IN NO EVENT SHALL THE COPYRIGHT HOLDER OR CONTRIBUTORS BE
 LIABLE FOR ANY DIRECT, INDIRECT, INCIDENTAL, SPECIAL, EXEMPLARY, OR
 CONSEQUENTIAL DAMAGES (INCLUDING, BUT NOT LIMITED TO, PROCUREMENT OF
 SUBSTITUTE GOODS OR SERVICES; LOSS OF USE, DATA, OR PROFITS; OR BUSINESS
 INTERRUPTION) HOWEVER CAUSED AND ON ANY THEORY OF LIABILITY, WHETHER IN
 CONTRACT, STRICT LIABILITY, OR TORT (INCLUDING NEGLIGENCE OR OTHERWISE)
 ARISING IN ANY WAY OUT OF THE USE OF THIS SOFTWARE, EVEN IF ADVISED OF THE
 POSSIBILITY OF SUCH DAMAGE.
 */

#include "sdl_rpc_plugin/commands/mobile/get_way_points_request.h"

#include "application_manager/application_manager.h"
#include "application_manager/message_helper.h"

namespace sdl_rpc_plugin {
using namespace application_manager;

namespace commands {

SDL_CREATE_LOG_VARIABLE("Commands")

GetWayPointsRequest::GetWayPointsRequest(
    const application_manager::commands::MessageSharedPtr& message,
    ApplicationManager& application_manager,
    rpc_service::RPCService& rpc_service,
    HMICapabilities& hmi_capabilities,
    policy::PolicyHandlerInterface& policy_handler)
<<<<<<< HEAD
    : RequestFromMobileImpl(message,
                            application_manager,
                            rpc_service,
                            hmi_capabilities,
                            policy_handler) {
  subscribe_on_event(hmi_apis::FunctionID::UI_OnResetTimeout);
}
=======
    : CommandRequestImpl(message,
                         application_manager,
                         rpc_service,
                         hmi_capabilities,
                         policy_handler) {}
>>>>>>> 04c02ecf

GetWayPointsRequest::~GetWayPointsRequest() {}

void GetWayPointsRequest::Run() {
  SDL_LOG_AUTO_TRACE();

  ApplicationSharedPtr app = application_manager_.application(connection_key());

  if (!app) {
    SDL_LOG_ERROR("An application with connection key "
                  << connection_key() << " is not registered.");
    SendResponse(false, mobile_apis::Result::APPLICATION_NOT_REGISTERED);
    return;
  }

  smart_objects::SmartObject msg_params = (*message_)[strings::msg_params];
  msg_params[strings::app_id] = app->app_id();
  StartAwaitForInterface(HmiInterfaces::HMI_INTERFACE_Navigation);
  SendHMIRequest(hmi_apis::FunctionID::Navigation_GetWayPoints,
                 msg_params.empty() ? NULL : &msg_params,
                 true);
}

void GetWayPointsRequest::on_event(const event_engine::Event& event) {
  SDL_LOG_AUTO_TRACE();
  const smart_objects::SmartObject& message = event.smart_object();
  switch (event.id()) {
    case hmi_apis::FunctionID::Navigation_GetWayPoints: {
      SDL_LOG_INFO("Received Navigation_GetWayPoints event");
      EndAwaitForInterface(HmiInterfaces::HMI_INTERFACE_Navigation);
      const hmi_apis::Common_Result::eType result_code =
          static_cast<hmi_apis::Common_Result::eType>(
              message[strings::params][hmi_response::code].asInt());
      std::string response_info;
      GetInfo(message, response_info);
      const bool result = PrepareResultForMobileResponse(
          result_code, HmiInterfaces::HMI_INTERFACE_Navigation);
      SendResponse(result,
                   MessageHelper::HMIToMobileResult(result_code),
                   response_info.empty() ? NULL : response_info.c_str(),
                   &(message[strings::msg_params]));
      break;
    }
    default: {
      SDL_LOG_ERROR("Received unknown event " << event.id());
      break;
    }
  }
}

}  // namespace commands

}  // namespace sdl_rpc_plugin<|MERGE_RESOLUTION|>--- conflicted
+++ resolved
@@ -48,21 +48,11 @@
     rpc_service::RPCService& rpc_service,
     HMICapabilities& hmi_capabilities,
     policy::PolicyHandlerInterface& policy_handler)
-<<<<<<< HEAD
     : RequestFromMobileImpl(message,
                             application_manager,
                             rpc_service,
                             hmi_capabilities,
-                            policy_handler) {
-  subscribe_on_event(hmi_apis::FunctionID::UI_OnResetTimeout);
-}
-=======
-    : CommandRequestImpl(message,
-                         application_manager,
-                         rpc_service,
-                         hmi_capabilities,
-                         policy_handler) {}
->>>>>>> 04c02ecf
+                            policy_handler) {}
 
 GetWayPointsRequest::~GetWayPointsRequest() {}
 
