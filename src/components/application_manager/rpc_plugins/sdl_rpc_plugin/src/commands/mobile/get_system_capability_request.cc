--- conflicted
+++ resolved
@@ -204,21 +204,12 @@
       auto& ext = SystemCapabilityAppExtension::ExtractExtension(*app);
       if ((*message_)[app_mngr::strings::msg_params][strings::subscribe]
               .asBool() == true) {
-<<<<<<< HEAD
-        LOG4CXX_DEBUG(logger_,
-                      "Subscribe to system capability: "
+        SDL_LOG_DEBUG("Subscribe to system capability: "
                           << response_type << " for app_id: " << app->app_id());
         ext.SubscribeTo(response_type);
       } else {
-        LOG4CXX_DEBUG(logger_,
-                      "Unsubscribe from system capability: "
+        SDL_LOG_DEBUG("Unsubscribe from system capability: "
                           << response_type << " for app_id: " << app->app_id());
-=======
-        SDL_LOG_DEBUG("Subscribe to system capability: " << response_type);
-        ext.SubscribeTo(response_type);
-      } else {
-        SDL_LOG_DEBUG("Unsubscribe from system capability: " << response_type);
->>>>>>> 1cd41269
         ext.UnsubscribeFrom(response_type);
       }
     }
