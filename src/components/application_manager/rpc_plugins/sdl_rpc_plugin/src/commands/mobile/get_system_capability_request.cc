/*
 Copyright (c) 2018, Ford Motor Company
 All rights reserved.

 Redistribution and use in source and binary forms, with or without
 modification, are permitted provided that the following conditions are met:

 Redistributions of source code must retain the above copyright notice, this
 list of conditions and the following disclaimer.

 Redistributions in binary form must reproduce the above copyright notice,
 this list of conditions and the following
 disclaimer in the documentation and/or other materials provided with the
 distribution.

 Neither the name of the Ford Motor Company nor the names of its contributors
 may be used to endorse or promote products derived from this software
 without specific prior written permission.

 THIS SOFTWARE IS PROVIDED BY THE COPYRIGHT HOLDERS AND CONTRIBUTORS "AS IS"
 AND ANY EXPRESS OR IMPLIED WARRANTIES, INCLUDING, BUT NOT LIMITED TO, THE
 IMPLIED WARRANTIES OF MERCHANTABILITY AND FITNESS FOR A PARTICULAR PURPOSE
 ARE DISCLAIMED. IN NO EVENT SHALL THE COPYRIGHT HOLDER OR CONTRIBUTORS BE
 LIABLE FOR ANY DIRECT, INDIRECT, INCIDENTAL, SPECIAL, EXEMPLARY, OR
 CONSEQUENTIAL DAMAGES (INCLUDING, BUT NOT LIMITED TO, PROCUREMENT OF
 SUBSTITUTE GOODS OR SERVICES; LOSS OF USE, DATA, OR PROFITS; OR BUSINESS
 INTERRUPTION) HOWEVER CAUSED AND ON ANY THEORY OF LIABILITY, WHETHER IN
 CONTRACT, STRICT LIABILITY, OR TORT (INCLUDING NEGLIGENCE OR OTHERWISE)
 ARISING IN ANY WAY OUT OF THE USE OF THIS SOFTWARE, EVEN IF ADVISED OF THE
 POSSIBILITY OF SUCH DAMAGE.
 */

#include "sdl_rpc_plugin/commands/mobile/get_system_capability_request.h"
#include "sdl_rpc_plugin/extensions/system_capability_app_extension.h"
#include "application_manager/message_helper.h"
#include <set>

namespace sdl_rpc_plugin {
using namespace application_manager;

namespace commands {

GetSystemCapabilityRequest::GetSystemCapabilityRequest(
    const application_manager::commands::MessageSharedPtr& message,
    ApplicationManager& application_manager,
    rpc_service::RPCService& rpc_service,
    HMICapabilities& hmi_capabilities,
    policy::PolicyHandlerInterface& policy_handler)
    : CommandRequestImpl(message,
                         application_manager,
                         rpc_service,
                         hmi_capabilities,
                         policy_handler) {}

GetSystemCapabilityRequest::~GetSystemCapabilityRequest() {}

void GetSystemCapabilityRequest::Run() {
  LOG4CXX_AUTO_TRACE(logger_);

  ApplicationSharedPtr app = application_manager_.application(connection_key());

  if (!app) {
    LOG4CXX_ERROR(logger_, "Application is not registered");
    SendResponse(false, mobile_apis::Result::APPLICATION_NOT_REGISTERED);
    return;
  }

  if ((*message_)[strings::msg_params].empty()) {
    LOG4CXX_ERROR(logger_, strings::msg_params << " is empty.");
    SendResponse(false, mobile_apis::Result::INVALID_DATA);
    return;
  }

  smart_objects::SmartObject response_params(smart_objects::SmartType_Map);
  mobile_apis::SystemCapabilityType::eType response_type =
      static_cast<mobile_apis::SystemCapabilityType::eType>(
          (*message_)[strings::msg_params][strings::system_capability_type]
              .asInt());
  response_params[strings::system_capability][strings::system_capability_type] =
      response_type;

  const HMICapabilities& hmi_capabilities = hmi_capabilities_;

  switch (response_type) {
    case mobile_apis::SystemCapabilityType::NAVIGATION: {
      if (hmi_capabilities.navigation_capability()) {
        response_params[strings::system_capability]
                       [strings::navigation_capability] =
                           *hmi_capabilities.navigation_capability();
      } else {
        SendResponse(false, mobile_apis::Result::DATA_NOT_AVAILABLE);
        return;
      }
      break;
    }
    case mobile_apis::SystemCapabilityType::PHONE_CALL: {
      if (hmi_capabilities.phone_capability()) {
        response_params[strings::system_capability][strings::phone_capability] =
            *hmi_capabilities.phone_capability();
      } else {
        SendResponse(false, mobile_apis::Result::DATA_NOT_AVAILABLE);
        return;
      }
      break;
    }
    case mobile_apis::SystemCapabilityType::REMOTE_CONTROL: {
      if (!app->is_remote_control_supported()) {
        SendResponse(false, mobile_apis::Result::DISALLOWED);
        return;
      }
      if (!hmi_capabilities.is_rc_cooperating()) {
        SendResponse(false, mobile_apis::Result::UNSUPPORTED_RESOURCE);
        return;
      }
      if (hmi_capabilities.rc_capability()) {
        response_params[strings::system_capability][strings::rc_capability] =
            *hmi_capabilities.rc_capability();
      } else {
        SendResponse(false, mobile_apis::Result::DATA_NOT_AVAILABLE);
        return;
      }
      break;
    }
    case mobile_apis::SystemCapabilityType::VIDEO_STREAMING:
      if (hmi_capabilities.video_streaming_capability()) {
        response_params[strings::system_capability]
                       [strings::video_streaming_capability] =
                           *hmi_capabilities.video_streaming_capability();
      } else {
        SendResponse(false, mobile_apis::Result::DATA_NOT_AVAILABLE);
        return;
      }
      break;
    case mobile_apis::SystemCapabilityType::APP_SERVICES: {
      smart_objects::SmartObject app_service_capabilities(
          smart_objects::SmartType_Map);
      smart_objects::SmartObject supported_types(
          smart_objects::SmartType_Array);
      smart_objects::SmartObject app_services(smart_objects::SmartType_Array);

      std::vector<smart_objects::SmartObject> service_records =
          application_manager_.GetAppServiceManager().GetAllServices();
      std::set<mobile_apis::AppServiceType::eType> service_types;

      for (auto& record : service_records) {
        // SUPPORTED TYPES
        mobile_apis::AppServiceType::eType service_type =
            static_cast<mobile_apis::AppServiceType::eType>(
                record[strings::service_manifest][strings::service_type]
                    .asUInt());
        service_types.insert(service_type);

        // APP SERVICES
<<<<<<< HEAD
        smart_objects::SmartObject app_services_capabilities(
            smart_objects::SmartType_Map);
        app_services_capabilities[strings::updated_app_service_record] = record;
        app_services.asArray()->push_back(app_services_capabilities);
=======
        smart_objects::SmartObject app_services_capability(
            smart_objects::SmartType_Map);
        app_services_capability[strings::update_reason] =
            mobile_apis::ServiceUpdateReason::PUBLISHED;
        app_services_capability[strings::updated_app_service_record] = record;
        app_services.asArray()->push_back(app_services_capability);
>>>>>>> 0bff04d2
      }

      int i = 0;
      for (auto type_ : service_types) {
        supported_types[i] = type_;
        i++;
      }

      app_service_capabilities[strings::services_supported] = supported_types;
      app_service_capabilities[strings::app_services] = app_services;
      response_params[strings::system_capability]
<<<<<<< HEAD
                     [strings::app_services_capabilities] =
=======
                     [strings::app_services_capability] =
>>>>>>> 0bff04d2
                         app_service_capabilities;

      MessageHelper::PrintSmartObject(response_params);

    } break;

    default:  // Return unsupported resource
      SendResponse(false, mobile_apis::Result::UNSUPPORTED_RESOURCE);
      return;
  }

  if ((*message_)[app_mngr::strings::msg_params].keyExists(
          strings::subscribe)) {
    auto& ext = SystemCapabilityAppExtension::ExtractExtension(*app);
    if ((*message_)[app_mngr::strings::msg_params][strings::subscribe]
            .asBool() == true) {
      LOG4CXX_DEBUG(logger_,
                    "SYSCAP: Subscribe to system capability - "
                        << response_type);
      ext.subscribeTo(response_type);
    } else {
      LOG4CXX_DEBUG(logger_,
                    "SYSCAP: Unsubscribe from system capability - "
                        << response_type);
      ext.unsubscribeFrom(response_type);
    }
  }

  SendResponse(true, mobile_apis::Result::SUCCESS, NULL, &response_params);
}

void GetSystemCapabilityRequest::on_event(const event_engine::Event& event) {
  LOG4CXX_INFO(logger_, "GetSystemCapabilityRequest on_event");
}

}  // namespace commands
}  // namespace application_manager<|MERGE_RESOLUTION|>--- conflicted
+++ resolved
@@ -151,19 +151,10 @@
         service_types.insert(service_type);
 
         // APP SERVICES
-<<<<<<< HEAD
         smart_objects::SmartObject app_services_capabilities(
             smart_objects::SmartType_Map);
         app_services_capabilities[strings::updated_app_service_record] = record;
         app_services.asArray()->push_back(app_services_capabilities);
-=======
-        smart_objects::SmartObject app_services_capability(
-            smart_objects::SmartType_Map);
-        app_services_capability[strings::update_reason] =
-            mobile_apis::ServiceUpdateReason::PUBLISHED;
-        app_services_capability[strings::updated_app_service_record] = record;
-        app_services.asArray()->push_back(app_services_capability);
->>>>>>> 0bff04d2
       }
 
       int i = 0;
@@ -175,11 +166,7 @@
       app_service_capabilities[strings::services_supported] = supported_types;
       app_service_capabilities[strings::app_services] = app_services;
       response_params[strings::system_capability]
-<<<<<<< HEAD
                      [strings::app_services_capabilities] =
-=======
-                     [strings::app_services_capability] =
->>>>>>> 0bff04d2
                          app_service_capabilities;
 
       MessageHelper::PrintSmartObject(response_params);
