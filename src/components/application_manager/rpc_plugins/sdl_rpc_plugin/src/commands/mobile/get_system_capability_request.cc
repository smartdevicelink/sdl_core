/*
 Copyright (c) 2018, Ford Motor Company
 All rights reserved.

 Redistribution and use in source and binary forms, with or without
 modification, are permitted provided that the following conditions are met:

 Redistributions of source code must retain the above copyright notice, this
 list of conditions and the following disclaimer.

 Redistributions in binary form must reproduce the above copyright notice,
 this list of conditions and the following
 disclaimer in the documentation and/or other materials provided with the
 distribution.

 Neither the name of the Ford Motor Company nor the names of its contributors
 may be used to endorse or promote products derived from this software
 without specific prior written permission.

 THIS SOFTWARE IS PROVIDED BY THE COPYRIGHT HOLDERS AND CONTRIBUTORS "AS IS"
 AND ANY EXPRESS OR IMPLIED WARRANTIES, INCLUDING, BUT NOT LIMITED TO, THE
 IMPLIED WARRANTIES OF MERCHANTABILITY AND FITNESS FOR A PARTICULAR PURPOSE
 ARE DISCLAIMED. IN NO EVENT SHALL THE COPYRIGHT HOLDER OR CONTRIBUTORS BE
 LIABLE FOR ANY DIRECT, INDIRECT, INCIDENTAL, SPECIAL, EXEMPLARY, OR
 CONSEQUENTIAL DAMAGES (INCLUDING, BUT NOT LIMITED TO, PROCUREMENT OF
 SUBSTITUTE GOODS OR SERVICES; LOSS OF USE, DATA, OR PROFITS; OR BUSINESS
 INTERRUPTION) HOWEVER CAUSED AND ON ANY THEORY OF LIABILITY, WHETHER IN
 CONTRACT, STRICT LIABILITY, OR TORT (INCLUDING NEGLIGENCE OR OTHERWISE)
 ARISING IN ANY WAY OUT OF THE USE OF THIS SOFTWARE, EVEN IF ADVISED OF THE
 POSSIBILITY OF SUCH DAMAGE.
 */

#include "sdl_rpc_plugin/commands/mobile/get_system_capability_request.h"
#include "sdl_rpc_plugin/extensions/system_capability_app_extension.h"
#include "application_manager/message_helper.h"
#include <set>

namespace sdl_rpc_plugin {
using namespace application_manager;

namespace commands {

GetSystemCapabilityRequest::GetSystemCapabilityRequest(
    const application_manager::commands::MessageSharedPtr& message,
    ApplicationManager& application_manager,
    rpc_service::RPCService& rpc_service,
    HMICapabilities& hmi_capabilities,
    policy::PolicyHandlerInterface& policy_handler)
    : CommandRequestImpl(message,
                         application_manager,
                         rpc_service,
                         hmi_capabilities,
                         policy_handler) {}

GetSystemCapabilityRequest::~GetSystemCapabilityRequest() {}

void GetSystemCapabilityRequest::Run() {
  LOG4CXX_AUTO_TRACE(logger_);

  ApplicationSharedPtr app = application_manager_.application(connection_key());

  if (!app) {
    LOG4CXX_ERROR(logger_, "Application is not registered");
    SendResponse(false, mobile_apis::Result::APPLICATION_NOT_REGISTERED);
    return;
  }

  if ((*message_)[strings::msg_params].empty()) {
    LOG4CXX_ERROR(logger_, strings::msg_params << " is empty.");
    SendResponse(false, mobile_apis::Result::INVALID_DATA);
    return;
  }

  smart_objects::SmartObject response_params(smart_objects::SmartType_Map);
  mobile_apis::SystemCapabilityType::eType response_type =
      static_cast<mobile_apis::SystemCapabilityType::eType>(
          (*message_)[strings::msg_params][strings::system_capability_type]
              .asInt());
  response_params[strings::system_capability][strings::system_capability_type] =
      response_type;

  const HMICapabilities& hmi_capabilities = hmi_capabilities_;

  switch (response_type) {
    case mobile_apis::SystemCapabilityType::NAVIGATION: {
      if (hmi_capabilities.navigation_capability()) {
        response_params[strings::system_capability]
                       [strings::navigation_capability] =
                           *hmi_capabilities.navigation_capability();
      } else {
        SendResponse(false, mobile_apis::Result::DATA_NOT_AVAILABLE);
        return;
      }
      break;
    }
    case mobile_apis::SystemCapabilityType::PHONE_CALL: {
      if (hmi_capabilities.phone_capability()) {
        response_params[strings::system_capability][strings::phone_capability] =
            *hmi_capabilities.phone_capability();
      } else {
        SendResponse(false, mobile_apis::Result::DATA_NOT_AVAILABLE);
        return;
      }
      break;
    }
    case mobile_apis::SystemCapabilityType::REMOTE_CONTROL: {
      if (!app->is_remote_control_supported()) {
        SendResponse(false, mobile_apis::Result::DISALLOWED);
        return;
      }
      if (!hmi_capabilities.is_rc_cooperating()) {
        SendResponse(false, mobile_apis::Result::UNSUPPORTED_RESOURCE);
        return;
      }
      if (hmi_capabilities.rc_capability()) {
        response_params[strings::system_capability][strings::rc_capability] =
            *hmi_capabilities.rc_capability();
      } else {
        SendResponse(false, mobile_apis::Result::DATA_NOT_AVAILABLE);
        return;
      }
      break;
    }
    case mobile_apis::SystemCapabilityType::VIDEO_STREAMING:
      if (hmi_capabilities.video_streaming_capability()) {
        response_params[strings::system_capability]
                       [strings::video_streaming_capability] =
                           *hmi_capabilities.video_streaming_capability();
      } else {
        SendResponse(false, mobile_apis::Result::DATA_NOT_AVAILABLE);
        return;
      }
      break;
    case mobile_apis::SystemCapabilityType::APP_SERVICES: {
      auto all_services =
          application_manager_.GetAppServiceManager().GetAllServices();
      response_params
          [strings::system_capability][strings::app_services_capabilities] =
              MessageHelper::CreateAppServiceCapabilities(all_services);

<<<<<<< HEAD
=======
      for (auto& record : service_records) {
        smart_objects::SmartObject app_services_capabilities(
            smart_objects::SmartType_Map);
        app_services_capabilities[strings::updated_app_service_record] = record;
        app_services.asArray()->push_back(app_services_capabilities);
      }

      app_service_capabilities[strings::app_services] = app_services;
      response_params[strings::system_capability]
                     [strings::app_services_capabilities] =
                         app_service_capabilities;

>>>>>>> 590d6837
      break;
    }
    default:  // Return unsupported resource
      SendResponse(false, mobile_apis::Result::UNSUPPORTED_RESOURCE);
      return;
  }

  if ((*message_)[app_mngr::strings::msg_params].keyExists(
          strings::subscribe)) {
    auto& ext = SystemCapabilityAppExtension::ExtractExtension(*app);
    if ((*message_)[app_mngr::strings::msg_params][strings::subscribe]
            .asBool() == true) {
      LOG4CXX_DEBUG(logger_,
                    "Subscribe to system capability: " << response_type);
      ext.SubscribeTo(response_type);
    } else {
      LOG4CXX_DEBUG(logger_,
                    "Unsubscribe from system capability: " << response_type);
      ext.UnsubscribeFrom(response_type);
    }
  }

  SendResponse(true, mobile_apis::Result::SUCCESS, NULL, &response_params);
}

void GetSystemCapabilityRequest::on_event(const event_engine::Event& event) {
  LOG4CXX_INFO(logger_, "GetSystemCapabilityRequest on_event");
}

}  // namespace commands
}  // namespace application_manager<|MERGE_RESOLUTION|>--- conflicted
+++ resolved
@@ -137,22 +137,6 @@
       response_params
           [strings::system_capability][strings::app_services_capabilities] =
               MessageHelper::CreateAppServiceCapabilities(all_services);
-
-<<<<<<< HEAD
-=======
-      for (auto& record : service_records) {
-        smart_objects::SmartObject app_services_capabilities(
-            smart_objects::SmartType_Map);
-        app_services_capabilities[strings::updated_app_service_record] = record;
-        app_services.asArray()->push_back(app_services_capabilities);
-      }
-
-      app_service_capabilities[strings::app_services] = app_services;
-      response_params[strings::system_capability]
-                     [strings::app_services_capabilities] =
-                         app_service_capabilities;
-
->>>>>>> 590d6837
       break;
     }
     default:  // Return unsupported resource
