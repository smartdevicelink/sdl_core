--- conflicted
+++ resolved
@@ -65,8 +65,9 @@
   ApplicationSharedPtr app = application_manager_.application(connection_key());
 
   if (!app) {
-    SDL_LOG_ERROR("No application associated with connection key "
-                  << connection_key());
+    SDL_LOG_ERROR(
+
+        "No application associated with connection key " << connection_key());
     SendResponse(false, mobile_apis::Result::APPLICATION_NOT_REGISTERED);
     return;
   }
@@ -75,16 +76,10 @@
       (*message_)[strings::msg_params][strings::interaction_choice_set_id]
           .asInt();
 
-<<<<<<< HEAD
   const auto choice_set = app->FindChoiceSet(choice_set_id);
 
   if (smart_objects::SmartType_Null == choice_set.getType()) {
-    LOG4CXX_ERROR(logger_,
-                  "Choice set with id " << choice_set_id << " is not found.");
-=======
-  if (!app->FindChoiceSet(choice_set_id)) {
     SDL_LOG_ERROR("Choice set with id " << choice_set_id << " is not found.");
->>>>>>> 3b4e2541
     SendResponse(false, mobile_apis::Result::INVALID_ID);
     return;
   }
@@ -152,14 +147,8 @@
 
   smart_objects::SmartObject choice_set = app->FindChoiceSet(choice_set_id);
 
-<<<<<<< HEAD
   if (smart_objects::SmartType_Null == choice_set.getType()) {
-    LOG4CXX_ERROR(logger_,
-                  "Choice set with id " << choice_set_id << " is not found.");
-=======
-  if (!choice_set) {
     SDL_LOG_ERROR("Choice set with id " << choice_set_id << " is not found.");
->>>>>>> 3b4e2541
     return;
   }
 
