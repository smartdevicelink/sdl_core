--- conflicted
+++ resolved
@@ -180,24 +180,15 @@
       smart_objects::SmartObject(smart_objects::SmartType_Map);
   msg_params[strings::app_id] = app->app_id();
   msg_params[strings::type] = hmi_apis::Common_VRCommandType::Choice;
-<<<<<<< HEAD
-  msg_params[strings::grammar_id] = (*choice_set)[strings::grammar_id];
-  choice_set = &((*choice_set)[strings::choice_set]);
-  {
-    sync_primitives::AutoLock auto_lock(requests_lock_);
-    for (uint32_t i = 0; i < (*choice_set).length(); ++i) {
-      msg_params[strings::cmd_id] = (*choice_set)[i][strings::choice_id];
-      const uint32_t delte_cmd_hmi_corr_id = SendHMIRequest(
-          hmi_apis::FunctionID::VR_DeleteCommand, &msg_params, true);
-      sent_requests_.insert(delte_cmd_hmi_corr_id);
-    }
-=======
   msg_params[strings::grammar_id] = choice_set[strings::grammar_id];
   choice_set = choice_set[strings::choice_set];
-  for (uint32_t i = 0; i < choice_set.length(); ++i) {
+
+  sync_primitives::AutoLock auto_lock(requests_lock_);
+  for (uint32_t i = 0; i < choice_set.length(); ++i) {    
     msg_params[strings::cmd_id] = choice_set[i][strings::choice_id];
-    SendHMIRequest(hmi_apis::FunctionID::VR_DeleteCommand, &msg_params);
->>>>>>> 08d12403
+    const uint32_t delte_cmd_hmi_corr_id = SendHMIRequest(
+      hmi_apis::FunctionID::VR_DeleteCommand, &msg_params, true);
+    sent_requests_.insert(delte_cmd_hmi_corr_id);
   }
 }
 
