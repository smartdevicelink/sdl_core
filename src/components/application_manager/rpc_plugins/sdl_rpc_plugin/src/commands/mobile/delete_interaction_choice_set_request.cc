/*

 Copyright (c) 2018, Ford Motor Company
 All rights reserved.

 Redistribution and use in source and binary forms, with or without
 modification, are permitted provided that the following conditions are met:

 Redistributions of source code must retain the above copyright notice, this
 list of conditions and the following disclaimer.

 Redistributions in binary form must reproduce the above copyright notice,
 this list of conditions and the following
 disclaimer in the documentation and/or other materials provided with the
 distribution.

 Neither the name of the Ford Motor Company nor the names of its contributors
 may be used to endorse or promote products derived from this software
 without specific prior written permission.

 THIS SOFTWARE IS PROVIDED BY THE COPYRIGHT HOLDERS AND CONTRIBUTORS "AS IS"
 AND ANY EXPRESS OR IMPLIED WARRANTIES, INCLUDING, BUT NOT LIMITED TO, THE
 IMPLIED WARRANTIES OF MERCHANTABILITY AND FITNESS FOR A PARTICULAR PURPOSE
 ARE DISCLAIMED. IN NO EVENT SHALL THE COPYRIGHT HOLDER OR CONTRIBUTORS BE
 LIABLE FOR ANY DIRECT, INDIRECT, INCIDENTAL, SPECIAL, EXEMPLARY, OR
 CONSEQUENTIAL DAMAGES (INCLUDING, BUT NOT LIMITED TO, PROCUREMENT OF
 SUBSTITUTE GOODS OR SERVICES; LOSS OF USE, DATA, OR PROFITS; OR BUSINESS
 INTERRUPTION) HOWEVER CAUSED AND ON ANY THEORY OF LIABILITY, WHETHER IN
 CONTRACT, STRICT LIABILITY, OR TORT (INCLUDING NEGLIGENCE OR OTHERWISE)
 ARISING IN ANY WAY OUT OF THE USE OF THIS SOFTWARE, EVEN IF ADVISED OF THE
 POSSIBILITY OF SUCH DAMAGE.
 */

#include "sdl_rpc_plugin/commands/mobile/delete_interaction_choice_set_request.h"

#include "application_manager/application_impl.h"
#include "application_manager/message_helper.h"
#include "interfaces/HMI_API.h"
#include "interfaces/MOBILE_API.h"

namespace sdl_rpc_plugin {
using namespace application_manager;

namespace commands {

SDL_CREATE_LOG_VARIABLE("Commands")

DeleteInteractionChoiceSetRequest::DeleteInteractionChoiceSetRequest(
    const application_manager::commands::MessageSharedPtr& message,
    ApplicationManager& application_manager,
    rpc_service::RPCService& rpc_service,
    HMICapabilities& hmi_capabilities,
    policy::PolicyHandlerInterface& policy_handler)
<<<<<<< HEAD
    : RequestFromMobileImpl(message,
                            application_manager,
                            rpc_service,
                            hmi_capabilities,
                            policy_handler) {}
=======
    : CommandRequestImpl(message,
                         application_manager,
                         rpc_service,
                         hmi_capabilities,
                         policy_handler)
    , response_result_codes_() {}
>>>>>>> 04c02ecf

DeleteInteractionChoiceSetRequest::~DeleteInteractionChoiceSetRequest() {}

void DeleteInteractionChoiceSetRequest::Run() {
  SDL_LOG_AUTO_TRACE();

  ApplicationSharedPtr app = application_manager_.application(connection_key());

  if (!app) {
    SDL_LOG_ERROR("No application associated with connection key "
                  << connection_key());
    SendResponse(false, mobile_apis::Result::APPLICATION_NOT_REGISTERED);
    return;
  }

  const int32_t choice_set_id =
      (*message_)[strings::msg_params][strings::interaction_choice_set_id]
          .asInt();

  const auto choice_set = app->FindChoiceSet(choice_set_id);

  if (smart_objects::SmartType_Null == choice_set.getType()) {
    SDL_LOG_ERROR("Choice set with id " << choice_set_id << " is not found.");
    SendResponse(false, mobile_apis::Result::INVALID_ID);
    return;
  }

  if (ChoiceSetInUse(app)) {
    SDL_LOG_ERROR("Choice set currently in use.");
    SendResponse(false, mobile_apis::Result::IN_USE);
    return;
  }
  SendVrDeleteCommand(app);
}

bool DeleteInteractionChoiceSetRequest::Init() {
  hash_update_mode_ = HashUpdateMode::kDoHashUpdate;
  return true;
}

void DeleteInteractionChoiceSetRequest::on_event(
    const event_engine::Event& event) {
  using namespace helpers;
  SDL_LOG_AUTO_TRACE();

  if (event.id() == hmi_apis::FunctionID::VR_DeleteCommand) {
    const smart_objects::SmartObject& message = event.smart_object();
    const auto result_code = static_cast<hmi_apis::Common_Result::eType>(
        message[strings::params][hmi_response::code].asInt());
    response_result_codes_.push_back(result_code);
    const std::uint32_t correlation_id = static_cast<uint32_t>(
        message[strings::params][strings::correlation_id].asUInt());

    bool should_send_response = false;
    {
      sync_primitives::AutoLock auto_lock(requests_lock_);
      auto found_request = sent_requests_.find(correlation_id);
      if (sent_requests_.end() == found_request) {
        SDL_LOG_WARN("Request with " << correlation_id
                                     << " correlation_id is not found.");
        return;
      }

      sent_requests_.erase(found_request);
      should_send_response = sent_requests_.empty();
    }

    if (should_send_response) {
      SendDeleteInteractionChoiceSetResponse();
    }
  }
}

void DeleteInteractionChoiceSetRequest::onTimeOut() {
  SDL_LOG_AUTO_TRACE();
  SendResponse(false, mobile_apis::Result::GENERIC_ERROR);
}

bool DeleteInteractionChoiceSetRequest::ChoiceSetInUse(
    ApplicationConstSharedPtr app) {
  SDL_LOG_AUTO_TRACE();
  if (!app->is_perform_interaction_active()) {
    return false;
  }
  const DataAccessor<PerformChoiceSetMap> accessor =
      app->performinteraction_choice_set_map();
  const PerformChoiceSetMap& choice_set_map = accessor.GetData();

  const uint32_t choice_set_id =
      (*message_)[strings::msg_params][strings::interaction_choice_set_id]
          .asUInt();

  PerformChoiceSetMap::const_iterator it = choice_set_map.begin();
  for (; choice_set_map.end() != it; ++it) {
    const PerformChoice& choice = it->second;
    PerformChoice::const_iterator choice_it = choice.begin();
    for (; choice.end() != choice_it; ++choice_it) {
      if (choice_it->first == choice_set_id) {
        SDL_LOG_ERROR("Choice set with id " << choice_set_id << " is in use.");
        return true;
      }
    }
  }
  return true;
}

void DeleteInteractionChoiceSetRequest::SendVrDeleteCommand(
    application_manager::ApplicationSharedPtr app) {
  SDL_LOG_AUTO_TRACE();

  const uint32_t choice_set_id =
      (*message_)[strings::msg_params][strings::interaction_choice_set_id]
          .asUInt();

  smart_objects::SmartObject choice_set = app->FindChoiceSet(choice_set_id);

  if (smart_objects::SmartType_Null == choice_set.getType()) {
    SDL_LOG_ERROR("Choice set with id " << choice_set_id << " is not found.");
    return;
  }

  smart_objects::SmartObject msg_params =
      smart_objects::SmartObject(smart_objects::SmartType_Map);
  msg_params[strings::app_id] = app->app_id();
  msg_params[strings::type] = hmi_apis::Common_VRCommandType::Choice;
  msg_params[strings::grammar_id] = choice_set[strings::grammar_id];
  choice_set = choice_set[strings::choice_set];

  sync_primitives::AutoLock auto_lock(requests_lock_);
  for (uint32_t i = 0; i < choice_set.length(); ++i) {
    msg_params[strings::cmd_id] = choice_set[i][strings::choice_id];
    const uint32_t delte_cmd_hmi_corr_id = SendHMIRequest(
        hmi_apis::FunctionID::VR_DeleteCommand, &msg_params, true);
    sent_requests_.insert(delte_cmd_hmi_corr_id);
  }
}

void DeleteInteractionChoiceSetRequest::
    SendDeleteInteractionChoiceSetResponse() {
  hmi_apis::Common_Result::eType result_code =
      hmi_apis::Common_Result::INVALID_ENUM;
  for (const auto& code : response_result_codes_) {
    if (result_code == hmi_apis::Common_Result::INVALID_ENUM) {
      result_code = code;
      continue;
    }

    if (!application_manager::commands::IsHMIResultSuccess(code)) {
      result_code = code;
    }
  }

  const bool response_result = PrepareResultForMobileResponse(
      result_code, HmiInterfaces::InterfaceID::HMI_INTERFACE_VR);

  if (response_result) {
    ApplicationSharedPtr app =
        application_manager_.application(connection_key());
    if (!app) {
      SDL_LOG_ERROR("Application with connection key " << connection_key()
                                                       << " did not find.");
      return;
    }
    const uint32_t choice_set_id =
        (*message_)[strings::msg_params][strings::interaction_choice_set_id]
            .asUInt();
    app->RemoveChoiceSet(choice_set_id);
  }

  SDL_LOG_DEBUG("Response sent. Result code: " << result_code
                                               << " sussess: " << std::boolalpha
                                               << result_code);
  SendResponse(response_result, MessageHelper::HMIToMobileResult(result_code));
}

}  // namespace commands

}  // namespace sdl_rpc_plugin<|MERGE_RESOLUTION|>--- conflicted
+++ resolved
@@ -51,20 +51,12 @@
     rpc_service::RPCService& rpc_service,
     HMICapabilities& hmi_capabilities,
     policy::PolicyHandlerInterface& policy_handler)
-<<<<<<< HEAD
     : RequestFromMobileImpl(message,
                             application_manager,
                             rpc_service,
                             hmi_capabilities,
-                            policy_handler) {}
-=======
-    : CommandRequestImpl(message,
-                         application_manager,
-                         rpc_service,
-                         hmi_capabilities,
-                         policy_handler)
+                            policy_handler)
     , response_result_codes_() {}
->>>>>>> 04c02ecf
 
 DeleteInteractionChoiceSetRequest::~DeleteInteractionChoiceSetRequest() {}
 
@@ -138,11 +130,6 @@
   }
 }
 
-void DeleteInteractionChoiceSetRequest::onTimeOut() {
-  SDL_LOG_AUTO_TRACE();
-  SendResponse(false, mobile_apis::Result::GENERIC_ERROR);
-}
-
 bool DeleteInteractionChoiceSetRequest::ChoiceSetInUse(
     ApplicationConstSharedPtr app) {
   SDL_LOG_AUTO_TRACE();
