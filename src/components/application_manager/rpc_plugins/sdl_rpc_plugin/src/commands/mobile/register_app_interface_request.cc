/*

 Copyright (c) 2018, Ford Motor Company
 All rights reserved.

 Redistribution and use in source and binary forms, with or without
 modification, are permitted provided that the following conditions are met:

 Redistributions of source code must retain the above copyright notice, this
 list of conditions and the following disclaimer.

 Redistributions in binary form must reproduce the above copyright notice,
 this list of conditions and the following
 disclaimer in the documentation and/or other materials provided with the
 distribution.

 Neither the name of the Ford Motor Company nor the names of its contributors
 may be used to endorse or promote products derived from this software
 without specific prior written permission.

 THIS SOFTWARE IS PROVIDED BY THE COPYRIGHT HOLDERS AND CONTRIBUTORS "AS IS"
 AND ANY EXPRESS OR IMPLIED WARRANTIES, INCLUDING, BUT NOT LIMITED TO, THE
 IMPLIED WARRANTIES OF MERCHANTABILITY AND FITNESS FOR A PARTICULAR PURPOSE
 ARE DISCLAIMED. IN NO EVENT SHALL THE COPYRIGHT HOLDER OR CONTRIBUTORS BE
 LIABLE FOR ANY DIRECT, INDIRECT, INCIDENTAL, SPECIAL, EXEMPLARY, OR
 CONSEQUENTIAL DAMAGES (INCLUDING, BUT NOT LIMITED TO, PROCUREMENT OF
 SUBSTITUTE GOODS OR SERVICES; LOSS OF USE, DATA, OR PROFITS; OR BUSINESS
 INTERRUPTION) HOWEVER CAUSED AND ON ANY THEORY OF LIABILITY, WHETHER IN
 CONTRACT, STRICT LIABILITY, OR TORT (INCLUDING NEGLIGENCE OR OTHERWISE)
 ARISING IN ANY WAY OUT OF THE USE OF THIS SOFTWARE, EVEN IF ADVISED OF THE
 POSSIBILITY OF SUCH DAMAGE.
 */

#include "sdl_rpc_plugin/commands/mobile/register_app_interface_request.h"

#include <string.h>
#include <unistd.h>
#include <algorithm>
#include <map>

#include "application_manager/app_launch/app_launch_ctrl.h"
#include "application_manager/application_impl.h"
#include "application_manager/application_manager.h"
#include "application_manager/helpers/application_helper.h"
#include "application_manager/message_helper.h"
#include "application_manager/plugin_manager/plugin_keys.h"
#include "application_manager/policies/policy_handler.h"
#include "application_manager/policies/policy_handler_interface.h"
#include "application_manager/resumption/resume_ctrl.h"
#include "application_manager/rpc_service.h"
#include "config_profile/profile.h"
#include "interfaces/MOBILE_API.h"
#include "interfaces/generated_msg_version.h"
#include "utils/file_system.h"

namespace {
namespace custom_str = utils::custom_string;

mobile_apis::AppHMIType::eType StringToAppHMIType(const std::string& str) {
  if ("DEFAULT" == str) {
    return mobile_apis::AppHMIType::DEFAULT;
  } else if ("COMMUNICATION" == str) {
    return mobile_apis::AppHMIType::COMMUNICATION;
  } else if ("MEDIA" == str) {
    return mobile_apis::AppHMIType::MEDIA;
  } else if ("MESSAGING" == str) {
    return mobile_apis::AppHMIType::MESSAGING;
  } else if ("NAVIGATION" == str) {
    return mobile_apis::AppHMIType::NAVIGATION;
  } else if ("INFORMATION" == str) {
    return mobile_apis::AppHMIType::INFORMATION;
  } else if ("SOCIAL" == str) {
    return mobile_apis::AppHMIType::SOCIAL;
  } else if ("BACKGROUND_PROCESS" == str) {
    return mobile_apis::AppHMIType::BACKGROUND_PROCESS;
  } else if ("TESTING" == str) {
    return mobile_apis::AppHMIType::TESTING;
  } else if ("SYSTEM" == str) {
    return mobile_apis::AppHMIType::SYSTEM;
  } else if ("PROJECTION" == str) {
    return mobile_apis::AppHMIType::PROJECTION;
  } else if ("REMOTE_CONTROL" == str) {
    return mobile_apis::AppHMIType::REMOTE_CONTROL;
  } else if ("WEB_VIEW" == str) {
    return mobile_apis::AppHMIType::WEB_VIEW;
  } else {
    return mobile_apis::AppHMIType::INVALID_ENUM;
  }
}

std::string AppHMITypeToString(mobile_apis::AppHMIType::eType type) {
  const std::map<mobile_apis::AppHMIType::eType, std::string> app_hmi_type_map =
      {{mobile_apis::AppHMIType::DEFAULT, "DEFAULT"},
       {mobile_apis::AppHMIType::REMOTE_CONTROL, "REMOTE_CONTROL"},
       {mobile_apis::AppHMIType::COMMUNICATION, "COMMUNICATION"},
       {mobile_apis::AppHMIType::MEDIA, "MEDIA"},
       {mobile_apis::AppHMIType::MESSAGING, "MESSAGING"},
       {mobile_apis::AppHMIType::NAVIGATION, "NAVIGATION"},
       {mobile_apis::AppHMIType::INFORMATION, "INFORMATION"},
       {mobile_apis::AppHMIType::SOCIAL, "SOCIAL"},
       {mobile_apis::AppHMIType::BACKGROUND_PROCESS, "BACKGROUND_PROCESS"},
       {mobile_apis::AppHMIType::TESTING, "TESTING"},
       {mobile_apis::AppHMIType::SYSTEM, "SYSTEM"},
       {mobile_apis::AppHMIType::PROJECTION, "PROJECTION"},
       {mobile_apis::AppHMIType::WEB_VIEW, "WEB_VIEW"}};

  std::map<mobile_apis::AppHMIType::eType, std::string>::const_iterator iter =
      app_hmi_type_map.find(type);

  return app_hmi_type_map.end() != iter ? iter->second : std::string("");
}

struct AppHMITypeInserter {
  AppHMITypeInserter(smart_objects::SmartObject& so_array)
      : index_(0), so_array_(so_array) {}

  bool operator()(const std::string& app_hmi_type) {
    so_array_[index_] = StringToAppHMIType(app_hmi_type);
    ++index_;
    return true;
  }

 private:
  uint32_t index_;
  smart_objects::SmartObject& so_array_;
};

struct CheckMissedTypes {
  CheckMissedTypes(const policy::StringArray& policy_app_types,
                   std::string& log)
      : policy_app_types_(policy_app_types), log_(log) {}

  bool operator()(const smart_objects::SmartArray::value_type& value) {
    std::string app_type_str = AppHMITypeToString(
        static_cast<mobile_apis::AppHMIType::eType>(value.asInt()));
    if (!app_type_str.empty()) {
      policy::StringArray::const_iterator it = policy_app_types_.begin();
      policy::StringArray::const_iterator it_end = policy_app_types_.end();
      for (; it != it_end; ++it) {
        if (app_type_str == *it) {
          return true;
        }
      }
    }

    log_ += app_type_str;
    log_ += ",";

    return true;
  }

 private:
  const policy::StringArray& policy_app_types_;
  std::string& log_;
};

class SmartArrayValueExtractor {
 public:
  AppHmiType operator()(const smart_objects::SmartObject& so) const {
    return static_cast<AppHmiType>(so.asInt());
  }
};

struct IsSameNickname {
  IsSameNickname(const custom_str::CustomString app_name)
      : app_name_(app_name) {}
  bool operator()(const policy::StringArray::value_type& nickname) const {
    return app_name_.CompareIgnoreCase(nickname.c_str());
  }

 private:
  const custom_str::CustomString app_name_;
};
}  // namespace

namespace sdl_rpc_plugin {
using namespace application_manager;

namespace commands {

SDL_CREATE_LOG_VARIABLE("Commands")

RegisterAppInterfaceRequest::RegisterAppInterfaceRequest(
    const application_manager::commands::MessageSharedPtr& message,
    ApplicationManager& application_manager,
    app_mngr::rpc_service::RPCService& rpc_service,
    app_mngr::HMICapabilities& hmi_capabilities,
    policy::PolicyHandlerInterface& policy_handler)
    : CommandRequestImpl(message,
                         application_manager,
                         rpc_service,
                         hmi_capabilities,
                         policy_handler)
    , are_tts_chunks_invalid_(false)
    , are_hmi_types_invalid_(false)
    , is_resumption_failed_(false)
    , is_wrong_language_(false)
    , device_handle_(0) {}

RegisterAppInterfaceRequest::~RegisterAppInterfaceRequest() {}

bool RegisterAppInterfaceRequest::Init() {
  SDL_LOG_AUTO_TRACE();
  return true;
}

<<<<<<< HEAD
uint32_t RegisterAppInterfaceRequest::default_timeout() const {
  // As RAI request does not depend on any HMI response there is no need to
  // track any timeout for it. RAI request will be removed from
  // RequestController queue upon RAI response which will be sent anyway
  return 0;
}
=======
void RegisterAppInterfaceRequest::Run() {
  using namespace helpers;
  SDL_LOG_AUTO_TRACE();
  SDL_LOG_DEBUG("Connection key is " << connection_key());

  // Fix problem with SDL and HMI HTML. This problem is not actual for HMI PASA.
  // Flag conditional compilation specific to customer is used in order to
  // exclude hit code
  // to RTC
  // FIXME(EZamakhov): on shutdown - get freez
>>>>>>> 062d3b0f

void RegisterAppInterfaceRequest::WaitForHMIIsReady() {
  while (!application_manager_.IsStopping() &&
         !application_manager_.IsHMICooperating()) {
<<<<<<< HEAD
    LOG4CXX_DEBUG(logger_,
                  "Waiting for the HMI... conn_key="
                      << connection_key()
                      << ", correlation_id=" << correlation_id()
                      << ", default_timeout=" << default_timeout()
                      << ", thread=" << pthread_self());
=======
    SDL_LOG_DEBUG("Waiting for the HMI... conn_key="
                  << connection_key() << ", correlation_id=" << correlation_id()
                  << ", default_timeout=" << default_timeout()
                  << ", thread=" << pthread_self());
    application_manager_.updateRequestTimeout(
        connection_key(), correlation_id(), default_timeout());
>>>>>>> 062d3b0f
    sleep(1);
    // TODO(DK): timer_->StartWait(1);
  }
}

void RegisterAppInterfaceRequest::FillApplicationParams(
    ApplicationSharedPtr application) {
  LOG4CXX_AUTO_TRACE(logger_);
  const auto& msg_params = (*message_)[strings::msg_params];
  application->set_is_media_application(
      msg_params[strings::is_media_application].asBool());

  if (msg_params.keyExists(strings::vr_synonyms)) {
    application->set_vr_synonyms(msg_params[strings::vr_synonyms]);
  }

  if (msg_params.keyExists(strings::ngn_media_screen_app_name)) {
    application->set_ngn_media_screen_name(
        msg_params[strings::ngn_media_screen_app_name]);
  }

  if (msg_params.keyExists(strings::tts_name)) {
    smart_objects::SmartObject& tts_name =
        (*message_)[strings::msg_params][strings::tts_name];
    mobile_apis::Result::eType verification_result =
        MessageHelper::VerifyTtsFiles(
            tts_name, application, application_manager_);

    if (mobile_apis::Result::FILE_NOT_FOUND == verification_result) {
      LOG4CXX_WARN(
          logger_,
          "MessageHelper::VerifyTtsFiles return " << verification_result);
      response_info_ = "One or more files needed for tts_name are not present";
      are_tts_chunks_invalid_ = true;
    }
    application->set_tts_name(tts_name);
  }

  if (msg_params.keyExists(strings::app_hmi_type)) {
    application->set_app_types(msg_params[strings::app_hmi_type]);

    // check app type
    const smart_objects::SmartObject& app_type =
        msg_params.getElement(strings::app_hmi_type);

    for (size_t i = 0; i < app_type.length(); ++i) {
      mobile_apis::AppHMIType::eType current_app_type =
          static_cast<mobile_apis::AppHMIType::eType>(
              app_type.getElement(i).asUInt());

      switch (current_app_type) {
        case mobile_apis::AppHMIType::NAVIGATION: {
          application->set_is_navi(true);
          break;
        }
        case mobile_apis::AppHMIType::COMMUNICATION: {
          application->set_voice_communication_supported(true);
          break;
        }
        case mobile_apis::AppHMIType::PROJECTION: {
          application->set_mobile_projection_enabled(true);
          break;
        }
        case mobile_apis::AppHMIType::REMOTE_CONTROL: {
          application->set_remote_control_supported(true);
          break;
        }
        default: {}
      }
    }
  }

  if (msg_params.keyExists(strings::day_color_scheme)) {
    application->set_day_color_scheme(msg_params[strings::day_color_scheme]);
  }

  if (msg_params.keyExists(strings::night_color_scheme)) {
    application->set_night_color_scheme(
        msg_params[strings::night_color_scheme]);
  }
}

void RegisterAppInterfaceRequest::SetupAppDeviceInfo(
    ApplicationSharedPtr application) {
  LOG4CXX_AUTO_TRACE(logger_);
  const auto& msg_params = (*message_)[strings::msg_params];

  policy::DeviceParams dev_params;
  if (-1 == application_manager_.connection_handler()
                .get_session_observer()
                .GetDataOnDeviceID(application->device(),
                                   &dev_params.device_name,
                                   NULL,
                                   &dev_params.device_mac_address,
                                   &dev_params.device_connection_type)) {
    LOG4CXX_ERROR(
        logger_,
        "Failed to extract information for device " << application->device());
  }
  policy::DeviceInfo device_info;
  device_info.AdoptDeviceType(dev_params.device_connection_type);
  if (msg_params.keyExists(strings::device_info)) {
    FillDeviceInfo(&device_info);
  }
  const std::string& device_mac = application->mac_address();
  GetPolicyHandler().SetDeviceInfo(device_mac, device_info);
}

bool RegisterAppInterfaceRequest::ApplicationDataShouldBeResumed(
    std::string& add_info) {
  LOG4CXX_AUTO_TRACE(logger_);
  const auto& msg_params = (*message_)[strings::msg_params];
  resumption::ResumeCtrl& resumer = application_manager_.resume_controller();

  const uint32_t key = connection_key();
  ApplicationSharedPtr application = application_manager_.application(key);

  const bool hash_id_present = msg_params.keyExists(strings::hash_id);
  const std::string hash_id = msg_params[strings::hash_id].asString();
  const bool resumption = hash_id_present && !hash_id.empty();

  if (!resumption) {
    LOG4CXX_DEBUG(logger_, "Hash id is missing, no resumption required");
    return false;
  }

  if (!resumer.CheckApplicationHash(application, hash_id)) {
    add_info = "Hash from RAI does not match to saved resume data.";
    LOG4CXX_WARN(logger_, add_info);
    is_resumption_failed_ = true;
    return false;
  }

  if (!resumer.CheckPersistenceFilesForResumption(application)) {
    add_info = "Persistent data is missing.";
    LOG4CXX_WARN(logger_, add_info);
    is_resumption_failed_ = true;
    return false;
  }

  add_info = "Resume succeeded.";
  LOG4CXX_DEBUG(logger_, add_info);
  application->set_app_data_resumption_allowance(true);
  application->set_is_resuming(true);

  return true;
}

mobile_apis::Result::eType
RegisterAppInterfaceRequest::CalculateFinalResultCode() const {
  if (is_wrong_language_) {
    LOG4CXX_DEBUG(logger_, "Language was wrong");
    return mobile_apis::Result::WRONG_LANGUAGE;
  }

  if (are_hmi_types_invalid_ || are_tts_chunks_invalid_) {
    LOG4CXX_DEBUG(logger_, "HMI types or TTS chunks are invalid");
    return mobile_apis::Result::WARNINGS;
  }

  if (is_resumption_failed_) {
    LOG4CXX_DEBUG(logger_, "Resumption has been failed");
    return mobile_apis::Result::RESUME_FAILED;
  }

  return mobile_apis::Result::SUCCESS;
}

policy::StatusNotifier RegisterAppInterfaceRequest::AddApplicationDataToPolicy(
    application_manager::ApplicationSharedPtr application) {
  LOG4CXX_AUTO_TRACE(logger_);

  AppHmiTypes hmi_types;
  if ((*message_)[strings::msg_params].keyExists(strings::app_hmi_type)) {
    smart_objects::SmartArray* hmi_types_ptr =
        (*message_)[strings::msg_params][strings::app_hmi_type].asArray();
    if (hmi_types_ptr) {
      SmartArrayValueExtractor extractor;
      if (hmi_types_ptr && 0 < hmi_types_ptr->size()) {
        std::transform(hmi_types_ptr->begin(),
                       hmi_types_ptr->end(),
                       std::back_inserter(hmi_types),
                       extractor);
      }
    }
  }

  return policy_handler_.AddApplication(
      application->mac_address(), application->policy_app_id(), hmi_types);
}

void RegisterAppInterfaceRequest::CheckLanguage() {
  ApplicationSharedPtr application =
      application_manager_.application(connection_key());
  DCHECK_OR_RETURN_VOID(application);
  const auto& msg_params = (*message_)[strings::msg_params];
  if (msg_params[strings::language_desired].asInt() !=
          hmi_capabilities_.active_vr_language() ||
      msg_params[strings::hmi_display_language_desired].asInt() !=
          hmi_capabilities_.active_ui_language()) {
    LOG4CXX_WARN(logger_,
                 "Wrong language on registering application "
                     << application->name().c_str());

    LOG4CXX_ERROR(
        logger_,
        "VR language desired code is "
            << msg_params[strings::language_desired].asInt()
            << " , active VR language code is "
            << hmi_capabilities_.active_vr_language()
            << ", UI language desired code is "
            << msg_params[strings::hmi_display_language_desired].asInt()
            << " , active UI language code is "
            << hmi_capabilities_.active_ui_language());

    is_wrong_language_ = true;
  }
}

smart_objects::SmartObjectSPtr GetLockScreenIconUrlNotification(
    policy::PolicyHandlerInterface& policy_handler,
    const uint32_t connection_key,
    ApplicationSharedPtr app) {
  DCHECK_OR_RETURN(app.get(), smart_objects::SmartObjectSPtr());
  smart_objects::SmartObjectSPtr message =
      std::make_shared<smart_objects::SmartObject>(
          smart_objects::SmartType_Map);
  (*message)[strings::params][strings::function_id] =
      mobile_apis::FunctionID::OnSystemRequestID;
  (*message)[strings::params][strings::connection_key] = connection_key;
  (*message)[strings::params][strings::message_type] =
      mobile_apis::messageType::notification;
  (*message)[strings::params][strings::protocol_type] =
      application_manager::commands::CommandImpl::mobile_protocol_type_;
  (*message)[strings::params][strings::protocol_version] =
      app->protocol_version();
  (*message)[strings::msg_params][strings::request_type] =
      mobile_apis::RequestType::LOCK_SCREEN_ICON_URL;
  (*message)[strings::msg_params][strings::url] =
      policy_handler.GetLockScreenIconUrl(app->policy_app_id());
  return message;
}

void SendDriverDistractionAndIconUrlNotifications(
    ApplicationManager& app_manager,
    const uint32_t connection_key,
    ApplicationSharedPtr app) {
  policy::PolicyHandlerInterface& policy_handler =
      app_manager.GetPolicyHandler();
  smart_objects::SmartObjectSPtr so =
      GetLockScreenIconUrlNotification(policy_handler, connection_key, app);
  app_manager.GetRPCService().ManageMobileCommand(
      so, app_mngr::commands::Command::SOURCE_SDL);
  app_manager.SendDriverDistractionState(app);
  // Create onSystemRequest to mobile to obtain cloud app icons
  app_manager.SendGetIconUrlNotifications(connection_key, app);
}

/**
 * @brief FinishSendingResponseToMobile is needed because by the time
 SendRegisterAppInterfaceResponseToMobile() is called from callback
 in Run(), request object is deleted, which results in SDL crash. This function
 is intended to prevent that, safely conclude sending response to mobile and
 perform other related operations (sending notifications, setting HMI level
 etc.)
 * @param msg_params copy of request object
 * @param app_manager reference to application manager
 * @param connection_key connection key
 * @param notify_upd_manager pointer to status notifier callback function
 */
void FinishSendingResponseToMobile(const smart_objects::SmartObject& msg_params,
                                   ApplicationManager& app_manager,
                                   const uint32_t connection_key,
                                   policy::StatusNotifier notify_upd_manager) {
  resumption::ResumeCtrl& resume_ctrl = app_manager.resume_controller();
  auto application = app_manager.application(connection_key);

  policy::PolicyHandlerInterface& policy_handler =
      app_manager.GetPolicyHandler();

  if (msg_params.keyExists(strings::app_hmi_type)) {
    policy_handler.SetDefaultHmiTypes(application->device(),
                                      application->policy_app_id(),
                                      &(msg_params[strings::app_hmi_type]));
  }

  // Default HMI level should be set before any permissions validation, since
  // it relies on HMI level.
  app_manager.OnApplicationRegistered(application);

  // Once HMI level is set we can safely forward system capabilities for the
  // main window and it won't be blocked by policies
  application->display_capabilities_builder().StopWaitingForWindow(
      mobile_apis::PredefinedWindows::DEFAULT_WINDOW);

  if (notify_upd_manager) {
    (*notify_upd_manager)();
  }

  auto send_rc_status = [application](plugin_manager::RPCPlugin& plugin) {
    plugin.OnApplicationEvent(plugin_manager::kRCStatusChanged, application);
  };
  app_manager.ApplyFunctorForEachPlugin(send_rc_status);

  // Start PTU after successful registration
  // Sends OnPermissionChange notification to mobile right after RAI response
  // and HMI level set-up
  policy_handler.OnAppRegisteredOnMobile(application->mac_address(),
                                         application->policy_app_id());
  SendDriverDistractionAndIconUrlNotifications(
      app_manager, connection_key, application);
  const bool is_app_saved_in_resumption = resume_ctrl.IsApplicationSaved(
      application->policy_app_id(), application->mac_address());
  if (is_app_saved_in_resumption) {
    resume_ctrl.StartResumptionOnlyHMILevel(application);
  }
}

void RegisterAppInterfaceRequest::Run() {
  using namespace helpers;
  LOG4CXX_AUTO_TRACE(logger_);
  LOG4CXX_DEBUG(logger_, "Connection key is " << connection_key());

  WaitForHMIIsReady();

  if (application_manager_.IsStopping()) {
    SDL_LOG_WARN("The ApplicationManager is stopping!");
    return;
  }

  // Cache the original app ID (for legacy behavior)
  const auto policy_app_id =
      application_manager_.GetCorrectMobileIDFromMessage(message_);

  if (application_manager_.IsApplicationForbidden(connection_key(),
                                                  policy_app_id)) {
    SendResponse(false, mobile_apis::Result::TOO_MANY_PENDING_REQUESTS);
    return;
  }

  if (!GetDataOnSessionKey(connection_key(), &device_handle_, &device_id_)) {
    SendResponse(false,
                 mobile_apis::Result::GENERIC_ERROR,
                 "Could not find a session for your connection key!");
    return;
  }

  SDL_LOG_DEBUG("device_handle: " << device_handle_
                                  << " device_id: " << device_id_);

  if (IsApplicationSwitched()) {
    return;
  }

  ApplicationSharedPtr application =
      application_manager_.application(device_id_, policy_app_id);

  if (application) {
    SendResponse(false, mobile_apis::Result::APPLICATION_REGISTERED_ALREADY);
    return;
  }

  const smart_objects::SmartObject& msg_params =
      (*message_)[strings::msg_params];

  // transform app IDs to lowercase for usage in policy checks later
  const std::string app_id_short = msg_params[strings::app_id].asString();
  std::string new_app_id_short = app_id_short;
  std::transform(app_id_short.begin(),
                 app_id_short.end(),
                 new_app_id_short.begin(),
                 ::tolower);
  (*message_)[strings::msg_params][strings::app_id] = new_app_id_short;
  // If full ID is present, shift that to lowercase too
  if (msg_params.keyExists(strings::full_app_id)) {
    const std::string app_id_full = msg_params[strings::full_app_id].asString();
    std::string new_app_id_full = app_id_full;
    std::transform(app_id_full.begin(),
                   app_id_full.end(),
                   new_app_id_full.begin(),
                   ::tolower);
    (*message_)[strings::msg_params][strings::full_app_id] = new_app_id_full;
  }

  if (IsApplicationWithSameAppIdRegistered()) {
    SendResponse(false, mobile_apis::Result::DISALLOWED);
    return;
  }

  mobile_apis::Result::eType policy_result = CheckWithPolicyData();

  if (Compare<mobile_apis::Result::eType, NEQ, ALL>(
          policy_result,
          mobile_apis::Result::SUCCESS,
          mobile_apis::Result::WARNINGS)) {
    SendResponse(false, policy_result, response_info_.c_str());
    return;
  }

  mobile_apis::Result::eType coincidence_result = CheckCoincidence();

  std::vector<ApplicationSharedPtr> duplicate_apps;
  if (GetDuplicateNames(duplicate_apps)) {
    SDL_LOG_ERROR("Found duplicate app names, checking for hybrid apps.");
    // Default preference to BOTH
    mobile_apis::HybridAppPreference::eType preference =
        mobile_apis::HybridAppPreference::BOTH;
    ApplicationSharedPtr app =
        application_manager_.pending_application_by_policy_id(policy_app_id);
    bool is_cloud_app = app.use_count() != 0 && app->is_cloud_app();
    if (is_cloud_app) {
      // Retrieve hybrid app preference from registering app
      preference = app->hybrid_app_preference();
    } else {
      if (mobile_apis::Result::DUPLICATE_NAME == coincidence_result) {
        usage_statistics::AppCounter count_of_rejections_duplicate_name(
            GetPolicyHandler().GetStatisticManager(),
            policy_app_id,
            usage_statistics::REJECTIONS_DUPLICATE_NAME);
        ++count_of_rejections_duplicate_name;
      }
      // Search for the hybrid app preference in the duplicate app list
      for (auto duplicate_app : duplicate_apps) {
        if (duplicate_app->is_cloud_app()) {
          preference = duplicate_app->hybrid_app_preference();
          break;
        }
      }
    }

    if (preference == mobile_apis::HybridAppPreference::MOBILE ||
        preference == mobile_apis::HybridAppPreference::CLOUD) {
      bool cloud_app_exists = is_cloud_app;
      bool mobile_app_exists = !is_cloud_app;
      for (auto duplicate_app : duplicate_apps) {
        cloud_app_exists = cloud_app_exists || (duplicate_app->IsRegistered() &&
                                                duplicate_app->is_cloud_app());
        mobile_app_exists = mobile_app_exists || !duplicate_app->is_cloud_app();
        if (is_cloud_app && !duplicate_app->is_cloud_app() &&
            preference == mobile_apis::HybridAppPreference::CLOUD) {
          // Unregister mobile application and allow cloud application to
          // register in it's place
          SDL_LOG_ERROR(
              "Unregistering app because a preferred version is registered.");
          application_manager_.UnregisterApplication(
              duplicate_app->app_id(),
              mobile_apis::Result::USER_DISALLOWED,
              "App is disabled by user preferences");
        }
      }

      bool mobile_app_matches =
          !is_cloud_app &&
          preference == mobile_apis::HybridAppPreference::MOBILE;
      bool cloud_app_matches =
          is_cloud_app && preference == mobile_apis::HybridAppPreference::CLOUD;

      bool is_preferred_application = mobile_app_matches || cloud_app_matches;
      if (mobile_app_exists && cloud_app_exists && !is_preferred_application) {
        SendResponse(false,
                     mobile_apis::Result::USER_DISALLOWED,
                     "App is disabled by user preferences");
        return;
      }
    }
  }

  if (mobile_apis::Result::SUCCESS != coincidence_result) {
    SDL_LOG_ERROR("Coincidence check failed.");
    SendResponse(false, coincidence_result);
    return;
  }

  if (IsWhiteSpaceExist()) {
    SDL_LOG_INFO("Incoming register app interface has contains \t\n \\t \\n");
    SendResponse(false, mobile_apis::Result::INVALID_DATA);
    return;
  }

  uint16_t major =
      msg_params[strings::sync_msg_version][strings::major_version].asUInt();
  uint16_t minor =
      msg_params[strings::sync_msg_version][strings::minor_version].asUInt();
  uint16_t patch = 0;
  // Check if patch exists since it is not mandatory.
  if (msg_params[strings::sync_msg_version].keyExists(strings::patch_version)) {
    patch =
        msg_params[strings::sync_msg_version][strings::patch_version].asUInt();
  }

  utils::SemanticVersion mobile_version(major, minor, patch);
  utils::SemanticVersion min_module_version(
      minimum_major_version, minimum_minor_version, minimum_patch_version);

  if (mobile_version < min_module_version) {
    SDL_LOG_WARN("Application RPC Version does not meet minimum requirement");
    SendResponse(false, mobile_apis::Result::REJECTED);
  }

  application = application_manager_.RegisterApplication(message_);

  if (!application) {
    SDL_LOG_ERROR("Application hasn't been registered!");
    return;
  }

  // Version negotiation
  utils::SemanticVersion module_version(
      major_version, minor_version, patch_version);
  if (mobile_version < utils::rpc_version_5) {
    // Mobile versioning did not exist for
    // versions before 5.0
    application->set_msg_version(utils::base_rpc_version);
  } else if (mobile_version < module_version) {
    // Use mobile RPC version as negotiated version
    application->set_msg_version(mobile_version);
  } else {
    // Use module version as negotiated version
    application->set_msg_version(module_version);
  }

  FillApplicationParams(application);
  SetupAppDeviceInfo(application);
  auto status_notifier = AddApplicationDataToPolicy(application);

<<<<<<< HEAD
  std::string add_info;
  const auto is_resumption_required = ApplicationDataShouldBeResumed(add_info);
=======
  if (msg_params.keyExists(strings::tts_name)) {
    smart_objects::SmartObject& tts_name =
        (*message_)[strings::msg_params][strings::tts_name];
    mobile_apis::Result::eType verification_result =
        MessageHelper::VerifyTtsFiles(
            tts_name, application, application_manager_);

    if (mobile_apis::Result::FILE_NOT_FOUND == verification_result) {
      SDL_LOG_WARN("MessageHelper::VerifyTtsFiles return "
                   << verification_result);
      response_info_ = "One or more files needed for tts_name are not present";
      result_code_ = mobile_apis::Result::WARNINGS;
    }
    application->set_tts_name(tts_name);
  }
>>>>>>> 062d3b0f

  auto& resume_ctrl = application_manager_.resume_controller();

  // DisplayCapabilitiesBuilder has to collect all the information
  // from incoming HMI notifications and send only one notification
  // to mobile app, even if hash does not match, which means that app data
  // will not be resumed, notification should be sent for default window as
  // it will be resumed in any case
  resume_ctrl.StartWaitingForDisplayCapabilitiesUpdate(application,
                                                       is_resumption_required);

  SendOnAppRegisteredNotificationToHMI(
      application, is_resumption_required && !is_resumption_failed_);

<<<<<<< HEAD
  // By default app subscribed to CUSTOM_BUTTON
  SendSubscribeCustomButtonNotification();
  SendChangeRegistrationOnHMI(application);
=======
      switch (current_app_type) {
        case mobile_apis::AppHMIType::NAVIGATION: {
          application->set_is_navi(true);
          break;
        }
        case mobile_apis::AppHMIType::COMMUNICATION: {
          application->set_voice_communication_supported(true);
          break;
        }
        case mobile_apis::AppHMIType::PROJECTION: {
          application->set_mobile_projection_enabled(true);
          break;
        }
        case mobile_apis::AppHMIType::REMOTE_CONTROL: {
          application->set_remote_control_supported(true);
          break;
        }
        case mobile_apis::AppHMIType::WEB_VIEW: {
          application->set_webengine_projection_enabled(true);
          break;
        }
        default: {}
      }
    }
  }
>>>>>>> 062d3b0f

  auto on_app_registered = [application](plugin_manager::RPCPlugin& plugin) {
    plugin.OnApplicationEvent(plugin_manager::kApplicationRegistered,
                              application);
  };
  application_manager_.ApplyFunctorForEachPlugin(on_app_registered);

  if (is_resumption_required) {
    const auto& msg_params = (*message_)[strings::msg_params];
    const auto& hash_id = msg_params[strings::hash_id].asString();
    LOG4CXX_WARN(logger_, "Start Data Resumption");
    auto send_response = [this, application, status_notifier](
                             mobile_apis::Result::eType result_code,
                             const std::string info) {
      LOG4CXX_DEBUG(logger_, "Invoking lambda callback for: " << this);
      if (result_code != mobile_apis::Result::SUCCESS) {
        is_resumption_failed_ = true;
      }

      SendRegisterAppInterfaceResponseToMobile(
          ApplicationType::kNewApplication, status_notifier, info);
      application->UpdateHash();
    };
    resume_ctrl.StartResumption(application, hash_id, send_response);

<<<<<<< HEAD
    return;
=======
  // Add device to policy table and set device info, if any
  policy::DeviceParams dev_params;
  if (-1 == application_manager_.connection_handler()
                .get_session_observer()
                .GetDataOnDeviceID(application->device(),
                                   &dev_params.device_name,
                                   NULL,
                                   &dev_params.device_mac_address,
                                   &dev_params.device_connection_type)) {
    SDL_LOG_ERROR("Failed to extract information for device "
                  << application->device());
  }
  policy::DeviceInfo device_info;
  device_info.AdoptDeviceType(dev_params.device_connection_type);
  if (msg_params.keyExists(strings::device_info)) {
    FillDeviceInfo(&device_info);
>>>>>>> 062d3b0f
  }

  CheckLanguage();

  SendRegisterAppInterfaceResponseToMobile(
      ApplicationType::kNewApplication, status_notifier, add_info);
}

void FillVRRelatedFields(smart_objects::SmartObject& response_params,
                         const HMICapabilities& hmi_capabilities) {
  auto active_vr_lang = hmi_capabilities.active_vr_language();
  if (hmi_apis::Common_Language::INVALID_ENUM != active_vr_lang) {
    response_params[strings::language] = active_vr_lang;
  }
  auto vr_capabilities = hmi_capabilities.vr_capabilities();
  if (vr_capabilities) {
    response_params[strings::vr_capabilities] = *vr_capabilities;
  }
}

void FillVIRelatedFields(smart_objects::SmartObject& response_params,
                         const HMICapabilities& hmi_capabilities) {
  auto vehicle_type = hmi_capabilities.vehicle_type();
  if (vehicle_type) {
    response_params[hmi_response::vehicle_type] = *vehicle_type;
  }
}

void FillTTSRelatedFields(smart_objects::SmartObject& response_params,
                          const HMICapabilities& hmi_capabilities) {
  auto active_tts_lang = hmi_capabilities.active_tts_language();
  if (hmi_apis::Common_Language::INVALID_ENUM != active_tts_lang) {
    response_params[strings::language] = active_tts_lang;
  }
  auto speech_capabilities = hmi_capabilities.speech_capabilities();
  if (speech_capabilities) {
    response_params[strings::speech_capabilities] = *speech_capabilities;
  }
  auto prerecorded_speech = hmi_capabilities.prerecorded_speech();
  if (prerecorded_speech) {
    response_params[strings::prerecorded_speech] = *prerecorded_speech;
  }
}

void FillUIRelatedFields(smart_objects::SmartObject& response_params,
                         const HMICapabilities& hmi_capabilities) {
  auto active_ui_lang = hmi_capabilities.active_ui_language();
  if (hmi_apis::Common_Language::INVALID_ENUM != active_ui_lang) {
    response_params[strings::hmi_display_language] = active_ui_lang;
  }

  auto display_capabilities = hmi_capabilities.display_capabilities();
  if (display_capabilities) {
    response_params[hmi_response::display_capabilities] =
        smart_objects::SmartObject(smart_objects::SmartType_Map);

    smart_objects::SmartObject& display_caps =
        response_params[hmi_response::display_capabilities];

    if (display_capabilities->keyExists(hmi_response::display_type)) {
      display_caps[hmi_response::display_type] =
          display_capabilities->getElement(hmi_response::display_type);
    }

    if (display_capabilities->keyExists(hmi_response::display_name)) {
      display_caps[hmi_response::display_name] =
          display_capabilities->getElement(hmi_response::display_name);
    }

    if (display_capabilities->keyExists(hmi_response::text_fields)) {
      display_caps[hmi_response::text_fields] =
          display_capabilities->getElement(hmi_response::text_fields);
    }

    if (display_capabilities->keyExists(hmi_response::image_fields)) {
      display_caps[hmi_response::image_fields] =
          display_capabilities->getElement(hmi_response::image_fields);
    }

    if (display_capabilities->keyExists(hmi_response::media_clock_formats)) {
      display_caps[hmi_response::media_clock_formats] =
          display_capabilities->getElement(hmi_response::media_clock_formats);
    }

    if (display_capabilities->keyExists(hmi_response::templates_available)) {
      display_caps[hmi_response::templates_available] =
          display_capabilities->getElement(hmi_response::templates_available);
    }

    if (display_capabilities->keyExists(hmi_response::screen_params)) {
      display_caps[hmi_response::screen_params] =
          display_capabilities->getElement(hmi_response::screen_params);
    }

    if (display_capabilities->keyExists(
            hmi_response::num_custom_presets_available)) {
      display_caps[hmi_response::num_custom_presets_available] =
          display_capabilities->getElement(
              hmi_response::num_custom_presets_available);
    }

    if (display_capabilities->keyExists(hmi_response::image_capabilities)) {
      display_caps[hmi_response::graphic_supported] =
          (display_capabilities->getElement(hmi_response::image_capabilities)
               .length() > 0);
    }
  }

  auto audio_pass_thru_capabilities =
      hmi_capabilities.audio_pass_thru_capabilities();
  if (audio_pass_thru_capabilities) {
    // hmi_capabilities json contains array and HMI response object
    response_params[strings::audio_pass_thru_capabilities] =
        *audio_pass_thru_capabilities;
  }
  response_params[strings::hmi_capabilities] =
      smart_objects::SmartObject(smart_objects::SmartType_Map);
  response_params[strings::hmi_capabilities][strings::navigation] =
      hmi_capabilities.navigation_supported();
  response_params[strings::hmi_capabilities][strings::phone_call] =
      hmi_capabilities.phone_call_supported();
  response_params[strings::hmi_capabilities][strings::video_streaming] =
      hmi_capabilities.video_streaming_supported();
  response_params[strings::hmi_capabilities][strings::remote_control] =
      hmi_capabilities.rc_supported();
  response_params[strings::hmi_capabilities][strings::app_services] = true;
  // Apps are automatically subscribed to the SystemCapability: DISPLAYS
  response_params[strings::hmi_capabilities][strings::displays] = true;
  response_params[strings::hmi_capabilities][strings::seat_location] =
      hmi_capabilities.seat_location_capability() ? true : false;
  response_params[strings::hmi_capabilities][strings::driver_distraction] =
      hmi_capabilities.driver_distraction_supported();
}

void RegisterAppInterfaceRequest::SendRegisterAppInterfaceResponseToMobile(
<<<<<<< HEAD
    ApplicationType app_type,
    policy::StatusNotifier status_notifier,
    const std::string& add_info) {
  LOG4CXX_AUTO_TRACE(logger_);
=======
    ApplicationType app_type) {
  SDL_LOG_AUTO_TRACE();
>>>>>>> 062d3b0f
  smart_objects::SmartObject response_params(smart_objects::SmartType_Map);

  const HMICapabilities& hmi_capabilities = hmi_capabilities_;

  const uint32_t key = connection_key();
  ApplicationSharedPtr application = application_manager_.application(key);
<<<<<<< HEAD
=======

  resumption::ResumeCtrl& resumer = application_manager_.resume_controller();

  if (!application) {
    SDL_LOG_ERROR("There is no application for such connection key " << key);
    SDL_LOG_DEBUG("Need to start resume data persistent timer");
    resumer.OnAppRegistrationEnd();
    return;
  }

>>>>>>> 062d3b0f
  utils::SemanticVersion negotiated_version = application->msg_version();

  response_params[strings::sync_msg_version][strings::major_version] =
      negotiated_version.major_version_;
  response_params[strings::sync_msg_version][strings::minor_version] =
      negotiated_version.minor_version_;
  response_params[strings::sync_msg_version][strings::patch_version] =
      negotiated_version.patch_version_;

  const smart_objects::SmartObject& msg_params =
      (*message_)[strings::msg_params];

<<<<<<< HEAD
=======
  if (msg_params[strings::language_desired].asInt() !=
          hmi_capabilities.active_vr_language() ||
      msg_params[strings::hmi_display_language_desired].asInt() !=
          hmi_capabilities.active_ui_language()) {
    SDL_LOG_WARN("Wrong language on registering application "
                 << application->name().c_str());

    SDL_LOG_ERROR("VR language desired code is "
                  << msg_params[strings::language_desired].asInt()
                  << " , active VR language code is "
                  << hmi_capabilities.active_vr_language()
                  << ", UI language code is "
                  << msg_params[strings::hmi_display_language_desired].asInt()
                  << " , active UI language code is "
                  << hmi_capabilities.active_ui_language());

    result_code = mobile_apis::Result::WRONG_LANGUAGE;
  }

>>>>>>> 062d3b0f
  if (HmiInterfaces::STATE_NOT_AVAILABLE !=
      application_manager_.hmi_interfaces().GetInterfaceState(
          HmiInterfaces::HMI_INTERFACE_TTS)) {
    FillTTSRelatedFields(response_params, hmi_capabilities);
  }

  if (HmiInterfaces::STATE_NOT_AVAILABLE !=
      application_manager_.hmi_interfaces().GetInterfaceState(
          HmiInterfaces::HMI_INTERFACE_VR)) {
    FillVRRelatedFields(response_params, hmi_capabilities);
  }

  if (HmiInterfaces::STATE_NOT_AVAILABLE !=
      application_manager_.hmi_interfaces().GetInterfaceState(
          HmiInterfaces::HMI_INTERFACE_UI)) {
    FillUIRelatedFields(response_params, hmi_capabilities);
  }

  if (HmiInterfaces::STATE_NOT_AVAILABLE !=
      application_manager_.hmi_interfaces().GetInterfaceState(
          HmiInterfaces::HMI_INTERFACE_VehicleInfo)) {
    FillVIRelatedFields(response_params, hmi_capabilities);
  }

  if (hmi_capabilities.button_capabilities()) {
    response_params[hmi_response::button_capabilities] =
        *hmi_capabilities.button_capabilities();
  }

  if (hmi_capabilities.soft_button_capabilities()) {
    response_params[hmi_response::soft_button_capabilities] =
        *hmi_capabilities.soft_button_capabilities();
  }

  if (hmi_capabilities.preset_bank_capabilities()) {
    response_params[hmi_response::preset_bank_capabilities] =
        *hmi_capabilities.preset_bank_capabilities();
  }

  if (hmi_capabilities.hmi_zone_capabilities()) {
    if (smart_objects::SmartType_Array ==
        hmi_capabilities.hmi_zone_capabilities()->getType()) {
      // hmi_capabilities json contains array and HMI response object
      response_params[hmi_response::hmi_zone_capabilities] =
          *hmi_capabilities.hmi_zone_capabilities();
    } else {
      response_params[hmi_response::hmi_zone_capabilities][0] =
          *hmi_capabilities.hmi_zone_capabilities();
    }
  }

  if (hmi_capabilities.pcm_stream_capabilities()) {
    response_params[strings::pcm_stream_capabilities] =
        *hmi_capabilities.pcm_stream_capabilities();
  }

  const std::vector<uint32_t>& diag_modes =
      application_manager_.get_settings().supported_diag_modes();
  if (!diag_modes.empty()) {
    std::vector<uint32_t>::const_iterator it = diag_modes.begin();
    uint32_t index = 0;
    for (; it != diag_modes.end(); ++it) {
      response_params[strings::supported_diag_modes][index] = *it;
      ++index;
    }
  }

  response_params[strings::sdl_version] =
      application_manager_.get_settings().sdl_version();
  const std::string ccpu_version = hmi_capabilities_.ccpu_version();
  if (!ccpu_version.empty()) {
    response_params[strings::system_software_version] = ccpu_version;
  }

  if (ApplicationType::kSwitchedApplicationWrongHashId == app_type) {
    SDL_LOG_DEBUG(
        "Application has been switched from another transport, "
        "but doesn't have correct hashID.");

    application_manager::DeleteApplicationData(application,
                                               application_manager_);

    SendResponse(
        true, mobile_apis::Result::RESUME_FAILED, NULL, &response_params);
    return;
  }

  if (ApplicationType::kSwitchedApplicationHashOk == app_type) {
    SDL_LOG_DEBUG(
        "Application has been switched from another transport "
        "and has correct hashID.");
    SendResponse(true, mobile_apis::Result::SUCCESS, NULL, &response_params);
    return;
  }

<<<<<<< HEAD
  response_info_ += add_info;
=======
  const bool hash_id_present =
      (*message_)[strings::msg_params].keyExists(strings::hash_id);
  const std::string hash_id =
      (*message_)[strings::msg_params][strings::hash_id].asString();

  const bool resumption = hash_id_present && !hash_id.empty();
  bool need_restore_vr = resumption;

  std::string add_info;
  if (resumption) {
    if (!resumer.CheckApplicationHash(application, hash_id)) {
      SDL_LOG_WARN("Hash from RAI does not match to saved resume data.");
      result_code = mobile_apis::Result::RESUME_FAILED;
      add_info = "Hash from RAI does not match to saved resume data.";
      need_restore_vr = false;
    } else if (!resumer.CheckPersistenceFilesForResumption(application)) {
      SDL_LOG_WARN("Persistent data is missing.");
      result_code = mobile_apis::Result::RESUME_FAILED;
      add_info = "Persistent data is missing.";
      need_restore_vr = false;
    } else {
      add_info = "Resume succeeded.";
      application->set_app_data_resumption_allowance(true);
      application->set_is_resuming(true);
    }
  }
  if ((mobile_apis::Result::SUCCESS == result_code) &&
      (mobile_apis::Result::INVALID_ENUM != result_code_)) {
    add_info += response_info_;
    result_code = result_code_;
  }

  // In case application exist in resumption we need to send resumeVrgrammars
  const bool is_app_saved_in_resumption = resumer.IsApplicationSaved(
      application->policy_app_id(), application->mac_address());

  // If app is in resuming state
  // DisplayCapabilitiesBuilder has to collect all the information
  // from incoming HMI notifications and send only one notification
  // to mobile app, even if hash does not match, which means that app data
  // will not be resumed, notification should be sent for default window as
  // it will be resumed in any case
  if (resumption || is_app_saved_in_resumption) {
    resumer.StartWaitingForDisplayCapabilitiesUpdate(application);
  }

  AppHmiTypes hmi_types;
  if ((*message_)[strings::msg_params].keyExists(strings::app_hmi_type)) {
    smart_objects::SmartArray* hmi_types_ptr =
        (*message_)[strings::msg_params][strings::app_hmi_type].asArray();
    DCHECK_OR_RETURN_VOID(hmi_types_ptr);
    SmartArrayValueExtractor extractor;
    if (hmi_types_ptr && 0 < hmi_types_ptr->size()) {
      std::transform(hmi_types_ptr->begin(),
                     hmi_types_ptr->end(),
                     std::back_inserter(hmi_types),
                     extractor);
    }
  }
  policy::StatusNotifier notify_upd_manager = GetPolicyHandler().AddApplication(
      application->mac_address(), application->policy_app_id(), hmi_types);
>>>>>>> 062d3b0f

  response_params[strings::icon_resumed] =
      file_system::FileExists(application->app_icon_path());

  smart_objects::SmartObject msg_params_copy = msg_params;
  const auto result_code = CalculateFinalResultCode();

  SendResponse(true, result_code, response_info_.c_str(), &response_params);

  FinishSendingResponseToMobile(
      msg_params_copy, application_manager_, key, status_notifier);
}

void RegisterAppInterfaceRequest::SendChangeRegistration(
    const hmi_apis::FunctionID::eType function_id,
    const int32_t language,
    const uint32_t app_id) {
  using helpers::Compare;
  using helpers::EQ;
  using helpers::ONE;
  const HmiInterfaces& hmi_interfaces = application_manager_.hmi_interfaces();
  const HmiInterfaces::InterfaceID interface =
      hmi_interfaces.GetInterfaceFromFunction(function_id);
  if (hmi_interfaces.GetInterfaceState(interface) !=
      HmiInterfaces::STATE_NOT_AVAILABLE) {
    smart_objects::SmartObject msg_params(smart_objects::SmartType_Map);
    msg_params[strings::language] = language;
    msg_params[strings::app_id] = app_id;
    SendHMIRequest(function_id, &msg_params);
  } else {
    SDL_LOG_DEBUG("Interface " << interface << " is not available");
  }
}

void RegisterAppInterfaceRequest::SendChangeRegistrationOnHMI(
    ApplicationConstSharedPtr app) {
  using namespace hmi_apis::FunctionID;
  DCHECK_OR_RETURN_VOID(app);
  DCHECK_OR_RETURN_VOID(mobile_apis::Language::INVALID_ENUM != app->language());
  SendChangeRegistration(VR_ChangeRegistration, app->language(), app->app_id());
  SendChangeRegistration(
      TTS_ChangeRegistration, app->language(), app->app_id());
  SendChangeRegistration(UI_ChangeRegistration, app->language(), app->app_id());
}

void RegisterAppInterfaceRequest::SendOnAppRegisteredNotificationToHMI(
    ApplicationConstSharedPtr app, bool resumption) {
  using namespace smart_objects;
  SmartObjectSPtr notification = std::make_shared<SmartObject>(SmartType_Map);
  if (!notification) {
    SDL_LOG_ERROR("Failed to create smart object");
    return;
  }

  (*notification)[strings::params] = SmartObject(SmartType_Map);
  smart_objects::SmartObject& params = (*notification)[strings::params];
  params[strings::function_id] = static_cast<int32_t>(
      hmi_apis::FunctionID::BasicCommunication_OnAppRegistered);
  params[strings::message_type] = static_cast<int32_t>(kNotification);
  params[strings::protocol_version] = protocol_version_;
  params[strings::protocol_type] = hmi_protocol_type_;

  (*notification)[strings::msg_params] = SmartObject(SmartType_Map);
  smart_objects::SmartObject& msg_params = (*notification)[strings::msg_params];
  // Due to current requirements in case when we're in resumption mode
  // we have to always send resumeVRGrammar field.
  if (resumption) {
    msg_params[strings::resume_vr_grammars] = resumption;
  }

  if (app->vr_synonyms()) {
    msg_params[strings::vr_synonyms] = *(app->vr_synonyms());
  }

  if (app->tts_name()) {
    msg_params[strings::tts_name] = *(app->tts_name());
  }

  const std::string policy_app_id = app->policy_app_id();
  std::string priority;
  GetPolicyHandler().GetPriority(policy_app_id, &priority);

  if (!priority.empty()) {
    msg_params[strings::priority] = MessageHelper::GetPriorityCode(priority);
  }

  msg_params[strings::msg_params] = SmartObject(SmartType_Map);
  smart_objects::SmartObject& application = msg_params[strings::application];
  const protocol_handler::SessionObserver& session_observer =
      application_manager_.connection_handler().get_session_observer();
  MessageHelper::CreateHMIApplicationStruct(app,
                                            session_observer,
                                            GetPolicyHandler(),
                                            &application,
                                            application_manager_);

  DCHECK(rpc_service_.ManageHMICommand(notification));
}

mobile_apis::Result::eType RegisterAppInterfaceRequest::CheckCoincidence() {
  SDL_LOG_AUTO_TRACE();
  const smart_objects::SmartObject& msg_params =
      (*message_)[strings::msg_params];

  auto compare_tts_name = [](const smart_objects::SmartObject& obj_1,
                             const smart_objects::SmartObject& obj_2) {
    return obj_1[application_manager::strings::text]
        .asCustomString()
        .CompareIgnoreCase(
            obj_2[application_manager::strings::text].asCustomString());
  };

  const auto& accessor = application_manager_.applications().GetData();
  const auto& app_name = msg_params[strings::app_name].asCustomString();

  for (const auto& app : accessor) {
    if (app->device() != device_handle_) {
      continue;
    }
    // Name check
    const auto& cur_name = app->name();
    if (app_name.CompareIgnoreCase(cur_name)) {
      SDL_LOG_ERROR("Application name is known already.");
      return mobile_apis::Result::DUPLICATE_NAME;
    }
    const auto vr = app->vr_synonyms();
    if (vr) {
      const auto curr_vr = vr->asArray();
      CoincidencePredicateVR v(app_name);

      if (0 != std::count_if(curr_vr->begin(), curr_vr->end(), v)) {
        SDL_LOG_ERROR("Application name is known already.");
        return mobile_apis::Result::DUPLICATE_NAME;
      }
    }

    // VR check
    if (msg_params.keyExists(strings::vr_synonyms)) {
      const auto new_vr = msg_params[strings::vr_synonyms].asArray();

      CoincidencePredicateVR v(cur_name);
      if (0 != std::count_if(new_vr->begin(), new_vr->end(), v)) {
        SDL_LOG_ERROR("vr_synonyms duplicated with app_name .");
        return mobile_apis::Result::DUPLICATE_NAME;
      }
    }  // End vr check

    // TTS check
    if (msg_params.keyExists(strings::tts_name) && app->tts_name()) {
      const auto tts_array = msg_params[strings::tts_name].asArray();
      const auto tts_curr = app->tts_name()->asArray();
      const auto& it_tts = std::find_first_of(tts_array->begin(),
                                              tts_array->end(),
                                              tts_curr->begin(),
                                              tts_curr->end(),
                                              compare_tts_name);
      if (it_tts != tts_array->end()) {
        SDL_LOG_ERROR("TTS name: "
                      << (*it_tts)[strings::text].asCustomString().AsMBString()
                      << " is known already");
        return mobile_apis::Result::DUPLICATE_NAME;
      }
    }  // End tts check

  }  // Application for end

  return mobile_apis::Result::SUCCESS;
}  // method end

bool RegisterAppInterfaceRequest::GetDuplicateNames(
    std::vector<ApplicationSharedPtr>& out_duplicate_apps) {
  SDL_LOG_AUTO_TRACE();
  const smart_objects::SmartObject& msg_params =
      (*message_)[strings::msg_params];

  const auto& app_name = msg_params[strings::app_name].asCustomString();
  {
    const auto& accessor = application_manager_.applications().GetData();

    for (const auto& app : accessor) {
      const auto& cur_name = app->name();
      if (app_name.CompareIgnoreCase(cur_name)) {
        out_duplicate_apps.push_back(app);
      }
    }
  }

  const std::string policy_app_id =
      application_manager_.GetCorrectMobileIDFromMessage(message_);
  {
    const auto& accessor =
        application_manager_.pending_applications().GetData();

    for (const auto& app : accessor) {
      const auto& cur_name = app->name();
      if (app_name.CompareIgnoreCase(cur_name) &&
          policy_app_id != app->policy_app_id()) {
        out_duplicate_apps.push_back(app);
      }
    }
  }
  return !out_duplicate_apps.empty();
}

mobile_apis::Result::eType RegisterAppInterfaceRequest::CheckWithPolicyData() {
  SDL_LOG_AUTO_TRACE();
  // TODO(AOleynik): Check is necessary to allow register application in case
  // of disabled policy
  // Remove this check, when HMI will support policy
  if (!GetPolicyHandler().PolicyEnabled()) {
    return mobile_apis::Result::WARNINGS;
  }

  auto& message = *message_;
  policy::StringArray app_nicknames;
  policy::StringArray app_hmi_types_in_policy;

  const std::string mobile_app_id =
      application_manager_.GetCorrectMobileIDFromMessage(message_);
  const bool init_result = GetPolicyHandler().GetInitialAppData(
      mobile_app_id, &app_nicknames, &app_hmi_types_in_policy);

  if (!init_result) {
    SDL_LOG_ERROR("Error during initial application data check.");
    return mobile_apis::Result::INVALID_DATA;
  }

  if (!app_nicknames.empty()) {
    IsSameNickname compare(
        message[strings::msg_params][strings::app_name].asCustomString());
    policy::StringArray::const_iterator it =
        std::find_if(app_nicknames.begin(), app_nicknames.end(), compare);
    if (app_nicknames.end() == it) {
      SDL_LOG_WARN("Application name was not found in nicknames list.");
      // App should be unregistered, if its name is not present in nicknames
      // list
      usage_statistics::AppCounter count_of_rejections_nickname_mismatch(
          GetPolicyHandler().GetStatisticManager(),
          mobile_app_id,
          usage_statistics::REJECTIONS_NICKNAME_MISMATCH);
      ++count_of_rejections_nickname_mismatch;
      return mobile_apis::Result::DISALLOWED;
    }
  }

  auto result = mobile_apis::Result::SUCCESS;

  // If AppHMIType is not included in policy - allow any type
<<<<<<< HEAD
  if (!app_hmi_types.empty()) {
    if (message[strings::msg_params].keyExists(strings::app_hmi_type)) {
      // If AppHmiTypes are partially same, the system should allow those listed
      // in the policy table and send warning info on missed values

      smart_objects::SmartArray app_types =
          *(message[strings::msg_params][strings::app_hmi_type].asArray());

      std::string log;
      CheckMissedTypes checker(app_hmi_types, log);
      std::for_each(app_types.begin(), app_types.end(), checker);
      if (!log.empty()) {
        response_info_ =
            "Following AppHmiTypes are not present in policy "
            "table:" +
            log;
        are_hmi_types_invalid_ = true;
      }
=======
  if (!app_hmi_types_in_policy.empty()) {
    result = ProcessingAppHMITypesPolicies(message, app_hmi_types_in_policy);
  } else {
    result = ProcessingAppHMITypesInMessage(message);
    if (mobile_apis::Result::DISALLOWED == result) {
      response_info_ =
          "WEB_VIEW AppHmiType is absent in application policies, because they "
          "are empty";
      SDL_LOG_DEBUG(response_info_);
      return result;
>>>>>>> 062d3b0f
    }
  }

  return result;
}

void RegisterAppInterfaceRequest::FillDeviceInfo(
    policy::DeviceInfo* device_info) {
  const std::string hardware = "hardware";
  const std::string firmware_rev = "firmwareRev";
  const std::string os = "os";
  const std::string os_ver = "osVersion";
  const std::string carrier = "carrier";
  const std::string max_number_rfcom_ports = "maxNumberRFCOMMPorts";

  const smart_objects::SmartObject& msg_params =
      (*message_)[strings::msg_params];

  const smart_objects::SmartObject& device_info_so =
      msg_params[strings::device_info];

  if (device_info_so.keyExists(hardware)) {
    device_info->hardware =
        msg_params[strings::device_info][hardware].asString();
  }
  if (device_info_so.keyExists(firmware_rev)) {
    device_info->firmware_rev =
        msg_params[strings::device_info][firmware_rev].asString();
  }
  if (device_info_so.keyExists(os)) {
    device_info->os = device_info_so[os].asString();
  }
  if (device_info_so.keyExists(os_ver)) {
    device_info->os_ver = device_info_so[os_ver].asString();
  }
  if (device_info_so.keyExists(carrier)) {
    device_info->carrier = device_info_so[carrier].asString();
  }
  if (device_info_so.keyExists(max_number_rfcom_ports)) {
    device_info->max_number_rfcom_ports =
        device_info_so[max_number_rfcom_ports].asInt();
  }
}

bool RegisterAppInterfaceRequest::IsApplicationWithSameAppIdRegistered() {
  SDL_LOG_AUTO_TRACE();

  const custom_string::CustomString mobile_app_id(
      application_manager_.GetCorrectMobileIDFromMessage(message_));

  const auto& applications = application_manager_.applications().GetData();

  for (const auto& app : applications) {
    if (mobile_app_id.CompareIgnoreCase(app->policy_app_id().c_str())) {
      if (app->device() != device_handle_) {
        SDL_LOG_DEBUG(
            "These policy_app_id equal, but applications have "
            "different device id"
            << " mobile_app_id: " << mobile_app_id.c_str() << " device_handle: "
            << device_handle_ << " device_handle: " << app->device());
        continue;
      }
      return true;
    }
  }

  return false;
}

bool RegisterAppInterfaceRequest::IsWhiteSpaceExist() {
  SDL_LOG_AUTO_TRACE();
  const char* str = NULL;

  str = (*message_)[strings::msg_params][strings::app_name].asCharArray();
  if (!CheckSyntax(str)) {
    SDL_LOG_ERROR("Invalid app_name syntax check failed");
    return true;
  }

  if ((*message_)[strings::msg_params].keyExists(strings::tts_name)) {
    const smart_objects::SmartArray* tn_array =
        (*message_)[strings::msg_params][strings::tts_name].asArray();

    smart_objects::SmartArray::const_iterator it_tn = tn_array->begin();
    smart_objects::SmartArray::const_iterator it_tn_end = tn_array->end();

    for (; it_tn != it_tn_end; ++it_tn) {
      str = (*it_tn)[strings::text].asCharArray();
      if (strlen(str) && !CheckSyntax(str)) {
        SDL_LOG_ERROR("Invalid tts_name syntax check failed");
        return true;
      }
    }
  }

  if ((*message_)[strings::msg_params].keyExists(
          strings::ngn_media_screen_app_name)) {
    str = (*message_)[strings::msg_params][strings::ngn_media_screen_app_name]
              .asCharArray();
    if (strlen(str) && !CheckSyntax(str)) {
      SDL_LOG_ERROR("Invalid ngn_media_screen_app_name syntax check failed");
      return true;
    }
  }

  if ((*message_)[strings::msg_params].keyExists(strings::vr_synonyms)) {
    const smart_objects::SmartArray* vs_array =
        (*message_)[strings::msg_params][strings::vr_synonyms].asArray();

    smart_objects::SmartArray::const_iterator it_vs = vs_array->begin();
    smart_objects::SmartArray::const_iterator it_vs_end = vs_array->end();

    for (; it_vs != it_vs_end; ++it_vs) {
      str = (*it_vs).asCharArray();
      if (strlen(str) && !CheckSyntax(str)) {
        SDL_LOG_ERROR("Invalid vr_synonyms syntax check failed");
        return true;
      }
    }
  }

  if ((*message_)[strings::msg_params].keyExists(strings::hash_id)) {
    str = (*message_)[strings::msg_params][strings::hash_id].asCharArray();
    if (!CheckSyntax(str)) {
      SDL_LOG_ERROR("Invalid hash_id syntax check failed");
      return true;
    }
  }

  if ((*message_)[strings::msg_params].keyExists(strings::device_info)) {
    if ((*message_)[strings::msg_params][strings::device_info].keyExists(
            strings::hardware)) {
      str = (*message_)[strings::msg_params][strings::device_info]
                       [strings::hardware]
                           .asCharArray();
      if (strlen(str) && !CheckSyntax(str)) {
        SDL_LOG_ERROR("Invalid device_info hardware syntax check failed");
        return true;
      }
    }

    if ((*message_)[strings::msg_params][strings::device_info].keyExists(
            strings::firmware_rev)) {
      str = (*message_)[strings::msg_params][strings::device_info]
                       [strings::firmware_rev]
                           .asCharArray();
      if (strlen(str) && !CheckSyntax(str)) {
        SDL_LOG_ERROR("Invalid device_info firmware_rev syntax check failed");
        return true;
      }
    }

    if ((*message_)[strings::msg_params][strings::device_info].keyExists(
            strings::os)) {
      str = (*message_)[strings::msg_params][strings::device_info][strings::os]
                .asCharArray();
      if (strlen(str) && !CheckSyntax(str)) {
        SDL_LOG_ERROR("Invalid device_info os syntax check failed");
        return true;
      }
    }

    if ((*message_)[strings::msg_params][strings::device_info].keyExists(
            strings::os_version)) {
      str = (*message_)[strings::msg_params][strings::device_info]
                       [strings::os_version]
                           .asCharArray();
      if (strlen(str) && !CheckSyntax(str)) {
        SDL_LOG_ERROR("Invalid device_info os_version syntax check failed");
        return true;
      }
    }

    if ((*message_)[strings::msg_params][strings::device_info].keyExists(
            strings::carrier)) {
      str = (*message_)[strings::msg_params][strings::device_info]
                       [strings::carrier]
                           .asCharArray();
      if (strlen(str) && !CheckSyntax(str)) {
        SDL_LOG_ERROR("Invalid device_info carrier syntax check failed");
        return true;
      }
    }
  }

  if ((*message_)[strings::msg_params].keyExists(strings::app_id)) {
    str = (*message_)[strings::msg_params][strings::app_id].asCharArray();
    if (!CheckSyntax(str)) {
      SDL_LOG_ERROR("Invalid app_id syntax check failed");
      return true;
    }
  }

  if (application_manager_.get_settings().use_full_app_id()) {
    if ((*message_)[strings::msg_params].keyExists(strings::full_app_id)) {
      str =
          (*message_)[strings::msg_params][strings::full_app_id].asCharArray();
      if (!CheckSyntax(str)) {
        SDL_LOG_ERROR("Invalid app_id syntax check failed");
        return true;
      }
    }
  }

  return false;
}

void RegisterAppInterfaceRequest::CheckResponseVehicleTypeParam(
    smart_objects::SmartObject& vehicle_type,
    const std::string& param,
    const std::string& backup_value) {
  using namespace hmi_response;
  if (!vehicle_type.keyExists(param) || vehicle_type[param].empty()) {
    if (!backup_value.empty()) {
      SDL_LOG_DEBUG(param << " is missing."
                             "Will be replaced with policy table value.");
      vehicle_type[param] = backup_value;
    } else {
      vehicle_type.erase(param);
    }
  }
}

void RegisterAppInterfaceRequest::SendSubscribeCustomButtonNotification() {
  using namespace smart_objects;
  SmartObject msg_params = SmartObject(SmartType_Map);
  msg_params[strings::app_id] = connection_key();
  msg_params[strings::name] = hmi_apis::Common_ButtonName::CUSTOM_BUTTON;
  msg_params[strings::is_suscribed] = true;
  CreateHMINotification(hmi_apis::FunctionID::Buttons_OnButtonSubscription,
                        msg_params);
}

bool RegisterAppInterfaceRequest::IsApplicationSwitched() {
  const std::string& policy_app_id =
      application_manager_.GetCorrectMobileIDFromMessage(message_);

  SDL_LOG_DEBUG("Looking for application id " << policy_app_id);
  auto app =
      application_manager_.reregister_application_by_policy_id(policy_app_id);

  if (!app) {
    SDL_LOG_DEBUG("Application with policy id " << policy_app_id
                                                << " is not found.");
    return false;
  }

  SDL_LOG_DEBUG("Application with policy id " << policy_app_id << " is found.");

  const auto app_device_handle = app->device();
  if (app_device_handle == device_handle_) {
    SDL_LOG_DEBUG("Application " << policy_app_id
                                 << " is already registered from this device.");
    SendResponse(false, mobile_apis::Result::APPLICATION_REGISTERED_ALREADY);
    return true;
  }

  SDL_LOG_DEBUG("Application is found in reconnection list.");

  auto app_type = ApplicationType::kSwitchedApplicationWrongHashId;
  if ((*message_)[strings::msg_params].keyExists(strings::hash_id)) {
    const auto hash_id =
        (*message_)[strings::msg_params][strings::hash_id].asString();

    auto& resume_ctrl = application_manager_.resume_controller();
    if (resume_ctrl.CheckApplicationHash(app, hash_id)) {
      app_type = ApplicationType::kSwitchedApplicationHashOk;
    }
  }

  application_manager_.ProcessReconnection(app, connection_key());

  const std::string additional_info;
  SendRegisterAppInterfaceResponseToMobile(
      app_type, policy::StatusNotifier(), additional_info);

  auto notification = MessageHelper::CreateHMIStatusNotification(
      app, mobile_apis::PredefinedWindows::DEFAULT_WINDOW);
  application_manager_.GetRPCService().ManageMobileCommand(notification,
                                                           SOURCE_SDL);

  application_manager_.OnApplicationSwitched(app);

  return true;
}

bool RegisterAppInterfaceRequest::GetDataOnSessionKey(
    const uint32_t key,
    connection_handler::DeviceHandle* device_id,
    std::string* mac_address) const {
  SDL_LOG_AUTO_TRACE();

  if ((nullptr == mac_address) && (nullptr == device_id)) {
    SDL_LOG_ERROR(
        "Can't get data on session key because device id and mac "
        "address are empty.");
    return false;
  }

  connection_handler::DeviceHandle device_handle = 0;
  auto& connect_handler = application_manager_.connection_handler();

  auto result = connect_handler.GetDataOnSessionKey(
      connection_key(), nullptr, nullptr, &device_handle);

  if (result) {
    SDL_LOG_DEBUG(
        "Failed to get device info for connection key: " << connection_key());
    return false;
  }

  if (mac_address) {
    result = connect_handler.get_session_observer().GetDataOnDeviceID(
        device_handle, nullptr, nullptr, mac_address, nullptr);
  }

  if (result) {
    SDL_LOG_DEBUG("Failed get unique address info for connection key: "
                  << connection_key());
    return false;
  }

  if (device_id) {
    *device_id = device_handle;
  }

  return true;
}

mobile_apis::Result::eType
RegisterAppInterfaceRequest::ProcessingAppHMITypesInMessage(
    const smart_objects::SmartObject& message) {
  const bool app_hmi_types_exist =
      message[strings::msg_params].keyExists(strings::app_hmi_type);

  const auto result = mobile_apis::Result::SUCCESS;

  if (!app_hmi_types_exist) {
    return result;
  }

  auto app_types_in_message =
      *(message[strings::msg_params][strings::app_hmi_type].asArray());

  auto it = std::find(app_types_in_message.begin(),
                      app_types_in_message.end(),
                      mobile_apis::AppHMIType::WEB_VIEW);
  if (app_types_in_message.end() != it) {
    return mobile_apis::Result::DISALLOWED;
  }

  return result;
}

mobile_apis::Result::eType
RegisterAppInterfaceRequest::ProcessingAppHMITypesPolicies(
    smart_objects::SmartObject& message,
    policy::StringArray& app_hmi_types_in_policy) {
  auto result = mobile_apis::Result::SUCCESS;
  const bool app_hmi_types_exist =
      message[strings::msg_params].keyExists(strings::app_hmi_type);

  if (app_hmi_types_exist) {
    // If AppHmiTypes are partially same, the system should allow those listed
    // in the policy table and send warning info on missed values
    auto app_types_in_message =
        *(message[strings::msg_params][strings::app_hmi_type].asArray());

    std::string log;
    CheckMissedTypes checker(app_hmi_types_in_policy, log);
    std::for_each(
        app_types_in_message.begin(), app_types_in_message.end(), checker);
    if (!log.empty()) {
      result = log.find("WEB_VIEW") != std::string::npos
                   ? mobile_apis::Result::DISALLOWED
                   : mobile_apis::Result::WARNINGS;

      if (mobile_apis::Result::DISALLOWED == result) {
        response_info_ =
            "WEB_VIEW AppHmiType is absent in application policies";
        SDL_LOG_DEBUG(response_info_);
        return result;
      }

      response_info_ =
          "Following AppHmiTypes are not present in policy "
          "table:" +
          log;
      result_code_ = mobile_apis::Result::WARNINGS;
    }
  }
  // Replace AppHmiTypes in request with values allowed by policy table
  message[strings::msg_params][strings::app_hmi_type] =
      smart_objects::SmartObject(smart_objects::SmartType_Array);

  auto& app_hmi_type = message[strings::msg_params][strings::app_hmi_type];

  AppHMITypeInserter inserter(app_hmi_type);
  std::for_each(
      app_hmi_types_in_policy.begin(), app_hmi_types_in_policy.end(), inserter);

  return result;
}

policy::PolicyHandlerInterface&
RegisterAppInterfaceRequest::GetPolicyHandler() {
  return policy_handler_;
}

}  // namespace commands

}  // namespace sdl_rpc_plugin<|MERGE_RESOLUTION|>--- conflicted
+++ resolved
@@ -204,44 +204,20 @@
   return true;
 }
 
-<<<<<<< HEAD
 uint32_t RegisterAppInterfaceRequest::default_timeout() const {
   // As RAI request does not depend on any HMI response there is no need to
   // track any timeout for it. RAI request will be removed from
   // RequestController queue upon RAI response which will be sent anyway
   return 0;
 }
-=======
-void RegisterAppInterfaceRequest::Run() {
-  using namespace helpers;
-  SDL_LOG_AUTO_TRACE();
-  SDL_LOG_DEBUG("Connection key is " << connection_key());
-
-  // Fix problem with SDL and HMI HTML. This problem is not actual for HMI PASA.
-  // Flag conditional compilation specific to customer is used in order to
-  // exclude hit code
-  // to RTC
-  // FIXME(EZamakhov): on shutdown - get freez
->>>>>>> 062d3b0f
 
 void RegisterAppInterfaceRequest::WaitForHMIIsReady() {
   while (!application_manager_.IsStopping() &&
          !application_manager_.IsHMICooperating()) {
-<<<<<<< HEAD
-    LOG4CXX_DEBUG(logger_,
-                  "Waiting for the HMI... conn_key="
-                      << connection_key()
-                      << ", correlation_id=" << correlation_id()
-                      << ", default_timeout=" << default_timeout()
-                      << ", thread=" << pthread_self());
-=======
     SDL_LOG_DEBUG("Waiting for the HMI... conn_key="
                   << connection_key() << ", correlation_id=" << correlation_id()
                   << ", default_timeout=" << default_timeout()
                   << ", thread=" << pthread_self());
-    application_manager_.updateRequestTimeout(
-        connection_key(), correlation_id(), default_timeout());
->>>>>>> 062d3b0f
     sleep(1);
     // TODO(DK): timer_->StartWait(1);
   }
@@ -249,7 +225,7 @@
 
 void RegisterAppInterfaceRequest::FillApplicationParams(
     ApplicationSharedPtr application) {
-  LOG4CXX_AUTO_TRACE(logger_);
+  SDL_LOG_AUTO_TRACE();
   const auto& msg_params = (*message_)[strings::msg_params];
   application->set_is_media_application(
       msg_params[strings::is_media_application].asBool());
@@ -271,9 +247,8 @@
             tts_name, application, application_manager_);
 
     if (mobile_apis::Result::FILE_NOT_FOUND == verification_result) {
-      LOG4CXX_WARN(
-          logger_,
-          "MessageHelper::VerifyTtsFiles return " << verification_result);
+      SDL_LOG_WARN("MessageHelper::VerifyTtsFiles return "
+                   << verification_result);
       response_info_ = "One or more files needed for tts_name are not present";
       are_tts_chunks_invalid_ = true;
     }
@@ -309,6 +284,10 @@
           application->set_remote_control_supported(true);
           break;
         }
+        case mobile_apis::AppHMIType::WEB_VIEW: {
+          application->set_webengine_projection_enabled(true);
+          break;
+        }
         default: {}
       }
     }
@@ -326,7 +305,7 @@
 
 void RegisterAppInterfaceRequest::SetupAppDeviceInfo(
     ApplicationSharedPtr application) {
-  LOG4CXX_AUTO_TRACE(logger_);
+  SDL_LOG_AUTO_TRACE();
   const auto& msg_params = (*message_)[strings::msg_params];
 
   policy::DeviceParams dev_params;
@@ -337,9 +316,8 @@
                                    NULL,
                                    &dev_params.device_mac_address,
                                    &dev_params.device_connection_type)) {
-    LOG4CXX_ERROR(
-        logger_,
-        "Failed to extract information for device " << application->device());
+    SDL_LOG_ERROR("Failed to extract information for device "
+                  << application->device());
   }
   policy::DeviceInfo device_info;
   device_info.AdoptDeviceType(dev_params.device_connection_type);
@@ -352,7 +330,7 @@
 
 bool RegisterAppInterfaceRequest::ApplicationDataShouldBeResumed(
     std::string& add_info) {
-  LOG4CXX_AUTO_TRACE(logger_);
+  SDL_LOG_AUTO_TRACE();
   const auto& msg_params = (*message_)[strings::msg_params];
   resumption::ResumeCtrl& resumer = application_manager_.resume_controller();
 
@@ -364,26 +342,26 @@
   const bool resumption = hash_id_present && !hash_id.empty();
 
   if (!resumption) {
-    LOG4CXX_DEBUG(logger_, "Hash id is missing, no resumption required");
+    SDL_LOG_DEBUG("Hash id is missing, no resumption required");
     return false;
   }
 
   if (!resumer.CheckApplicationHash(application, hash_id)) {
     add_info = "Hash from RAI does not match to saved resume data.";
-    LOG4CXX_WARN(logger_, add_info);
+    SDL_LOG_WARN(add_info);
     is_resumption_failed_ = true;
     return false;
   }
 
   if (!resumer.CheckPersistenceFilesForResumption(application)) {
     add_info = "Persistent data is missing.";
-    LOG4CXX_WARN(logger_, add_info);
+    SDL_LOG_WARN(add_info);
     is_resumption_failed_ = true;
     return false;
   }
 
   add_info = "Resume succeeded.";
-  LOG4CXX_DEBUG(logger_, add_info);
+  SDL_LOG_DEBUG(add_info);
   application->set_app_data_resumption_allowance(true);
   application->set_is_resuming(true);
 
@@ -393,17 +371,17 @@
 mobile_apis::Result::eType
 RegisterAppInterfaceRequest::CalculateFinalResultCode() const {
   if (is_wrong_language_) {
-    LOG4CXX_DEBUG(logger_, "Language was wrong");
+    SDL_LOG_DEBUG("Language was wrong");
     return mobile_apis::Result::WRONG_LANGUAGE;
   }
 
   if (are_hmi_types_invalid_ || are_tts_chunks_invalid_) {
-    LOG4CXX_DEBUG(logger_, "HMI types or TTS chunks are invalid");
+    SDL_LOG_DEBUG("HMI types or TTS chunks are invalid");
     return mobile_apis::Result::WARNINGS;
   }
 
   if (is_resumption_failed_) {
-    LOG4CXX_DEBUG(logger_, "Resumption has been failed");
+    SDL_LOG_DEBUG("Resumption has been failed");
     return mobile_apis::Result::RESUME_FAILED;
   }
 
@@ -412,7 +390,7 @@
 
 policy::StatusNotifier RegisterAppInterfaceRequest::AddApplicationDataToPolicy(
     application_manager::ApplicationSharedPtr application) {
-  LOG4CXX_AUTO_TRACE(logger_);
+  SDL_LOG_AUTO_TRACE();
 
   AppHmiTypes hmi_types;
   if ((*message_)[strings::msg_params].keyExists(strings::app_hmi_type)) {
@@ -442,20 +420,17 @@
           hmi_capabilities_.active_vr_language() ||
       msg_params[strings::hmi_display_language_desired].asInt() !=
           hmi_capabilities_.active_ui_language()) {
-    LOG4CXX_WARN(logger_,
-                 "Wrong language on registering application "
-                     << application->name().c_str());
-
-    LOG4CXX_ERROR(
-        logger_,
-        "VR language desired code is "
-            << msg_params[strings::language_desired].asInt()
-            << " , active VR language code is "
-            << hmi_capabilities_.active_vr_language()
-            << ", UI language desired code is "
-            << msg_params[strings::hmi_display_language_desired].asInt()
-            << " , active UI language code is "
-            << hmi_capabilities_.active_ui_language());
+    SDL_LOG_WARN("Wrong language on registering application "
+                 << application->name().c_str());
+
+    SDL_LOG_ERROR("VR language desired code is "
+                  << msg_params[strings::language_desired].asInt()
+                  << " , active VR language code is "
+                  << hmi_capabilities_.active_vr_language()
+                  << ", UI language desired code is "
+                  << msg_params[strings::hmi_display_language_desired].asInt()
+                  << " , active UI language code is "
+                  << hmi_capabilities_.active_ui_language());
 
     is_wrong_language_ = true;
   }
@@ -562,8 +537,8 @@
 
 void RegisterAppInterfaceRequest::Run() {
   using namespace helpers;
-  LOG4CXX_AUTO_TRACE(logger_);
-  LOG4CXX_DEBUG(logger_, "Connection key is " << connection_key());
+  SDL_LOG_AUTO_TRACE();
+  SDL_LOG_DEBUG("Connection key is " << connection_key());
 
   WaitForHMIIsReady();
 
@@ -767,26 +742,8 @@
   SetupAppDeviceInfo(application);
   auto status_notifier = AddApplicationDataToPolicy(application);
 
-<<<<<<< HEAD
   std::string add_info;
   const auto is_resumption_required = ApplicationDataShouldBeResumed(add_info);
-=======
-  if (msg_params.keyExists(strings::tts_name)) {
-    smart_objects::SmartObject& tts_name =
-        (*message_)[strings::msg_params][strings::tts_name];
-    mobile_apis::Result::eType verification_result =
-        MessageHelper::VerifyTtsFiles(
-            tts_name, application, application_manager_);
-
-    if (mobile_apis::Result::FILE_NOT_FOUND == verification_result) {
-      SDL_LOG_WARN("MessageHelper::VerifyTtsFiles return "
-                   << verification_result);
-      response_info_ = "One or more files needed for tts_name are not present";
-      result_code_ = mobile_apis::Result::WARNINGS;
-    }
-    application->set_tts_name(tts_name);
-  }
->>>>>>> 062d3b0f
 
   auto& resume_ctrl = application_manager_.resume_controller();
 
@@ -801,37 +758,9 @@
   SendOnAppRegisteredNotificationToHMI(
       application, is_resumption_required && !is_resumption_failed_);
 
-<<<<<<< HEAD
   // By default app subscribed to CUSTOM_BUTTON
   SendSubscribeCustomButtonNotification();
   SendChangeRegistrationOnHMI(application);
-=======
-      switch (current_app_type) {
-        case mobile_apis::AppHMIType::NAVIGATION: {
-          application->set_is_navi(true);
-          break;
-        }
-        case mobile_apis::AppHMIType::COMMUNICATION: {
-          application->set_voice_communication_supported(true);
-          break;
-        }
-        case mobile_apis::AppHMIType::PROJECTION: {
-          application->set_mobile_projection_enabled(true);
-          break;
-        }
-        case mobile_apis::AppHMIType::REMOTE_CONTROL: {
-          application->set_remote_control_supported(true);
-          break;
-        }
-        case mobile_apis::AppHMIType::WEB_VIEW: {
-          application->set_webengine_projection_enabled(true);
-          break;
-        }
-        default: {}
-      }
-    }
-  }
->>>>>>> 062d3b0f
 
   auto on_app_registered = [application](plugin_manager::RPCPlugin& plugin) {
     plugin.OnApplicationEvent(plugin_manager::kApplicationRegistered,
@@ -842,11 +771,11 @@
   if (is_resumption_required) {
     const auto& msg_params = (*message_)[strings::msg_params];
     const auto& hash_id = msg_params[strings::hash_id].asString();
-    LOG4CXX_WARN(logger_, "Start Data Resumption");
+    SDL_LOG_WARN("Start Data Resumption");
     auto send_response = [this, application, status_notifier](
                              mobile_apis::Result::eType result_code,
                              const std::string info) {
-      LOG4CXX_DEBUG(logger_, "Invoking lambda callback for: " << this);
+      SDL_LOG_DEBUG("Invoking lambda callback for: " << this);
       if (result_code != mobile_apis::Result::SUCCESS) {
         is_resumption_failed_ = true;
       }
@@ -857,26 +786,7 @@
     };
     resume_ctrl.StartResumption(application, hash_id, send_response);
 
-<<<<<<< HEAD
     return;
-=======
-  // Add device to policy table and set device info, if any
-  policy::DeviceParams dev_params;
-  if (-1 == application_manager_.connection_handler()
-                .get_session_observer()
-                .GetDataOnDeviceID(application->device(),
-                                   &dev_params.device_name,
-                                   NULL,
-                                   &dev_params.device_mac_address,
-                                   &dev_params.device_connection_type)) {
-    SDL_LOG_ERROR("Failed to extract information for device "
-                  << application->device());
-  }
-  policy::DeviceInfo device_info;
-  device_info.AdoptDeviceType(dev_params.device_connection_type);
-  if (msg_params.keyExists(strings::device_info)) {
-    FillDeviceInfo(&device_info);
->>>>>>> 062d3b0f
   }
 
   CheckLanguage();
@@ -1012,34 +922,16 @@
 }
 
 void RegisterAppInterfaceRequest::SendRegisterAppInterfaceResponseToMobile(
-<<<<<<< HEAD
     ApplicationType app_type,
     policy::StatusNotifier status_notifier,
     const std::string& add_info) {
-  LOG4CXX_AUTO_TRACE(logger_);
-=======
-    ApplicationType app_type) {
   SDL_LOG_AUTO_TRACE();
->>>>>>> 062d3b0f
   smart_objects::SmartObject response_params(smart_objects::SmartType_Map);
 
   const HMICapabilities& hmi_capabilities = hmi_capabilities_;
 
   const uint32_t key = connection_key();
   ApplicationSharedPtr application = application_manager_.application(key);
-<<<<<<< HEAD
-=======
-
-  resumption::ResumeCtrl& resumer = application_manager_.resume_controller();
-
-  if (!application) {
-    SDL_LOG_ERROR("There is no application for such connection key " << key);
-    SDL_LOG_DEBUG("Need to start resume data persistent timer");
-    resumer.OnAppRegistrationEnd();
-    return;
-  }
-
->>>>>>> 062d3b0f
   utils::SemanticVersion negotiated_version = application->msg_version();
 
   response_params[strings::sync_msg_version][strings::major_version] =
@@ -1052,28 +944,6 @@
   const smart_objects::SmartObject& msg_params =
       (*message_)[strings::msg_params];
 
-<<<<<<< HEAD
-=======
-  if (msg_params[strings::language_desired].asInt() !=
-          hmi_capabilities.active_vr_language() ||
-      msg_params[strings::hmi_display_language_desired].asInt() !=
-          hmi_capabilities.active_ui_language()) {
-    SDL_LOG_WARN("Wrong language on registering application "
-                 << application->name().c_str());
-
-    SDL_LOG_ERROR("VR language desired code is "
-                  << msg_params[strings::language_desired].asInt()
-                  << " , active VR language code is "
-                  << hmi_capabilities.active_vr_language()
-                  << ", UI language code is "
-                  << msg_params[strings::hmi_display_language_desired].asInt()
-                  << " , active UI language code is "
-                  << hmi_capabilities.active_ui_language());
-
-    result_code = mobile_apis::Result::WRONG_LANGUAGE;
-  }
-
->>>>>>> 062d3b0f
   if (HmiInterfaces::STATE_NOT_AVAILABLE !=
       application_manager_.hmi_interfaces().GetInterfaceState(
           HmiInterfaces::HMI_INTERFACE_TTS)) {
@@ -1169,71 +1039,7 @@
     return;
   }
 
-<<<<<<< HEAD
   response_info_ += add_info;
-=======
-  const bool hash_id_present =
-      (*message_)[strings::msg_params].keyExists(strings::hash_id);
-  const std::string hash_id =
-      (*message_)[strings::msg_params][strings::hash_id].asString();
-
-  const bool resumption = hash_id_present && !hash_id.empty();
-  bool need_restore_vr = resumption;
-
-  std::string add_info;
-  if (resumption) {
-    if (!resumer.CheckApplicationHash(application, hash_id)) {
-      SDL_LOG_WARN("Hash from RAI does not match to saved resume data.");
-      result_code = mobile_apis::Result::RESUME_FAILED;
-      add_info = "Hash from RAI does not match to saved resume data.";
-      need_restore_vr = false;
-    } else if (!resumer.CheckPersistenceFilesForResumption(application)) {
-      SDL_LOG_WARN("Persistent data is missing.");
-      result_code = mobile_apis::Result::RESUME_FAILED;
-      add_info = "Persistent data is missing.";
-      need_restore_vr = false;
-    } else {
-      add_info = "Resume succeeded.";
-      application->set_app_data_resumption_allowance(true);
-      application->set_is_resuming(true);
-    }
-  }
-  if ((mobile_apis::Result::SUCCESS == result_code) &&
-      (mobile_apis::Result::INVALID_ENUM != result_code_)) {
-    add_info += response_info_;
-    result_code = result_code_;
-  }
-
-  // In case application exist in resumption we need to send resumeVrgrammars
-  const bool is_app_saved_in_resumption = resumer.IsApplicationSaved(
-      application->policy_app_id(), application->mac_address());
-
-  // If app is in resuming state
-  // DisplayCapabilitiesBuilder has to collect all the information
-  // from incoming HMI notifications and send only one notification
-  // to mobile app, even if hash does not match, which means that app data
-  // will not be resumed, notification should be sent for default window as
-  // it will be resumed in any case
-  if (resumption || is_app_saved_in_resumption) {
-    resumer.StartWaitingForDisplayCapabilitiesUpdate(application);
-  }
-
-  AppHmiTypes hmi_types;
-  if ((*message_)[strings::msg_params].keyExists(strings::app_hmi_type)) {
-    smart_objects::SmartArray* hmi_types_ptr =
-        (*message_)[strings::msg_params][strings::app_hmi_type].asArray();
-    DCHECK_OR_RETURN_VOID(hmi_types_ptr);
-    SmartArrayValueExtractor extractor;
-    if (hmi_types_ptr && 0 < hmi_types_ptr->size()) {
-      std::transform(hmi_types_ptr->begin(),
-                     hmi_types_ptr->end(),
-                     std::back_inserter(hmi_types),
-                     extractor);
-    }
-  }
-  policy::StatusNotifier notify_upd_manager = GetPolicyHandler().AddApplication(
-      application->mac_address(), application->policy_app_id(), hmi_types);
->>>>>>> 062d3b0f
 
   response_params[strings::icon_resumed] =
       file_system::FileExists(application->app_icon_path());
@@ -1482,26 +1288,6 @@
   auto result = mobile_apis::Result::SUCCESS;
 
   // If AppHMIType is not included in policy - allow any type
-<<<<<<< HEAD
-  if (!app_hmi_types.empty()) {
-    if (message[strings::msg_params].keyExists(strings::app_hmi_type)) {
-      // If AppHmiTypes are partially same, the system should allow those listed
-      // in the policy table and send warning info on missed values
-
-      smart_objects::SmartArray app_types =
-          *(message[strings::msg_params][strings::app_hmi_type].asArray());
-
-      std::string log;
-      CheckMissedTypes checker(app_hmi_types, log);
-      std::for_each(app_types.begin(), app_types.end(), checker);
-      if (!log.empty()) {
-        response_info_ =
-            "Following AppHmiTypes are not present in policy "
-            "table:" +
-            log;
-        are_hmi_types_invalid_ = true;
-      }
-=======
   if (!app_hmi_types_in_policy.empty()) {
     result = ProcessingAppHMITypesPolicies(message, app_hmi_types_in_policy);
   } else {
@@ -1512,7 +1298,6 @@
           "are empty";
       SDL_LOG_DEBUG(response_info_);
       return result;
->>>>>>> 062d3b0f
     }
   }
 
@@ -1901,7 +1686,8 @@
           "Following AppHmiTypes are not present in policy "
           "table:" +
           log;
-      result_code_ = mobile_apis::Result::WARNINGS;
+      are_hmi_types_invalid_ = true;
+      result = mobile_apis::Result::WARNINGS;
     }
   }
   // Replace AppHmiTypes in request with values allowed by policy table
