/*

 Copyright (c) 2018, Ford Motor Company
 All rights reserved.

 Redistribution and use in source and binary forms, with or without
 modification, are permitted provided that the following conditions are met:

 Redistributions of source code must retain the above copyright notice, this
 list of conditions and the following disclaimer.

 Redistributions in binary form must reproduce the above copyright notice,
 this list of conditions and the following
 disclaimer in the documentation and/or other materials provided with the
 distribution.

 Neither the name of the Ford Motor Company nor the names of its contributors
 may be used to endorse or promote products derived from this software
 without specific prior written permission.

 THIS SOFTWARE IS PROVIDED BY THE COPYRIGHT HOLDERS AND CONTRIBUTORS "AS IS"
 AND ANY EXPRESS OR IMPLIED WARRANTIES, INCLUDING, BUT NOT LIMITED TO, THE
 IMPLIED WARRANTIES OF MERCHANTABILITY AND FITNESS FOR A PARTICULAR PURPOSE
 ARE DISCLAIMED. IN NO EVENT SHALL THE COPYRIGHT HOLDER OR CONTRIBUTORS BE
 LIABLE FOR ANY DIRECT, INDIRECT, INCIDENTAL, SPECIAL, EXEMPLARY, OR
 CONSEQUENTIAL DAMAGES (INCLUDING, BUT NOT LIMITED TO, PROCUREMENT OF
 SUBSTITUTE GOODS OR SERVICES; LOSS OF USE, DATA, OR PROFITS; OR BUSINESS
 INTERRUPTION) HOWEVER CAUSED AND ON ANY THEORY OF LIABILITY, WHETHER IN
 CONTRACT, STRICT LIABILITY, OR TORT (INCLUDING NEGLIGENCE OR OTHERWISE)
 ARISING IN ANY WAY OUT OF THE USE OF THIS SOFTWARE, EVEN IF ADVISED OF THE
 POSSIBILITY OF SUCH DAMAGE.
 */

#include "sdl_rpc_plugin/commands/mobile/register_app_interface_request.h"

#include <string.h>
#include <unistd.h>
#include <algorithm>
#include <map>

#include "application_manager/app_launch/app_launch_ctrl.h"
#include "application_manager/application_impl.h"
#include "application_manager/application_manager.h"
#include "application_manager/helpers/application_helper.h"
#include "application_manager/message_helper.h"
#include "application_manager/plugin_manager/plugin_keys.h"
#include "application_manager/policies/policy_handler.h"
#include "application_manager/policies/policy_handler_interface.h"
#include "application_manager/resumption/resume_ctrl.h"
#include "application_manager/rpc_service.h"
#include "config_profile/profile.h"
#include "interfaces/MOBILE_API.h"
#include "interfaces/generated_msg_version.h"
#include "utils/file_system.h"

namespace {
namespace custom_str = utils::custom_string;

struct AppHMITypeInserter {
  explicit AppHMITypeInserter(smart_objects::SmartObject& so_array)
      : index_(0), so_array_(so_array) {}

  bool operator()(const std::string& app_hmi_type) {
    so_array_[index_] =
        application_manager::StringToEnum<mobile_apis::AppHMIType::eType>(
            app_hmi_type);
    ++index_;
    return true;
  }

 private:
  uint32_t index_;
  smart_objects::SmartObject& so_array_;
};

struct CheckMissedTypes {
  CheckMissedTypes(const policy::StringArray& policy_app_types,
                   std::string& log)
      : policy_app_types_(policy_app_types), log_(log) {}

  bool operator()(const smart_objects::SmartArray::value_type& value) {
    std::string app_type_str = application_manager::EnumToString(
        static_cast<mobile_apis::AppHMIType::eType>(value.asInt()));
    if (!app_type_str.empty()) {
      policy::StringArray::const_iterator it = policy_app_types_.begin();
      policy::StringArray::const_iterator it_end = policy_app_types_.end();
      for (; it != it_end; ++it) {
        if (app_type_str == *it) {
          return true;
        }
      }
    }

    log_ += app_type_str;
    log_ += ",";

    return true;
  }

 private:
  const policy::StringArray& policy_app_types_;
  std::string& log_;
};

class SmartArrayValueExtractor {
 public:
  AppHmiType operator()(const smart_objects::SmartObject& so) const {
    return static_cast<AppHmiType>(so.asInt());
  }
};

struct IsSameNickname {
  explicit IsSameNickname(const custom_str::CustomString app_name)
      : app_name_(app_name) {}
  bool operator()(const policy::StringArray::value_type& nickname) const {
    return app_name_.CompareIgnoreCase(nickname.c_str());
  }

 private:
  const custom_str::CustomString app_name_;
};
}  // namespace

namespace sdl_rpc_plugin {
using namespace application_manager;

namespace commands {

SDL_CREATE_LOG_VARIABLE("Commands")

RegisterAppInterfaceRequest::RegisterAppInterfaceRequest(
    const application_manager::commands::MessageSharedPtr& message,
    ApplicationManager& application_manager,
    app_mngr::rpc_service::RPCService& rpc_service,
    app_mngr::HMICapabilities& hmi_capabilities,
    policy::PolicyHandlerInterface& policy_handler)
    : CommandRequestImpl(message,
                         application_manager,
                         rpc_service,
                         hmi_capabilities,
                         policy_handler)
    , are_tts_chunks_invalid_(false)
    , are_hmi_types_invalid_(false)
    , is_resumption_failed_(false)
    , is_wrong_language_(false)
    , device_handle_(0) {}

RegisterAppInterfaceRequest::~RegisterAppInterfaceRequest() {}

bool RegisterAppInterfaceRequest::Init() {
  SDL_LOG_AUTO_TRACE();
  return true;
}

uint32_t RegisterAppInterfaceRequest::default_timeout() const {
  // As RAI request does not depend on any HMI response there is no need to
  // track any timeout for it. RAI request will be removed from
  // RequestController queue upon RAI response which will be sent anyway
  return 0;
}

void RegisterAppInterfaceRequest::FillApplicationParams(
    ApplicationSharedPtr application) {
  SDL_LOG_AUTO_TRACE();
  const auto& msg_params = (*message_)[strings::msg_params];
  application->set_is_media_application(
      msg_params[strings::is_media_application].asBool());

  if (msg_params.keyExists(strings::vr_synonyms)) {
    application->set_vr_synonyms(msg_params[strings::vr_synonyms]);
  }

  if (msg_params.keyExists(strings::ngn_media_screen_app_name)) {
    application->set_ngn_media_screen_name(
        msg_params[strings::ngn_media_screen_app_name]);
  }

  if (msg_params.keyExists(strings::tts_name)) {
    smart_objects::SmartObject& tts_name =
        (*message_)[strings::msg_params][strings::tts_name];
    mobile_apis::Result::eType verification_result =
        MessageHelper::VerifyTtsFiles(
            tts_name, application, application_manager_);

    if (mobile_apis::Result::FILE_NOT_FOUND == verification_result) {
      SDL_LOG_WARN("MessageHelper::VerifyTtsFiles return "
                   << verification_result);
      response_info_ = "One or more files needed for tts_name are not present";
      are_tts_chunks_invalid_ = true;
    }
    application->set_tts_name(tts_name);
  }

  if (msg_params.keyExists(strings::app_hmi_type)) {
    application->set_app_types(msg_params[strings::app_hmi_type]);

    // check app type
    const smart_objects::SmartObject& app_type =
        msg_params.getElement(strings::app_hmi_type);

    for (size_t i = 0; i < app_type.length(); ++i) {
      mobile_apis::AppHMIType::eType current_app_type =
          static_cast<mobile_apis::AppHMIType::eType>(
              app_type.getElement(i).asUInt());

      switch (current_app_type) {
        case mobile_apis::AppHMIType::NAVIGATION: {
          application->set_is_navi(true);
          break;
        }
        case mobile_apis::AppHMIType::COMMUNICATION: {
          application->set_voice_communication_supported(true);
          break;
        }
        case mobile_apis::AppHMIType::PROJECTION: {
          application->set_mobile_projection_enabled(true);
          break;
        }
        case mobile_apis::AppHMIType::REMOTE_CONTROL: {
          application->set_remote_control_supported(true);
          break;
        }
        case mobile_apis::AppHMIType::WEB_VIEW: {
          application->set_webengine_projection_enabled(true);
          break;
        }
        default: {}
      }
    }
  }

  if (msg_params.keyExists(strings::day_color_scheme)) {
    application->set_day_color_scheme(msg_params[strings::day_color_scheme]);
  }

  if (msg_params.keyExists(strings::night_color_scheme)) {
    application->set_night_color_scheme(
        msg_params[strings::night_color_scheme]);
  }
}

void RegisterAppInterfaceRequest::SetupAppDeviceInfo(
    ApplicationSharedPtr application) {
  SDL_LOG_AUTO_TRACE();
  const auto& msg_params = (*message_)[strings::msg_params];

  policy::DeviceParams dev_params;
  if (-1 == application_manager_.connection_handler()
                .get_session_observer()
                .GetDataOnDeviceID(application->device(),
                                   &dev_params.device_name,
                                   NULL,
                                   &dev_params.device_mac_address,
                                   &dev_params.device_connection_type)) {
    SDL_LOG_ERROR("Failed to extract information for device "
                  << application->device());
  }
  policy::DeviceInfo device_info;
  device_info.AdoptDeviceType(dev_params.device_connection_type);
  if (msg_params.keyExists(strings::device_info)) {
    FillDeviceInfo(&device_info);
  }
  const std::string& device_mac = application->mac_address();
  GetPolicyHandler().SetDeviceInfo(device_mac, device_info);
}

bool RegisterAppInterfaceRequest::ApplicationDataShouldBeResumed(
    std::string& add_info) {
  SDL_LOG_AUTO_TRACE();
  const auto& msg_params = (*message_)[strings::msg_params];
  resumption::ResumeCtrl& resumer = application_manager_.resume_controller();

  const uint32_t key = connection_key();
  ApplicationSharedPtr application = application_manager_.application(key);

  const bool hash_id_present = msg_params.keyExists(strings::hash_id);
  const std::string hash_id = msg_params[strings::hash_id].asString();
  const bool resumption = hash_id_present && !hash_id.empty();

  if (!resumption) {
    SDL_LOG_DEBUG("Hash id is missing, no resumption required");
    return false;
  }

  if (!resumer.CheckApplicationHash(application, hash_id)) {
    add_info = "Hash from RAI does not match to saved resume data.";
    SDL_LOG_WARN(add_info);
    is_resumption_failed_ = true;
    return false;
  }

  if (!resumer.CheckPersistenceFilesForResumption(application)) {
    add_info = "Persistent data is missing.";
    SDL_LOG_WARN(add_info);
    is_resumption_failed_ = true;
    return false;
  }

  add_info = "Resume succeeded.";
  SDL_LOG_DEBUG(add_info);
  application->set_app_data_resumption_allowance(true);
  application->set_is_resuming(true);

  return true;
}

mobile_apis::Result::eType
RegisterAppInterfaceRequest::CalculateFinalResultCode() const {
  if (is_wrong_language_) {
    SDL_LOG_DEBUG("Language was wrong");
    return mobile_apis::Result::WRONG_LANGUAGE;
  }

  if (are_hmi_types_invalid_ || are_tts_chunks_invalid_) {
    SDL_LOG_DEBUG("HMI types or TTS chunks are invalid");
    return mobile_apis::Result::WARNINGS;
  }

  if (is_resumption_failed_) {
    SDL_LOG_DEBUG("Resumption has been failed");
    return mobile_apis::Result::RESUME_FAILED;
  }

  return mobile_apis::Result::SUCCESS;
}

policy::StatusNotifier RegisterAppInterfaceRequest::AddApplicationDataToPolicy(
    application_manager::ApplicationSharedPtr application) {
  SDL_LOG_AUTO_TRACE();

  AppHmiTypes hmi_types;
  if ((*message_)[strings::msg_params].keyExists(strings::app_hmi_type)) {
    smart_objects::SmartArray* hmi_types_ptr =
        (*message_)[strings::msg_params][strings::app_hmi_type].asArray();
    if (hmi_types_ptr) {
      SmartArrayValueExtractor extractor;
      if (hmi_types_ptr && 0 < hmi_types_ptr->size()) {
        std::transform(hmi_types_ptr->begin(),
                       hmi_types_ptr->end(),
                       std::back_inserter(hmi_types),
                       extractor);
      }
    }
  }

  return policy_handler_.AddApplication(
      application->mac_address(), application->policy_app_id(), hmi_types);
}

void RegisterAppInterfaceRequest::CheckLanguage() {
  ApplicationSharedPtr application =
      application_manager_.application(connection_key());
  DCHECK_OR_RETURN_VOID(application);
  const auto& msg_params = (*message_)[strings::msg_params];
  if (msg_params[strings::language_desired].asInt() !=
          hmi_capabilities_.active_vr_language() ||
      msg_params[strings::hmi_display_language_desired].asInt() !=
          hmi_capabilities_.active_ui_language()) {
    SDL_LOG_WARN("Wrong language on registering application "
                 << application->name().c_str());

    SDL_LOG_ERROR("VR language desired code is "
                  << msg_params[strings::language_desired].asInt()
                  << " , active VR language code is "
                  << hmi_capabilities_.active_vr_language()
                  << ", UI language desired code is "
                  << msg_params[strings::hmi_display_language_desired].asInt()
                  << " , active UI language code is "
                  << hmi_capabilities_.active_ui_language());

    is_wrong_language_ = true;
  }
}

smart_objects::SmartObjectSPtr GetLockScreenIconUrlNotification(
    policy::PolicyHandlerInterface& policy_handler,
    const uint32_t connection_key,
    ApplicationSharedPtr app) {
  DCHECK_OR_RETURN(app.get(), smart_objects::SmartObjectSPtr());
  smart_objects::SmartObjectSPtr message =
      std::make_shared<smart_objects::SmartObject>(
          smart_objects::SmartType_Map);
  (*message)[strings::params][strings::function_id] =
      mobile_apis::FunctionID::OnSystemRequestID;
  (*message)[strings::params][strings::connection_key] = connection_key;
  (*message)[strings::params][strings::message_type] =
      mobile_apis::messageType::notification;
  (*message)[strings::params][strings::protocol_type] =
      application_manager::commands::CommandImpl::mobile_protocol_type_;
  (*message)[strings::params][strings::protocol_version] =
      app->protocol_version();
  (*message)[strings::msg_params][strings::request_type] =
      mobile_apis::RequestType::LOCK_SCREEN_ICON_URL;
  (*message)[strings::msg_params][strings::url] =
      policy_handler.GetLockScreenIconUrl(app->policy_app_id());
  return message;
}

void SendDriverDistractionAndIconUrlNotifications(
    ApplicationManager& app_manager,
    const uint32_t connection_key,
    ApplicationSharedPtr app) {
  policy::PolicyHandlerInterface& policy_handler =
      app_manager.GetPolicyHandler();
  smart_objects::SmartObjectSPtr so =
      GetLockScreenIconUrlNotification(policy_handler, connection_key, app);
  app_manager.GetRPCService().ManageMobileCommand(
      so, app_mngr::commands::Command::SOURCE_SDL);
  app_manager.SendDriverDistractionState(app);
  // Create onSystemRequest to mobile to obtain cloud app icons
  app_manager.SendGetIconUrlNotifications(connection_key, app);
}

/**
 * @brief FinishSendingResponseToMobile is needed because by the time
 SendRegisterAppInterfaceResponseToMobile() is called from callback
 in Run(), request object is deleted, which results in SDL crash. This function
 is intended to prevent that, safely conclude sending response to mobile and
 perform other related operations (sending notifications, setting HMI level
 etc.)
 * @param msg_params copy of request object
 * @param app_manager reference to application manager
 * @param connection_key connection key
 * @param notify_upd_manager pointer to status notifier callback function
 */
void FinishSendingResponseToMobile(const smart_objects::SmartObject& msg_params,
                                   ApplicationManager& app_manager,
                                   const uint32_t connection_key,
                                   policy::StatusNotifier notify_upd_manager) {
  resumption::ResumeCtrl& resume_ctrl = app_manager.resume_controller();
  auto application = app_manager.application(connection_key);

  policy::PolicyHandlerInterface& policy_handler =
      app_manager.GetPolicyHandler();

  if (msg_params.keyExists(strings::app_hmi_type)) {
    policy_handler.SetDefaultHmiTypes(application->device(),
                                      application->policy_app_id(),
                                      &(msg_params[strings::app_hmi_type]));
  }

  // Default HMI level should be set before any permissions validation, since
  // it relies on HMI level.
  app_manager.OnApplicationRegistered(application);

  // Once HMI level is set we can safely forward system capabilities for the
  // main window and it won't be blocked by policies
  application->display_capabilities_builder().StopWaitingForWindow(
      mobile_apis::PredefinedWindows::DEFAULT_WINDOW);

  if (notify_upd_manager) {
    (*notify_upd_manager)();
  }

  auto send_rc_status = [application](plugin_manager::RPCPlugin& plugin) {
    plugin.OnApplicationEvent(plugin_manager::kRCStatusChanged, application);
  };
  app_manager.ApplyFunctorForEachPlugin(send_rc_status);

  // Start PTU after successful registration
  // Sends OnPermissionChange notification to mobile right after RAI response
  // and HMI level set-up
  policy_handler.OnAppRegisteredOnMobile(application->mac_address(),
                                         application->policy_app_id());
  SendDriverDistractionAndIconUrlNotifications(
      app_manager, connection_key, application);
  const bool is_app_saved_in_resumption = resume_ctrl.IsApplicationSaved(
      application->policy_app_id(), application->mac_address());
  if (is_app_saved_in_resumption) {
    resume_ctrl.StartResumptionOnlyHMILevel(application);
  }
}

void RegisterAppInterfaceRequest::Run() {
  using namespace helpers;
<<<<<<< HEAD
  LOG4CXX_AUTO_TRACE(logger_);
  LOG4CXX_DEBUG(logger_, "Connection key is " << connection_key());

  // Fix problem with SDL and HMI HTML. This problem is not actual for HMI PASA.
  // Flag conditional compilation specific to customer is used in order to
  // exclude hit code
  // to RTC
  // FIXME(EZamakhov): on shutdown - get freez

  // wait till HMI started
  while (!application_manager_.IsStopping() &&
         !application_manager_.IsHMICooperating()) {
    LOG4CXX_DEBUG(logger_,
                  "Waiting for the HMI... conn_key="
                      << connection_key()
                      << ", correlation_id=" << correlation_id()
                      << ", default_timeout=" << default_timeout()
                      << ", thread=" << pthread_self());
    application_manager_.UpdateRequestTimeout(
        connection_key(), correlation_id(), default_timeout());
    sleep(1);
    // TODO(DK): timer_->StartWait(1);
  }

  if (application_manager_.IsStopping()) {
    LOG4CXX_WARN(logger_, "The ApplicationManager is stopping!");
=======
  SDL_LOG_AUTO_TRACE();
  SDL_LOG_DEBUG("Connection key is " << connection_key());

  if (!application_manager_.WaitForHmiIsReady()) {
    SDL_LOG_WARN("Failed to wait for HMI readiness");
>>>>>>> 9ac9acde
    return;
  }

  // Cache the original app ID (for legacy behavior)
  const auto policy_app_id =
      application_manager_.GetCorrectMobileIDFromMessage(message_);

  if (application_manager_.IsApplicationForbidden(connection_key(),
                                                  policy_app_id)) {
    SendResponse(false, mobile_apis::Result::TOO_MANY_PENDING_REQUESTS);
    return;
  }

  if (!GetDataOnSessionKey(connection_key(), &device_handle_, &device_id_)) {
    SendResponse(false,
                 mobile_apis::Result::GENERIC_ERROR,
                 "Could not find a session for your connection key!");
    return;
  }

  SDL_LOG_DEBUG("device_handle: " << device_handle_
                                  << " device_id: " << device_id_);

  if (IsApplicationSwitched()) {
    return;
  }

  ApplicationSharedPtr application =
      application_manager_.application(device_id_, policy_app_id);

  if (application) {
    SendResponse(false, mobile_apis::Result::APPLICATION_REGISTERED_ALREADY);
    return;
  }

  const smart_objects::SmartObject& msg_params =
      (*message_)[strings::msg_params];

  // transform app IDs to lowercase for usage in policy checks later
  const std::string app_id_short = msg_params[strings::app_id].asString();
  std::string new_app_id_short = app_id_short;
  std::transform(app_id_short.begin(),
                 app_id_short.end(),
                 new_app_id_short.begin(),
                 ::tolower);
  (*message_)[strings::msg_params][strings::app_id] = new_app_id_short;
  // If full ID is present, shift that to lowercase too
  if (msg_params.keyExists(strings::full_app_id)) {
    const std::string app_id_full = msg_params[strings::full_app_id].asString();
    std::string new_app_id_full = app_id_full;
    std::transform(app_id_full.begin(),
                   app_id_full.end(),
                   new_app_id_full.begin(),
                   ::tolower);
    (*message_)[strings::msg_params][strings::full_app_id] = new_app_id_full;
  }

  if (IsApplicationWithSameAppIdRegistered()) {
    SendResponse(false, mobile_apis::Result::DISALLOWED);
    return;
  }

  mobile_apis::Result::eType policy_result = CheckWithPolicyData();

  if (Compare<mobile_apis::Result::eType, NEQ, ALL>(
          policy_result,
          mobile_apis::Result::SUCCESS,
          mobile_apis::Result::WARNINGS)) {
    SendResponse(false, policy_result, response_info_.c_str());
    return;
  }

  mobile_apis::Result::eType coincidence_result = CheckCoincidence();

  std::vector<ApplicationSharedPtr> duplicate_apps;
  if (GetDuplicateNames(duplicate_apps)) {
    SDL_LOG_ERROR("Found duplicate app names, checking for hybrid apps.");
    // Default preference to BOTH
    mobile_apis::HybridAppPreference::eType preference =
        mobile_apis::HybridAppPreference::BOTH;
    ApplicationSharedPtr app =
        application_manager_.pending_application_by_policy_id(policy_app_id);
    bool is_cloud_app = app.use_count() != 0 && app->is_cloud_app();
    if (is_cloud_app) {
      // Retrieve hybrid app preference from registering app
      preference = app->hybrid_app_preference();
    } else {
      if (mobile_apis::Result::DUPLICATE_NAME == coincidence_result) {
        usage_statistics::AppCounter count_of_rejections_duplicate_name(
            GetPolicyHandler().GetStatisticManager(),
            policy_app_id,
            usage_statistics::REJECTIONS_DUPLICATE_NAME);
        ++count_of_rejections_duplicate_name;
      }
      // Search for the hybrid app preference in the duplicate app list
      for (auto duplicate_app : duplicate_apps) {
        if (duplicate_app->is_cloud_app()) {
          preference = duplicate_app->hybrid_app_preference();
          break;
        }
      }
    }

    if (preference == mobile_apis::HybridAppPreference::MOBILE ||
        preference == mobile_apis::HybridAppPreference::CLOUD) {
      bool cloud_app_exists = is_cloud_app;
      bool mobile_app_exists = !is_cloud_app;
      for (auto duplicate_app : duplicate_apps) {
        cloud_app_exists = cloud_app_exists || (duplicate_app->IsRegistered() &&
                                                duplicate_app->is_cloud_app());
        mobile_app_exists = mobile_app_exists || !duplicate_app->is_cloud_app();
        if (is_cloud_app && !duplicate_app->is_cloud_app() &&
            preference == mobile_apis::HybridAppPreference::CLOUD) {
          // Unregister mobile application and allow cloud application to
          // register in it's place
          SDL_LOG_ERROR(
              "Unregistering app because a preferred version is registered.");
          application_manager_.UnregisterApplication(
              duplicate_app->app_id(),
              mobile_apis::Result::USER_DISALLOWED,
              "App is disabled by user preferences");
        }
      }

      bool mobile_app_matches =
          !is_cloud_app &&
          preference == mobile_apis::HybridAppPreference::MOBILE;
      bool cloud_app_matches =
          is_cloud_app && preference == mobile_apis::HybridAppPreference::CLOUD;

      bool is_preferred_application = mobile_app_matches || cloud_app_matches;
      if (mobile_app_exists && cloud_app_exists && !is_preferred_application) {
        SendResponse(false,
                     mobile_apis::Result::USER_DISALLOWED,
                     "App is disabled by user preferences");
        return;
      }
    }
  }

  if (mobile_apis::Result::SUCCESS != coincidence_result) {
    SDL_LOG_ERROR("Coincidence check failed.");
    SendResponse(false, coincidence_result);
    return;
  }

  if (IsWhiteSpaceExist()) {
    SDL_LOG_INFO("Incoming register app interface has contains \t\n \\t \\n");
    SendResponse(false, mobile_apis::Result::INVALID_DATA);
    return;
  }

  uint16_t major =
      msg_params[strings::sync_msg_version][strings::major_version].asUInt();
  uint16_t minor =
      msg_params[strings::sync_msg_version][strings::minor_version].asUInt();
  uint16_t patch = 0;
  // Check if patch exists since it is not mandatory.
  if (msg_params[strings::sync_msg_version].keyExists(strings::patch_version)) {
    patch =
        msg_params[strings::sync_msg_version][strings::patch_version].asUInt();
  }

  utils::SemanticVersion mobile_version(major, minor, patch);
  utils::SemanticVersion min_module_version(
      minimum_major_version, minimum_minor_version, minimum_patch_version);

  if (mobile_version < min_module_version) {
    SDL_LOG_WARN("Application RPC Version does not meet minimum requirement");
    SendResponse(false, mobile_apis::Result::REJECTED);
  }

  application = application_manager_.RegisterApplication(message_);

  if (!application) {
    SDL_LOG_ERROR("Application hasn't been registered!");
    return;
  }

  // Version negotiation
  utils::SemanticVersion module_version(
      major_version, minor_version, patch_version);
  if (mobile_version < utils::rpc_version_5) {
    // Mobile versioning did not exist for
    // versions before 5.0
    application->set_msg_version(utils::base_rpc_version);
  } else if (mobile_version < module_version) {
    // Use mobile RPC version as negotiated version
    application->set_msg_version(mobile_version);
  } else {
    // Use module version as negotiated version
    application->set_msg_version(module_version);
  }

  FillApplicationParams(application);
  SetupAppDeviceInfo(application);
  auto status_notifier = AddApplicationDataToPolicy(application);

  auto on_app_registered = [application](plugin_manager::RPCPlugin& plugin) {
    plugin.OnApplicationEvent(plugin_manager::kApplicationRegistered,
                              application);
  };
  // To prevent timing issues, this event is called before an app is accessible
  // by the applications accessor. This prevents incoming hmi rpcs from
  // attempting to access an app before it has been fully initialized.
  application_manager_.ApplyFunctorForEachPlugin(on_app_registered);
  application_manager_.FinalizeAppRegistration(application, connection_key());

  std::string add_info;
  const auto is_resumption_required = ApplicationDataShouldBeResumed(add_info);

  auto& resume_ctrl = application_manager_.resume_controller();

  // DisplayCapabilitiesBuilder has to collect all the information
  // from incoming HMI notifications and send only one notification
  // to mobile app, even if hash does not match, which means that app data
  // will not be resumed, notification should be sent for default window as
  // it will be resumed in any case
  resume_ctrl.StartWaitingForDisplayCapabilitiesUpdate(application,
                                                       is_resumption_required);

  SendOnAppRegisteredNotificationToHMI(
      application, is_resumption_required && !is_resumption_failed_);

  // By default app subscribed to CUSTOM_BUTTON
  SendSubscribeCustomButtonNotification();
  SendChangeRegistrationOnHMI(application);

  if (is_resumption_required) {
    const auto& msg_params = (*message_)[strings::msg_params];
    const auto& hash_id = msg_params[strings::hash_id].asString();
    SDL_LOG_WARN("Start Data Resumption");
    auto send_response = [this, application, status_notifier](
                             mobile_apis::Result::eType result_code,
                             const std::string info) {
      SDL_LOG_DEBUG("Invoking lambda callback for: " << this);
      if (result_code != mobile_apis::Result::SUCCESS) {
        is_resumption_failed_ = true;
      }

      SendRegisterAppInterfaceResponseToMobile(
          ApplicationType::kNewApplication, status_notifier, info);
      application->UpdateHash();
    };
    resume_ctrl.StartResumption(application, hash_id, send_response);

    return;
  }

  CheckLanguage();

  SendRegisterAppInterfaceResponseToMobile(
      ApplicationType::kNewApplication, status_notifier, add_info);
}

void FillVRRelatedFields(smart_objects::SmartObject& response_params,
                         const HMICapabilities& hmi_capabilities) {
  auto active_vr_lang = hmi_capabilities.active_vr_language();
  if (hmi_apis::Common_Language::INVALID_ENUM != active_vr_lang) {
    response_params[strings::language] = active_vr_lang;
  }
  auto vr_capabilities = hmi_capabilities.vr_capabilities();
  if (vr_capabilities) {
    response_params[strings::vr_capabilities] = *vr_capabilities;
  }
}

void FillVIRelatedFields(smart_objects::SmartObject& response_params,
                         const HMICapabilities& hmi_capabilities) {
  auto vehicle_type = hmi_capabilities.vehicle_type();
  if (vehicle_type) {
    response_params[hmi_response::vehicle_type] = *vehicle_type;
  }
}

void FillTTSRelatedFields(smart_objects::SmartObject& response_params,
                          const HMICapabilities& hmi_capabilities) {
  auto active_tts_lang = hmi_capabilities.active_tts_language();
  if (hmi_apis::Common_Language::INVALID_ENUM != active_tts_lang) {
    response_params[strings::language] = active_tts_lang;
  }
  auto speech_capabilities = hmi_capabilities.speech_capabilities();
  if (speech_capabilities) {
    response_params[strings::speech_capabilities] = *speech_capabilities;
  }
  auto prerecorded_speech = hmi_capabilities.prerecorded_speech();
  if (prerecorded_speech) {
    response_params[strings::prerecorded_speech] = *prerecorded_speech;
  }
}

void FillUIRelatedFields(smart_objects::SmartObject& response_params,
                         const HMICapabilities& hmi_capabilities) {
  auto active_ui_lang = hmi_capabilities.active_ui_language();
  if (hmi_apis::Common_Language::INVALID_ENUM != active_ui_lang) {
    response_params[strings::hmi_display_language] = active_ui_lang;
  }

  auto display_capabilities = hmi_capabilities.display_capabilities();
  if (display_capabilities) {
    response_params[hmi_response::display_capabilities] =
        smart_objects::SmartObject(smart_objects::SmartType_Map);

    smart_objects::SmartObject& display_caps =
        response_params[hmi_response::display_capabilities];

    if (display_capabilities->keyExists(hmi_response::display_type)) {
      display_caps[hmi_response::display_type] =
          display_capabilities->getElement(hmi_response::display_type);
    }

    if (display_capabilities->keyExists(hmi_response::display_name)) {
      display_caps[hmi_response::display_name] =
          display_capabilities->getElement(hmi_response::display_name);
    }

    if (display_capabilities->keyExists(hmi_response::text_fields)) {
      display_caps[hmi_response::text_fields] =
          display_capabilities->getElement(hmi_response::text_fields);
    }

    if (display_capabilities->keyExists(hmi_response::image_fields)) {
      display_caps[hmi_response::image_fields] =
          display_capabilities->getElement(hmi_response::image_fields);
    }

    if (display_capabilities->keyExists(hmi_response::media_clock_formats)) {
      display_caps[hmi_response::media_clock_formats] =
          display_capabilities->getElement(hmi_response::media_clock_formats);
    }

    if (display_capabilities->keyExists(hmi_response::templates_available)) {
      display_caps[hmi_response::templates_available] =
          display_capabilities->getElement(hmi_response::templates_available);
    }

    if (display_capabilities->keyExists(hmi_response::screen_params)) {
      display_caps[hmi_response::screen_params] =
          display_capabilities->getElement(hmi_response::screen_params);
    }

    if (display_capabilities->keyExists(
            hmi_response::num_custom_presets_available)) {
      display_caps[hmi_response::num_custom_presets_available] =
          display_capabilities->getElement(
              hmi_response::num_custom_presets_available);
    }

    if (display_capabilities->keyExists(hmi_response::image_capabilities)) {
      display_caps[hmi_response::graphic_supported] =
          (display_capabilities->getElement(hmi_response::image_capabilities)
               .length() > 0);
    }
  }

  auto audio_pass_thru_capabilities =
      hmi_capabilities.audio_pass_thru_capabilities();
  if (audio_pass_thru_capabilities) {
    // hmi_capabilities json contains array and HMI response object
    response_params[strings::audio_pass_thru_capabilities] =
        *audio_pass_thru_capabilities;
  }
  response_params[strings::hmi_capabilities] =
      smart_objects::SmartObject(smart_objects::SmartType_Map);
  response_params[strings::hmi_capabilities][strings::navigation] =
      hmi_capabilities.navigation_supported();
  response_params[strings::hmi_capabilities][strings::phone_call] =
      hmi_capabilities.phone_call_supported();
  response_params[strings::hmi_capabilities][strings::video_streaming] =
      hmi_capabilities.video_streaming_supported();
  response_params[strings::hmi_capabilities][strings::remote_control] =
      hmi_capabilities.rc_supported();
  response_params[strings::hmi_capabilities][strings::app_services] = true;
  // Apps are automatically subscribed to the SystemCapability: DISPLAYS
  response_params[strings::hmi_capabilities][strings::displays] = true;
  response_params[strings::hmi_capabilities][strings::seat_location] =
      hmi_capabilities.seat_location_capability() ? true : false;
  response_params[strings::hmi_capabilities][strings::driver_distraction] =
      hmi_capabilities.driver_distraction_supported();
}

void RegisterAppInterfaceRequest::SendRegisterAppInterfaceResponseToMobile(
    ApplicationType app_type,
    policy::StatusNotifier status_notifier,
    const std::string& add_info) {
  SDL_LOG_AUTO_TRACE();
  smart_objects::SmartObject response_params(smart_objects::SmartType_Map);

  const HMICapabilities& hmi_capabilities = hmi_capabilities_;

  const uint32_t key = connection_key();
  ApplicationSharedPtr application = application_manager_.application(key);
  utils::SemanticVersion negotiated_version = application->msg_version();

  response_params[strings::sync_msg_version][strings::major_version] =
      negotiated_version.major_version_;
  response_params[strings::sync_msg_version][strings::minor_version] =
      negotiated_version.minor_version_;
  response_params[strings::sync_msg_version][strings::patch_version] =
      negotiated_version.patch_version_;

  const smart_objects::SmartObject& msg_params =
      (*message_)[strings::msg_params];

  if (HmiInterfaces::STATE_NOT_AVAILABLE !=
      application_manager_.hmi_interfaces().GetInterfaceState(
          HmiInterfaces::HMI_INTERFACE_TTS)) {
    FillTTSRelatedFields(response_params, hmi_capabilities);
  }

  if (HmiInterfaces::STATE_NOT_AVAILABLE !=
      application_manager_.hmi_interfaces().GetInterfaceState(
          HmiInterfaces::HMI_INTERFACE_VR)) {
    FillVRRelatedFields(response_params, hmi_capabilities);
  }

  if (HmiInterfaces::STATE_NOT_AVAILABLE !=
      application_manager_.hmi_interfaces().GetInterfaceState(
          HmiInterfaces::HMI_INTERFACE_UI)) {
    FillUIRelatedFields(response_params, hmi_capabilities);
  }

  if (HmiInterfaces::STATE_NOT_AVAILABLE !=
      application_manager_.hmi_interfaces().GetInterfaceState(
          HmiInterfaces::HMI_INTERFACE_VehicleInfo)) {
    FillVIRelatedFields(response_params, hmi_capabilities);
  }

  if (hmi_capabilities.button_capabilities()) {
    response_params[hmi_response::button_capabilities] =
        *hmi_capabilities.button_capabilities();
  }

  if (hmi_capabilities.soft_button_capabilities()) {
    response_params[hmi_response::soft_button_capabilities] =
        *hmi_capabilities.soft_button_capabilities();
  }

  if (hmi_capabilities.preset_bank_capabilities()) {
    response_params[hmi_response::preset_bank_capabilities] =
        *hmi_capabilities.preset_bank_capabilities();
  }

  if (hmi_capabilities.hmi_zone_capabilities()) {
    if (smart_objects::SmartType_Array ==
        hmi_capabilities.hmi_zone_capabilities()->getType()) {
      // hmi_capabilities json contains array and HMI response object
      response_params[hmi_response::hmi_zone_capabilities] =
          *hmi_capabilities.hmi_zone_capabilities();
    } else {
      response_params[hmi_response::hmi_zone_capabilities][0] =
          *hmi_capabilities.hmi_zone_capabilities();
    }
  }

  if (hmi_capabilities.pcm_stream_capabilities()) {
    response_params[strings::pcm_stream_capabilities] =
        *hmi_capabilities.pcm_stream_capabilities();
  }

  const std::vector<uint32_t>& diag_modes =
      application_manager_.get_settings().supported_diag_modes();
  if (!diag_modes.empty()) {
    std::vector<uint32_t>::const_iterator it = diag_modes.begin();
    uint32_t index = 0;
    for (; it != diag_modes.end(); ++it) {
      response_params[strings::supported_diag_modes][index] = *it;
      ++index;
    }
  }

  response_params[strings::sdl_version] =
      application_manager_.get_settings().sdl_version();
  const std::string ccpu_version = hmi_capabilities_.ccpu_version();
  if (!ccpu_version.empty()) {
    response_params[strings::system_software_version] = ccpu_version;
  }

  if (ApplicationType::kSwitchedApplicationWrongHashId == app_type) {
    SDL_LOG_DEBUG(
        "Application has been switched from another transport, "
        "but doesn't have correct hashID.");

    application_manager::DeleteApplicationData(application,
                                               application_manager_);

    SendResponse(
        true, mobile_apis::Result::RESUME_FAILED, NULL, &response_params);
    return;
  }

  if (ApplicationType::kSwitchedApplicationHashOk == app_type) {
    SDL_LOG_DEBUG(
        "Application has been switched from another transport "
        "and has correct hashID.");
    SendResponse(true, mobile_apis::Result::SUCCESS, NULL, &response_params);
    return;
  }

  response_info_ += add_info;

  response_params[strings::icon_resumed] =
      file_system::FileExists(application->app_icon_path());

  smart_objects::SmartObject msg_params_copy = msg_params;
  const auto result_code = CalculateFinalResultCode();

  SendResponse(true, result_code, response_info_.c_str(), &response_params);

  FinishSendingResponseToMobile(
      msg_params_copy, application_manager_, key, status_notifier);
}

void RegisterAppInterfaceRequest::SendChangeRegistration(
    const hmi_apis::FunctionID::eType function_id,
    const int32_t language,
    const uint32_t app_id) {
  using helpers::Compare;
  using helpers::EQ;
  using helpers::ONE;
  const HmiInterfaces& hmi_interfaces = application_manager_.hmi_interfaces();
  const HmiInterfaces::InterfaceID interface =
      hmi_interfaces.GetInterfaceFromFunction(function_id);
  if (hmi_interfaces.GetInterfaceState(interface) !=
      HmiInterfaces::STATE_NOT_AVAILABLE) {
    smart_objects::SmartObject msg_params(smart_objects::SmartType_Map);
    msg_params[strings::language] = language;
    msg_params[strings::app_id] = app_id;
    SendHMIRequest(function_id, &msg_params);
  } else {
    SDL_LOG_DEBUG("Interface " << interface << " is not available");
  }
}

void RegisterAppInterfaceRequest::SendChangeRegistrationOnHMI(
    ApplicationConstSharedPtr app) {
  using namespace hmi_apis::FunctionID;
  DCHECK_OR_RETURN_VOID(app);
  DCHECK_OR_RETURN_VOID(mobile_apis::Language::INVALID_ENUM != app->language());
  SendChangeRegistration(VR_ChangeRegistration, app->language(), app->app_id());
  SendChangeRegistration(
      TTS_ChangeRegistration, app->language(), app->app_id());
  SendChangeRegistration(UI_ChangeRegistration, app->language(), app->app_id());
}

void RegisterAppInterfaceRequest::SendOnAppRegisteredNotificationToHMI(
    ApplicationConstSharedPtr app, bool resumption) {
  using namespace smart_objects;
  SmartObjectSPtr notification = std::make_shared<SmartObject>(SmartType_Map);
  if (!notification) {
    SDL_LOG_ERROR("Failed to create smart object");
    return;
  }

  (*notification)[strings::params] = SmartObject(SmartType_Map);
  smart_objects::SmartObject& params = (*notification)[strings::params];
  params[strings::function_id] = static_cast<int32_t>(
      hmi_apis::FunctionID::BasicCommunication_OnAppRegistered);
  params[strings::message_type] = static_cast<int32_t>(kNotification);
  params[strings::protocol_version] = protocol_version_;
  params[strings::protocol_type] = hmi_protocol_type_;

  (*notification)[strings::msg_params] = SmartObject(SmartType_Map);
  smart_objects::SmartObject& msg_params = (*notification)[strings::msg_params];
  // Due to current requirements in case when we're in resumption mode
  // we have to always send resumeVRGrammar field.
  if (resumption) {
    msg_params[strings::resume_vr_grammars] = resumption;
  }

  if (app->vr_synonyms()) {
    msg_params[strings::vr_synonyms] = *(app->vr_synonyms());
  }

  if (app->tts_name()) {
    msg_params[strings::tts_name] = *(app->tts_name());
  }

  const std::string policy_app_id = app->policy_app_id();
  std::string priority;
  GetPolicyHandler().GetPriority(policy_app_id, &priority);

  if (!priority.empty()) {
    msg_params[strings::priority] = MessageHelper::GetPriorityCode(priority);
  }

  msg_params[strings::msg_params] = SmartObject(SmartType_Map);
  smart_objects::SmartObject& application = msg_params[strings::application];
  const protocol_handler::SessionObserver& session_observer =
      application_manager_.connection_handler().get_session_observer();
  MessageHelper::CreateHMIApplicationStruct(app,
                                            session_observer,
                                            GetPolicyHandler(),
                                            &application,
                                            application_manager_);

  DCHECK(rpc_service_.ManageHMICommand(notification));
}

mobile_apis::Result::eType RegisterAppInterfaceRequest::CheckCoincidence() {
  SDL_LOG_AUTO_TRACE();
  const smart_objects::SmartObject& msg_params =
      (*message_)[strings::msg_params];

  auto compare_tts_name = [](const smart_objects::SmartObject& obj_1,
                             const smart_objects::SmartObject& obj_2) {
    return obj_1[application_manager::strings::text]
        .asCustomString()
        .CompareIgnoreCase(
            obj_2[application_manager::strings::text].asCustomString());
  };

  const auto& accessor = application_manager_.applications().GetData();
  const auto& app_name = msg_params[strings::app_name].asCustomString();

  for (const auto& app : accessor) {
    if (app->device() != device_handle_) {
      continue;
    }
    // Name check
    const auto& cur_name = app->name();
    if (app_name.CompareIgnoreCase(cur_name)) {
      SDL_LOG_ERROR("Application name is known already.");
      return mobile_apis::Result::DUPLICATE_NAME;
    }
    const auto vr = app->vr_synonyms();
    if (vr) {
      const auto curr_vr = vr->asArray();
      CoincidencePredicateVR v(app_name);

      if (0 != std::count_if(curr_vr->begin(), curr_vr->end(), v)) {
        SDL_LOG_ERROR("Application name is known already.");
        return mobile_apis::Result::DUPLICATE_NAME;
      }
    }

    // VR check
    if (msg_params.keyExists(strings::vr_synonyms)) {
      const auto new_vr = msg_params[strings::vr_synonyms].asArray();

      CoincidencePredicateVR v(cur_name);
      if (0 != std::count_if(new_vr->begin(), new_vr->end(), v)) {
        SDL_LOG_ERROR("vr_synonyms duplicated with app_name .");
        return mobile_apis::Result::DUPLICATE_NAME;
      }
    }  // End vr check

    // TTS check
    if (msg_params.keyExists(strings::tts_name) && app->tts_name()) {
      const auto tts_array = msg_params[strings::tts_name].asArray();
      const auto tts_curr = app->tts_name()->asArray();
      const auto& it_tts = std::find_first_of(tts_array->begin(),
                                              tts_array->end(),
                                              tts_curr->begin(),
                                              tts_curr->end(),
                                              compare_tts_name);
      if (it_tts != tts_array->end()) {
        SDL_LOG_ERROR("TTS name: "
                      << (*it_tts)[strings::text].asCustomString().AsMBString()
                      << " is known already");
        return mobile_apis::Result::DUPLICATE_NAME;
      }
    }  // End tts check

  }  // Application for end

  return mobile_apis::Result::SUCCESS;
}  // method end

bool RegisterAppInterfaceRequest::GetDuplicateNames(
    std::vector<ApplicationSharedPtr>& out_duplicate_apps) {
  SDL_LOG_AUTO_TRACE();
  const smart_objects::SmartObject& msg_params =
      (*message_)[strings::msg_params];

  const auto& app_name = msg_params[strings::app_name].asCustomString();
  {
    const auto& accessor = application_manager_.applications().GetData();

    for (const auto& app : accessor) {
      const auto& cur_name = app->name();
      if (app_name.CompareIgnoreCase(cur_name)) {
        out_duplicate_apps.push_back(app);
      }
    }
  }

  const std::string policy_app_id =
      application_manager_.GetCorrectMobileIDFromMessage(message_);
  {
    const auto& accessor =
        application_manager_.pending_applications().GetData();

    for (const auto& app : accessor) {
      const auto& cur_name = app->name();
      if (app_name.CompareIgnoreCase(cur_name) &&
          policy_app_id != app->policy_app_id()) {
        out_duplicate_apps.push_back(app);
      }
    }
  }
  return !out_duplicate_apps.empty();
}

mobile_apis::Result::eType RegisterAppInterfaceRequest::CheckWithPolicyData() {
  SDL_LOG_AUTO_TRACE();
  // TODO(AOleynik): Check is necessary to allow register application in case
  // of disabled policy
  // Remove this check, when HMI will support policy
  if (!GetPolicyHandler().PolicyEnabled()) {
    return mobile_apis::Result::WARNINGS;
  }

  auto& message = *message_;
  policy::StringArray app_nicknames;
  policy::StringArray app_hmi_types_in_policy;

  const std::string mobile_app_id =
      application_manager_.GetCorrectMobileIDFromMessage(message_);
  const bool init_result = GetPolicyHandler().GetInitialAppData(
      mobile_app_id, &app_nicknames, &app_hmi_types_in_policy);

  if (!init_result) {
    SDL_LOG_ERROR("Error during initial application data check.");
    return mobile_apis::Result::INVALID_DATA;
  }

  if (!app_nicknames.empty()) {
    IsSameNickname compare(
        message[strings::msg_params][strings::app_name].asCustomString());
    policy::StringArray::const_iterator it =
        std::find_if(app_nicknames.begin(), app_nicknames.end(), compare);
    if (app_nicknames.end() == it) {
      SDL_LOG_WARN("Application name was not found in nicknames list.");
      // App should be unregistered, if its name is not present in nicknames
      // list
      usage_statistics::AppCounter count_of_rejections_nickname_mismatch(
          GetPolicyHandler().GetStatisticManager(),
          mobile_app_id,
          usage_statistics::REJECTIONS_NICKNAME_MISMATCH);
      ++count_of_rejections_nickname_mismatch;
      return mobile_apis::Result::DISALLOWED;
    }
  }

  auto result = mobile_apis::Result::SUCCESS;

  // If AppHMIType is not included in policy - allow any type
  if (!app_hmi_types_in_policy.empty()) {
    result = ProcessingAppHMITypesPolicies(message, app_hmi_types_in_policy);
  } else {
    result = ProcessingAppHMITypesInMessage(message);
    if (mobile_apis::Result::DISALLOWED == result) {
      response_info_ =
          "WEB_VIEW AppHmiType is absent in application policies, because they "
          "are empty";
      SDL_LOG_DEBUG(response_info_);
      return result;
    }
  }

  return result;
}

void RegisterAppInterfaceRequest::FillDeviceInfo(
    policy::DeviceInfo* device_info) {
  const std::string hardware = "hardware";
  const std::string firmware_rev = "firmwareRev";
  const std::string os = "os";
  const std::string os_ver = "osVersion";
  const std::string carrier = "carrier";
  const std::string max_number_rfcom_ports = "maxNumberRFCOMMPorts";

  const smart_objects::SmartObject& msg_params =
      (*message_)[strings::msg_params];

  const smart_objects::SmartObject& device_info_so =
      msg_params[strings::device_info];

  if (device_info_so.keyExists(hardware)) {
    device_info->hardware =
        msg_params[strings::device_info][hardware].asString();
  }
  if (device_info_so.keyExists(firmware_rev)) {
    device_info->firmware_rev =
        msg_params[strings::device_info][firmware_rev].asString();
  }
  if (device_info_so.keyExists(os)) {
    device_info->os = device_info_so[os].asString();
  }
  if (device_info_so.keyExists(os_ver)) {
    device_info->os_ver = device_info_so[os_ver].asString();
  }
  if (device_info_so.keyExists(carrier)) {
    device_info->carrier = device_info_so[carrier].asString();
  }
  if (device_info_so.keyExists(max_number_rfcom_ports)) {
    device_info->max_number_rfcom_ports =
        device_info_so[max_number_rfcom_ports].asInt();
  }
}

bool RegisterAppInterfaceRequest::IsApplicationWithSameAppIdRegistered() {
  SDL_LOG_AUTO_TRACE();

  const custom_string::CustomString mobile_app_id(
      application_manager_.GetCorrectMobileIDFromMessage(message_));

  const auto& applications = application_manager_.applications().GetData();

  for (const auto& app : applications) {
    if (mobile_app_id.CompareIgnoreCase(app->policy_app_id().c_str())) {
      if (app->device() != device_handle_) {
        SDL_LOG_DEBUG(
            "These policy_app_id equal, but applications have "
            "different device id"
            << " mobile_app_id: " << mobile_app_id.c_str() << " device_handle: "
            << device_handle_ << " device_handle: " << app->device());
        continue;
      }
      return true;
    }
  }

  return false;
}

bool RegisterAppInterfaceRequest::IsWhiteSpaceExist() {
  SDL_LOG_AUTO_TRACE();

  const char* str =
      (*message_)[strings::msg_params][strings::app_name].asCharArray();
  if (!CheckSyntax(str)) {
    SDL_LOG_ERROR("Invalid app_name syntax check failed");
    return true;
  }

  if ((*message_)[strings::msg_params].keyExists(strings::tts_name)) {
    const smart_objects::SmartArray* tn_array =
        (*message_)[strings::msg_params][strings::tts_name].asArray();

    smart_objects::SmartArray::const_iterator it_tn = tn_array->begin();
    smart_objects::SmartArray::const_iterator it_tn_end = tn_array->end();

    for (; it_tn != it_tn_end; ++it_tn) {
      str = (*it_tn)[strings::text].asCharArray();
      if (strlen(str) && !CheckSyntax(str)) {
        SDL_LOG_ERROR("Invalid tts_name syntax check failed");
        return true;
      }
    }
  }

  if ((*message_)[strings::msg_params].keyExists(
          strings::ngn_media_screen_app_name)) {
    str = (*message_)[strings::msg_params][strings::ngn_media_screen_app_name]
              .asCharArray();
    if (strlen(str) && !CheckSyntax(str)) {
      SDL_LOG_ERROR("Invalid ngn_media_screen_app_name syntax check failed");
      return true;
    }
  }

  if ((*message_)[strings::msg_params].keyExists(strings::vr_synonyms)) {
    const smart_objects::SmartArray* vs_array =
        (*message_)[strings::msg_params][strings::vr_synonyms].asArray();

    smart_objects::SmartArray::const_iterator it_vs = vs_array->begin();
    smart_objects::SmartArray::const_iterator it_vs_end = vs_array->end();

    for (; it_vs != it_vs_end; ++it_vs) {
      str = (*it_vs).asCharArray();
      if (strlen(str) && !CheckSyntax(str)) {
        SDL_LOG_ERROR("Invalid vr_synonyms syntax check failed");
        return true;
      }
    }
  }

  if ((*message_)[strings::msg_params].keyExists(strings::hash_id)) {
    str = (*message_)[strings::msg_params][strings::hash_id].asCharArray();
    if (!CheckSyntax(str)) {
      SDL_LOG_ERROR("Invalid hash_id syntax check failed");
      return true;
    }
  }

  if ((*message_)[strings::msg_params].keyExists(strings::device_info)) {
    if ((*message_)[strings::msg_params][strings::device_info].keyExists(
            strings::hardware)) {
      str = (*message_)[strings::msg_params][strings::device_info]
                       [strings::hardware]
                           .asCharArray();
      if (strlen(str) && !CheckSyntax(str)) {
        SDL_LOG_ERROR("Invalid device_info hardware syntax check failed");
        return true;
      }
    }

    if ((*message_)[strings::msg_params][strings::device_info].keyExists(
            strings::firmware_rev)) {
      str = (*message_)[strings::msg_params][strings::device_info]
                       [strings::firmware_rev]
                           .asCharArray();
      if (strlen(str) && !CheckSyntax(str)) {
        SDL_LOG_ERROR("Invalid device_info firmware_rev syntax check failed");
        return true;
      }
    }

    if ((*message_)[strings::msg_params][strings::device_info].keyExists(
            strings::os)) {
      str = (*message_)[strings::msg_params][strings::device_info][strings::os]
                .asCharArray();
      if (strlen(str) && !CheckSyntax(str)) {
        SDL_LOG_ERROR("Invalid device_info os syntax check failed");
        return true;
      }
    }

    if ((*message_)[strings::msg_params][strings::device_info].keyExists(
            strings::os_version)) {
      str = (*message_)[strings::msg_params][strings::device_info]
                       [strings::os_version]
                           .asCharArray();
      if (strlen(str) && !CheckSyntax(str)) {
        SDL_LOG_ERROR("Invalid device_info os_version syntax check failed");
        return true;
      }
    }

    if ((*message_)[strings::msg_params][strings::device_info].keyExists(
            strings::carrier)) {
      str = (*message_)[strings::msg_params][strings::device_info]
                       [strings::carrier]
                           .asCharArray();
      if (strlen(str) && !CheckSyntax(str)) {
        SDL_LOG_ERROR("Invalid device_info carrier syntax check failed");
        return true;
      }
    }
  }

  if ((*message_)[strings::msg_params].keyExists(strings::app_id)) {
    str = (*message_)[strings::msg_params][strings::app_id].asCharArray();
    if (!CheckSyntax(str)) {
      SDL_LOG_ERROR("Invalid app_id syntax check failed");
      return true;
    }
  }

  if (application_manager_.get_settings().use_full_app_id()) {
    if ((*message_)[strings::msg_params].keyExists(strings::full_app_id)) {
      str =
          (*message_)[strings::msg_params][strings::full_app_id].asCharArray();
      if (!CheckSyntax(str)) {
        SDL_LOG_ERROR("Invalid app_id syntax check failed");
        return true;
      }
    }
  }

  return false;
}

void RegisterAppInterfaceRequest::CheckResponseVehicleTypeParam(
    smart_objects::SmartObject& vehicle_type,
    const std::string& param,
    const std::string& backup_value) {
  using namespace hmi_response;
  if (!vehicle_type.keyExists(param) || vehicle_type[param].empty()) {
    if (!backup_value.empty()) {
      SDL_LOG_DEBUG(param << " is missing."
                             "Will be replaced with policy table value.");
      vehicle_type[param] = backup_value;
    } else {
      vehicle_type.erase(param);
    }
  }
}

void RegisterAppInterfaceRequest::SendSubscribeCustomButtonNotification() {
  using namespace smart_objects;
  SmartObject msg_params = SmartObject(SmartType_Map);
  msg_params[strings::app_id] = connection_key();
  msg_params[strings::name] = hmi_apis::Common_ButtonName::CUSTOM_BUTTON;
  msg_params[strings::is_suscribed] = true;
  CreateHMINotification(hmi_apis::FunctionID::Buttons_OnButtonSubscription,
                        msg_params);
}

bool RegisterAppInterfaceRequest::IsApplicationSwitched() {
  const std::string& policy_app_id =
      application_manager_.GetCorrectMobileIDFromMessage(message_);

  SDL_LOG_DEBUG("Looking for application id " << policy_app_id);
  auto app =
      application_manager_.reregister_application_by_policy_id(policy_app_id);

  if (!app) {
    SDL_LOG_DEBUG("Application with policy id " << policy_app_id
                                                << " is not found.");
    return false;
  }

  SDL_LOG_DEBUG("Application with policy id " << policy_app_id << " is found.");

  const auto app_device_handle = app->device();
  if (app_device_handle == device_handle_) {
    SDL_LOG_DEBUG("Application " << policy_app_id
                                 << " is already registered from this device.");
    SendResponse(false, mobile_apis::Result::APPLICATION_REGISTERED_ALREADY);
    return true;
  }

  SDL_LOG_DEBUG("Application is found in reconnection list.");

  auto app_type = ApplicationType::kSwitchedApplicationWrongHashId;
  if ((*message_)[strings::msg_params].keyExists(strings::hash_id)) {
    const auto hash_id =
        (*message_)[strings::msg_params][strings::hash_id].asString();

    auto& resume_ctrl = application_manager_.resume_controller();
    if (resume_ctrl.CheckApplicationHash(app, hash_id)) {
      app_type = ApplicationType::kSwitchedApplicationHashOk;
    }
  }

  application_manager_.ProcessReconnection(app, connection_key());

  const std::string additional_info;
  SendRegisterAppInterfaceResponseToMobile(
      app_type, policy::StatusNotifier(), additional_info);

  auto notification = MessageHelper::CreateHMIStatusNotification(
      app, mobile_apis::PredefinedWindows::DEFAULT_WINDOW);
  application_manager_.GetRPCService().ManageMobileCommand(notification,
                                                           SOURCE_SDL);

  application_manager_.OnApplicationSwitched(app);

  return true;
}

bool RegisterAppInterfaceRequest::GetDataOnSessionKey(
    const uint32_t key,
    connection_handler::DeviceHandle* device_id,
    std::string* mac_address) const {
  SDL_LOG_AUTO_TRACE();

  if ((nullptr == mac_address) && (nullptr == device_id)) {
    SDL_LOG_ERROR(
        "Can't get data on session key because device id and mac "
        "address are empty.");
    return false;
  }

  connection_handler::DeviceHandle device_handle = 0;
  auto& connect_handler = application_manager_.connection_handler();

  auto result = connect_handler.GetDataOnSessionKey(
      connection_key(), nullptr, nullptr, &device_handle);

  if (result) {
    SDL_LOG_DEBUG(
        "Failed to get device info for connection key: " << connection_key());
    return false;
  }

  if (mac_address) {
    result = connect_handler.get_session_observer().GetDataOnDeviceID(
        device_handle, nullptr, nullptr, mac_address, nullptr);
  }

  if (result) {
    SDL_LOG_DEBUG("Failed get unique address info for connection key: "
                  << connection_key());
    return false;
  }

  if (device_id) {
    *device_id = device_handle;
  }

  return true;
}

mobile_apis::Result::eType
RegisterAppInterfaceRequest::ProcessingAppHMITypesInMessage(
    const smart_objects::SmartObject& message) {
  const bool app_hmi_types_exist =
      message[strings::msg_params].keyExists(strings::app_hmi_type);

  const auto result = mobile_apis::Result::SUCCESS;

  if (!app_hmi_types_exist) {
    return result;
  }

  auto app_types_in_message =
      *(message[strings::msg_params][strings::app_hmi_type].asArray());

  auto it = std::find(app_types_in_message.begin(),
                      app_types_in_message.end(),
                      mobile_apis::AppHMIType::WEB_VIEW);
  if (app_types_in_message.end() != it) {
    return mobile_apis::Result::DISALLOWED;
  }

  return result;
}

mobile_apis::Result::eType
RegisterAppInterfaceRequest::ProcessingAppHMITypesPolicies(
    smart_objects::SmartObject& message,
    policy::StringArray& app_hmi_types_in_policy) {
  auto result = mobile_apis::Result::SUCCESS;
  const bool app_hmi_types_exist =
      message[strings::msg_params].keyExists(strings::app_hmi_type);

  if (app_hmi_types_exist) {
    // If AppHmiTypes are partially same, the system should allow those listed
    // in the policy table and send warning info on missed values
    auto app_types_in_message =
        *(message[strings::msg_params][strings::app_hmi_type].asArray());

    std::string log;
    CheckMissedTypes checker(app_hmi_types_in_policy, log);
    std::for_each(
        app_types_in_message.begin(), app_types_in_message.end(), checker);
    if (!log.empty()) {
      result = log.find("WEB_VIEW") != std::string::npos
                   ? mobile_apis::Result::DISALLOWED
                   : mobile_apis::Result::WARNINGS;

      if (mobile_apis::Result::DISALLOWED == result) {
        response_info_ =
            "WEB_VIEW AppHmiType is absent in application policies";
        SDL_LOG_DEBUG(response_info_);
        return result;
      }

      response_info_ =
          "Following AppHmiTypes are not present in policy "
          "table:" +
          log;
      are_hmi_types_invalid_ = true;
      result = mobile_apis::Result::WARNINGS;
    }
  }
  // Replace AppHmiTypes in request with values allowed by policy table
  message[strings::msg_params][strings::app_hmi_type] =
      smart_objects::SmartObject(smart_objects::SmartType_Array);

  auto& app_hmi_type = message[strings::msg_params][strings::app_hmi_type];

  AppHMITypeInserter inserter(app_hmi_type);
  std::for_each(
      app_hmi_types_in_policy.begin(), app_hmi_types_in_policy.end(), inserter);

  return result;
}

policy::PolicyHandlerInterface&
RegisterAppInterfaceRequest::GetPolicyHandler() {
  return policy_handler_;
}

}  // namespace commands

}  // namespace sdl_rpc_plugin<|MERGE_RESOLUTION|>--- conflicted
+++ resolved
@@ -473,40 +473,11 @@
 
 void RegisterAppInterfaceRequest::Run() {
   using namespace helpers;
-<<<<<<< HEAD
-  LOG4CXX_AUTO_TRACE(logger_);
-  LOG4CXX_DEBUG(logger_, "Connection key is " << connection_key());
-
-  // Fix problem with SDL and HMI HTML. This problem is not actual for HMI PASA.
-  // Flag conditional compilation specific to customer is used in order to
-  // exclude hit code
-  // to RTC
-  // FIXME(EZamakhov): on shutdown - get freez
-
-  // wait till HMI started
-  while (!application_manager_.IsStopping() &&
-         !application_manager_.IsHMICooperating()) {
-    LOG4CXX_DEBUG(logger_,
-                  "Waiting for the HMI... conn_key="
-                      << connection_key()
-                      << ", correlation_id=" << correlation_id()
-                      << ", default_timeout=" << default_timeout()
-                      << ", thread=" << pthread_self());
-    application_manager_.UpdateRequestTimeout(
-        connection_key(), correlation_id(), default_timeout());
-    sleep(1);
-    // TODO(DK): timer_->StartWait(1);
-  }
-
-  if (application_manager_.IsStopping()) {
-    LOG4CXX_WARN(logger_, "The ApplicationManager is stopping!");
-=======
   SDL_LOG_AUTO_TRACE();
   SDL_LOG_DEBUG("Connection key is " << connection_key());
 
   if (!application_manager_.WaitForHmiIsReady()) {
     SDL_LOG_WARN("Failed to wait for HMI readiness");
->>>>>>> 9ac9acde
     return;
   }
 
