--- conflicted
+++ resolved
@@ -313,13 +313,6 @@
     patch =
         msg_params[strings::sync_msg_version][strings::patch_version].asUInt();
   }
-<<<<<<< HEAD
-  if (major < minimum_major_version ||
-      (major == minimum_major_version && minor < minimum_minor_version) ||
-      (major == minimum_major_version && minor == minimum_minor_version &&
-       patch < minimum_patch_version)) {
-    LOG4CXX_ERROR(logger_, "Version Negotiation failed, mobile version is too low");
-=======
 
   utils::SemanticVersion mobile_version(major, minor, patch);
   utils::SemanticVersion min_module_version(
@@ -328,7 +321,6 @@
   if (mobile_version < min_module_version) {
     LOG4CXX_WARN(logger_,
                  "Application RPC Version does not meet minimum requirement");
->>>>>>> 5f651c9e
     SendResponse(false, mobile_apis::Result::REJECTED);
   }
 
