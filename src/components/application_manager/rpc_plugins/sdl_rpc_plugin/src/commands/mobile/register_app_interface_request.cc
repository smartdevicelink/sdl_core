--- conflicted
+++ resolved
@@ -1368,12 +1368,7 @@
 }
 
 bool RegisterAppInterfaceRequest::IsWhiteSpaceExist() {
-<<<<<<< HEAD
-  LOG4CXX_AUTO_TRACE(logger_);
-=======
   SDL_LOG_AUTO_TRACE();
-  const char* str = NULL;
->>>>>>> 10f19d1b
 
   const char* str =
       (*message_)[strings::msg_params][strings::app_name].asCharArray();
