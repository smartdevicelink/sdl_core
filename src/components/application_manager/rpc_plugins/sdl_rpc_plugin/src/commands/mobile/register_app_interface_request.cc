--- conflicted
+++ resolved
@@ -38,14 +38,10 @@
 #include <algorithm>
 #include <map>
 
-<<<<<<< HEAD
-#include <utils/make_shared.h>
 #include "utils/scope_guard.h"
 #include "application_manager/application_manager.h"
 #include "application_manager/policies/policy_handler_interface.h"
 #include "application_manager/application_impl.h"
-=======
->>>>>>> 99e8ddcf
 #include "application_manager/app_launch/app_launch_ctrl.h"
 #include "application_manager/application_impl.h"
 #include "application_manager/application_manager.h"
@@ -899,7 +895,11 @@
       file_system::FileExists(application->app_icon_path());
 
   SendResponse(true, result_code, add_info.c_str(), &response_params);
-<<<<<<< HEAD
+  if (msg_params.keyExists(strings::app_hmi_type)) {
+    GetPolicyHandler().SetDefaultHmiTypes(application->device(),
+                                          application->policy_app_id(),
+                                          &(msg_params[strings::app_hmi_type]));
+  }
 
   {
     utils::ScopeGuard setup_flag_clearer = utils::MakeObjGuard(
@@ -911,60 +911,31 @@
     // triggered. It is cleared once we get out of the sclope.
     application->SetSetupInProgress(true);
 
-    SendOnAppRegisteredNotificationToHMI(
-        *(application.get()), resumption, need_restore_vr);
-    if (msg_params.keyExists(strings::app_hmi_type)) {
-      GetPolicyHandler().SetDefaultHmiTypes(
-          application->policy_app_id(), &(msg_params[strings::app_hmi_type]));
-    }
-
     // Default HMI level should be set before any permissions validation, since
     // it relies on HMI level.
     application_manager_.OnApplicationRegistered(application);
+
+    auto send_rc_status = [application](plugin_manager::RPCPlugin& plugin) {
+      plugin.OnApplicationEvent(plugin_manager::kRCStatusChanged, application);
+    };
+    application_manager_.ApplyFunctorForEachPlugin(send_rc_status);
+
+    SendOnAppRegisteredNotificationToHMI(
+        application, resumption, need_restore_vr);
     (*notify_upd_manager)();
 
     // Start PTU after successfull registration
     // Sends OnPermissionChange notification to mobile right after RAI response
     // and HMI level set-up
-    GetPolicyHandler().OnAppRegisteredOnMobile(application->policy_app_id());
-
-    if (result_code != mobile_apis::Result::RESUME_FAILED) {
+    GetPolicyHandler().OnAppRegisteredOnMobile(application->mac_address(),
+                                               application->policy_app_id());
+
+    if (result_code != mobile_apis::Result::RESUME_FAILED &&
+        application->is_app_data_resumption_allowed()) {
       resumer.StartResumption(application, hash_id);
-    } else {
+    } else if (is_app_saved_in_resumption) {
       resumer.StartResumptionOnlyHMILevel(application);
     }
-=======
-  if (msg_params.keyExists(strings::app_hmi_type)) {
-    GetPolicyHandler().SetDefaultHmiTypes(application->device(),
-                                          application->policy_app_id(),
-                                          &(msg_params[strings::app_hmi_type]));
-  }
-
-  // Default HMI level should be set before any permissions validation, since it
-  // relies on HMI level.
-  application_manager_.OnApplicationRegistered(application);
-
-  auto send_rc_status = [application](plugin_manager::RPCPlugin& plugin) {
-    plugin.OnApplicationEvent(plugin_manager::kRCStatusChanged, application);
-  };
-  application_manager_.ApplyFunctorForEachPlugin(send_rc_status);
-
-  SendOnAppRegisteredNotificationToHMI(
-      application, resumption, need_restore_vr);
-  (*notify_upd_manager)();
-
-  // Start PTU after successfull registration
-  // Sends OnPermissionChange notification to mobile right after RAI response
-  // and HMI level set-up
-  GetPolicyHandler().OnAppRegisteredOnMobile(application->mac_address(),
-                                             application->policy_app_id());
-
-  if (result_code != mobile_apis::Result::RESUME_FAILED &&
-      application->is_app_data_resumption_allowed()) {
-    resumer.StartResumption(application, hash_id);
-  } else if (is_app_saved_in_resumption) {
-    resumer.StartResumptionOnlyHMILevel(application);
->>>>>>> 99e8ddcf
   }
 
   // By default app subscribed to CUSTOM_BUTTON
