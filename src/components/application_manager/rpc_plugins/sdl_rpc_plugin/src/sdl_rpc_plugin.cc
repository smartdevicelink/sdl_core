--- conflicted
+++ resolved
@@ -72,15 +72,6 @@
     application->AddExtension(
         std::make_shared<SystemCapabilityAppExtension>(*this, *application));
   } else if (plugins::ApplicationEvent::kDeleteApplicationData == event) {
-<<<<<<< HEAD
-    DeleteSubscriptions(application);
-  }
-}
-
-void SDLRPCPlugin::DeleteSubscriptions(app_mngr::ApplicationSharedPtr app) {
-  auto& ext = SystemCapabilityAppExtension::ExtractExtension(*app);
-  ext.unsubscribeFromAll();
-=======
     ClearSubscriptions(application);
   }
 }
@@ -88,7 +79,6 @@
 void SDLRPCPlugin::ClearSubscriptions(app_mngr::ApplicationSharedPtr app) {
   auto& ext = SystemCapabilityAppExtension::ExtractExtension(*app);
   ext.UnsubscribeFromAll();
->>>>>>> 06708fcc
 }
 
 }  // namespace sdl_rpc_plugin
