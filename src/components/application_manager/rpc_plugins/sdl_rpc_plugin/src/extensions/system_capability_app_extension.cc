#include "sdl_rpc_plugin/extensions/system_capability_app_extension.h"
#include "application_manager/smart_object_keys.h"

namespace sdl_rpc_plugin {
SDL_CREATE_LOG_VARIABLE("GetSystemCapabilitiesAppExtension")

namespace app_mngr_ = application_manager;
namespace strings = app_mngr::strings;

const app_mngr_::AppExtensionUID
    SystemCapabilityAppExtension::SystemCapabilityAppExtensionUID = 200;

SystemCapabilityAppExtension::SystemCapabilityAppExtension(
    sdl_rpc_plugin::SDLRPCPlugin& plugin, app_mngr_::Application& app)
    : app_mngr_::AppExtension(
          SystemCapabilityAppExtension::SystemCapabilityAppExtensionUID)
    , plugin_(plugin)
    , app_(app) {}

SystemCapabilityAppExtension::~SystemCapabilityAppExtension() {}

bool SystemCapabilityAppExtension::SubscribeTo(
    const SystemCapabilityType system_capability_type) {
  SDL_LOG_INFO("Subscribing to System Capability " << system_capability_type);
  return subscribed_data_.insert(system_capability_type).second;
}

bool SystemCapabilityAppExtension::UnsubscribeFrom(
    const SystemCapabilityType system_capability_type) {
  SDL_LOG_INFO("Unsubscribing from System Capability "
               << system_capability_type);
  auto it = subscribed_data_.find(system_capability_type);
  if (it != subscribed_data_.end()) {
    subscribed_data_.erase(it);
    return true;
  }
  return false;
}

void SystemCapabilityAppExtension::UnsubscribeFromAll() {
  SDL_LOG_INFO("Unsubscribing from ALL System Capabilities");
  subscribed_data_.clear();
}

bool SystemCapabilityAppExtension::IsSubscribedTo(
    const SystemCapabilityType system_capability_type) const {
  SDL_LOG_DEBUG(system_capability_type);
  return subscribed_data_.find(system_capability_type) !=
         subscribed_data_.end();
}

SystemCapabilitySubscriptions SystemCapabilityAppExtension::Subscriptions() {
  return subscribed_data_;
}

void SystemCapabilityAppExtension::SaveResumptionData(
<<<<<<< HEAD
    smart_objects::SmartObject& resumption_data) {
  LOG4CXX_AUTO_TRACE(logger_);
=======
    ns_smart_device_link::ns_smart_objects::SmartObject& resumption_data) {
  SDL_LOG_AUTO_TRACE();
  const char* application_system_capability = "systemCapability";
>>>>>>> 062d3b0f

  resumption_data[strings::system_capability] =
      smart_objects::SmartObject(smart_objects::SmartType_Array);

  int i = 0;
  for (const auto& subscription : subscribed_data_) {
    resumption_data[strings::system_capability][i] = subscription;
    i++;
  }
}

void SystemCapabilityAppExtension::ProcessResumption(
<<<<<<< HEAD
    const smart_objects::SmartObject& saved_app,
    resumption::Subscriber subscriber) {
  LOG4CXX_AUTO_TRACE(logger_);
=======
    const smart_objects::SmartObject& resumption_data) {
  SDL_LOG_AUTO_TRACE();
>>>>>>> 062d3b0f

  UNUSED(subscriber);

  const smart_objects::SmartObject& subscriptions =
      saved_app[strings::application_subscriptions];

  if (saved_app.keyExists(strings::system_capability)) {
    const auto& system_capability_subscriptions =
        subscriptions[strings::system_capability];
    for (size_t i = 0; i < system_capability_subscriptions.length(); ++i) {
      SystemCapabilityType capability_type = static_cast<SystemCapabilityType>(
          (system_capability_subscriptions[i]).asInt());
      SubscribeTo(capability_type);
    }
  }
}

void SystemCapabilityAppExtension::RevertResumption(
    const smart_objects::SmartObject& subscriptions) {
  LOG4CXX_AUTO_TRACE(logger_);

  // No need to revert subscriptions here when an app gets RESUME_FAILED
  // System capability subscriptions should still be active
  UNUSED(subscriptions);
}

SystemCapabilityAppExtension& SystemCapabilityAppExtension::ExtractExtension(
    app_mngr_::Application& app) {
  SDL_LOG_AUTO_TRACE();
  auto ext_ptr = app.QueryInterface(
      SystemCapabilityAppExtension::SystemCapabilityAppExtensionUID);
  DCHECK(ext_ptr);
  DCHECK(dynamic_cast<SystemCapabilityAppExtension*>(ext_ptr.get()));
  auto app_extension =
      std::static_pointer_cast<SystemCapabilityAppExtension>(ext_ptr);
  DCHECK(app_extension);
  return *app_extension;
}
}  // namespace sdl_rpc_plugin<|MERGE_RESOLUTION|>--- conflicted
+++ resolved
@@ -54,14 +54,8 @@
 }
 
 void SystemCapabilityAppExtension::SaveResumptionData(
-<<<<<<< HEAD
     smart_objects::SmartObject& resumption_data) {
-  LOG4CXX_AUTO_TRACE(logger_);
-=======
-    ns_smart_device_link::ns_smart_objects::SmartObject& resumption_data) {
   SDL_LOG_AUTO_TRACE();
-  const char* application_system_capability = "systemCapability";
->>>>>>> 062d3b0f
 
   resumption_data[strings::system_capability] =
       smart_objects::SmartObject(smart_objects::SmartType_Array);
@@ -74,14 +68,9 @@
 }
 
 void SystemCapabilityAppExtension::ProcessResumption(
-<<<<<<< HEAD
     const smart_objects::SmartObject& saved_app,
     resumption::Subscriber subscriber) {
-  LOG4CXX_AUTO_TRACE(logger_);
-=======
-    const smart_objects::SmartObject& resumption_data) {
   SDL_LOG_AUTO_TRACE();
->>>>>>> 062d3b0f
 
   UNUSED(subscriber);
 
@@ -101,7 +90,7 @@
 
 void SystemCapabilityAppExtension::RevertResumption(
     const smart_objects::SmartObject& subscriptions) {
-  LOG4CXX_AUTO_TRACE(logger_);
+  SDL_LOG_AUTO_TRACE();
 
   // No need to revert subscriptions here when an app gets RESUME_FAILED
   // System capability subscriptions should still be active
