--- conflicted
+++ resolved
@@ -68,16 +68,8 @@
 }
 
 void SystemCapabilityAppExtension::ProcessResumption(
-<<<<<<< HEAD
-    const smart_objects::SmartObject& saved_app,
-    resumption::Subscriber subscriber) {
-  SDL_LOG_AUTO_TRACE();
-
-  UNUSED(subscriber);
-=======
     const smart_objects::SmartObject& saved_app) {
   SDL_LOG_AUTO_TRACE();
->>>>>>> 1bda3515
 
   const smart_objects::SmartObject& subscriptions =
       saved_app[strings::application_subscriptions];
