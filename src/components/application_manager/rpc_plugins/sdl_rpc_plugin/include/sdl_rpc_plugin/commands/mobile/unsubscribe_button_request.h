/*

 Copyright (c) 2018, Ford Motor Company
 All rights reserved.

 Redistribution and use in source and binary forms, with or without
 modification, are permitted provided that the following conditions are met:

 Redistributions of source code must retain the above copyright notice, this
 list of conditions and the following disclaimer.

 Redistributions in binary form must reproduce the above copyright notice,
 this list of conditions and the following
 disclaimer in the documentation and/or other materials provided with the
 distribution.

 Neither the name of the Ford Motor Company nor the names of its contributors
 may be used to endorse or promote products derived from this software
 without specific prior written permission.

 THIS SOFTWARE IS PROVIDED BY THE COPYRIGHT HOLDERS AND CONTRIBUTORS "AS IS"
 AND ANY EXPRESS OR IMPLIED WARRANTIES, INCLUDING, BUT NOT LIMITED TO, THE
 IMPLIED WARRANTIES OF MERCHANTABILITY AND FITNESS FOR A PARTICULAR PURPOSE
 ARE DISCLAIMED. IN NO EVENT SHALL THE COPYRIGHT HOLDER OR CONTRIBUTORS BE
 LIABLE FOR ANY DIRECT, INDIRECT, INCIDENTAL, SPECIAL, EXEMPLARY, OR
 CONSEQUENTIAL DAMAGES (INCLUDING, BUT NOT LIMITED TO, PROCUREMENT OF
 SUBSTITUTE GOODS OR SERVICES; LOSS OF USE, DATA, OR PROFITS; OR BUSINESS
 INTERRUPTION) HOWEVER CAUSED AND ON ANY THEORY OF LIABILITY, WHETHER IN
 CONTRACT, STRICT LIABILITY, OR TORT (INCLUDING NEGLIGENCE OR OTHERWISE)
 ARISING IN ANY WAY OUT OF THE USE OF THIS SOFTWARE, EVEN IF ADVISED OF THE
 POSSIBILITY OF SUCH DAMAGE.
 */

#ifndef SRC_COMPONENTS_APPLICATION_MANAGER_RPC_PLUGINS_SDL_RPC_PLUGIN_INCLUDE_SDL_RPC_PLUGIN_COMMANDS_MOBILE_UNSUBSCRIBE_BUTTON_REQUEST_H_
#define SRC_COMPONENTS_APPLICATION_MANAGER_RPC_PLUGINS_SDL_RPC_PLUGIN_INCLUDE_SDL_RPC_PLUGIN_COMMANDS_MOBILE_UNSUBSCRIBE_BUTTON_REQUEST_H_

#include "application_manager/commands/request_from_mobile_impl.h"
#include "utils/macro.h"

namespace sdl_rpc_plugin {
namespace app_mngr = application_manager;

namespace commands {

<<<<<<< HEAD
/**
 * @brief UnsubscribeButtonRequest command class
 **/
class UnsubscribeButtonRequest
    : public app_mngr::commands::RequestFromMobileImpl {
=======
class UnsubscribeButtonRequest : public app_mngr::commands::CommandRequestImpl {
>>>>>>> 04c02ecf
 public:
  UnsubscribeButtonRequest(const app_mngr::commands::MessageSharedPtr& message,
                           app_mngr::ApplicationManager& application_manager,
                           app_mngr::rpc_service::RPCService& rpc_service,
                           app_mngr::HMICapabilities& hmi_capabilities,
                           policy::PolicyHandlerInterface& policy_handler);

  ~UnsubscribeButtonRequest() FINAL;

  void Run() FINAL;

  bool Init() FINAL;

  void on_event(const app_mngr::event_engine::Event& event) FINAL;

 private:
  DISALLOW_COPY_AND_ASSIGN(UnsubscribeButtonRequest);
};

}  // namespace commands
}  // namespace sdl_rpc_plugin

#endif  // SRC_COMPONENTS_APPLICATION_MANAGER_RPC_PLUGINS_SDL_RPC_PLUGIN_INCLUDE_SDL_RPC_PLUGIN_COMMANDS_MOBILE_UNSUBSCRIBE_BUTTON_REQUEST_H_<|MERGE_RESOLUTION|>--- conflicted
+++ resolved
@@ -42,15 +42,11 @@
 
 namespace commands {
 
-<<<<<<< HEAD
 /**
  * @brief UnsubscribeButtonRequest command class
  **/
 class UnsubscribeButtonRequest
     : public app_mngr::commands::RequestFromMobileImpl {
-=======
-class UnsubscribeButtonRequest : public app_mngr::commands::CommandRequestImpl {
->>>>>>> 04c02ecf
  public:
   UnsubscribeButtonRequest(const app_mngr::commands::MessageSharedPtr& message,
                            app_mngr::ApplicationManager& application_manager,
