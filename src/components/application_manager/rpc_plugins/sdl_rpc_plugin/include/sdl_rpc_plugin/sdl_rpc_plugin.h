--- conflicted
+++ resolved
@@ -60,11 +60,7 @@
                           app_mngr::ApplicationSharedPtr application) OVERRIDE;
 
  private:
-<<<<<<< HEAD
-  void DeleteSubscriptions(app_mngr::ApplicationSharedPtr app);
-=======
   void ClearSubscriptions(app_mngr::ApplicationSharedPtr app);
->>>>>>> 06708fcc
 
   std::unique_ptr<application_manager::CommandFactory> command_factory_;
 };
