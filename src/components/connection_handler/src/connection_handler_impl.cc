--- conflicted
+++ resolved
@@ -650,14 +650,9 @@
     const transport_manager::ConnectionUID connection_handle,
     const uint8_t session_id,
     uint32_t* hashCode,
-<<<<<<< HEAD
     const protocol_handler::ServiceType& service_type,
     std::string* err_reason) {
-  LOG4CXX_AUTO_TRACE(logger_);
-=======
-    const protocol_handler::ServiceType& service_type) {
-  SDL_LOG_AUTO_TRACE();
->>>>>>> 062d3b0f
+  SDL_LOG_AUTO_TRACE();
 
   // In case this is a Session running on a Secondary Transport, we need to
   // find the Sessions's primary transport. In this case, "connection_handle"
@@ -669,18 +664,12 @@
   if (session_id != 0) {
     SessionTransports st = GetSessionTransports(session_id);
     if (st.primary_transport == 0) {
-<<<<<<< HEAD
-      LOG4CXX_WARN(logger_,
-                   "OnSessionEndedCallback could not find Session in the "
-                   "Session/Connection Map!");
+      SDL_LOG_WARN(
+          "OnSessionEndedCallback could not find Session in the "
+          "Session/Connection Map!");
       if (err_reason) {
         *err_reason = "Could not find Session in the Session/Connection Map!";
       }
-=======
-      SDL_LOG_WARN(
-          "OnSessionEndedCallback could not find Session in the "
-          "Session/Connection Map!");
->>>>>>> 062d3b0f
     } else {
       SDL_LOG_INFO("OnSessionEndedCallback found session "
                    << static_cast<int>(session_id)
@@ -731,18 +720,12 @@
       }
     }
     if (!connection->RemoveSession(session_id)) {
-<<<<<<< HEAD
-      LOG4CXX_WARN(
-          logger_,
-          "Couldn't remove session " << static_cast<uint32_t>(session_id));
+      SDL_LOG_WARN("Couldn't remove session "
+                   << static_cast<uint32_t>(session_id));
       if (err_reason) {
         *err_reason = "Couldn't remove session " +
                       std::to_string(static_cast<uint32_t>(session_id));
       }
-=======
-      SDL_LOG_WARN("Couldn't remove session "
-                   << static_cast<uint32_t>(session_id));
->>>>>>> 062d3b0f
       return 0;
     }
   } else {
@@ -1755,7 +1738,7 @@
 void ConnectionHandlerImpl::BindProtocolVersionWithSession(
     uint32_t connection_key,
     const utils::SemanticVersion& full_protocol_version) {
-  LOG4CXX_AUTO_TRACE(logger_);
+  SDL_LOG_AUTO_TRACE();
   uint32_t connection_handle = 0;
   uint8_t session_id = 0;
   PairFromKey(connection_key, &connection_handle, &session_id);
@@ -1804,7 +1787,7 @@
     uint32_t connection_id,
     uint8_t session_id,
     utils::SemanticVersion& full_protocol_version) const {
-  LOG4CXX_AUTO_TRACE(logger_);
+  SDL_LOG_AUTO_TRACE();
   sync_primitives::AutoReadLock lock(connection_list_lock_);
   auto connection = GetPrimaryConnection(connection_id);
 
