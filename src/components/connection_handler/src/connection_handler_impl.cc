--- conflicted
+++ resolved
@@ -1,9 +1,4 @@
-/**
- * \file ConnectionHandlerImpl.cpp
- * \brief Connection handler class.
- * \Observes TransportManager and ProtocolHandler, stores information regarding connections
- * \and sessions and provides it to AppManager.
- *
+/*
  * Copyright (c) 2014, Ford Motor Company
  * All rights reserved.
  *
@@ -67,17 +62,10 @@
 }
 
 ConnectionHandlerImpl::ConnectionHandlerImpl()
-<<<<<<< HEAD
-    : connection_handler_observer_(NULL),
-      transport_manager_(NULL),
-      protocol_handler_(NULL),
-      connection_list_deleter_(&connection_list_) {
-=======
   : connection_handler_observer_(NULL),
     transport_manager_(NULL),
-    connection_list_deleter_(&connection_list_),
-    protocol_handler_(NULL) {
->>>>>>> cba24a2f
+    protocol_handler_(NULL),
+    connection_list_deleter_(&connection_list_) {
 }
 
 ConnectionHandlerImpl::~ConnectionHandlerImpl() {
@@ -219,18 +207,10 @@
   OnConnectionEnded(connection_handle);
 }
 
-<<<<<<< HEAD
 int32_t ConnectionHandlerImpl::OnSessionStartedCallback(
     const transport_manager::ConnectionUID& connection_handle,
-    const uint8_t& sessionId, const protocol_handler::ServiceType& service_type,
-    const bool is_protected) {
-=======
- int32_t ConnectionHandlerImpl::OnSessionStartedCallback(
-  const transport_manager::ConnectionUID& connection_handle,
-  const uint8_t& sessionId,
-  const uint8_t& protocol_version,
-  const protocol_handler::ServiceType& service_type) {
->>>>>>> cba24a2f
+    const uint8_t& session_id, const protocol_handler::ServiceType& service_type,
+    const uint8_t& protocol_version, const bool is_protected) {
   LOG4CXX_INFO(logger_, "ConnectionHandlerImpl::OnSessionStartedCallback()");
 
   int32_t new_session_id = -1;
@@ -266,23 +246,19 @@
   }
 
   Connection* connection = it->second;
-  if ((0 == sessionId) && (protocol_handler::kRpc == service_type)) {
-<<<<<<< HEAD
-    new_session_id = connection->AddNewSession();
-=======
-    new_session_id = (it->second)->AddNewSession(protocol_version);
->>>>>>> cba24a2f
+  if ((0 == session_id) && (protocol_handler::kRpc == service_type)) {
+    new_session_id = connection->AddNewSession(protocol_version);
     if (0 > new_session_id) {
       LOG4CXX_ERROR(logger_, "Not possible to start session!");
       return -1;
     }
   } else {
-    if (!connection->AddNewService(sessionId, service_type, is_protected)) {
+    if (!connection->AddNewService(session_id, service_type, is_protected)) {
       LOG4CXX_ERROR(logger_, "Not possible to establish service "
                     << static_cast<int>(service_type) << "!");
       return -1;
     }
-    new_session_id = sessionId;
+    new_session_id = session_id;
   }
 
   if (connection_handler_observer_) {
@@ -295,7 +271,7 @@
       connection->RemoveSession(new_session_id);
       new_session_id = -1;
     } else if (!success) {
-      connection->RemoveService(sessionId, service_type);
+      connection->RemoveService(session_id, service_type);
       new_session_id = -1;
     }
   }
@@ -509,12 +485,7 @@
     LOG4CXX_ERROR(logger_, "Null pointer to TransportManager.");
     return;
   }
-<<<<<<< HEAD
-  // transport_manager_->SearchDevices();
-=======
-
   transport_manager_->SearchDevices();
->>>>>>> cba24a2f
   if (connection_handler_observer_) {
     connection_handler_observer_->OnDeviceListUpdated(device_list_);
   }
@@ -568,11 +539,6 @@
     LOG4CXX_ERROR(logger_, "Null pointer to TransportManager.");
     return;
   }
-<<<<<<< HEAD
-  transport_manager::ConnectionUID connection_uid = ConnectionUIDFromHandle(
-      connection_handle);
-  transport_manager_->Disconnect(connection_uid);
-=======
   transport_manager::ConnectionUID connection_uid =
       ConnectionUIDFromHandle(connection_handle);
   transport_manager_->DisconnectForce(connection_uid);
@@ -584,8 +550,7 @@
   if (0 != connection_handler_observer_) {
     ServiceListConstIterator it = service_list.begin();
     for (;it != service_list.end(); ++it) {
-      connection_handler_observer_->OnServiceEndedCallback(
-          session_id, static_cast<protocol_handler::ServiceType>(*it));
+      connection_handler_observer_->OnServiceEndedCallback(session_id, it->service_type);
     }
   }
 
@@ -610,8 +575,8 @@
 
   transport_manager::ConnectionUID connection_uid =
       ConnectionUIDFromHandle(connection_handle);
-  protocol_handler_->SendHeartBeat(connection_uid, session_id);
->>>>>>> cba24a2f
+  if(protocol_handler_)
+    protocol_handler_->SendHeartBeat(connection_uid, session_id);
 }
 
 void ConnectionHandlerImpl::KeepConnectionAlive(uint32_t connection_key,
