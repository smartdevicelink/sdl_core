/*
 * Copyright (c) 2014, Ford Motor Company
 * All rights reserved.
 *
 * Redistribution and use in source and binary forms, with or without
 * modification, are permitted provided that the following conditions are met:
 *
 * Redistributions of source code must retain the above copyright notice, this
 * list of conditions and the following disclaimer.
 *
 * Redistributions in binary form must reproduce the above copyright notice,
 * this list of conditions and the following
 * disclaimer in the documentation and/or other materials provided with the
 * distribution.
 *
 * Neither the name of the Ford Motor Company nor the names of its contributors
 * may be used to endorse or promote products derived from this software
 * without specific prior written permission.
 *
 * THIS SOFTWARE IS PROVIDED BY THE COPYRIGHT HOLDERS AND CONTRIBUTORS "AS IS"
 * AND ANY EXPRESS OR IMPLIED WARRANTIES, INCLUDING, BUT NOT LIMITED TO, THE
 * IMPLIED WARRANTIES OF MERCHANTABILITY AND FITNESS FOR A PARTICULAR PURPOSE
 * ARE DISCLAIMED. IN NO EVENT SHALL THE COPYRIGHT HOLDER OR CONTRIBUTORS BE
 * LIABLE FOR ANY DIRECT, INDIRECT, INCIDENTAL, SPECIAL, EXEMPLARY, OR
 * CONSEQUENTIAL DAMAGES (INCLUDING, BUT NOT LIMITED TO, PROCUREMENT OF
 * SUBSTITUTE GOODS OR SERVICES; LOSS OF USE, DATA, OR PROFITS; OR BUSINESS
 * INTERRUPTION) HOWEVER CAUSED AND ON ANY THEORY OF LIABILITY, WHETHER IN
 * CONTRACT, STRICT LIABILITY, OR TORT (INCLUDING NEGLIGENCE OR OTHERWISE)
 * ARISING IN ANY WAY OUT OF THE USE OF THIS SOFTWARE, EVEN IF ADVISED OF THE
 * POSSIBILITY OF SUCH DAMAGE.
 */
#include <strings.h>

#include <algorithm>
#include <list>
#include <memory>
#include <string>

#include "connection_handler/connection_handler_impl.h"
#include "encryption/hashing.h"
#include "transport_manager/info.h"

#ifdef ENABLE_SECURITY
#include "security_manager/security_manager.h"
#endif  // ENABLE_SECURITY

/**
 * \namespace connection_handler
 * \brief SmartDeviceLink ConnectionHandler namespace.
 */
namespace connection_handler {

SDL_CREATE_LOG_VARIABLE("ConnectionHandler")

ConnectionHandle HandleFromConnectionUID(transport_manager::ConnectionUID uid) {
  return ConnectionHandle(uid);
}

transport_manager::ConnectionUID ConnectionUIDFromHandle(
    ConnectionHandle handle) {
  return transport_manager::ConnectionUID(handle);
}

ConnectionHandlerImpl::ConnectionHandlerImpl(
    const ConnectionHandlerSettings& settings,
    transport_manager::TransportManager& tm)
    : settings_(settings)
    , connection_handler_observer_(NULL)
    , transport_manager_(tm)
    , protocol_handler_(NULL)
    , session_connection_map_lock_ptr_(
          std::make_shared<sync_primitives::RecursiveLock>())
    , connection_list_lock_()
    , connection_handler_observer_lock_()
    , connection_list_deleter_(&connection_list_)
    , start_service_context_map_lock_()
    , start_service_context_map_()
    , ending_connection_(NULL) {}

ConnectionHandlerImpl::~ConnectionHandlerImpl() {
  SDL_LOG_AUTO_TRACE();
}

void ConnectionHandlerImpl::Stop() {
  SDL_LOG_AUTO_TRACE();
  ConnectionList::iterator itr = connection_list_.begin();
  while (itr != connection_list_.end()) {
    RemoveConnection(itr->second->connection_handle());
    itr = connection_list_.begin();
  }

  sync_primitives::AutoLock auto_lock(start_service_context_map_lock_);
  start_service_context_map_.clear();
}

void ConnectionHandlerImpl::set_connection_handler_observer(
    ConnectionHandlerObserver* observer) {
  SDL_LOG_DEBUG("ConnectionHandlerImpl::set_connection_handler_observer() "
                << observer);
  sync_primitives::AutoWriteLock write_lock(connection_handler_observer_lock_);
  if (!observer) {
    SDL_LOG_WARN("Set Null pointer to observer.");
  }
  connection_handler_observer_ = observer;
}

void ConnectionHandlerImpl::set_protocol_handler(
    protocol_handler::ProtocolHandler* protocol_handler) {
  SDL_LOG_DEBUG("ConnectionHandlerImpl::set_protocol_handler() "
                << protocol_handler);
  if (!protocol_handler) {
    SDL_LOG_WARN("Set Null pointer to protocol handler.");
  }
  protocol_handler_ = protocol_handler;
}

void ConnectionHandlerImpl::OnDeviceListUpdated(
    const std::vector<transport_manager::DeviceInfo>&) {
  SDL_LOG_AUTO_TRACE();
  sync_primitives::AutoReadLock read_lock(connection_handler_observer_lock_);
  sync_primitives::AutoReadLock lock(device_list_lock_);
  if (connection_handler_observer_) {
    connection_handler_observer_->OnDeviceListUpdated(device_list_);
  }
}

void ConnectionHandlerImpl::OnFindNewApplicationsRequest() {
  sync_primitives::AutoReadLock read_lock(connection_handler_observer_lock_);
  if (connection_handler_observer_) {
    connection_handler_observer_->OnFindNewApplicationsRequest();
  }
}

void ConnectionHandlerImpl::OnDeviceFound(
    const transport_manager::DeviceInfo&) {
  SDL_LOG_AUTO_TRACE();
}

void ConnectionHandlerImpl::OnDeviceAdded(
    const transport_manager::DeviceInfo& device_info) {
  SDL_LOG_AUTO_TRACE();
  auto handle = device_info.device_handle();

  SDL_LOG_DEBUG("OnDeviceAdded!!!: " << handle << " " << device_info.name()
                                     << " " << device_info.mac_address() << " "
                                     << device_info.connection_type());

  Device device(handle,
                device_info.name(),
                device_info.mac_address(),
                device_info.connection_type());

  {
    sync_primitives::AutoWriteLock write_lock(device_list_lock_);
    auto result = device_list_.insert(std::make_pair(handle, device));

    if (!result.second) {
      SDL_LOG_ERROR("Device with handle " << handle
                                          << " is known already. "
                                             "Information won't be updated.");
      return;
    }
  }
  if (device_info.name() ==
      transport_manager::webengine_constants::kWebEngineDeviceName) {
    connection_handler_observer_->OnWebEngineDeviceCreated();
  }
}

void ConnectionHandlerImpl::OnDeviceRemoved(
    const transport_manager::DeviceInfo& device_info) {
  SDL_LOG_AUTO_TRACE();
  // Device has been removed. Perform all needed actions.
  // 1. Delete all the connections and sessions of this device
  // 2. Delete device from a list

  std::vector<ConnectionHandle> connections_to_remove;
  {
    sync_primitives::AutoReadLock lock(connection_list_lock_);
    for (ConnectionList::iterator it = connection_list_.begin();
         it != connection_list_.end();
         ++it) {
      if (device_info.device_handle() ==
          (*it).second->connection_device_handle()) {
        connections_to_remove.push_back((*it).first);
      }
    }
  }

  std::vector<ConnectionHandle>::iterator it = connections_to_remove.begin();
  for (; it != connections_to_remove.end(); ++it) {
    RemoveConnection(*it);
  }

  sync_primitives::AutoReadLock read_lock(connection_handler_observer_lock_);
  {
    sync_primitives::AutoWriteLock lock(device_list_lock_);
    device_list_.erase(device_info.device_handle());
  }
  if (connection_handler_observer_) {
    connection_handler_observer_->RemoveDevice(device_info.device_handle());
  }
}

void ConnectionHandlerImpl::OnDeviceSwitchingFinish(
    const transport_manager::DeviceUID& device_uid) {
  sync_primitives::AutoReadLock read_lock(connection_handler_observer_lock_);
  if (connection_handler_observer_) {
    connection_handler_observer_->OnDeviceSwitchingFinish(
        encryption::MakeHash(device_uid));
  }
}

namespace {
struct DeviceFinder {
  explicit DeviceFinder(const std::string& device_uid)
      : device_uid_(device_uid) {}
  bool operator()(const DeviceMap::value_type& device) const {
    return device_uid_ == device.second.mac_address();
  }

 private:
  const std::string& device_uid_;
};
}  // namespace

void ConnectionHandlerImpl::OnDeviceSwitchingStart(
    const std::string& device_uid_from, const std::string& device_uid_to) {
  sync_primitives::AutoReadLock lock(device_list_lock_);

  auto device_from =
      std::find_if(device_list_.begin(),
                   device_list_.end(),
                   DeviceFinder(encryption::MakeHash(device_uid_from)));

  auto device_to =
      std::find_if(device_list_.begin(),
                   device_list_.end(),
                   DeviceFinder(encryption::MakeHash(device_uid_to)));

  DCHECK_OR_RETURN_VOID(device_list_.end() != device_from);
  DCHECK_OR_RETURN_VOID(device_list_.end() != device_to);
  sync_primitives::AutoReadLock read_lock(connection_handler_observer_lock_);
  if (connection_handler_observer_) {
    connection_handler_observer_->OnDeviceSwitchingStart(device_from->second,
                                                         device_to->second);
  }
}

void ConnectionHandlerImpl::OnScanDevicesFinished() {
  SDL_LOG_AUTO_TRACE();
}

void ConnectionHandlerImpl::OnScanDevicesFailed(
    const transport_manager::SearchDeviceError& error) {
  SDL_LOG_WARN("Scan devices failed. " << error.text());
}

void ConnectionHandlerImpl::OnConnectionStatusUpdated() {
  connection_handler_observer_->OnConnectionStatusUpdated();
}

void ConnectionHandlerImpl::OnConnectionPending(
    const transport_manager::DeviceInfo& device_info,
    const transport_manager::ConnectionUID connection_id) {
  SDL_LOG_AUTO_TRACE();
  SDL_LOG_DEBUG("OnConnectionPending!!!: " << device_info.device_handle() << " "
                                           << device_info.name() << " "
                                           << device_info.mac_address() << " "
                                           << device_info.connection_type());
  {
    sync_primitives::AutoReadLock lock(device_list_lock_);
    auto it = device_list_.find(device_info.device_handle());

    if (device_list_.end() == it) {
      SDL_LOG_ERROR("Unknown device!");
      return;
    }
  }
  SDL_LOG_DEBUG("Add Pending Connection #" << connection_id << " to the list.");

  std::string endpoint = device_info.mac_address();
  cloud_app_id_map_lock_.Acquire();
  for (auto it = cloud_app_id_map_.begin(); it != cloud_app_id_map_.end();
       ++it) {
    if (endpoint == it->second.first) {
      it->second.second = connection_id;
      break;
    }
  }
  cloud_app_id_map_lock_.Release();

  sync_primitives::AutoWriteLock lock(connection_list_lock_);
  if (connection_list_.find(connection_id) == connection_list_.end()) {
    Connection* connection =
        new Connection(connection_id,
                       device_info.device_handle(),
                       this,
                       get_settings().heart_beat_timeout());

    connection_list_.insert(
        ConnectionList::value_type(connection_id, connection));

    connection_handler::DeviceHandle device_id =
        connection->connection_device_handle();

    connection_handler_observer_->CreatePendingApplication(
        connection_id, device_info, device_id);
  } else {
    connection_handler_observer_->SetPendingApplicationState(connection_id,
                                                             device_info);
  }
}

void ConnectionHandlerImpl::OnConnectionEstablished(
    const transport_manager::DeviceInfo& device_info,
    const transport_manager::ConnectionUID connection_id) {
  SDL_LOG_AUTO_TRACE();
  SDL_LOG_DEBUG("OnConnectionEstablished!!!: "
                << device_info.device_handle() << " " << device_info.name()
                << " " << device_info.mac_address() << " "
                << device_info.connection_type());
  {
    sync_primitives::AutoReadLock lock(device_list_lock_);
    auto it = device_list_.find(device_info.device_handle());
    if (device_list_.end() == it) {
      SDL_LOG_ERROR("Unknown device!");
      return;
    }
  }

  SDL_LOG_DEBUG("Add Connection #" << connection_id << " to the list.");
  sync_primitives::AutoWriteLock lock(connection_list_lock_);
  if (connection_list_.find(connection_id) == connection_list_.end()) {
    connection_list_.insert(ConnectionList::value_type(
        connection_id,
        new Connection(connection_id,
                       device_info.device_handle(),
                       this,
                       get_settings().heart_beat_timeout())));
  }
}

void ConnectionHandlerImpl::OnConnectionFailed(
    const transport_manager::DeviceInfo& device_info,
    const transport_manager::ConnectError& error) {
  // TODO(PV): implement
  SDL_LOG_ERROR("Failed connecting.");
}

void ConnectionHandlerImpl::OnConnectionClosed(
    transport_manager::ConnectionUID connection_id) {
  SDL_LOG_AUTO_TRACE();

  OnConnectionEnded(connection_id);
}

void ConnectionHandlerImpl::OnConnectionClosedFailure(
    transport_manager::ConnectionUID connection_id,
    const transport_manager::DisconnectError& error) {
  // TODO(PV): implement
  SDL_LOG_ERROR("ConnectionHandlerImpl::OnConnectionClosedFailure");
}

void ConnectionHandlerImpl::OnUnexpectedDisconnect(
    transport_manager::ConnectionUID connection_id,
    const transport_manager::CommunicationError& error) {
  SDL_LOG_AUTO_TRACE();
  UNUSED(error);
  OnConnectionEnded(connection_id);
}

void ConnectionHandlerImpl::OnDeviceConnectionLost(
    const transport_manager::DeviceHandle& device,
    const transport_manager::DisconnectDeviceError& error) {
  // TODO(PV): implement
  SDL_LOG_ERROR("Lost connection with device " << device);
}

void ConnectionHandlerImpl::OnDisconnectFailed(
    const transport_manager::DeviceHandle& device,
    const transport_manager::DisconnectDeviceError& error) {
  // TODO(PV): implement
  SDL_LOG_ERROR("Trying to Disconnect device failed.");
}

void ConnectionHandlerImpl::RemoveConnection(
    const ConnectionHandle connection_handle) {
  SDL_LOG_AUTO_TRACE();

  OnConnectionEnded(connection_handle);
}

#ifdef ENABLE_SECURITY
bool AllowProtection(const ConnectionHandlerSettings& settings,
                     const protocol_handler::ServiceType& service_type,
                     const bool is_protected) {
  SDL_LOG_AUTO_TRACE();
  const std::vector<int>& force_unprotected_list =
      is_protected ? settings.force_unprotected_service()
                   : settings.force_protected_service();

  if (std::find(force_unprotected_list.begin(),
                force_unprotected_list.end(),
                service_type) != force_unprotected_list.end()) {
    SDL_LOG_ERROR("Service " << static_cast<int>(service_type)
                             << " shall be protected");
    return false;
  }
  SDL_LOG_DEBUG("Service " << static_cast<int>(service_type) << " allowed");
  return true;
}
#endif  // ENABLE_SECURITY

void ConnectionHandlerImpl::OnSessionStartedCallback(
    const transport_manager::ConnectionUID connection_handle,
    const uint8_t session_id,
    const protocol_handler::ServiceType& service_type,
    const bool is_protected,
    const BsonObject* params) {
  SDL_LOG_AUTO_TRACE();

  std::vector<std::string> rejected_params;

  // In case this is a Session running on a Secondary Transport, we need to
  // find the Sessions's primary transport. In this case, "connection_handle"
  // reflects the secondary transport, which we need for the various
  // callbacks, so they can send appropriate Ack or NAK messages on the
  // correct transport.
  transport_manager::ConnectionUID primary_connection_handle =
      connection_handle;
  SessionTransports st = GetSessionTransports(session_id);
  if (session_id != 0) {
    if (st.primary_transport == 0) {
      SDL_LOG_WARN(
          "OnSessionStartedCallback could not find Session in the "
          "Session/Connection Map!");
    } else {
      SDL_LOG_INFO("OnSessionStartedCallback found session "
                   << static_cast<int>(session_id)
                   << " with primary connection "
                   << static_cast<int>(st.primary_transport)
                   << " and secondary connection "
                   << static_cast<int>(st.secondary_transport));
      primary_connection_handle = st.primary_transport;
    }
  }

  protocol_handler::SessionContext context(primary_connection_handle,
                                           connection_handle,
                                           session_id,
                                           0,
                                           service_type,
                                           protocol_handler::HASH_ID_WRONG,
                                           is_protected);

#ifdef ENABLE_SECURITY
  if (!AllowProtection(get_settings(), service_type, is_protected)) {
    protocol_handler_->NotifySessionStarted(
        context,
        rejected_params,
        "Service of type " + std::to_string(service_type) + " cannot be " +
            (is_protected ? "protected" : "unprotected"));
    return;
  }
#endif  // ENABLE_SECURITY

  auto find_connection =
      [this](const transport_manager::ConnectionUID& primary_connection_handle)
      -> Connection* {
    sync_primitives::AutoReadLock lock(connection_list_lock_);
    auto it = connection_list_.find(primary_connection_handle);
    if (it != connection_list_.end()) {
      return it->second;
    }
    return nullptr;
  };

  Connection* connection = find_connection(primary_connection_handle);

  if (!connection) {
    SDL_LOG_ERROR("Unknown connection!");
    protocol_handler_->NotifySessionStarted(
        context,
        rejected_params,
        "Unknown connection " + std::to_string(primary_connection_handle));
    return;
  }

  context.is_new_service_ =
      !connection->SessionServiceExists(session_id, service_type);

  if ((0 == session_id) && (protocol_handler::kRpc == service_type)) {
    context.new_session_id_ =
        connection->AddNewSession(primary_connection_handle);
    if (0 == context.new_session_id_) {
      SDL_LOG_ERROR("Couldn't start new session!");
      protocol_handler_->NotifySessionStarted(
          context, rejected_params, "Unable to create new session");
      return;
    }
    context.hash_id_ =
        KeyFromPair(primary_connection_handle, context.new_session_id_);
  } else {  // Could be create new service or protected exists one
    std::string err_reason;
    if (!connection->AddNewService(session_id,
                                   service_type,
                                   is_protected,
                                   connection_handle,
                                   &err_reason)) {
      SDL_LOG_ERROR("Couldn't establish "
#ifdef ENABLE_SECURITY
                    << (is_protected ? "protected" : "non-protected")
#endif  // ENABLE_SECURITY
                    << " service " << static_cast<int>(service_type)
                    << " for session " << static_cast<int>(session_id));

      protocol_handler_->NotifySessionStarted(
          context,
          rejected_params,
          "Cannot start " +
              std::string(is_protected ? "a protected" : "an unprotected") +
              " service of type " + std::to_string(service_type) + ". " +
              err_reason);
      return;
    }
    context.new_session_id_ = session_id;
    context.hash_id_ = protocol_handler::HASH_ID_NOT_SUPPORTED;

    if (st.secondary_transport == connection_handle) {
      sync_primitives::AutoLock auto_lock(session_connection_map_lock_ptr_);
      st.secondary_transport_services.push_back(service_type);
    }
  }
  sync_primitives::AutoReadLock read_lock(connection_handler_observer_lock_);
  if (connection_handler_observer_) {
    const uint32_t session_key =
        KeyFromPair(primary_connection_handle, context.new_session_id_);

    {
      sync_primitives::AutoLock auto_lock(start_service_context_map_lock_);
      start_service_context_map_[session_key] = context;
    }

    connection_handler_observer_->OnServiceStartedCallback(
        connection->connection_device_handle(),
        session_key,
        service_type,
        params);
  }
#ifdef BUILD_TESTS
  else {
    // FIXME (VSemenyuk): This code is only used in unit tests, so should be
    // removed. ConnectionHandler unit tests should be fixed.
    if (protocol_handler_) {
      protocol_handler_->NotifySessionStarted(context, rejected_params);
    }
  }
#endif
}

void ConnectionHandlerImpl::NotifyServiceStartedResult(
    uint32_t session_key,
    bool result,
    std::vector<std::string>& rejected_params,
    const std::string& reason) {
  SDL_LOG_AUTO_TRACE();

  protocol_handler::SessionContext context;
  {
    sync_primitives::AutoLock auto_lock(start_service_context_map_lock_);
    auto it = start_service_context_map_.find(session_key);
    if (it == start_service_context_map_.end()) {
      SDL_LOG_ERROR("context for start service not found!");
      return;
    }
    context = it->second;
    start_service_context_map_.erase(it);
  }

  // We need the context's primary connection so we can manage its services
  // list
  Connection* connection = NULL;
  {
    sync_primitives::AutoReadLock lock(connection_list_lock_);
    ConnectionList::iterator it =
        connection_list_.find(context.primary_connection_id_);
    if (connection_list_.end() == it) {
      SDL_LOG_ERROR("connection not found");
      return;
    }
    connection = it->second;
  }

  if (!result) {
    SDL_LOG_WARN("Service starting forbidden by connection_handler_observer");
    context.is_start_session_failed_ = true;
  }

  if (protocol_handler_) {
    protocol_handler_->NotifySessionStarted(context, rejected_params, reason);
  }

  if (context.is_start_session_failed_) {
    if (protocol_handler::kRpc == context.service_type_) {
      connection->RemoveSession(context.new_session_id_);
    } else {
      connection->RemoveService(context.initial_session_id_,
                                context.service_type_);
    }
  }
}

void ConnectionHandlerImpl::OnApplicationFloodCallBack(
    const uint32_t& connection_key) {
  SDL_LOG_AUTO_TRACE();

  transport_manager::ConnectionUID connection_handle = 0;
  uint8_t session_id = 0;
  PairFromKey(connection_key, &connection_handle, &session_id);

  // In case this is a Session running on a Secondary Transport,
  // "connection_handle" will reflect the active (secondary) transport.
  // To close the conneciton and its sessions properly, we need to find
  // the Sessions's primary transport/connection.
  if (session_id != 0) {
    SessionTransports st = GetSessionTransports(session_id);
    if (st.primary_transport == 0) {
      SDL_LOG_WARN(
          "OnApplicationFloodCallBack could not find Session in the "
          "Session/Connection Map!");
    } else {
      SDL_LOG_INFO("OnApplicationFloodCallBack found session "
                   << static_cast<int>(session_id)
                   << " with primary connection "
                   << static_cast<int>(st.primary_transport)
                   << " and secondary connection "
                   << static_cast<int>(st.secondary_transport));
      connection_handle = st.primary_transport;
    }
  }

  SDL_LOG_INFO("Disconnect flooding application");
  if (session_id != 0) {
    CloseSession(connection_handle, session_id, kFlood);
  } else {
    CloseConnectionSessions(connection_handle, kCommon);
    CloseConnection(connection_handle);
  }
}

void ConnectionHandlerImpl::OnMalformedMessageCallback(
    const uint32_t& connection_key) {
  SDL_LOG_AUTO_TRACE();

  transport_manager::ConnectionUID connection_handle = 0;
  uint8_t session_id = 0;
  PairFromKey(connection_key, &connection_handle, &session_id);

  // In case this is a Session running on a Secondary Transport,
  // "connection_handle" will reflect the active (secondary) transport.
  // To close the conneciton and its sessions properly, we need to find
  // the Sessions's primary transport/connection.
  if (session_id != 0) {
    SessionTransports st = GetSessionTransports(session_id);
    if (st.primary_transport == 0) {
      SDL_LOG_WARN(
          "OnMalformedMessageCallback could not find Session in the "
          "Session/Connection Map!");
    } else {
      SDL_LOG_INFO("OnMalformedMessageCallback found session "
                   << static_cast<int>(session_id)
                   << " with primary connection "
                   << static_cast<int>(st.primary_transport)
                   << " and secondary connection "
                   << static_cast<int>(st.secondary_transport));
      connection_handle = st.primary_transport;
    }
  }

  SDL_LOG_INFO("Disconnect malformed messaging application");
  CloseConnectionSessions(connection_handle, kMalformed);
  CloseConnection(connection_handle);
}

void ConnectionHandlerImpl::OnFinalMessageCallback(
    const uint32_t& connection_key) {
  SDL_LOG_AUTO_TRACE();

  transport_manager::ConnectionUID connection_handle = 0;
  uint8_t session_id = 0;
  PairFromKey(connection_key, &connection_handle, &session_id);

  sync_primitives::AutoWriteLock connection_list_lock(connection_list_lock_);
  ConnectionList::iterator connection_it =
      connection_list_.find(connection_handle);

  if (connection_list_.end() != connection_it) {
    SDL_LOG_DEBUG("OnFinalMessageCallback found connection "
                  << connection_handle);
    connection_it->second->OnFinalMessageCallback();
  }
}

uint32_t ConnectionHandlerImpl::OnSessionEndedCallback(
    const transport_manager::ConnectionUID connection_handle,
    const uint8_t session_id,
    uint32_t* hashCode,
    const protocol_handler::ServiceType& service_type,
    std::string* err_reason) {
  SDL_LOG_AUTO_TRACE();

  // In case this is a Session running on a Secondary Transport, we need to
  // find the Sessions's primary transport. In this case, "connection_handle"
  // reflects the secondary transport, which we need for the various
  // callbacks, so they can send appropriate Ack or NAK messages on the
  // correct transport.
  transport_manager::ConnectionUID primary_connection_handle =
      connection_handle;
  if (session_id != 0) {
    SessionTransports st = GetSessionTransports(session_id);
    if (st.primary_transport == 0) {
      SDL_LOG_WARN(
          "OnSessionEndedCallback could not find Session in the "
          "Session/Connection Map!");
      if (err_reason) {
        *err_reason = "Could not find Session in the Session/Connection Map!";
      }
    } else {
      SDL_LOG_INFO("OnSessionEndedCallback found session "
                   << static_cast<int>(session_id)
                   << " with primary connection "
                   << static_cast<int>(st.primary_transport)
                   << " and secondary connection "
                   << static_cast<int>(st.secondary_transport));
      primary_connection_handle = st.primary_transport;
    }
  }

  connection_list_lock_.AcquireForReading();
  ConnectionList::iterator it =
      connection_list_.find(primary_connection_handle);
  if (connection_list_.end() == it) {
    SDL_LOG_WARN("Unknown connection!");
    connection_list_lock_.Release();
    if (err_reason) {
      *err_reason = "Could not find Connection in the Connection Map!";
    }
    return 0;
  }
  std::pair<int32_t, Connection*> connection_item = *it;
  connection_list_lock_.Release();

  Connection* connection = connection_item.second;
  const uint32_t session_key =
      KeyFromPair(primary_connection_handle, session_id);

  if (protocol_handler::kRpc == service_type) {
    SDL_LOG_INFO("Session " << static_cast<uint32_t>(session_id)
                            << " to be removed");
    // old version of protocol doesn't support hash
    if (protocol_handler::HASH_ID_NOT_SUPPORTED != *hashCode) {
      if (protocol_handler::HASH_ID_WRONG == *hashCode ||
          session_key != *hashCode) {
        SDL_LOG_WARN("Wrong hash_id for session "
                     << static_cast<uint32_t>(session_id));
        *hashCode = protocol_handler::HASH_ID_WRONG;

        if (err_reason) {
          *err_reason = "Wrong hash_id for session " +
                        std::to_string(static_cast<uint32_t>(session_id));
        }
        return 0;
      }
    }
    if (!connection->RemoveSession(session_id)) {
      SDL_LOG_WARN("Couldn't remove session "
                   << static_cast<uint32_t>(session_id));
      if (err_reason) {
        *err_reason = "Couldn't remove session " +
                      std::to_string(static_cast<uint32_t>(session_id));
      }
      return 0;
    }
  } else {
    SDL_LOG_INFO("Service " << static_cast<uint32_t>(service_type)
                            << " to be removed");
    if (!connection->RemoveService(session_id, service_type)) {
      SDL_LOG_WARN("Couldn't remove service "
                   << static_cast<uint32_t>(service_type));
      if (err_reason) {
        *err_reason = "Couldn't remove service " +
                      std::to_string(static_cast<uint32_t>(service_type));
      }
      return 0;
    }
  }

  sync_primitives::AutoReadLock read_lock(connection_handler_observer_lock_);
  if (connection_handler_observer_) {
    connection_handler_observer_->OnServiceEndedCallback(
        session_key, service_type, CloseSessionReason::kCommon);
  }
  return session_key;
}

bool ConnectionHandlerImpl::OnSecondaryTransportStarted(
    transport_manager::ConnectionUID& primary_connection_handle,
    const transport_manager::ConnectionUID secondary_connection_handle,
    const uint8_t session_id) {
  SDL_LOG_AUTO_TRACE();

  if (session_id == 0) {
    SDL_LOG_WARN("Session id for secondary transport is invalid");
    return false;
  }

  DeviceHandle device_handle;
  Connection* connection;
  {
    sync_primitives::AutoReadLock lock(connection_list_lock_);
    ConnectionList::iterator it =
        connection_list_.find(secondary_connection_handle);
    if (connection_list_.end() == it) {
      SDL_LOG_WARN("Unknown connection " << secondary_connection_handle);
      return false;
    }

    connection = it->second;
    device_handle = connection->connection_device_handle();
  }

  // Add the secondary transport connection ID to the SessionConnectionMap
  SessionTransports st =
      SetSecondaryTransportID(session_id, secondary_connection_handle);
  primary_connection_handle = st.primary_transport;
  if (st.secondary_transport != secondary_connection_handle) {
    SDL_LOG_WARN("Failed setting the session's secondary transport ID");
    return false;
  }

  connection->SetPrimaryConnectionHandle(primary_connection_handle);

  const uint32_t session_key =
      KeyFromPair(primary_connection_handle, session_id);

  sync_primitives::AutoReadLock read_lock(connection_handler_observer_lock_);
  if (connection_handler_observer_) {
    SDL_LOG_TRACE(
        "Calling Connection Handler Observer's "
        "OnSecondaryTransportStartedCallback");
    connection_handler_observer_->OnSecondaryTransportStartedCallback(
        device_handle, session_key);
  }

  return true;
}

void ConnectionHandlerImpl::OnSecondaryTransportEnded(
    const transport_manager::ConnectionUID primary_connection_handle,
    const transport_manager::ConnectionUID secondary_connection_handle) {
  SDL_LOG_AUTO_TRACE();

  SDL_LOG_INFO("Secondary Transport: "
               << static_cast<int32_t>(secondary_connection_handle)
               << " ended. Cleaning up services from primary connection ID "
               << static_cast<int32_t>(primary_connection_handle));
  connection_list_lock_.AcquireForReading();
  ConnectionList::iterator itr =
      connection_list_.find(primary_connection_handle);
  if (connection_list_.end() == itr) {
    SDL_LOG_ERROR("Primary Connection not found!");
    connection_list_lock_.Release();
    return;
  }
  Connection* connection = itr->second;
  connection_list_lock_.Release();

  if (connection != NULL) {
    std::list<protocol_handler::ServiceType> removed_services_list;
    uint8_t session_id = connection->RemoveSecondaryServices(
        secondary_connection_handle, removed_services_list);

    if (session_id == 0) {
      // The secondary services have already been removed from the primary
      // connection, so we find the session associated with this secondary
      // transport in the SessionConnectionMap
      session_id =
          GetSessionIdFromSecondaryTransport(secondary_connection_handle);
    }

    if (session_id != 0) {
      {
        sync_primitives::AutoReadLock read_lock(
            connection_handler_observer_lock_);
        if (connection_handler_observer_) {
          const uint32_t session_key =
              KeyFromPair(primary_connection_handle, session_id);

          // Walk the returned list of services and call the ServiceEnded
          // callback for each
          std::list<protocol_handler::ServiceType>::const_iterator it =
              removed_services_list.begin();
          for (; removed_services_list.end() != it; ++it) {
            connection_handler_observer_->OnServiceEndedCallback(
                session_key, *it, CloseSessionReason::kCommon);
          }

          connection_handler_observer_->OnSecondaryTransportEndedCallback(
              session_key);
        }
      }

      // Clear the secondary connection from the Session/Connection map entry
      // associated with this session
      SetSecondaryTransportID(session_id, 0);
    }
  }
}

const transport_manager::DeviceInfo&
ConnectionHandlerImpl::GetWebEngineDeviceInfo() const {
  return transport_manager_.GetWebEngineDeviceInfo();
}

void ConnectionHandlerImpl::CreateWebEngineDevice() {
  transport_manager_.CreateWebEngineDevice();
}

bool ConnectionHandlerImpl::GetProtocolVehicleData(ProtocolVehicleData& data) {
  sync_primitives::AutoReadLock read_lock(connection_handler_observer_lock_);
  if (connection_handler_observer_) {
    return connection_handler_observer_->GetProtocolVehicleData(data);
  }

  return false;
}

const std::string
ConnectionHandlerImpl::TransportTypeProfileStringFromConnHandle(
    transport_manager::ConnectionUID connection_handle) const {
  SDL_LOG_AUTO_TRACE();

  sync_primitives::AutoReadLock lock(connection_list_lock_);
  ConnectionList::const_iterator it = connection_list_.find(connection_handle);
  if (connection_list_.end() == it) {
    SDL_LOG_WARN("Unknown connection " << connection_handle);
    return std::string();
  } else {
    DeviceHandle device_handle = it->second->connection_device_handle();
    return TransportTypeProfileStringFromDeviceHandle(device_handle);
  }
}

const std::string
ConnectionHandlerImpl::TransportTypeProfileStringFromDeviceHandle(
    DeviceHandle device_handle) const {
  std::string connection_type;
  {
    sync_primitives::AutoReadLock lock(device_list_lock_);
    auto it = device_list_.find(device_handle);
    if (device_list_.end() == it) {
      SDL_LOG_ERROR("Device not found!");
    } else {
      connection_type = it->second.connection_type();
    }
  }

  // Caution: this should be in sync with devicesType map in
  // transport_adapter_impl.cc
  if (connection_type == "USB_AOA") {
    return std::string("AOA_USB");
  } else if (connection_type == "BLUETOOTH") {
    return std::string("SPP_BLUETOOTH");
  } else if (connection_type == "USB_IOS") {
    return std::string("IAP_USB");
  } else if (connection_type == "BLUETOOTH_IOS") {
    return std::string("IAP_BLUETOOTH");
  } else if (connection_type == "WIFI") {
    return std::string("TCP_WIFI");
  } else if (connection_type == "USB_IOS_HOST_MODE") {
    return std::string("IAP_USB_HOST_MODE");
  } else if (connection_type == "USB_IOS_DEVICE_MODE") {
    return std::string("IAP_USB_DEVICE_MODE");
  } else if (connection_type == "CARPLAY_WIRELESS_IOS") {
    return std::string("IAP_CARPLAY");
  } else if (connection_type == "CLOUD_WEBSOCKET") {
    return std::string("WEBSOCKET");
  } else if (connection_type == "WEBENGINE_WEBSOCKET") {
    return std::string("WEBENGINE");
#ifdef BUILD_TESTS
  } else if (connection_type == "BTMAC") {
    return std::string("BTMAC");
#endif
  } else {
    SDL_LOG_WARN("Unknown transport type string: " << connection_type);
    return std::string();
  }
}

uint32_t ConnectionHandlerImpl::KeyFromPair(
    transport_manager::ConnectionUID connection_handle,
    uint8_t session_id) const {
  const uint32_t key = connection_handle | (session_id << 16);
<<<<<<< HEAD
  LOG4CXX_TRACE(logger_,
                "Key for ConnectionHandle:"
                    << static_cast<uint32_t>(connection_handle)
                    << " Session:" << static_cast<uint32_t>(session_id)
                    << " is: " << static_cast<uint32_t>(key));
=======
  SDL_LOG_DEBUG("Key for ConnectionHandle:"
                << static_cast<uint32_t>(connection_handle)
                << " Session:" << static_cast<uint32_t>(session_id) << " is: 0x"
                << std::hex << static_cast<uint32_t>(key));
>>>>>>> e95777bb
  if (protocol_handler::HASH_ID_WRONG == key) {
    SDL_LOG_ERROR(
        "Connection key is WRONG_HASH_ID "
        "(session id shall be greater 0)");
  }
  return key;
}

void ConnectionHandlerImpl::PairFromKey(
    uint32_t key,
    transport_manager::ConnectionUID* connection_handle,
    uint8_t* session_id) const {
  *connection_handle = key & 0xFF00FFFF;
  *session_id = key >> 16;
<<<<<<< HEAD
  LOG4CXX_TRACE(
      logger_,
      "ConnectionHandle:" << static_cast<int32_t>(*connection_handle)
                          << " Session:" << static_cast<int32_t>(*session_id)
                          << " for key:" << static_cast<int32_t>(key));
=======
  SDL_LOG_DEBUG("ConnectionHandle: "
                << static_cast<int32_t>(*connection_handle)
                << " Session: " << static_cast<int32_t>(*session_id)
                << " for key: " << static_cast<int32_t>(key));
>>>>>>> e95777bb
}

int32_t ConnectionHandlerImpl::GetDataOnSessionKey(
    uint32_t key,
    uint32_t* app_id,
    std::list<int32_t>* sessions_list,
    connection_handler::DeviceHandle* device_id) const {
  SDL_LOG_AUTO_TRACE();

  const int32_t error_result = -1;
  transport_manager::ConnectionUID conn_handle = 0;
  uint8_t session_id = 0;
  PairFromKey(key, &conn_handle, &session_id);

  ConnectionList::const_iterator it = connection_list_.find(conn_handle);
  if (connection_list_.end() == it) {
    SDL_LOG_ERROR("Connection not found for key: " << key);
    return error_result;
  }

  const Connection& connection = *it->second;
  const SessionMap session_map = connection.session_map();
  if (0 == session_id || session_map.end() == session_map.find(session_id)) {
    SDL_LOG_ERROR("Session not found in connection: "
                  << static_cast<int32_t>(conn_handle));
    return error_result;
  }

  if (device_id) {
    *device_id = connection.connection_device_handle();
  }
  if (app_id) {
    *app_id = KeyFromPair(conn_handle, session_id);
  }
  if (sessions_list) {
    sessions_list->clear();

    SessionMap::const_iterator session_it = session_map.begin();
    for (; session_map.end() != session_it; ++session_it) {
      sessions_list->push_back(KeyFromPair(conn_handle, it->first));
    }
  }

  SDL_LOG_INFO("Connection " << static_cast<int32_t>(conn_handle) << " has "
                             << session_map.size() << " sessions.");
  return 0;
}

const ConnectionHandlerSettings& ConnectionHandlerImpl::get_settings() const {
  return settings_;
}

const protocol_handler::SessionObserver&
ConnectionHandlerImpl::get_session_observer() {
  return *this;
}

DevicesDiscoveryStarter& ConnectionHandlerImpl::get_device_discovery_starter() {
  return *this;
}

// Finds a key not presented in std::map<unsigned char, T>
// Returns 0 if that key not found
namespace {
template <class T>
uint32_t findGap(const std::map<unsigned char, T>& map) {
  for (uint32_t i = 1; i <= UCHAR_MAX; ++i) {
    if (map.find(i) == map.end()) {
      return i;
    }
  }
  return 0;
}
}  // namespace

uint32_t ConnectionHandlerImpl::AddSession(
    const transport_manager::ConnectionUID primary_transport_id) {
  SDL_LOG_AUTO_TRACE();

  sync_primitives::AutoLock auto_lock(session_connection_map_lock_ptr_);
  const uint32_t session_id = findGap(session_connection_map_);
  if (session_id > 0) {
    SDL_LOG_INFO("New session ID " << session_id << " and Connection Id "
                                   << static_cast<int>(primary_transport_id)
                                   << " added to Session/Connection Map");
    SessionTransports st;
    st.primary_transport = primary_transport_id;
    st.secondary_transport = 0;
    session_connection_map_[session_id] = st;
  } else {
    SDL_LOG_WARN("Session/Connection Map could not create a new session ID!!!");
  }

  return session_id;
}

bool ConnectionHandlerImpl::RemoveSession(uint8_t session_id) {
  SDL_LOG_AUTO_TRACE();

  sync_primitives::AutoLock auto_lock(session_connection_map_lock_ptr_);
  SessionConnectionMap::iterator itr = session_connection_map_.find(session_id);
  if (session_connection_map_.end() == itr) {
    SDL_LOG_WARN("Session not found in Session/Connection Map!");
    return false;
  }

  SDL_LOG_INFO("Removed Session ID " << static_cast<int>(session_id)
                                     << " from Session/Connection Map");
  session_connection_map_.erase(session_id);
  return true;
}

DataAccessor<SessionConnectionMap>
ConnectionHandlerImpl::session_connection_map() {
  return DataAccessor<SessionConnectionMap>(session_connection_map_,
                                            session_connection_map_lock_ptr_);
}

SessionTransports ConnectionHandlerImpl::SetSecondaryTransportID(
    uint8_t session_id,
    transport_manager::ConnectionUID secondary_transport_id) {
  SessionTransports st;

  sync_primitives::AutoLock auto_lock(session_connection_map_lock_ptr_);
  SessionConnectionMap::iterator it = session_connection_map_.find(session_id);
  if (session_connection_map_.end() == it) {
    SDL_LOG_WARN("SetSecondaryTransportID: session ID "
                 << static_cast<int>(session_id)
                 << " not found in Session/Connection map");
    st.primary_transport = 0;
    st.secondary_transport = 0;
  } else {
    st = it->second;

    // The only time we overwrite an existing entry in the map is if the new
    // secondary transport ID is kDisabledSecondary, which effectively
    // DISABLES the secondary transport feature for the session, or if the new
    // secondary transport ID is 0, which means a secondary transport has shut
    // down
    if (st.secondary_transport != 0 &&
        secondary_transport_id != kDisabledSecondary &&
        secondary_transport_id != 0) {
      SDL_LOG_WARN("SetSecondaryTransportID: session ID "
                   << static_cast<int>(session_id)
                   << " already has a secondary connection "
                   << static_cast<int>(st.secondary_transport)
                   << " in the Session/Connection map");
    } else {
      st.secondary_transport = secondary_transport_id;
      session_connection_map_[session_id] = st;
    }
  }

  return st;
}

const SessionTransports ConnectionHandlerImpl::GetSessionTransports(
    uint8_t session_id) const {
  SessionTransports st;
  sync_primitives::AutoLock auto_lock(session_connection_map_lock_ptr_);
  SessionConnectionMap::const_iterator it =
      session_connection_map_.find(session_id);
  if (session_connection_map_.end() == it) {
    st.primary_transport = 0;
    st.secondary_transport = 0;
  } else {
    st = it->second;
  }

  return st;
}

const uint8_t ConnectionHandlerImpl::GetSessionIdFromSecondaryTransport(
    transport_manager::ConnectionUID secondary_transport_id) const {
  sync_primitives::AutoLock auto_lock(session_connection_map_lock_ptr_);
  SessionConnectionMap::const_iterator it = session_connection_map_.begin();
  for (; session_connection_map_.end() != it; ++it) {
    SessionTransports st = it->second;
    if (st.secondary_transport == secondary_transport_id) {
      return it->first;
    }
  }

  SDL_LOG_ERROR("Could not find secondary transport ID "
                << static_cast<int>(secondary_transport_id)
                << " in the Session/Connection map");
  return 0;
}

Connection* ConnectionHandlerImpl::GetPrimaryConnection(
    const ConnectionHandle connection_handle) const {
  SDL_LOG_DEBUG("Getting primary connection for ID " << connection_handle);
  ConnectionList::const_iterator it = connection_list_.find(connection_handle);
  if (connection_list_.end() == it) {
    SDL_LOG_ERROR("Connection with ID " << connection_handle
                                        << " was not found");
    return nullptr;
  }

  auto connection_ptr = it->second;
  if (connection_ptr->primary_connection_handle() != 0) {
    return GetPrimaryConnection(connection_ptr->primary_connection_handle());
  }

  return connection_ptr;
}

std::string ConnectionHandlerImpl::GetCloudAppID(
    const transport_manager::ConnectionUID connection_id) const {
  sync_primitives::AutoLock auto_lock(cloud_app_id_map_lock_);
  for (auto it = cloud_app_id_map_.begin(); it != cloud_app_id_map_.end();
       ++it) {
    if (connection_id == it->second.second) {
      return it->first;
    }
  }
  return std::string();
}

struct CompareMAC {
  explicit CompareMAC(const std::string& mac) : mac_(mac) {}
  bool operator()(const DeviceMap::value_type& device) {
    return strcasecmp(device.second.mac_address().c_str(), mac_.c_str()) == 0;
  }

 private:
  std::string mac_;
};

bool ConnectionHandlerImpl::GetDeviceID(const std::string& mac_address,
                                        DeviceHandle* device_handle) {
  DCHECK_OR_RETURN(device_handle, false);
  sync_primitives::AutoReadLock lock(device_list_lock_);
  DeviceMap::const_iterator it = std::find_if(
      device_list_.begin(), device_list_.end(), CompareMAC(mac_address));
  if (it != device_list_.end()) {
    *device_handle = it->first;
    return true;
  }
  return false;
}

int32_t ConnectionHandlerImpl::GetDataOnDeviceID(
    DeviceHandle device_handle,
    std::string* device_name,
    std::list<uint32_t>* applications_list,
    std::string* mac_address,
    std::string* connection_type) const {
  SDL_LOG_AUTO_TRACE();

  int32_t result = -1;

  sync_primitives::AutoReadLock lock(device_list_lock_);
  auto it = device_list_.find(device_handle);

  if (device_list_.end() == it) {
    SDL_LOG_ERROR("Device not found for handle " << device_handle);
    return result;
  }

  if (device_name) {
    *device_name = it->second.user_friendly_name();
  }
  if (connection_type) {
    *connection_type = it->second.connection_type();
  }
  if (applications_list) {
    applications_list->clear();
    sync_primitives::AutoReadLock connection_list_lock(connection_list_lock_);
    for (ConnectionList::const_iterator itr = connection_list_.begin();
         itr != connection_list_.end();
         ++itr) {
      if (device_handle == (*itr).second->connection_device_handle()) {
        const SessionMap& session_map = (itr->second)->session_map();
        for (SessionMap::const_iterator session_it = session_map.begin();
             session_map.end() != session_it;
             ++session_it) {
          const transport_manager::ConnectionUID connection_handle = itr->first;
          const uint32_t session_id = session_it->first;
          const uint32_t application_id =
              KeyFromPair(connection_handle, session_id);
          applications_list->push_back(application_id);
        }
      }
    }
  }

  if (mac_address) {
    *mac_address = it->second.mac_address();
  }

  result = 0;

  return result;
}

void ConnectionHandlerImpl::GetConnectedDevicesMAC(
    std::vector<std::string>& device_macs) const {
  DeviceMap::const_iterator first = device_list_.begin();
  DeviceMap::const_iterator last = device_list_.end();
  sync_primitives::AutoReadLock lock(device_list_lock_);

  while (first != last) {
    device_macs.push_back((*first).second.mac_address());
    ++first;
  }
}

#ifdef ENABLE_SECURITY
int ConnectionHandlerImpl::SetSSLContext(
    const uint32_t& key, security_manager::SSLContext* context) {
  SDL_LOG_AUTO_TRACE();
  transport_manager::ConnectionUID connection_handle = 0;
  uint8_t session_id = 0;
  PairFromKey(key, &connection_handle, &session_id);

  sync_primitives::AutoReadLock lock(connection_list_lock_);
  auto connection = GetPrimaryConnection(connection_handle);
  if (!connection) {
    return security_manager::SecurityManager::ERROR_INTERNAL;
  }

  return connection->SetSSLContext(session_id, context);
}

security_manager::SSLContext* ConnectionHandlerImpl::GetSSLContext(
    const uint32_t& key, const protocol_handler::ServiceType& service_type) {
  SDL_LOG_AUTO_TRACE();
  transport_manager::ConnectionUID connection_handle = 0;
  uint8_t session_id = 0;
  PairFromKey(key, &connection_handle, &session_id);

  sync_primitives::AutoReadLock lock(connection_list_lock_);
  auto connection = GetPrimaryConnection(connection_handle);
  if (!connection) {
    return nullptr;
  }

  return connection->GetSSLContext(session_id, service_type);
}

void ConnectionHandlerImpl::SetProtectionFlag(
    const uint32_t& key, const protocol_handler::ServiceType& service_type) {
  SDL_LOG_AUTO_TRACE();
  transport_manager::ConnectionUID connection_handle = 0;
  uint8_t session_id = 0;
  PairFromKey(key, &connection_handle, &session_id);

  sync_primitives::AutoReadLock lock(connection_list_lock_);
  auto connection = GetPrimaryConnection(connection_handle);
  if (!connection) {
    return;
  }

  connection->SetProtectionFlag(session_id, service_type);
}

security_manager::SSLContext::HandshakeContext
ConnectionHandlerImpl::GetHandshakeContext(uint32_t key) const {
  transport_manager::ConnectionUID connection_handle = 0;
  uint8_t session_id = 0;
  PairFromKey(key, &connection_handle, &session_id);

  sync_primitives::AutoReadLock lock(connection_list_lock_);
  auto connection = GetPrimaryConnection(connection_handle);
  if (!connection) {
    return security_manager::SSLContext::HandshakeContext();
  }

  auto primary_key = KeyFromPair(connection->connection_handle(), session_id);
  return connection_handler_observer_->GetHandshakeContext(primary_key);
}

#endif  // ENABLE_SECURITY

bool ConnectionHandlerImpl::SessionServiceExists(
    const uint32_t connection_key,
    const protocol_handler::ServiceType& service_type) const {
  SDL_LOG_AUTO_TRACE();
  transport_manager::ConnectionUID connection_handle = 0;
  uint8_t session_id = 0;
  PairFromKey(connection_key, &connection_handle, &session_id);

  sync_primitives::AutoReadLock lock(connection_list_lock_);
  ConnectionList::const_iterator it = connection_list_.find(connection_handle);
  if (connection_list_.end() == it) {
    SDL_LOG_ERROR("Unknown connection!");
    return false;
  }
  const Connection& connection = *it->second;
  return connection.SessionServiceExists(session_id, service_type);
}

void ConnectionHandlerImpl::StartDevicesDiscovery() {
  SDL_LOG_AUTO_TRACE();

  transport_manager_.SearchDevices();
  sync_primitives::AutoReadLock read_lock(connection_handler_observer_lock_);
  sync_primitives::AutoReadLock lock(device_list_lock_);
  if (connection_handler_observer_) {
    connection_handler_observer_->OnDeviceListUpdated(device_list_);
  }
}

void ConnectionHandlerImpl::ConnectToDevice(
    connection_handler::DeviceHandle device_handle) {
  connection_handler::DeviceMap::const_iterator it_in;
  sync_primitives::AutoReadLock lock(device_list_lock_);
  it_in = device_list_.find(device_handle);
  if (device_list_.end() != it_in) {
    SDL_LOG_INFO("Connecting to device with handle " << device_handle);
    if (transport_manager::E_SUCCESS !=
        transport_manager_.ConnectDevice(device_handle)) {
      SDL_LOG_WARN("Can't connect to device");
    } else {
      SDL_LOG_ERROR(
          "Application Manager wanted to connect to non-existing device");
    }
  }
}

transport_manager::ConnectionStatus ConnectionHandlerImpl::GetConnectionStatus(
    const DeviceHandle& device_handle) const {
  return transport_manager_.GetConnectionStatus(device_handle);
}

void ConnectionHandlerImpl::RunAppOnDevice(const std::string& device_mac,
                                           const std::string& bundle_id) const {
  sync_primitives::AutoReadLock lock(device_list_lock_);
  for (DeviceMap::const_iterator i = device_list_.begin();
       i != device_list_.end();
       ++i) {
    const connection_handler::Device& device = i->second;
    if (device.mac_address() == device_mac) {
      transport_manager_.RunAppOnDevice(device.device_handle(), bundle_id);
      return;
    }
  }
  SDL_LOG_WARN("No apps found on device " << device_mac);
}

void ConnectionHandlerImpl::ConnectToAllDevices() {
  sync_primitives::AutoReadLock lock(device_list_lock_);
  for (DeviceMap::iterator i = device_list_.begin(); i != device_list_.end();
       ++i) {
    if (transport_manager::webengine_constants::kWebEngineDeviceName ==
        i->second.user_friendly_name()) {
      SDL_LOG_DEBUG("No need to connect to web engine device");
      continue;
    }
    if ("CLOUD_WEBSOCKET" == i->second.connection_type()) {
      SDL_LOG_DEBUG("No need to connect to cloud device");
      continue;
    }
    ConnectToDevice(i->first);
  }
}

void ConnectionHandlerImpl::AddCloudAppDevice(
    const std::string& policy_app_id,
    const transport_manager::transport_adapter::CloudAppProperties&
        cloud_properties) {
  cloud_app_id_map_lock_.Acquire();
  cloud_app_id_map_[policy_app_id] =
      std::make_pair(cloud_properties.endpoint, 0);
  cloud_app_id_map_lock_.Release();
  transport_manager_.AddCloudDevice(cloud_properties);
}

void ConnectionHandlerImpl::RemoveCloudAppDevice(const DeviceHandle device_id) {
  transport_manager_.RemoveCloudDevice(device_id);
}

void ConnectionHandlerImpl::StartTransportManager() {
  SDL_LOG_AUTO_TRACE();
  transport_manager_.PerformActionOnClients(
      transport_manager::TransportAction::kVisibilityOn);
}

void ConnectionHandlerImpl::CloseRevokedConnection(uint32_t connection_key) {
  SDL_LOG_AUTO_TRACE();

  uint32_t connection_handle = 0;
  uint8_t session_id = 0;
  PairFromKey(connection_key, &connection_handle, &session_id);

  CloseConnection(connection_handle);
}

void ConnectionHandlerImpl::CloseConnection(
    ConnectionHandle connection_handle) {
  SDL_LOG_AUTO_TRACE();
  transport_manager::ConnectionUID connection_uid =
      ConnectionUIDFromHandle(connection_handle);
  transport_manager_.DisconnectForce(connection_uid);

  sync_primitives::AutoWriteLock connection_list_lock(connection_list_lock_);

  ConnectionList::iterator connection_list_itr =
      connection_list_.find(connection_uid);
  if (connection_list_.end() != connection_list_itr) {
    connection_list_.erase(connection_list_itr);
  }
}

uint32_t ConnectionHandlerImpl::GetConnectionSessionsCount(
    uint32_t connection_key) {
  SDL_LOG_AUTO_TRACE();
  uint32_t connection_handle = 0;
  uint8_t session_id = 0;
  PairFromKey(connection_key, &connection_handle, &session_id);

  sync_primitives::AutoReadLock lock(connection_list_lock_);
  ConnectionList::iterator itr = connection_list_.find(connection_handle);

  if (connection_list_.end() != itr) {
    return itr->second->session_map().size();
  }

  return 0;
}

void ConnectionHandlerImpl::CloseSession(uint32_t key,
                                         CloseSessionReason close_reason) {
  uint32_t connection_handle = 0;
  uint8_t session_id = 0;
  PairFromKey(key, &connection_handle, &session_id);

  CloseSession(connection_handle, session_id, close_reason);
}

void ConnectionHandlerImpl::CloseSession(ConnectionHandle connection_handle,
                                         uint8_t session_id,
                                         CloseSessionReason close_reason) {
  SDL_LOG_AUTO_TRACE();
  SDL_LOG_DEBUG("Closing session with id: " << static_cast<int>(session_id));

  // In case of malformed message the connection should be broke up without
  // any other notification to mobile.
  if (close_reason != kMalformed && protocol_handler_) {
    protocol_handler_->SendEndSession(connection_handle, session_id);
  }

  transport_manager::ConnectionUID connection_id =
      ConnectionUIDFromHandle(connection_handle);

  SessionMap session_map;
  {
    sync_primitives::AutoReadLock connection_list_lock(connection_list_lock_);

    ConnectionList::iterator connection_list_itr =
        connection_list_.find(connection_id);
    if (connection_list_.end() != connection_list_itr) {
      session_map = connection_list_itr->second->session_map();
      connection_list_itr->second->RemoveSession(session_id);
    } else {
      SDL_LOG_ERROR("Connection with id: " << connection_id << " not found");
      return;
    }
  }

  sync_primitives::AutoReadLock read_lock(connection_handler_observer_lock_);
  if (!connection_handler_observer_) {
    SDL_LOG_ERROR("Connection handler observer not found");
    return;
  }

  SessionMap::const_iterator session_map_itr = session_map.find(session_id);
  if (session_map_itr != session_map.end()) {
    const uint32_t session_key = KeyFromPair(connection_id, session_id);
    const Session& session = session_map_itr->second;
    const ServiceList& service_list = session.service_list;

    ServiceList::const_reverse_iterator service_list_itr =
        service_list.rbegin();
    for (; service_list_itr != service_list.rend(); ++service_list_itr) {
      const protocol_handler::ServiceType service_type =
          service_list_itr->service_type;
      connection_handler_observer_->OnServiceEndedCallback(
          session_key, service_type, close_reason);
    }
  } else {
    SDL_LOG_ERROR("Session with id: " << session_id << " not found");
    return;
  }

  SDL_LOG_DEBUG("Session with id: " << session_id
                                    << " has been closed successfully");
}

void ConnectionHandlerImpl::CloseConnectionSessions(
    ConnectionHandle connection_handle, CloseSessionReason close_reason) {
  SDL_LOG_AUTO_TRACE();

  transport_manager::ConnectionUID connection_id =
      ConnectionUIDFromHandle(connection_handle);

  SDL_LOG_DEBUG(
      "Closing all sessions for connection with id: " << connection_id);

  typedef std::vector<uint8_t> SessionIdVector;
  SessionIdVector session_id_vector;
  {
    sync_primitives::AutoReadLock connection_list_lock(connection_list_lock_);

    ConnectionList::iterator connection_list_itr =
        connection_list_.find(connection_id);
    if (connection_list_.end() != connection_list_itr) {
      const SessionMap session_map = connection_list_itr->second->session_map();

      SessionMap::const_iterator session_map_itr = session_map.begin();
      for (; session_map_itr != session_map.end(); ++session_map_itr) {
        session_id_vector.push_back(session_map_itr->first);
      }
    } else {
      SDL_LOG_ERROR("Connection with id: " << connection_id << " not found");
      return;
    }
  }
  SessionIdVector::const_iterator session_id_itr = session_id_vector.begin();
  for (; session_id_itr != session_id_vector.end(); ++session_id_itr) {
    CloseSession(connection_handle, *session_id_itr, close_reason);
  }
  session_id_vector.clear();

  SDL_LOG_DEBUG("All sessions for connection with id: "
                << connection_id << " have been closed successfully");
}

void ConnectionHandlerImpl::SendEndService(uint32_t key, uint8_t service_type) {
  SDL_LOG_AUTO_TRACE();
  if (protocol_handler_) {
    uint32_t connection_handle = 0;
    uint8_t session_id = 0;
    PairFromKey(key, &connection_handle, &session_id);

    // If the service is running on a secondary transport, we need to retrieve
    // that transport from the SessionConnection Map
    SessionTransports st = GetSessionTransports(session_id);
    if (st.primary_transport == 0) {
      SDL_LOG_WARN(
          "SendEndService could not find Session in the "
          "Session/Connection Map!");
    } else {
      SDL_LOG_INFO("SendEndService found session "
                   << static_cast<int>(session_id)
                   << " with primary connection "
                   << static_cast<int>(st.primary_transport)
                   << " and secondary connection "
                   << static_cast<int>(st.secondary_transport));
      sync_primitives::AutoLock auto_lock(session_connection_map_lock_ptr_);
      auto it = std::find(st.secondary_transport_services.begin(),
                          st.secondary_transport_services.end(),
                          service_type);
      if (it != st.secondary_transport_services.end()) {
        connection_handle = st.secondary_transport;
        st.secondary_transport_services.erase(it);
      }
      protocol_handler_->SendEndService(
          st.primary_transport, connection_handle, session_id, service_type);
    }
  }
}

bool ConnectionHandlerImpl::IsSessionHeartbeatTracked(
    const uint32_t connection_key) const {
  SDL_LOG_AUTO_TRACE();
  uint32_t connection_handle = 0;
  uint8_t session_id = 0;
  PairFromKey(connection_key, &connection_handle, &session_id);

  sync_primitives::AutoReadLock lock(connection_list_lock_);
  ConnectionList::const_iterator it = connection_list_.find(connection_handle);
  if (connection_list_.end() != it) {
    return it->second->IsSessionHeartbeatTracked(session_id);
  }
  return false;
}

void ConnectionHandlerImpl::StartSessionHeartBeat(uint32_t connection_key) {
  SDL_LOG_AUTO_TRACE();
  uint32_t connection_handle = 0;
  uint8_t session_id = 0;
  PairFromKey(connection_key, &connection_handle, &session_id);

  sync_primitives::AutoReadLock lock(connection_list_lock_);
  ConnectionList::iterator it = connection_list_.find(connection_handle);
  if (connection_list_.end() != it) {
    it->second->StartHeartBeat(session_id);
  }
}

void ConnectionHandlerImpl::SetHeartBeatTimeout(uint32_t connection_key,
                                                uint32_t timeout) {
  SDL_LOG_AUTO_TRACE();
  uint32_t connection_handle = 0;
  uint8_t session_id = 0;
  PairFromKey(connection_key, &connection_handle, &session_id);
  sync_primitives::AutoReadLock lock(connection_list_lock_);
  ConnectionList::iterator it = connection_list_.find(connection_handle);
  if (connection_list_.end() != it) {
    it->second->SetHeartBeatTimeout(timeout, session_id);
  }
}

void ConnectionHandlerImpl::SendHeartBeat(ConnectionHandle connection_handle,
                                          uint8_t session_id) {
  transport_manager::ConnectionUID connection_uid =
      ConnectionUIDFromHandle(connection_handle);
  if (protocol_handler_) {
    protocol_handler_->SendHeartBeat(connection_uid, session_id);
  }
}

void ConnectionHandlerImpl::KeepConnectionAlive(uint32_t connection_key,
                                                uint8_t session_id) {
  SDL_LOG_AUTO_TRACE();
  sync_primitives::AutoReadLock lock(connection_list_lock_);
  ConnectionList::iterator it = connection_list_.find(connection_key);
  if (connection_list_.end() != it) {
    it->second->KeepAlive(session_id);
  }
}

void ConnectionHandlerImpl::OnConnectionEnded(
    const transport_manager::ConnectionUID connection_id) {
  SDL_LOG_INFO("Delete Connection: " << static_cast<int32_t>(connection_id)
                                     << " from the list.");
  connection_list_lock_.AcquireForWriting();
  ConnectionList::iterator itr = connection_list_.find(connection_id);
  if (connection_list_.end() == itr) {
    SDL_LOG_ERROR("Connection not found!");
    connection_list_lock_.Release();
    return;
  }
  std::unique_ptr<Connection> connection(itr->second);
  connection_list_.erase(itr);
  connection_list_lock_.Release();

  sync_primitives::AutoReadLock read_lock(connection_handler_observer_lock_);
  if (connection_handler_observer_ && connection.get() != NULL) {
    // We have to remember the Connection object we just removed from
    // connection_list_, because we will need to retrieve the protocol
    // version from it inside of OnServiceEndedCallback
    ending_connection_ = connection.get();
    const SessionMap session_map = connection->session_map();

    const CloseSessionReason close_reason =
        connection->IsFinalMessageSent() ? CloseSessionReason::kFinalMessage
                                         : CloseSessionReason::kCommon;

    for (SessionMap::const_iterator session_it = session_map.begin();
         session_map.end() != session_it;
         ++session_it) {
      const uint32_t session_key =
          KeyFromPair(connection_id, session_it->first);
      const ServiceList& service_list = session_it->second.service_list;

      // Fix:
      // Endcallback(service_type) by Disconnected,
      // It should ended in order by 10|11 -> 7.
      // Refer to service_list.rend() of CloseSession()
      ServiceList::const_reverse_iterator service_list_itr =
          service_list.rbegin();
      for (; service_list_itr != service_list.rend(); ++service_list_itr) {
        connection_handler_observer_->OnServiceEndedCallback(
            session_key, service_list_itr->service_type, close_reason);
      }
    }
    ending_connection_ = NULL;
  }

  ConnectionHandle primary_connection_handle =
      connection->primary_connection_handle();
  if (primary_connection_handle != 0) {
    OnSecondaryTransportEnded(primary_connection_handle, connection_id);
  }
}

void ConnectionHandlerImpl::BindProtocolVersionWithSession(
    uint32_t connection_key, uint8_t protocol_version) {
  SDL_LOG_AUTO_TRACE();
  uint32_t connection_handle = 0;
  uint8_t session_id = 0;
  PairFromKey(connection_key, &connection_handle, &session_id);

  sync_primitives::AutoReadLock lock(connection_list_lock_);
  auto connection = GetPrimaryConnection(connection_handle);
  if (connection) {
    connection->UpdateProtocolVersionSession(session_id, protocol_version);
  }
}

void ConnectionHandlerImpl::BindProtocolVersionWithSession(
    uint32_t connection_key,
    const utils::SemanticVersion& full_protocol_version) {
  SDL_LOG_AUTO_TRACE();
  uint32_t connection_handle = 0;
  uint8_t session_id = 0;
  PairFromKey(connection_key, &connection_handle, &session_id);

  sync_primitives::AutoReadLock lock(connection_list_lock_);
  auto connection = GetPrimaryConnection(connection_handle);
  if (connection) {
    connection->UpdateProtocolVersionSession(session_id, full_protocol_version);
  }
}

bool ConnectionHandlerImpl::IsHeartBeatSupported(
    transport_manager::ConnectionUID connection_handle,
    uint8_t session_id) const {
  SDL_LOG_AUTO_TRACE();
  sync_primitives::AutoReadLock lock(connection_list_lock_);
  const uint32_t connection_id = static_cast<uint32_t>(connection_handle);
  auto connection = GetPrimaryConnection(connection_id);

  if (!connection) {
    return false;
  }

  return connection->SupportHeartBeat(session_id);
}

bool ConnectionHandlerImpl::ProtocolVersionUsed(
    uint32_t connection_id,
    uint8_t session_id,
    uint8_t& protocol_version) const {
  SDL_LOG_AUTO_TRACE();
  sync_primitives::AutoReadLock lock(connection_list_lock_);
  auto connection = GetPrimaryConnection(connection_id);

  if (connection) {
    return connection->ProtocolVersion(session_id, protocol_version);
  } else if (ending_connection_ &&
             static_cast<uint32_t>(ending_connection_->connection_handle()) ==
                 connection_id) {
    return ending_connection_->ProtocolVersion(session_id, protocol_version);
  }
  return false;
}

bool ConnectionHandlerImpl::ProtocolVersionUsed(
    uint32_t connection_id,
    uint8_t session_id,
    utils::SemanticVersion& full_protocol_version) const {
  SDL_LOG_AUTO_TRACE();
  sync_primitives::AutoReadLock lock(connection_list_lock_);
  auto connection = GetPrimaryConnection(connection_id);

  if (connection) {
    return connection->ProtocolVersion(session_id, full_protocol_version);
  } else if (ending_connection_ &&
             static_cast<uint32_t>(ending_connection_->connection_handle()) ==
                 connection_id) {
    return ending_connection_->ProtocolVersion(session_id,
                                               full_protocol_version);
  }
  return false;
}

#ifdef BUILD_TESTS
ConnectionList& ConnectionHandlerImpl::getConnectionList() {
  return connection_list_;
}

const DeviceMap& ConnectionHandlerImpl::getDeviceList() {
  return device_list_;
}

void ConnectionHandlerImpl::addDeviceConnection(
    const transport_manager::DeviceInfo& device_info,
    const transport_manager::ConnectionUID connection_id) {
  // Add Device
  OnDeviceAdded(device_info);
  // Add connection
  OnConnectionEstablished(device_info, connection_id);
}
#endif  // BUILD_TESTS
}  // namespace connection_handler<|MERGE_RESOLUTION|>--- conflicted
+++ resolved
@@ -1002,18 +1002,10 @@
     transport_manager::ConnectionUID connection_handle,
     uint8_t session_id) const {
   const uint32_t key = connection_handle | (session_id << 16);
-<<<<<<< HEAD
-  LOG4CXX_TRACE(logger_,
-                "Key for ConnectionHandle:"
-                    << static_cast<uint32_t>(connection_handle)
-                    << " Session:" << static_cast<uint32_t>(session_id)
-                    << " is: " << static_cast<uint32_t>(key));
-=======
-  SDL_LOG_DEBUG("Key for ConnectionHandle:"
+  SDL_LOG_TRACE("Key for ConnectionHandle:"
                 << static_cast<uint32_t>(connection_handle)
                 << " Session:" << static_cast<uint32_t>(session_id) << " is: 0x"
                 << std::hex << static_cast<uint32_t>(key));
->>>>>>> e95777bb
   if (protocol_handler::HASH_ID_WRONG == key) {
     SDL_LOG_ERROR(
         "Connection key is WRONG_HASH_ID "
@@ -1028,18 +1020,10 @@
     uint8_t* session_id) const {
   *connection_handle = key & 0xFF00FFFF;
   *session_id = key >> 16;
-<<<<<<< HEAD
-  LOG4CXX_TRACE(
-      logger_,
-      "ConnectionHandle:" << static_cast<int32_t>(*connection_handle)
-                          << " Session:" << static_cast<int32_t>(*session_id)
-                          << " for key:" << static_cast<int32_t>(key));
-=======
-  SDL_LOG_DEBUG("ConnectionHandle: "
+  SDL_LOG_TRACE("ConnectionHandle: "
                 << static_cast<int32_t>(*connection_handle)
                 << " Session: " << static_cast<int32_t>(*session_id)
                 << " for key: " << static_cast<int32_t>(key));
->>>>>>> e95777bb
 }
 
 int32_t ConnectionHandlerImpl::GetDataOnSessionKey(
