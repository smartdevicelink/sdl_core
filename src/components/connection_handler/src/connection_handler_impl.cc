/*
 * Copyright (c) 2014, Ford Motor Company
 * All rights reserved.
 *
 * Redistribution and use in source and binary forms, with or without
 * modification, are permitted provided that the following conditions are met:
 *
 * Redistributions of source code must retain the above copyright notice, this
 * list of conditions and the following disclaimer.
 *
 * Redistributions in binary form must reproduce the above copyright notice,
 * this list of conditions and the following
 * disclaimer in the documentation and/or other materials provided with the
 * distribution.
 *
 * Neither the name of the Ford Motor Company nor the names of its contributors
 * may be used to endorse or promote products derived from this software
 * without specific prior written permission.
 *
 * THIS SOFTWARE IS PROVIDED BY THE COPYRIGHT HOLDERS AND CONTRIBUTORS "AS IS"
 * AND ANY EXPRESS OR IMPLIED WARRANTIES, INCLUDING, BUT NOT LIMITED TO, THE
 * IMPLIED WARRANTIES OF MERCHANTABILITY AND FITNESS FOR A PARTICULAR PURPOSE
 * ARE DISCLAIMED. IN NO EVENT SHALL THE COPYRIGHT HOLDER OR CONTRIBUTORS BE
 * LIABLE FOR ANY DIRECT, INDIRECT, INCIDENTAL, SPECIAL, EXEMPLARY, OR
 * CONSEQUENTIAL DAMAGES (INCLUDING, BUT NOT LIMITED TO, PROCUREMENT OF
 * SUBSTITUTE GOODS OR SERVICES; LOSS OF USE, DATA, OR PROFITS; OR BUSINESS
 * INTERRUPTION) HOWEVER CAUSED AND ON ANY THEORY OF LIABILITY, WHETHER IN
 * CONTRACT, STRICT LIABILITY, OR TORT (INCLUDING NEGLIGENCE OR OTHERWISE)
 * ARISING IN ANY WAY OUT OF THE USE OF THIS SOFTWARE, EVEN IF ADVISED OF THE
 * POSSIBILITY OF SUCH DAMAGE.
 */
#include <strings.h>

#include <string>
#include <list>
#include <algorithm>

#include "connection_handler/connection_handler_impl.h"
#include "transport_manager/info.h"
#include "config_profile/profile.h"

#ifdef ENABLE_SECURITY
#include "security_manager/security_query.h"
#endif  // ENABLE_SECURITY

namespace {
int32_t HeartBeatTimeout() {
  return profile::Profile::instance()->heart_beat_timeout();
}
}  // namespace

/**
 * \namespace connection_handler
 * \brief SmartDeviceLink ConnectionHandler namespace.
 */
namespace connection_handler {

CREATE_LOGGERPTR_GLOBAL(logger_, "ConnectionHandler")

ConnectionHandle HandleFromConnectionUID(transport_manager::ConnectionUID uid) {
  return ConnectionHandle(uid);
}

transport_manager::ConnectionUID ConnectionUIDFromHandle(
    ConnectionHandle handle) {
  return transport_manager::ConnectionUID(handle);
}

ConnectionHandlerImpl::ConnectionHandlerImpl()
  : connection_handler_observer_(NULL),
    transport_manager_(NULL),
    protocol_handler_(NULL),
    connection_list_deleter_(&connection_list_) {
}

ConnectionHandlerImpl::~ConnectionHandlerImpl() {
  LOG4CXX_TRACE(logger_, "Destructing ConnectionHandlerImpl.");
}

void ConnectionHandlerImpl::set_connection_handler_observer(
    ConnectionHandlerObserver *observer) {
  LOG4CXX_DEBUG(logger_, "ConnectionHandlerImpl::set_connection_handler_observer() "
                << observer);
  if (!observer) {
    LOG4CXX_WARN(logger_, "Set Null pointer to observer.");
  }
  connection_handler_observer_ = observer;
}

void ConnectionHandlerImpl::set_transport_manager(
    transport_manager::TransportManager *transport_mngr) {
  LOG4CXX_DEBUG(logger_, "ConnectionHandlerImpl::set_transport_manager() "
                << transport_mngr);
  if (!transport_mngr) {
    LOG4CXX_ERROR(logger_, "Null pointer to TransportManager.");
    return;
  }
  transport_manager_ = transport_mngr;
}

void ConnectionHandlerImpl::set_protocol_handler(
    protocol_handler::ProtocolHandler *protocol_handler) {
  LOG4CXX_DEBUG(logger_, "ConnectionHandlerImpl::set_protocol_handler()"
                << protocol_handler);
  if (!protocol_handler) {
    LOG4CXX_WARN(logger_, "Set Null pointer to protocol handler.");
  }
  protocol_handler_ = protocol_handler;
}

void ConnectionHandlerImpl::OnDeviceListUpdated(
    const std::vector<transport_manager::DeviceInfo>&) {
  LOG4CXX_TRACE(logger_, "ConnectionHandlerImpl::OnDeviceListUpdated()");
  if (connection_handler_observer_) {
    connection_handler_observer_->OnDeviceListUpdated(device_list_);
  }
}

void ConnectionHandlerImpl::OnFindNewApplicationsRequest() {
  if (connection_handler_observer_) {
    connection_handler_observer_->OnFindNewApplicationsRequest();
  }
}

void ConnectionHandlerImpl::OnDeviceFound(
    const transport_manager::DeviceInfo&) {
  LOG4CXX_TRACE(logger_, "ConnectionHandlerImpl::OnDeviceFound()");
}

void ConnectionHandlerImpl::OnDeviceAdded(
    const transport_manager::DeviceInfo &device_info) {
  LOG4CXX_TRACE(logger_, "ConnectionHandlerImpl::OnDeviceAdded()");
  device_list_.insert(
        DeviceList::value_type(
          device_info.device_handle(),
          Device(device_info.device_handle(), device_info.name(),
                 device_info.mac_address())));
  if (connection_handler_observer_) {
    connection_handler_observer_->OnDeviceListUpdated(device_list_);
  }
}

void ConnectionHandlerImpl::OnDeviceRemoved(
    const transport_manager::DeviceInfo &device_info) {
  LOG4CXX_TRACE(logger_, "ConnectionHandlerImpl::OnDeviceRemoved()");
  // Device has been removed. Perform all needed actions.
  // 1. Delete all the connections and sessions of this device
  // 2. Delete device from a list
  // 3. Let observer know that device has been deleted.

  std::vector<ConnectionHandle> connections_to_remove;
  {
    sync_primitives::AutoLock lock(connection_list_lock_);
    for (ConnectionList::iterator it = connection_list_.begin();
         it != connection_list_.end(); ++it) {
      if (device_info.device_handle() ==
          (*it).second->connection_device_handle()) {
        connections_to_remove.push_back((*it).first);
      }
    }
  }

  std::vector<ConnectionHandle>::iterator it = connections_to_remove.begin();
  for (; it != connections_to_remove.end(); ++it) {
    RemoveConnection(*it);
  }

  device_list_.erase(device_info.device_handle());
  if (connection_handler_observer_) {
    connection_handler_observer_->RemoveDevice(device_info.device_handle());
    connection_handler_observer_->OnDeviceListUpdated(device_list_);
  }
}

void ConnectionHandlerImpl::OnScanDevicesFinished() {
  LOG4CXX_TRACE(logger_, "Scan devices finished successfully.");
}

void ConnectionHandlerImpl::OnScanDevicesFailed(
    const transport_manager::SearchDeviceError &error) {
  LOG4CXX_WARN(logger_, "Scan devices failed. " << error.text());
}

void ConnectionHandlerImpl::OnConnectionEstablished(
    const transport_manager::DeviceInfo &device_info,
    const transport_manager::ConnectionUID &connection_id) {
  LOG4CXX_TRACE(logger_, "ConnectionHandlerImpl::OnConnectionEstablished()");

  DeviceListIterator it = device_list_.find(device_info.device_handle());
  if (device_list_.end() == it) {
    LOG4CXX_ERROR(logger_, "Unknown device!");
    return;
  }
  LOG4CXX_INFO(logger_, "Add Connection:" << connection_id << " to the list.");
  sync_primitives::AutoLock lock(connection_list_lock_);
  connection_list_.insert(
      ConnectionList::value_type(
          connection_id,
          new Connection(connection_id, device_info.device_handle(), this,
                         HeartBeatTimeout())));
}

void ConnectionHandlerImpl::OnConnectionFailed(
    const transport_manager::DeviceInfo &device_info,
    const transport_manager::ConnectError &error) {
  // TODO(PV): implement
  LOG4CXX_ERROR(logger_, "Failed connecting.");
}

void ConnectionHandlerImpl::OnConnectionClosed(
    transport_manager::ConnectionUID connection_id) {
  LOG4CXX_INFO(logger_, "ConnectionHandlerImpl::OnConnectionClosed");

  OnConnectionEnded(connection_id);
}

void ConnectionHandlerImpl::OnConnectionClosedFailure(
    transport_manager::ConnectionUID connection_id,
    const transport_manager::DisconnectError &error) {
  // TODO(PV): implement
  LOG4CXX_ERROR(logger_, "ConnectionHandlerImpl::OnConnectionClosedFailure");
}

void ConnectionHandlerImpl::OnUnexpectedDisconnect(
    transport_manager::ConnectionUID connection_id,
    const transport_manager::CommunicationError &error) {
  LOG4CXX_ERROR(logger_, "ConnectionHandlerImpl::OnUnexpectedDisconnect");

  OnConnectionEnded(connection_id);
}

void ConnectionHandlerImpl::OnDeviceConnectionLost(
    const transport_manager::DeviceHandle &device,
    const transport_manager::DisconnectDeviceError &error) {
  // TODO(PV): implement
  LOG4CXX_ERROR(logger_, "Lost connection with device " << device);
}

void ConnectionHandlerImpl::OnDisconnectFailed(
    const transport_manager::DeviceHandle &device,
    const transport_manager::DisconnectDeviceError &error) {
  // TODO(PV): implement
  LOG4CXX_ERROR(logger_, "Trying to Disconnect device failed.");
}

void ConnectionHandlerImpl::RemoveConnection(
    const ConnectionHandle connection_handle) {
  LOG4CXX_INFO(logger_, "ConnectionHandlerImpl::RemoveConnection()");

  OnConnectionEnded(connection_handle);
}

#ifdef ENABLE_SECURITY
namespace {
bool AllowProtection(const protocol_handler::ServiceType &service_type,
                          const bool is_protected) {
  if (is_protected) {
    // Check deliver-specific services (which shall not be protected)
    const std::list<int> force_unprotected_list =
        profile::Profile::instance()->ReadIntContainer(
          "Security Manager", "ForceUnprotectedService", NULL);
    if (std::find(force_unprotected_list.begin(), force_unprotected_list.end(), service_type) !=
        force_unprotected_list.end()) {
      LOG4CXX_ERROR(logger_, "Service " << static_cast<int>(service_type)
                    << " is forbidden to be protected");
      return false;
    }
  } else {
    // Check deliver-specific services (which shall be protected)
    const std::list<int> force_protected_list =
        profile::Profile::instance()->ReadIntContainer(
          "Security Manager", "ForceProtectedService", NULL);
    if (std::find(force_protected_list.begin(), force_protected_list.end(), service_type) !=
        force_protected_list.end()) {
      LOG4CXX_ERROR(logger_, "Service " << static_cast<int>(service_type)
                    << " shall be protected");
      return false;
    }
  }
  return true;
}
}  // namespace
#endif  // ENABLE_SECURITY

uint32_t ConnectionHandlerImpl::OnSessionStartedCallback(
    const transport_manager::ConnectionUID &connection_handle,
    const uint8_t session_id, const protocol_handler::ServiceType &service_type,
    const bool is_protected) {
  LOG4CXX_TRACE(logger_, "ConnectionHandlerImpl::OnSessionStartedCallback()");

#ifdef ENABLE_SECURITY
  if(!AllowProtection(service_type, is_protected)) {
    return 0;
  }
#endif  // ENABLE_SECURITY

  sync_primitives::AutoLock lock(connection_list_lock_);
  ConnectionList::iterator it = connection_list_.find(connection_handle);
  if (connection_list_.end() == it) {
    LOG4CXX_ERROR(logger_, "Unknown connection!");
    return 0;
  }
  uint32_t new_session_id = 0;

  Connection *connection = it->second;
  if ((0 == session_id) && (protocol_handler::kRpc == service_type)) {
    new_session_id = connection->AddNewSession();
    if (0 == new_session_id) {
      LOG4CXX_ERROR(logger_, "Not possible to start new session!");
      return 0;
    }
  } else {  // Could be create new service or protected exists one
    if (!connection->AddNewService(session_id, service_type, is_protected)) {
      LOG4CXX_ERROR(logger_, "Not possible to establish "
#ifdef ENABLE_SECURITY
                    << (is_protected ? "protected" : "non-protected")
#endif  // ENABLE_SECURITY
                    << " service " << static_cast<int>(service_type)
                    << " for session " << static_cast<int>(session_id));
      return 0;
    }
    new_session_id = session_id;
  }

  if (connection_handler_observer_) {
    const uint32_t session_key = KeyFromPair(connection_handle, new_session_id);
    const bool success = connection_handler_observer_->OnServiceStartedCallback(
        connection->connection_device_handle(), session_key, service_type);
    if (!success) {
      if (protocol_handler::kRpc == service_type) {
        connection->RemoveSession(new_session_id);
      } else {
        connection->RemoveService(session_id, service_type);
      }
      return 0;
    }
  }
  return new_session_id;
}

uint32_t ConnectionHandlerImpl::OnSessionEndedCallback(
    const uint32_t &connection_handle, const uint8_t session_id,
    const uint32_t &hashCode,
    const protocol_handler::ServiceType &service_type) {
  LOG4CXX_TRACE(logger_, "ConnectionHandlerImpl::OnSessionEndedCallback()");

  sync_primitives::AutoLock lock(connection_list_lock_);
  ConnectionList::iterator it = connection_list_.find(connection_handle);
  if (connection_list_.end() == it) {
    LOG4CXX_ERROR(logger_, "Unknown connection!");
    return 0;
  }
  Connection *connection = it->second;

  if (protocol_handler::kRpc == service_type) {
    LOG4CXX_INFO(logger_, "Session "  << static_cast<uint32_t>(session_id)
                 << " to be removed");
    if (!connection->RemoveSession(session_id)) {
      LOG4CXX_ERROR(logger_, "Not possible to remove session!");
      return 0;
    }
  } else {
    LOG4CXX_INFO(logger_, "Service "  << static_cast<uint32_t>(service_type)
                 << " to be removed");
    if (!connection->RemoveService(session_id, service_type)) {
      LOG4CXX_ERROR(logger_, "Not possible to remove service!");
      return 0;
    }
  }

  const uint32_t session_key = KeyFromPair(connection_handle, session_id);
  if (connection_handler_observer_) {
    connection_handler_observer_->OnServiceEndedCallback(session_key,
                                                         service_type);
  }
  return session_key;
}

uint32_t ConnectionHandlerImpl::KeyFromPair(
    transport_manager::ConnectionUID connection_handle, uint8_t session_id) {
  const uint32_t key = connection_handle | (session_id << 16);
  LOG4CXX_TRACE(logger_, "Key for ConnectionHandle:"
                << static_cast<uint32_t>(connection_handle)
                << " Session:" << static_cast<uint32_t>(session_id)
                << " is: " << static_cast<uint32_t>(key));
  return key;
}

void ConnectionHandlerImpl::PairFromKey(uint32_t key,
                                        uint32_t *connection_handle,
                                        uint8_t *session_id) {
  *connection_handle = key & 0xFF00FFFF;
  *session_id = key >> 16;
  LOG4CXX_TRACE(logger_, "ConnectionHandle:"
                << static_cast<int32_t>(*connection_handle)
                << " Session:" << static_cast<int32_t>(*session_id)
                << " for key:" << static_cast<int32_t>(key));
}

int32_t ConnectionHandlerImpl::GetDataOnSessionKey(
    uint32_t key, uint32_t *app_id, std::list<int32_t> *sessions_list,
    uint32_t *device_id) {
  LOG4CXX_TRACE(logger_, "ConnectionHandlerImpl::GetDataOnSessionKey");

  int32_t result = -1;
  transport_manager::ConnectionUID conn_handle = 0;
  uint8_t session_id = 0;
  PairFromKey(key, &conn_handle, &session_id);
  ConnectionList::iterator it = connection_list_.find(conn_handle);

  if (connection_list_.end() == it) {
    LOG4CXX_ERROR(logger_, "Unknown connection!");
    return result;
  }

  Connection &connection = *it->second;
  if (device_id) {
    *device_id = connection.connection_device_handle();
  }

  if (sessions_list) {
    sessions_list->clear();
  }

  if (0 == session_id) {
    LOG4CXX_WARN(
        logger_,
        "No sessions in connection " << static_cast<int32_t>(conn_handle));
    if (app_id) {
      *app_id = 0;
    }
  } else {
    if (app_id) {
      *app_id = KeyFromPair(conn_handle, session_id);
    }

    LOG4CXX_INFO(logger_, "Connection "
                 << static_cast<int32_t>(conn_handle)
                 << " has " << connection.session_map().size()
                 << " sessions.");

    if (sessions_list) {
<<<<<<< HEAD
      const SessionMap session_map = connection.session_map();
      for (SessionMap::const_iterator session_it = session_map.begin();
           session_map.end() != session_it; ++session_it) {
        sessions_list->push_back(KeyFromPair(conn_handle, it->first));
=======
      const SessionMap& session_map = connection.session_map();
      for (SessionMapConstIterator session_it = session_map.begin(),
           end = session_map.end(); session_it != end; ++session_it) {
        sessions_list->push_back(KeyFromPair(conn_handle, session_it->first));
>>>>>>> ac5eae64
      }
    }

    result = 0;
  }

  return result;
}

struct CompareMAC {
  explicit CompareMAC(const std::string &mac) : mac_(mac) {}
  bool operator() (const DeviceList::value_type &device) {
    return strcasecmp(device.second.mac_address().c_str(), mac_.c_str()) == 0;
  }
 private:
  std::string mac_;
};

bool ConnectionHandlerImpl::GetDeviceID(const std::string &mac_address,
                                        DeviceHandle *device_handle) {
  DeviceList::const_iterator it = std::find_if(device_list_.begin(),
                                               device_list_.end(),
                                               CompareMAC(mac_address));
  if (it != device_list_.end()) {
    if (device_handle) {
      *device_handle = it->first;
    }
    return true;
  }
  return false;
}

int32_t ConnectionHandlerImpl::GetDataOnDeviceID(
    DeviceHandle device_handle, std::string *device_name,
    std::list<uint32_t> *applications_list, std::string *mac_address) {
  LOG4CXX_TRACE(logger_, "ConnectionHandlerImpl::GetDataOnDeviceID");

  int32_t result = -1;
  DeviceListIterator it = device_list_.find(device_handle);
  if (device_list_.end() == it) {
    LOG4CXX_ERROR(logger_, "Device not found!");
    return result;
  }

  if (device_name) {
    *device_name = it->second.user_friendly_name();
  }

  if (applications_list) {
    applications_list->clear();
    sync_primitives::AutoLock connection_list_lock(connection_list_lock_);
    for (ConnectionList::iterator itr = connection_list_.begin();
        itr != connection_list_.end(); ++itr) {
      if (device_handle == (*itr).second->connection_device_handle()) {
        const SessionMap &session_map = (itr->second)->session_map();
        for (SessionMap::const_iterator session_it = session_map.begin();
             session_map.end() != session_it; ++session_it) {
          const transport_manager::ConnectionUID &connection_handle = itr->first;
          const uint32_t session_id = session_it->first;
          const uint32_t application_id = KeyFromPair(connection_handle, session_id);
          applications_list->push_back(application_id);
        }
      }
    }
  }

  if (mac_address) {
    *mac_address = it->second.mac_address();
  }

  result = 0;

  return result;
}
#ifdef ENABLE_SECURITY
int ConnectionHandlerImpl::SetSSLContext(
    const uint32_t &key, security_manager::SSLContext *context) {
  LOG4CXX_TRACE(logger_, "ConnectionHandlerImpl::SetSSLContext");
  transport_manager::ConnectionUID connection_handle = 0;
  uint8_t session_id = 0;
  PairFromKey(key, &connection_handle, &session_id);

  sync_primitives::AutoLock lock(connection_list_lock_);
  ConnectionList::iterator it = connection_list_.find(connection_handle);
  if (connection_list_.end() == it) {
    LOG4CXX_ERROR(logger_, "Unknown connection!");
    return security_manager::SecurityQuery::ERROR_INTERNAL;
  }
  Connection &connection = *it->second;
  return connection.SetSSLContext(session_id, context);
}

security_manager::SSLContext *ConnectionHandlerImpl::GetSSLContext(
    const uint32_t &key, const protocol_handler::ServiceType &service_type) {
  LOG4CXX_TRACE(logger_, "ConnectionHandlerImpl::GetSSLContext");
  transport_manager::ConnectionUID connection_handle = 0;
  uint8_t session_id = 0;
  PairFromKey(key, &connection_handle, &session_id);

  sync_primitives::AutoLock lock(connection_list_lock_);
  ConnectionList::iterator it = connection_list_.find(connection_handle);
  if (connection_list_.end() == it) {
    LOG4CXX_ERROR(logger_, "Unknown connection!");
    return NULL;
  }
  Connection &connection = *it->second;
  return connection.GetSSLContext(session_id, service_type);
}

void ConnectionHandlerImpl::SetProtectionFlag(
    const uint32_t &key, const protocol_handler::ServiceType &service_type) {
  LOG4CXX_TRACE(logger_, "ConnectionHandlerImpl::SetProtectionFlag");
  transport_manager::ConnectionUID connection_handle = 0;
  uint8_t session_id = 0;
  PairFromKey(key, &connection_handle, &session_id);

  sync_primitives::AutoLock lock(connection_list_lock_);
  ConnectionList::iterator it = connection_list_.find(connection_handle);
  if (connection_list_.end() == it) {
    LOG4CXX_ERROR(logger_, "Unknown connection!");
    return;
  }
  Connection &connection = *it->second;
  connection.SetProtectionFlag(session_id, service_type);
}
#endif  // ENABLE_SECURITY

void ConnectionHandlerImpl::StartDevicesDiscovery() {
  LOG4CXX_TRACE(logger_, "ConnectionHandlerImpl::StartDevicesDiscovery()");

  if (NULL == transport_manager_) {
    LOG4CXX_ERROR(logger_, "Null pointer to TransportManager.");
    return;
  }
  transport_manager_->SearchDevices();
  if (connection_handler_observer_) {
    connection_handler_observer_->OnDeviceListUpdated(device_list_);
  }
}

void ConnectionHandlerImpl::ConnectToDevice(
    connection_handler::DeviceHandle device_handle) {
  connection_handler::DeviceList::const_iterator it_in;
  it_in = device_list_.find(device_handle);
  if (device_list_.end() != it_in) {
    LOG4CXX_INFO_EXT(logger_,
                     "Connecting to device with handle " << device_handle);
    if (transport_manager_) {
      if (transport_manager::E_SUCCESS
          != transport_manager_->ConnectDevice(device_handle)) {
        LOG4CXX_WARN(logger_, "Can't connect to device");
      }
    } else {
      LOG4CXX_ERROR(logger_, "Null pointer to TransportManager.");
    }
  } else {
    LOG4CXX_ERROR(
        logger_, "Application Manager wanted to connect to non-existing device");
  }
}

void ConnectionHandlerImpl::ConnectToAllDevices() {
  for (DeviceListIterator i = device_list_.begin(); i != device_list_.end(); ++i) {
    connection_handler::DeviceHandle device_handle = i->first;
    ConnectToDevice(device_handle);
  }
}

void ConnectionHandlerImpl::StartTransportManager() {
  LOG4CXX_INFO(logger_, "ConnectionHandlerImpl::StartTransportManager()");
  if (NULL == transport_manager_) {
    LOG4CXX_ERROR(logger_, "Null pointer to TransportManager.");
    return;
  }

  transport_manager_->Visibility(true);
}

void ConnectionHandlerImpl::CloseConnection(uint32_t key) {
  LOG4CXX_TRACE(logger_, "ConnectionHandlerImpl::CloseConnection by HB");

  uint32_t connection_handle = 0;
  uint8_t session_id = 0;
  PairFromKey(key, &connection_handle, &session_id);

  CloseConnection(connection_handle);
}

void ConnectionHandlerImpl::CloseConnection(
    ConnectionHandle connection_handle) {
  LOG4CXX_TRACE(logger_, "ConnectionHandlerImpl::CloseConnection");
  if (!transport_manager_) {
    LOG4CXX_ERROR(logger_, "Null pointer to TransportManager.");
    return;
  }
  transport_manager::ConnectionUID connection_uid =
      ConnectionUIDFromHandle(connection_handle);
  transport_manager_->DisconnectForce(connection_uid);
}

uint32_t ConnectionHandlerImpl::GetConnectionSessionsCount(
    uint32_t connection_key) {
  uint32_t connection_handle = 0;
  uint8_t session_id = 0;
  PairFromKey(connection_key, &connection_handle, &session_id);

  sync_primitives::AutoLock lock(connection_list_lock_);
  ConnectionList::iterator itr = connection_list_.find(connection_handle);

  if (connection_list_.end() != itr) {
    return itr->second->session_map().size();
  }

  return 0;
}

void ConnectionHandlerImpl::CloseSession(uint32_t key) {
  LOG4CXX_TRACE(logger_, "ConnectionHandlerImpl::CloseSession");

  uint32_t connection_handle = 0;
  uint8_t session_id = 0;
  PairFromKey(key, &connection_handle, &session_id);

  CloseSession(connection_handle, session_id);
}

void ConnectionHandlerImpl::CloseSession(ConnectionHandle connection_handle,
                                         uint8_t session_id) {
  if (protocol_handler_) {
    protocol_handler_->SendEndSession(connection_handle, session_id);
  }

  transport_manager::ConnectionUID connection_id =
        ConnectionUIDFromHandle(connection_handle);

  sync_primitives::AutoLock connection_list_lock(connection_list_lock_);
  ConnectionList::iterator itr = connection_list_.find(connection_id);

  if (connection_list_.end() != itr) {
    if (connection_handler_observer_) {
      SessionMap session_map = itr->second->session_map();
      SessionMap::iterator session_it = session_map.find(session_id);
      if (session_it != session_map.end()) {
<<<<<<< HEAD
        const Session &session = session_it->second;
        const ServiceList &service_list = session.service_list;
        ServiceList::const_iterator it = service_list.begin();
=======
        ServiceList service_list = session_it->second.services;
        ServiceListConstIterator it = service_list.begin();
>>>>>>> ac5eae64
        for (;it != service_list.end(); ++it) {
          const uint32_t session_key = KeyFromPair(connection_id, session_id);
          const protocol_handler::ServiceType service_type = it->service_type;
          connection_handler_observer_->OnServiceEndedCallback(session_key,
                                                               service_type);
        }
      }
    }
    itr->second->RemoveSession(session_id);
  }
}

void ConnectionHandlerImpl::StartSessionHeartBeat(uint32_t connection_key) {
  uint32_t connection_handle = 0;
  uint8_t session_id = 0;
  PairFromKey(connection_key, &connection_handle, &session_id);

  sync_primitives::AutoLock lock(connection_list_lock_);
  ConnectionList::iterator it = connection_list_.find(connection_handle);
  if (connection_list_.end() != it) {
    it->second->StartHeartBeat(session_id);
  }
}

void ConnectionHandlerImpl::SendHeartBeat(ConnectionHandle connection_handle,
                                          uint8_t session_id) {
  transport_manager::ConnectionUID connection_uid =
      ConnectionUIDFromHandle(connection_handle);
  if (protocol_handler_) {
    protocol_handler_->SendHeartBeat(connection_uid, session_id);
  }
}

void ConnectionHandlerImpl::KeepConnectionAlive(uint32_t connection_id,
                                                uint8_t session_id) {
  sync_primitives::AutoLock lock(connection_list_lock_);

<<<<<<< HEAD
  ConnectionList::iterator it = connection_list_.find(connection_key);
=======
  ConnectionListIterator it = connection_list_.find(connection_id);
>>>>>>> ac5eae64
  if (connection_list_.end() != it) {
    it->second->KeepAlive(session_id);
  }
}

void ConnectionHandlerImpl::OnConnectionEnded(
    const transport_manager::ConnectionUID &connection_id) {
  LOG4CXX_INFO(logger_, "Delete Connection: " << static_cast<int32_t>(connection_id)
               << " from the list.");

  sync_primitives::AutoLock lock(connection_list_lock_);
  ConnectionList::iterator itr = connection_list_.find(connection_id);
  if (connection_list_.end() == itr) {
    LOG4CXX_ERROR(logger_, "Connection not found!");
    return;
  }

  if (connection_handler_observer_) {
    const Connection *connection = itr->second;
    const SessionMap session_map = connection->session_map();

<<<<<<< HEAD
    for (SessionMap::const_iterator session_it = session_map.begin();
         session_map.end() != session_it; ++session_it) {
      const uint32_t session_key = KeyFromPair(connection_id, session_it->first);
      const ServiceList &service_list = session_it->second.service_list;
      for (ServiceList::const_iterator service_it = service_list.begin(), end =
           service_list.end(); service_it != end; ++service_it) {
=======
      uint32_t session_key = KeyFromPair(connection_id, session_it->first);
      for (ServiceListConstIterator service_it =
          session_it->second.services.begin(),
          end = session_it->second.services.end(); service_it != end; ++service_it) {
>>>>>>> ac5eae64
        connection_handler_observer_->OnServiceEndedCallback(
              session_key, service_it->service_type);
      }
    }
  }
  delete itr->second;
  connection_list_.erase(itr);
}

<<<<<<< HEAD
#ifdef BUILD_TESTS
ConnectionList &ConnectionHandlerImpl::getConnectionList() {
  return connection_list_;
}

void ConnectionHandlerImpl::addDeviceConnection(
    const transport_manager::DeviceInfo &device_info,
    const transport_manager::ConnectionUID &connection_id) {
  // Add Device
  OnDeviceAdded(device_info);
  // Add connection
  OnConnectionEstablished(device_info, connection_id);
}
#endif

}  // namespace connection_handler
=======
void ConnectionHandlerImpl::BindProtocolVersionWithSession(
    uint32_t connection_key, uint8_t protocol_version) {
  uint32_t connection_handle = 0;
  uint8_t session_id = 0;
  PairFromKey(connection_key, &connection_handle, &session_id);

  sync_primitives::AutoLock lock(connection_list_lock_);
  ConnectionListIterator it = connection_list_.find(connection_handle);
  if (connection_list_.end() != it) {
    it->second->UpdateProtocolVersionSession(session_id, protocol_version);
  }
}

bool ConnectionHandlerImpl::CheckSupportHeartBeat(
    transport_manager::ConnectionUID connection_handle,uint8_t session_id) {
  sync_primitives::AutoLock lock(connection_list_lock_);
  uint32_t connection = static_cast<uint32_t>(connection_handle);
  ConnectionListIterator it = connection_list_.find(connection);
  if (connection_list_.end() == it) {
    return false;
  }
  return it->second->SupportHeartBeat(session_id);
}
}/* namespace connection_handler */
>>>>>>> ac5eae64
<|MERGE_RESOLUTION|>--- conflicted
+++ resolved
@@ -440,17 +440,10 @@
                  << " sessions.");
 
     if (sessions_list) {
-<<<<<<< HEAD
       const SessionMap session_map = connection.session_map();
       for (SessionMap::const_iterator session_it = session_map.begin();
            session_map.end() != session_it; ++session_it) {
         sessions_list->push_back(KeyFromPair(conn_handle, it->first));
-=======
-      const SessionMap& session_map = connection.session_map();
-      for (SessionMapConstIterator session_it = session_map.begin(),
-           end = session_map.end(); session_it != end; ++session_it) {
-        sessions_list->push_back(KeyFromPair(conn_handle, session_it->first));
->>>>>>> ac5eae64
       }
     }
 
@@ -694,14 +687,9 @@
       SessionMap session_map = itr->second->session_map();
       SessionMap::iterator session_it = session_map.find(session_id);
       if (session_it != session_map.end()) {
-<<<<<<< HEAD
         const Session &session = session_it->second;
         const ServiceList &service_list = session.service_list;
         ServiceList::const_iterator it = service_list.begin();
-=======
-        ServiceList service_list = session_it->second.services;
-        ServiceListConstIterator it = service_list.begin();
->>>>>>> ac5eae64
         for (;it != service_list.end(); ++it) {
           const uint32_t session_key = KeyFromPair(connection_id, session_id);
           const protocol_handler::ServiceType service_type = it->service_type;
@@ -735,15 +723,11 @@
   }
 }
 
-void ConnectionHandlerImpl::KeepConnectionAlive(uint32_t connection_id,
+void ConnectionHandlerImpl::KeepConnectionAlive(uint32_t connection_key,
                                                 uint8_t session_id) {
   sync_primitives::AutoLock lock(connection_list_lock_);
 
-<<<<<<< HEAD
   ConnectionList::iterator it = connection_list_.find(connection_key);
-=======
-  ConnectionListIterator it = connection_list_.find(connection_id);
->>>>>>> ac5eae64
   if (connection_list_.end() != it) {
     it->second->KeepAlive(session_id);
   }
@@ -765,19 +749,12 @@
     const Connection *connection = itr->second;
     const SessionMap session_map = connection->session_map();
 
-<<<<<<< HEAD
     for (SessionMap::const_iterator session_it = session_map.begin();
          session_map.end() != session_it; ++session_it) {
       const uint32_t session_key = KeyFromPair(connection_id, session_it->first);
       const ServiceList &service_list = session_it->second.service_list;
       for (ServiceList::const_iterator service_it = service_list.begin(), end =
            service_list.end(); service_it != end; ++service_it) {
-=======
-      uint32_t session_key = KeyFromPair(connection_id, session_it->first);
-      for (ServiceListConstIterator service_it =
-          session_it->second.services.begin(),
-          end = session_it->second.services.end(); service_it != end; ++service_it) {
->>>>>>> ac5eae64
         connection_handler_observer_->OnServiceEndedCallback(
               session_key, service_it->service_type);
       }
@@ -787,7 +764,30 @@
   connection_list_.erase(itr);
 }
 
-<<<<<<< HEAD
+void ConnectionHandlerImpl::BindProtocolVersionWithSession(
+    uint32_t connection_key, uint8_t protocol_version) {
+  uint32_t connection_handle = 0;
+  uint8_t session_id = 0;
+  PairFromKey(connection_key, &connection_handle, &session_id);
+
+  sync_primitives::AutoLock lock(connection_list_lock_);
+  ConnectionList::iterator it = connection_list_.find(connection_handle);
+  if (connection_list_.end() != it) {
+    it->second->UpdateProtocolVersionSession(session_id, protocol_version);
+  }
+}
+
+bool ConnectionHandlerImpl::CheckSupportHeartBeat(
+    transport_manager::ConnectionUID connection_handle,uint8_t session_id) {
+  sync_primitives::AutoLock lock(connection_list_lock_);
+  uint32_t connection = static_cast<uint32_t>(connection_handle);
+  ConnectionList::iterator it = connection_list_.find(connection);
+  if (connection_list_.end() == it) {
+    return false;
+  }
+  return it->second->SupportHeartBeat(session_id);
+}
+
 #ifdef BUILD_TESTS
 ConnectionList &ConnectionHandlerImpl::getConnectionList() {
   return connection_list_;
@@ -801,32 +801,5 @@
   // Add connection
   OnConnectionEstablished(device_info, connection_id);
 }
-#endif
-
-}  // namespace connection_handler
-=======
-void ConnectionHandlerImpl::BindProtocolVersionWithSession(
-    uint32_t connection_key, uint8_t protocol_version) {
-  uint32_t connection_handle = 0;
-  uint8_t session_id = 0;
-  PairFromKey(connection_key, &connection_handle, &session_id);
-
-  sync_primitives::AutoLock lock(connection_list_lock_);
-  ConnectionListIterator it = connection_list_.find(connection_handle);
-  if (connection_list_.end() != it) {
-    it->second->UpdateProtocolVersionSession(session_id, protocol_version);
-  }
-}
-
-bool ConnectionHandlerImpl::CheckSupportHeartBeat(
-    transport_manager::ConnectionUID connection_handle,uint8_t session_id) {
-  sync_primitives::AutoLock lock(connection_list_lock_);
-  uint32_t connection = static_cast<uint32_t>(connection_handle);
-  ConnectionListIterator it = connection_list_.find(connection);
-  if (connection_list_.end() == it) {
-    return false;
-  }
-  return it->second->SupportHeartBeat(session_id);
-}
-}/* namespace connection_handler */
->>>>>>> ac5eae64
+#endif  // BUILD_TESTS
+}  // namespace connection_handler