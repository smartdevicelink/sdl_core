/**
<<<<<<< HEAD
 * \file Connection.cpp
 * \brief Connection class implementation.
 *
=======
>>>>>>> ec0ba4eb
 * Copyright (c) 2014, Ford Motor Company
 * All rights reserved.
 *
 * Redistribution and use in source and binary forms, with or without
 * modification, are permitted provided that the following conditions are met:
 *
 * Redistributions of source code must retain the above copyright notice, this
 * list of conditions and the following disclaimer.
 *
 * Redistributions in binary form must reproduce the above copyright notice,
 * this list of conditions and the following
 * disclaimer in the documentation and/or other materials provided with the
 * distribution.
 *
 * Neither the name of the Ford Motor Company nor the names of its contributors
 * may be used to endorse or promote products derived from this software
 * without specific prior written permission.
 *
 * THIS SOFTWARE IS PROVIDED BY THE COPYRIGHT HOLDERS AND CONTRIBUTORS "AS IS"
 * AND ANY EXPRESS OR IMPLIED WARRANTIES, INCLUDING, BUT NOT LIMITED TO, THE
 * IMPLIED WARRANTIES OF MERCHANTABILITY AND FITNESS FOR A PARTICULAR PURPOSE
 * ARE DISCLAIMED. IN NO EVENT SHALL THE COPYRIGHT HOLDER OR CONTRIBUTORS BE
 * LIABLE FOR ANY DIRECT, INDIRECT, INCIDENTAL, SPECIAL, EXEMPLARY, OR
 * CONSEQUENTIAL DAMAGES (INCLUDING, BUT NOT LIMITED TO, PROCUREMENT OF
 * SUBSTITUTE GOODS OR SERVICES; LOSS OF USE, DATA, OR PROFITS; OR BUSINESS
 * INTERRUPTION) HOWEVER CAUSED AND ON ANY THEORY OF LIABILITY, WHETHER IN
 * CONTRACT, STRICT LIABILITY, OR TORT (INCLUDING NEGLIGENCE OR OTHERWISE)
 * ARISING IN ANY WAY OUT OF THE USE OF THIS SOFTWARE, EVEN IF ADVISED OF THE
 * POSSIBILITY OF SUCH DAMAGE.
 */

#include <limits.h>

#include <algorithm>

#include "connection_handler/connection.h"
#include "connection_handler/connection_handler.h"
#include "utils/macro.h"
#include "security_manager/security_query.h"

/**
 * \namespace connection_handler
 * \brief SmartDeviceLink ConnectionHandler namespace.
 */
namespace connection_handler {

CREATE_LOGGER(logger_, "ConnectionHandler")

Connection::Connection(ConnectionHandle connection_handle,
                       DeviceHandle connection_device_handle,
                       ConnectionHandler* connection_handler,
                       int32_t heartbeat_timeout)
    : connection_handler_(connection_handler),
      connection_handle_(connection_handle),
      connection_device_handle_(connection_device_handle),
      heartbeat_monitor_(heartbeat_timeout, this) {
  DCHECK(connection_handler_);
}

Connection::~Connection() {
  session_map_.clear();
}

// Finds a key not presented in std::map<unsigned char, T>
// Returns 0 if that key not found
namespace {
template <class T>
int32_t findGap(const std::map<unsigned char, T>& map) {
  for (int32_t i = 1; i <= UCHAR_MAX; ++i) {
    if (map.find(i) == map.end()) {
      return i;
    }
  }
  return 0;
}
}  // namespace


int32_t Connection::AddNewSession() {
  sync_primitives::AutoLock lock(session_map_lock_);

  int32_t result = -1;

  if (session_map_.empty()) {
    heartbeat_monitor_.BeginMonitoring();
  }

  int32_t session_id = findGap(session_map_);
  if (session_id > 0) {
    /* whenever new session created RPC and Bulk services are
    established automatically */
      // TODO: Dmitriy Trunov + Klimenko
    session_map_[session_id].service_list.push_back(protocol_handler::kRpc);
    session_map_[session_id].service_list.push_back(protocol_handler::kBulk);

    result = session_id;
  }

  return result;
}

int32_t Connection::RemoveSession(uint8_t session) {
  sync_primitives::AutoLock lock(session_map_lock_);
  int32_t result = -1;
  SessionMapIterator it = session_map_.find(session);
  if (session_map_.end() == it) {
    LOG4CXX_ERROR(logger_, "Session not found in this connection!");
  } else {
    session_map_.erase(session);
    result = session;
  }

  return result;
}

bool Connection::AddNewService(uint8_t session,
                               protocol_handler::ServiceType service_type,
                               const bool is_protected) {
  // Ignore wrong services
  if (protocol_handler::kControl == service_type ||
     protocol_handler::kInvalidServiceType == service_type )
    return false;

  sync_primitives::AutoLock lock(session_map_lock_);

  SessionMapIterator session_it = session_map_.find(session);
  if (session_it == session_map_.end()) {
    LOG4CXX_ERROR(logger_, "Session not found in this connection!");
    return false;
  }

  ServiceList& service_list = session_it->second.service_list;
  ServiceListIterator service_it = find(service_list.begin(),
                                        service_list.end(), service_type);
  // if service already exists
  if (service_it != service_list.end()) {
    Service& service = *service_it;
    // For unproteced service could be start protection
    if (!service.is_protected_ && is_protected) {
      service.is_protected_ = true;
      // Rpc and bulk shall be protected as one service
      if (service.service_type == protocol_handler::kRpc) {
        ServiceListIterator service_Bulk_it = find(service_list.begin(),
                                                service_list.end(),
                                                   protocol_handler::kBulk);
        DCHECK(service_Bulk_it != service_list.end());
        service_Bulk_it->is_protected_ = true;
      } else if (service.service_type == protocol_handler::kBulk) {
        ServiceListIterator service_Rpc_it = find(service_list.begin(),
                                                  service_list.end(),
                                                  protocol_handler::kRpc);
        DCHECK(service_Rpc_it != service_list.end());
        service_Rpc_it->is_protected_ = true;
      }
    } else {
      LOG4CXX_ERROR(logger_, "Session " << static_cast<int>(session) <<
                    " already established  service " << service_type);
      return false;
    }
  } else {
    service_list.push_back(Service(service_type, is_protected));
  }

  return true;
}

bool Connection::RemoveService(
    uint8_t session, protocol_handler::ServiceType service_type) {
  // Ignore wrong and required for Session services
  if (protocol_handler::kControl == service_type ||
     protocol_handler::kInvalidServiceType == service_type ||
     protocol_handler::kRpc  == service_type ||
     protocol_handler::kBulk == service_type )
    return false;
  sync_primitives::AutoLock lock(session_map_lock_);

  SessionMapIterator session_it = session_map_.find(session);
  if (session_it == session_map_.end()) {
    LOG4CXX_ERROR(logger_, "Session not found in this connection!");
    return false;
  }

  ServiceList& service_list = session_it->second.service_list;
  ServiceListIterator service_it = find(service_list.begin(),
                                        service_list.end(), service_type);
  if (service_it == service_list.end()) {
    LOG4CXX_ERROR(logger_, "Session " << session << " didn't established"
                  " service " << service_type);
    return false;
  }
  service_list.erase(service_it);
  return true;
}

int Connection::SetSSLContext(uint8_t sessionId,
                              security_manager::SSLContext *context) {
  sync_primitives::AutoLock lock(session_map_lock_);
  SessionMap::iterator session_it = session_map_.find(sessionId);
  if (session_it == session_map_.end()) {
    LOG4CXX_ERROR(logger_, "Session not found in this connection!");
    return security_manager::SecurityQuery::ERROR_INTERNAL;
  }
  Session& session = session_it->second;
  session.ssl_context = context;
  return security_manager::SecurityQuery::ERROR_SUCCESS;
}

security_manager::SSLContext* Connection::GetSSLContext(
    uint8_t sessionId, const protocol_handler::ServiceType &service_type) const {
  sync_primitives::AutoLock lock(session_map_lock_);
  SessionMap::const_iterator session_it = session_map_.find(sessionId);
  if (session_it == session_map_.end()) {
    LOG4CXX_ERROR(logger_, "Session not found in this connection!");
    return NULL;
  }
  const Session& session = session_it->second;
  // for control services return current SSLContext value
  if (protocol_handler::kControl == service_type)
    return session.ssl_context;
  const ServiceList& service_list = session_it->second.service_list;
  ServiceList::const_iterator service_it = std::find(service_list.begin(),
                                                     service_list.end(),
                                                     service_type);
  if (service_it == service_list.end()) {
    LOG4CXX_ERROR(logger_, "Service not found in this session!");
    return NULL;
  }
  const Service& service = *service_it;
  if (!service.is_protected_)
    return NULL;
  return session.ssl_context;
}

ConnectionHandle Connection::connection_handle() const {
  return connection_handle_;
}

DeviceHandle Connection::connection_device_handle() {
  return connection_device_handle_;
}

const SessionMap Connection::session_map() const {
  sync_primitives::AutoLock lock(session_map_lock_);
  return session_map_;
}

void Connection::Close() {
  connection_handler_->CloseConnection(connection_handle_);
}

void Connection::KeepAlive() {
  heartbeat_monitor_.KeepAlive();
}

}/* namespace connection_handler */<|MERGE_RESOLUTION|>--- conflicted
+++ resolved
@@ -1,10 +1,4 @@
 /**
-<<<<<<< HEAD
- * \file Connection.cpp
- * \brief Connection class implementation.
- *
-=======
->>>>>>> ec0ba4eb
  * Copyright (c) 2014, Ford Motor Company
  * All rights reserved.
  *
