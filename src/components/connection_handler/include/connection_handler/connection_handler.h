--- conflicted
+++ resolved
@@ -70,15 +70,10 @@
   virtual void ConnectToDevice(
       connection_handler::DeviceHandle device_handle) = 0;
 
-<<<<<<< HEAD
+  virtual void ConnectToAllDevices() = 0;
+
   /**
    * \brief Close all associated sessions and close the connection pointed by handle
-=======
-  virtual void ConnectToAllDevices() = 0;
-
-  /*
-   * Close all associated sessions and close the connection pointed by handle
->>>>>>> 3b2826d1
    */
   virtual void CloseConnection(ConnectionHandle connection_handle) = 0;
 
