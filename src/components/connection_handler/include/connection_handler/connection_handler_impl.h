--- conflicted
+++ resolved
@@ -51,10 +51,6 @@
 #include "utils/macro.h"
 #include "utils/lock.h"
 #include "utils/stl_utils.h"
-<<<<<<< HEAD
-=======
-#include "utils/singleton.h"
->>>>>>> 98b34b97
 #include "utils/rwlock.h"
 
 /**
@@ -403,7 +399,6 @@
    * @param method writes value protocol version to protocol_version
    * @return TRUE if session and connection exist otherwise returns FALSE
    */
-<<<<<<< HEAD
   bool ProtocolVersionUsed(uint32_t connection_id,
         uint8_t session_id, uint8_t& protocol_version) const OVERRIDE;
 
@@ -411,15 +406,6 @@
                               uint32_t* app_id,
                               std::list<int32_t>* sessions_list,
                               uint32_t* device_id) const OVERRIDE;
-=======
-  virtual bool ProtocolVersionUsed(uint32_t connection_id,
-                  uint8_t session_id, uint8_t& protocol_version);
-  private:
-  /**
-   * \brief Default class constructor
-   */
-  ConnectionHandlerImpl();
->>>>>>> 98b34b97
 
   const ConnectionHandlerSettings& get_settings() const OVERRIDE;
 
@@ -464,13 +450,8 @@
   /**
    *  \brief Lock for applications list
    */
-<<<<<<< HEAD
   mutable sync_primitives::RWLock connection_list_lock_;
-  mutable sync_primitives::Lock connection_handler_observer_lock_;
-=======
-  mutable sync_primitives::Lock connection_list_lock_;
   mutable sync_primitives::RWLock connection_handler_observer_lock_;
->>>>>>> 98b34b97
 
   /**
    * \brief Cleans connection list on destruction
