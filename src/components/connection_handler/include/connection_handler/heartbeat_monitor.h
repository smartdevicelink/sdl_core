/*
 * Copyright (c) 2013, Ford Motor Company
 * All rights reserved.
 *
 * Redistribution and use in source and binary forms, with or without
 * modification, are permitted provided that the following conditions are met:
 *
 * Redistributions of source code must retain the above copyright notice, this
 * list of conditions and the following disclaimer.
 *
 * Redistributions in binary form must reproduce the above copyright notice,
 * this list of conditions and the following
 * disclaimer in the documentation and/or other materials provided with the
 * distribution.
 *
 * Neither the name of the Ford Motor Company nor the names of its contributors
 * may be used to endorse or promote products derived from this software
 * without specific prior written permission.
 *
 * THIS SOFTWARE IS PROVIDED BY THE COPYRIGHT HOLDERS AND CONTRIBUTORS "AS IS"
 * AND ANY EXPRESS OR IMPLIED WARRANTIES, INCLUDING, BUT NOT LIMITED TO, THE
 * IMPLIED WARRANTIES OF MERCHANTABILITY AND FITNESS FOR A PARTICULAR PURPOSE
 * ARE DISCLAIMED. IN NO EVENT SHALL THE COPYRIGHT HOLDER OR CONTRIBUTORS BE
 * LIABLE FOR ANY DIRECT, INDIRECT, INCIDENTAL, SPECIAL, EXEMPLARY, OR
 * CONSEQUENTIAL DAMAGES (INCLUDING, BUT NOT LIMITED TO, PROCUREMENT OF
 * SUBSTITUTE GOODS OR SERVICES; LOSS OF USE, DATA, OR PROFITS; OR BUSINESS
 * INTERRUPTION) HOWEVER CAUSED AND ON ANY THEORY OF LIABILITY, WHETHER IN
 * CONTRACT, STRICT LIABILITY, OR TORT (INCLUDING NEGLIGENCE OR OTHERWISE)
 * ARISING IN ANY WAY OUT OF THE USE OF THIS SOFTWARE, EVEN IF ADVISED OF THE
 * POSSIBILITY OF SUCH DAMAGE.
 */
#ifndef SRC_COMPONENTS_CONNECTION_HANDLER_INCLUDE_HEARTBEAT_MONITOR_H_
#define SRC_COMPONENTS_CONNECTION_HANDLER_INCLUDE_HEARTBEAT_MONITOR_H_

#include <stdint.h>
#include <map>

#include "utils/threads/thread.h"
#include "utils/threads/thread_delegate.h"
#include "utils/date_time.h"
#include "utils/macro.h"
#include "utils/lock.h"

namespace connection_handler {

class Connection;

/*
 * Starts hearbeat timer for session and when it elapses closes it
 */
class HeartBeatMonitor: public threads::ThreadDelegate {
 public:
  HeartBeatMonitor(int32_t heartbeat_timeout_seconds,
                   Connection *connection);
  ~HeartBeatMonitor();

  /**
   * Thread procedure.
   */
  virtual void threadMain();

  /**
<<<<<<< HEAD
   * \brief add new session
   *
   * \return true if first session with heartbeat added
   */
  bool AddSession(uint8_t session_id);
=======
    * \brief add new session
    */
  void AddSession(uint8_t session_id);
>>>>>>> 1fc15fe9
  void RemoveSession(uint8_t session_id);

  /**
  * \brief Resets timer preventing session from being killed
   */
  void KeepAlive(uint8_t session_id);

  /**
   * \brief Thread exit procedure.
   */
  virtual bool exitThreadMain();

 private:
  // \brief Heartbeat timeout, should be read from profile
  const int32_t heartbeat_timeout_seconds_;
  // \brief Connection that must be closed when timeout elapsed
  Connection *connection_;

  static const int32_t kdefault_cycle_timeout = 1000000;

  struct SessionState {
    TimevalStruct heartbeat_expiration_;
    bool is_heartbeat_sent_;
  };

  // \brief monitored sessions collection
  std::map<uint8_t, SessionState> sessions_;

  sync_primitives::Lock sessions_list_lock_;

  volatile bool stop_flag_;
  volatile bool is_active;

  DISALLOW_COPY_AND_ASSIGN(HeartBeatMonitor);
};

} // namespace connection_handler

#endif  // SRC_COMPONENTS_CONNECTION_HANDLER_INCLUDE_HEARTBEAT_MONITOR_H_<|MERGE_RESOLUTION|>--- conflicted
+++ resolved
@@ -60,17 +60,9 @@
   virtual void threadMain();
 
   /**
-<<<<<<< HEAD
-   * \brief add new session
-   *
-   * \return true if first session with heartbeat added
+   * \brief add and remove session
    */
-  bool AddSession(uint8_t session_id);
-=======
-    * \brief add new session
-    */
   void AddSession(uint8_t session_id);
->>>>>>> 1fc15fe9
   void RemoveSession(uint8_t session_id);
 
   /**
