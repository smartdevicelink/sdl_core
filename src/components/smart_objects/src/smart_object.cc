--- conflicted
+++ resolved
@@ -651,11 +651,7 @@
   return handle_array_access(Index);
 }
 
-<<<<<<< HEAD
-const SmartObject& SmartObject::operator[](int Index) const{
-=======
 const SmartObject& SmartObject::operator[](int Index) const {
->>>>>>> a7e93b55
   return getElement(Index);
 }
 
@@ -996,10 +992,6 @@
   return (Errors::OK == m_schema.validate(*this));
 }
 
-bool SmartObject::isValid() const {
-  return (Errors::OK == m_schema.validate(*this));
-}
-
 Errors::eType SmartObject::validate() {
   return m_schema.validate(*this);
 }
