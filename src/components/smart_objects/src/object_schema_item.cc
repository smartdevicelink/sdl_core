/*
 * Copyright (c) 2014, Ford Motor Company
 * All rights reserved.
 *
 * Redistribution and use in source and binary forms, with or without
 * modification, are permitted provided that the following conditions are met:
 *
 * Redistributions of source code must retain the above copyright notice, this
 * list of conditions and the following disclaimer.
 *
 * Redistributions in binary form must reproduce the above copyright notice,
 * this list of conditions and the following
 * disclaimer in the documentation and/or other materials provided with the
 * distribution.
 *
 * Neither the name of the Ford Motor Company nor the names of its contributors
 * may be used to endorse or promote products derived from this software
 * without specific prior written permission.
 *
 * THIS SOFTWARE IS PROVIDED BY THE COPYRIGHT HOLDERS AND CONTRIBUTORS "AS IS"
 * AND ANY EXPRESS OR IMPLIED WARRANTIES, INCLUDING, BUT NOT LIMITED TO, THE
 * IMPLIED WARRANTIES OF MERCHANTABILITY AND FITNESS FOR A PARTICULAR PURPOSE
 * ARE DISCLAIMED. IN NO EVENT SHALL THE COPYRIGHT HOLDER OR CONTRIBUTORS BE
 * LIABLE FOR ANY DIRECT, INDIRECT, INCIDENTAL, SPECIAL, EXEMPLARY, OR
 * CONSEQUENTIAL DAMAGES (INCLUDING, BUT NOT LIMITED TO, PROCUREMENT OF
 * SUBSTITUTE GOODS OR SERVICES; LOSS OF USE, DATA, OR PROFITS; OR BUSINESS
 * INTERRUPTION) HOWEVER CAUSED AND ON ANY THEORY OF LIABILITY, WHETHER IN
 * CONTRACT, STRICT LIABILITY, OR TORT (INCLUDING NEGLIGENCE OR OTHERWISE)
 * ARISING IN ANY WAY OUT OF THE USE OF THIS SOFTWARE, EVEN IF ADVISED OF THE
 * POSSIBILITY OF SUCH DAMAGE.
 */
<<<<<<< HEAD
=======
#include "smart_objects/object_schema_item.h"
>>>>>>> a9112288

#include <algorithm>

#include "smart_objects/always_false_schema_item.h"
#include "smart_objects/smart_object.h"

namespace {
const char connection_key[] = "connection_key";
const char binary_data[] = "binary_data";
<<<<<<< HEAD
=======
const char app_id[] = "appID";
>>>>>>> a9112288
}
namespace NsSmartDeviceLink {
namespace NsSmartObjects {

CObjectSchemaItem::SMember::SMember()
  : mSchemaItem(CAlwaysFalseSchemaItem::create()),
    mIsMandatory(true) {
}

CObjectSchemaItem::SMember::SMember(const ISchemaItemPtr SchemaItem,
                                    const bool IsMandatory)
  : mSchemaItem(SchemaItem),
    mIsMandatory(IsMandatory) {
}

utils::SharedPtr<CObjectSchemaItem> CObjectSchemaItem::create(const Members& members) {
  return new CObjectSchemaItem(members);
}

Errors::eType CObjectSchemaItem::validate(const SmartObject& object) {
  if (SmartType_Map != object.getType()) {
    return Errors::INVALID_VALUE;
  }
<<<<<<< HEAD

  std::set<std::string> object_keys = object.enumerate();

  for (Members::const_iterator it = mMembers.begin(); it != mMembers.end(); ++it) {
    const std::string& key = it->first;
    const SMember& member = it->second;

    Key_Iterator key_it = object_keys.find(key);
=======

  std::set<std::string> object_keys = object.enumerate();

  for (Members::const_iterator it = mMembers.begin(); it != mMembers.end(); ++it) {
    const std::string& key = it->first;
    const SMember& member = it->second;

    std::set<std::string>::const_iterator key_it = object_keys.find(key);
>>>>>>> a9112288
    if (object_keys.end() == key_it) {
      if (member.mIsMandatory) {
        return Errors::MISSING_MANDATORY_PARAMETER;
      }
      continue;
    }
<<<<<<< HEAD
    const Errors::eType result = member.mSchemaItem->validate(object.getElement(key));
=======
    const SmartObject& field = object.getElement(key);
    const Errors::eType result = member.mSchemaItem->validate(field);
>>>>>>> a9112288
    if (Errors::OK != result) {
      return result;
    }
    object_keys.erase(key_it);
  }
  return Errors::OK;
}

void CObjectSchemaItem::applySchema(SmartObject& Object) {
  if (SmartType_Map != Object.getType()) {
    return;
  }

<<<<<<< HEAD
  for (SmartMap::const_iterator it = Object.map_begin(); it != Object.map_end(); ++it) {
    const std::string& key = it->first;
    if (mMembers.end() == mMembers.find(key)
        // FIXME(EZamakhov): Remove illigal usage of connection_key/binary_data in AM
        && key.compare(connection_key) != 0
        && key.compare(binary_data) != 0
       ) {
      // remove fake params
      Object.erase(key);
=======
  for (SmartMap::const_iterator it = Object.map_begin(); it != Object.map_end(); ) {
    const std::string& key = it->first;
    if (mMembers.end() == mMembers.find(key)
        // FIXME(EZamakhov): Remove illigal usage of filed in AM
        && key.compare(connection_key) != 0
        && key.compare(binary_data) != 0
        && key.compare(app_id) != 0
        ) {
      ++it;
      // remove fake params
      Object.erase(key);
    } else {
      it++;
>>>>>>> a9112288
    }
  }

  SmartObject default_value;
  for (Members::const_iterator it = mMembers.begin(); it != mMembers.end(); ++it) {
    const std::string& key = it->first;
    const SMember& member = it->second;
    if (!Object.keyExists(key)) {
      if (member.mSchemaItem->setDefaultValue(default_value)) {
        Object[key] = default_value;
        member.mSchemaItem->applySchema(Object[key]);
      }
    } else {
      member.mSchemaItem->applySchema(Object[key]);
    }
  }
}

void CObjectSchemaItem::unapplySchema(SmartObject& Object) {
  if (SmartType_Map != Object.getType()) {
    return;
  }
<<<<<<< HEAD
  for (SmartMap::const_iterator it = Object.map_begin();
       it != Object.map_end();) {
    const std::string& key = it->first;
    // move next to avoid wrong iterator on erase
    ++it;
    if (mMembers.end() == mMembers.find(key)) {
      // remove fake params
      Object.erase(key);
=======
  for (SmartMap::const_iterator it = Object.map_begin(); it != Object.map_end();) {
    const std::string& key = it->first;
    if (mMembers.end() == mMembers.find(key)) {
      ++it;
      // remove fake params
      Object.erase(key);
    } else {
      it++;
>>>>>>> a9112288
    }
  }

  for (Members::const_iterator it = mMembers.begin(); it != mMembers.end(); ++it) {
    const std::string& key = it->first;
    const SMember& member = it->second;
    if (Object.keyExists(key)) {
      member.mSchemaItem->unapplySchema(Object[key]);
    }
  }
}

void CObjectSchemaItem::BuildObjectBySchema(
  const SmartObject& pattern_object, SmartObject& result_object) {
  result_object = SmartObject(SmartType_Map);
  const bool pattern_is_map = SmartType_Map == pattern_object.getType();

  for (Members::const_iterator it = mMembers.begin(); it != mMembers.end(); ++it) {
    const std::string& key = it->first;
    const SMember& member = it->second;
    const bool pattern_exists = pattern_is_map && pattern_object.keyExists(key);
    const SmartObject& pattern =
      pattern_exists ? pattern_object.getElement(key) : SmartObject();
    member.mSchemaItem->BuildObjectBySchema(pattern, result_object[key]);
    // TODO(EZamakhov): mandatory and not exists ?????
  }
}

size_t CObjectSchemaItem::GetMemberSize() {
  return mMembers.size();
}

CObjectSchemaItem::CObjectSchemaItem(const Members& members)
  : mMembers(members) {}

}  // namespace NsSmartObjects
}  // namespace NsSmartDeviceLink<|MERGE_RESOLUTION|>--- conflicted
+++ resolved
@@ -29,10 +29,7 @@
  * ARISING IN ANY WAY OUT OF THE USE OF THIS SOFTWARE, EVEN IF ADVISED OF THE
  * POSSIBILITY OF SUCH DAMAGE.
  */
-<<<<<<< HEAD
-=======
 #include "smart_objects/object_schema_item.h"
->>>>>>> a9112288
 
 #include <algorithm>
 
@@ -42,10 +39,7 @@
 namespace {
 const char connection_key[] = "connection_key";
 const char binary_data[] = "binary_data";
-<<<<<<< HEAD
-=======
 const char app_id[] = "appID";
->>>>>>> a9112288
 }
 namespace NsSmartDeviceLink {
 namespace NsSmartObjects {
@@ -69,16 +63,6 @@
   if (SmartType_Map != object.getType()) {
     return Errors::INVALID_VALUE;
   }
-<<<<<<< HEAD
-
-  std::set<std::string> object_keys = object.enumerate();
-
-  for (Members::const_iterator it = mMembers.begin(); it != mMembers.end(); ++it) {
-    const std::string& key = it->first;
-    const SMember& member = it->second;
-
-    Key_Iterator key_it = object_keys.find(key);
-=======
 
   std::set<std::string> object_keys = object.enumerate();
 
@@ -87,19 +71,14 @@
     const SMember& member = it->second;
 
     std::set<std::string>::const_iterator key_it = object_keys.find(key);
->>>>>>> a9112288
     if (object_keys.end() == key_it) {
       if (member.mIsMandatory) {
         return Errors::MISSING_MANDATORY_PARAMETER;
       }
       continue;
     }
-<<<<<<< HEAD
-    const Errors::eType result = member.mSchemaItem->validate(object.getElement(key));
-=======
     const SmartObject& field = object.getElement(key);
     const Errors::eType result = member.mSchemaItem->validate(field);
->>>>>>> a9112288
     if (Errors::OK != result) {
       return result;
     }
@@ -113,17 +92,6 @@
     return;
   }
 
-<<<<<<< HEAD
-  for (SmartMap::const_iterator it = Object.map_begin(); it != Object.map_end(); ++it) {
-    const std::string& key = it->first;
-    if (mMembers.end() == mMembers.find(key)
-        // FIXME(EZamakhov): Remove illigal usage of connection_key/binary_data in AM
-        && key.compare(connection_key) != 0
-        && key.compare(binary_data) != 0
-       ) {
-      // remove fake params
-      Object.erase(key);
-=======
   for (SmartMap::const_iterator it = Object.map_begin(); it != Object.map_end(); ) {
     const std::string& key = it->first;
     if (mMembers.end() == mMembers.find(key)
@@ -137,7 +105,6 @@
       Object.erase(key);
     } else {
       it++;
->>>>>>> a9112288
     }
   }
 
@@ -160,7 +127,6 @@
   if (SmartType_Map != Object.getType()) {
     return;
   }
-<<<<<<< HEAD
   for (SmartMap::const_iterator it = Object.map_begin();
        it != Object.map_end();) {
     const std::string& key = it->first;
@@ -169,16 +135,6 @@
     if (mMembers.end() == mMembers.find(key)) {
       // remove fake params
       Object.erase(key);
-=======
-  for (SmartMap::const_iterator it = Object.map_begin(); it != Object.map_end();) {
-    const std::string& key = it->first;
-    if (mMembers.end() == mMembers.find(key)) {
-      ++it;
-      // remove fake params
-      Object.erase(key);
-    } else {
-      it++;
->>>>>>> a9112288
     }
   }
 
@@ -200,10 +156,9 @@
     const std::string& key = it->first;
     const SMember& member = it->second;
     const bool pattern_exists = pattern_is_map && pattern_object.keyExists(key);
-    const SmartObject& pattern =
-      pattern_exists ? pattern_object.getElement(key) : SmartObject();
-    member.mSchemaItem->BuildObjectBySchema(pattern, result_object[key]);
-    // TODO(EZamakhov): mandatory and not exists ?????
+    member.mSchemaItem->BuildObjectBySchema(
+          pattern_exists ? pattern_object.getElement(key) : SmartObject(),
+          result_object[key]);
   }
 }
 
