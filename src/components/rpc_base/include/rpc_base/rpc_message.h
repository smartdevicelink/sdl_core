--- conflicted
+++ resolved
@@ -69,11 +69,7 @@
 // Base class for all interface-specific requests
 class RequestBase : public Message, public CompositeType {
  public:
-<<<<<<< HEAD
-  RequestBase(InitializationState init_state): CompositeType(init_state) {}
-=======
   explicit RequestBase(InitializationState init_state): CompositeType(init_state) {}
->>>>>>> 3966d472
   // Message interface
   MessageType message_type() const { return kRequest; }
   virtual ~RequestBase() {}
@@ -91,11 +87,7 @@
 // Base class for all interface-specific notifications
 class NotificationBase : public Message, public CompositeType {
  public:
-<<<<<<< HEAD
-  NotificationBase(InitializationState init_state): CompositeType(init_state) {}
-=======
   explicit NotificationBase(InitializationState init_state): CompositeType(init_state) {}
->>>>>>> 3966d472
   MessageType message_type() const { return kNotification; }
   // Message interface
   virtual ~NotificationBase() {}
