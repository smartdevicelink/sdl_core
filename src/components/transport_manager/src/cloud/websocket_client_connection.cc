--- conflicted
+++ resolved
@@ -172,7 +172,6 @@
   controller_->ConnectDone(device_uid_, app_handle_);
 
   // Start async read
-<<<<<<< HEAD
   if (cloud_properties.cloud_transport_type == "WSS") {
     wss_->async_read(buffer_,
                      std::bind(&WebsocketClientConnection::OnRead,
@@ -186,20 +185,8 @@
                               std::placeholders::_1,
                               std::placeholders::_2));
   }
-  // Start IO Service thread. Allows for async reads without blocking.
-  io_service_thread_ = std::thread([&]() {
-    ioc_.run();
-    LOG4CXX_DEBUG(logger_, "Ending Boost IO Thread");
-  });
-=======
-  ws_.async_read(buffer_,
-                 std::bind(&WebsocketClientConnection::OnRead,
-                           this,
-                           std::placeholders::_1,
-                           std::placeholders::_2));
 
   boost::asio::post(io_pool_, [&]() { ioc_.run(); });
->>>>>>> 74af264f
 
   LOG4CXX_DEBUG(logger_,
                 "Successfully started websocket connection @: " << host << ":"
