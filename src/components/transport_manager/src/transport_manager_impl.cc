--- conflicted
+++ resolved
@@ -1419,12 +1419,8 @@
   }
 
   TransportAdapter* transport_adapter = connection->transport_adapter;
-<<<<<<< HEAD
 
   if (nullptr == transport_adapter) {
-=======
-  if (NULL == transport_adapter) {
->>>>>>> 979492b4
     std::string error_text = "Transport adapter is not found";
     LOG4CXX_ERROR(logger_, error_text);
     RaiseEvent(&TransportManagerListener::OnTMMessageSendFailed,
