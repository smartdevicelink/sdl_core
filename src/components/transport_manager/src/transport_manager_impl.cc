/**
 * \file transport_manager_impl.cc
 * \brief TransportManagerImpl class source file.
 *
 * Copyright (c) 2013, Ford Motor Company
 * All rights reserved.
 *
 * Redistribution and use in source and binary forms, with or without
 * modification, are permitted provided that the following conditions are met:
 *
 * Redistributions of source code must retain the above copyright notice, this
 * list of conditions and the following disclaimer.
 *
 * Redistributions in binary form must reproduce the above copyright notice,
 * this list of conditions and the following
 * disclaimer in the documentation and/or other materials provided with the
 * distribution.
 *
 * Neither the name of the Ford Motor Company nor the names of its contributors
 * may be used to endorse or promote products derived from this software
 * without specific prior written permission.
 *
 * THIS SOFTWARE IS PROVIDED BY THE COPYRIGHT HOLDERS AND CONTRIBUTORS "AS IS"
 * AND ANY EXPRESS OR IMPLIED WARRANTIES, INCLUDING, BUT NOT LIMITED TO, THE
 * IMPLIED WARRANTIES OF MERCHANTABILITY AND FITNESS FOR A PARTICULAR PURPOSE
 * ARE DISCLAIMED. IN NO EVENT SHALL THE COPYRIGHT HOLDER OR CONTRIBUTORS BE
 * LIABLE FOR ANY DIRECT, INDIRECT, INCIDENTAL, SPECIAL, EXEMPLARY, OR
 * CONSEQUENTIAL DAMAGES (INCLUDING, BUT NOT LIMITED TO, PROCUREMENT OF
 * SUBSTITUTE GOODS OR SERVICES; LOSS OF USE, DATA, OR PROFITS; OR BUSINESS
 * INTERRUPTION) HOWEVER CAUSED AND ON ANY THEORY OF LIABILITY, WHETHER IN
 * CONTRACT, STRICT LIABILITY, OR TORT (INCLUDING NEGLIGENCE OR OTHERWISE)
 * ARISING IN ANY WAY OUT OF THE USE OF THIS SOFTWARE, EVEN IF ADVISED OF THE
 * POSSIBILITY OF SUCH DAMAGE.
 */

#include <pthread.h>
#include <stdint.h>
#include <cstring>
#include <queue>
#include <set>
#include <algorithm>
#include <limits>
#include <functional>
#include <sstream>
#include "utils/macro.h"
#include "protocol_handler/raw_message.h"
#include "protocol_handler/protocol_packet.h"
#include "transport_manager/transport_manager_impl.h"
#include "transport_manager/transport_manager_listener.h"
#include "transport_manager/transport_manager_listener_empty.h"
#include "transport_manager/transport_adapter/transport_adapter_listener_impl.h"
#include "transport_manager/timer.h"
#include "transport_manager/bluetooth/bluetooth_transport_adapter.h"
#include "transport_manager/tcp/tcp_transport_adapter.h"
#include "transport_manager/transport_adapter/transport_adapter.h"

using ::transport_manager::transport_adapter::TransportAdapter;
<<<<<<< HEAD
=======


>>>>>>> 444cc6e8

namespace transport_manager {

log4cxx::LoggerPtr TransportManagerImpl::logger_ =
    log4cxx::LoggerPtr(log4cxx::Logger::getLogger("TransportManager"));
<<<<<<< HEAD
=======

TransportManagerImpl::Connection TransportManagerImpl::convert(TransportManagerImpl::ConnectionInternal& p) {
  TransportManagerImpl::Connection c;
  c.application = p.application;
  c.device = p.device;
  c.id = p.id;
  return c;
}
>>>>>>> 444cc6e8

class TransportManagerImpl::IncomingDataHandler {
 public:
  IncomingDataHandler(TransportManagerImpl* tm_impl)
      : connections_data_(), tm_impl_(tm_impl) {}

  bool ProcessData(ConnectionUID connection_id, uint8_t* data,
                   std::size_t size) {
    LOG4CXX_TRACE(logger_, "Start of processing incoming data of size "
                               << size << " for connection " << connection_id);
    const uint32_t kBytesForSizeDetection = 8;
    ConnectionsData::iterator it = connections_data_.find(connection_id);
    if (connections_data_.end() == it) {
      LOG4CXX_ERROR(logger_, "ProcessData requested for unknown connection");
      return false;
    }
    std::vector<uint8_t>& connection_data = it->second;
    connection_data.insert(connection_data.end(), data, data + size);

    LOG4CXX_TRACE(logger_, "Total data size for connection "
                               << connection_id << " is "
                               << connection_data.size());
    while (connection_data.size() >= kBytesForSizeDetection) {
      const uint32_t packet_size =
          tm_impl_->GetPacketSize(kBytesForSizeDetection, &connection_data[0]);
      if (0 == packet_size) {
        LOG4CXX_ERROR(logger_, "Failed to get packet size");
        return false;
      }
      LOG4CXX_TRACE(logger_, "Packet size " << packet_size);
      if (connection_data.size() >= packet_size) {
        RawMessageSptr raw_message(new protocol_handler::RawMessage(
            connection_id, 0,  // It's not up to TM to know protocol version
            &connection_data[0], packet_size));
        tm_impl_->RaiseEvent(&TransportManagerListener::OnTMMessageReceived,
                             raw_message);
        connection_data.erase(connection_data.begin(),
                              connection_data.begin() + packet_size);
        LOG4CXX_TRACE(logger_,
                      "Packet created and passed, new data size for connection "
                          << connection_id << " is " << connection_data.size());
      } else {
        LOG4CXX_TRACE(logger_, "Packet data is not available yet");
        return true;
      }
    }
    return true;
  }

  void AddConnection(ConnectionUID connection_id) {
    connections_data_[connection_id];
  }

  void RemoveConnection(ConnectionUID connection_id) {
    connections_data_.erase(connection_id);
  }

 private:
  typedef std::map<ConnectionUID, std::vector<uint8_t> > ConnectionsData;
  ConnectionsData connections_data_;
  TransportManagerImpl* tm_impl_;
};

TransportManagerImpl::TransportManagerImpl(const TransportManagerAttr& config)
    : message_queue_mutex_(),
      all_thread_active_(false),
      message_queue_thread_(),
      event_queue_thread_(),
      device_listener_thread_wakeup_(),
      is_initialized_(false),
      connection_id_counter_(0),
      config_(config),
      incoming_data_handler_(new IncomingDataHandler(this)) {
  LOG4CXX_INFO(logger_, "==============================================");
<<<<<<< HEAD
  pthread_mutex_init(&message_queue_mutex_, NULL);
  pthread_cond_init(&message_queue_cond_, NULL);
  pthread_mutex_init(&event_queue_mutex_, 0);
=======
#ifdef USE_RWLOCK
  pthread_rwlock_init(&message_queue_rwlock_, NULL);
  pthread_rwlock_init(&event_queue_rwlock_, NULL);
#endif
  pthread_mutex_init(&message_queue_mutex_, NULL);
  pthread_mutex_init(&event_queue_mutex_, NULL);
>>>>>>> 444cc6e8
  pthread_cond_init(&device_listener_thread_wakeup_, NULL);
  LOG4CXX_INFO(logger_, "TransportManager object created");
}

TransportManagerImpl::~TransportManagerImpl() {
  LOG4CXX_INFO(logger_, "TransportManager object destroyed");

  for (std::vector<TransportAdapter*>::iterator it =
           transport_adapters_.begin();
       it != transport_adapters_.end(); ++it) {
    delete *it;
  }

  for (std::map<TransportAdapter*, TransportAdapterListenerImpl*>::iterator it =
           transport_adapter_listeners_.begin();
       it != transport_adapter_listeners_.end(); ++it) {
    delete it->second;
  }

  pthread_mutex_destroy(&message_queue_mutex_);
  pthread_cond_destroy(&message_queue_cond_);
  pthread_mutex_destroy(&event_queue_mutex_);
  pthread_cond_destroy(&device_listener_thread_wakeup_);
}

int TransportManagerImpl::ConnectDevice(const DeviceHandle& device_handle) {
  LOG4CXX_INFO(logger_, "Connect device called with arguments device_handle "
                            << device_handle);
  if (!this->is_initialized_) {
    LOG4CXX_ERROR(logger_, "TransportManager is not initialized.");
    return E_TM_IS_NOT_INITIALIZED;
  }

  DeviceUID device_id = converter_.HandleToUid(device_handle);
  LOG4CXX_INFO(logger_, "Convert handle to id " << device_id);

  transport_adapter::TransportAdapter* ta = device_to_adapter_map_[device_id];
  if (NULL == ta) {
    LOG4CXX_ERROR(logger_, "No device adapter found by id " << device_id);
    return E_INVALID_HANDLE;
  }
  transport_adapter::DeviceList dl = ta->GetDeviceList();
  transport_adapter::DeviceList::iterator it =
      std::find(dl.begin(), dl.end(), device_id);
  if (it == dl.end()) {
    LOG4CXX_INFO(logger_, "Device with handle " << device_handle << " and id "
                                                << device_id
                                                << " is not found");
    return E_INVALID_HANDLE;
  }

  ApplicationList app_list = ta->GetApplicationList(device_id);
  LOG4CXX_INFO(logger_, "app_list.size() = " << app_list.size());
  for (ApplicationList::iterator it = app_list.begin(); it != app_list.end();
       ++it) {
    const ApplicationHandle& app_handle = *it;
    LOG4CXX_INFO(logger_, "Attempt to connect device "
                              << device_id << ", channel " << app_handle);
    const TransportAdapter::Error ta_error = ta->Connect(device_id, app_handle);
    switch (ta_error) {
      case TransportAdapter::OK: {
        LOG4CXX_INFO(logger_, "OK");
        break;
      }
      case TransportAdapter::ALREADY_EXISTS: {
        LOG4CXX_INFO(logger_, "Already connected");
        break;
      }
      default: {
        LOG4CXX_ERROR(logger_, "Connect to device "
                                   << device_id << ", channel " << app_handle
                                   << " failed with error " << ta_error);
        return E_INTERNAL_ERROR;
      }
    }
  }
  LOG4CXX_INFO(logger_, "Connect device exit");
  return E_SUCCESS;
}

int TransportManagerImpl::DisconnectDevice(const DeviceHandle& device_handle) {
  LOG4CXX_INFO(logger_, "Disconnect device called");
  if (!this->is_initialized_) {
    LOG4CXX_ERROR(logger_, "TransportManager is not initialized.");
    return E_TM_IS_NOT_INITIALIZED;
  }
  DeviceUID device_id = converter_.HandleToUid(device_handle);
  LOG4CXX_INFO(logger_, "Convert handle to id" << device_id);

  transport_adapter::TransportAdapter* ta = device_to_adapter_map_[device_id];
  if (NULL == ta) {
    LOG4CXX_ERROR(logger_, "No device adapter found by id " << device_id);
    return E_INVALID_HANDLE;
  }
  ta->DisconnectDevice(device_id);
  LOG4CXX_INFO(logger_, "Disconnected");
  return E_SUCCESS;
}

void TransportManagerImpl::DisconnectFailedRoutine(void* p) {
  void** param = static_cast<void**>(p);
  TransportManagerImpl* tm = static_cast<TransportManagerImpl*>(param[0]);
  ConnectionInternal* c = static_cast<ConnectionInternal*>(param[1]);
  LOG4CXX_INFO(logger_, "Disconnection failed");
  tm->RaiseEvent(&TransportManagerListener::OnDisconnectFailed,
                 tm->converter_.UidToHandle(c->device),
                 DisconnectDeviceError());
  c->shutDown = false;
  c->timer.Stop();
  delete[] param;
}

int TransportManagerImpl::Disconnect(const ConnectionUID& cid) {
  if (!this->is_initialized_) {
    LOG4CXX_ERROR(logger_, "TransportManager is not initialized.");
    return E_TM_IS_NOT_INITIALIZED;
  }

  ConnectionInternal* connection = GetConnection(cid);
  if (connection == NULL) {
    LOG4CXX_ERROR(
        logger_,
        "TransportManagerImpl::Disconnect: Connection does not exist.");
    return E_INVALID_HANDLE;
  }

  pthread_mutex_lock(&event_queue_mutex_);
  int messages_count = 0;
  for (EventQueue::const_iterator it = event_queue_.begin();
    it != event_queue_.end();
    ++it) {
    if (it->application_id() == cid) {
      ++messages_count;
    }
  }
  pthread_mutex_unlock(&event_queue_mutex_);

  if (messages_count > 0) {
    connection->messages_count = messages_count;
    connection->shutDown = true;
    void** param = new void* [2];
    param[0] = this;
    param[1] = &connection;
    Timer timer(config_.disconnectTimeout, &DisconnectFailedRoutine, &param,
                true);
    connection->timer = timer;
    timer.Start();
  } else {
    connection->transport_adapter->Disconnect(connection->device,
                                              connection->application);
  }
  return E_SUCCESS;
}

int TransportManagerImpl::DisconnectForce(const ConnectionUID& cid) {
  if (false == this->is_initialized_) {
    LOG4CXX_ERROR(logger_, "TransportManager is not initialized.");
    return E_TM_IS_NOT_INITIALIZED;
  }
  pthread_mutex_lock(&event_queue_mutex_);
  // Clear messages for this connection
  // Note that MessageQueue typedef is assumed to be std::list,
  // or there is a problem here. One more point versus typedefs-everywhere
  auto e = message_queue_.begin();
  while (e != message_queue_.end()) {
    if ((*e)->connection_key() == cid) {
      RaiseEvent(&TransportManagerListener::OnTMMessageSendFailed,
                 DataSendTimeoutError(), *e);
      e = message_queue_.erase(e);
    } else {
      ++e;
    }
  }
  pthread_mutex_unlock(&event_queue_mutex_);
  const ConnectionInternal* connection = GetConnection(cid);
  if (connection == NULL) {
    LOG4CXX_ERROR(
        logger_,
        "TransportManagerImpl::DisconnectForce: Connection does not exist.");
    return E_INVALID_HANDLE;
  }
  connection->transport_adapter->Disconnect(connection->device,
                                            connection->application);
  return E_SUCCESS;
}

int TransportManagerImpl::AddEventListener(TransportManagerListener* listener) {
  transport_manager_listener_.push_back(listener);
  return E_SUCCESS;
}

int TransportManagerImpl::Stop() {
  if (!all_thread_active_) return E_TM_IS_NOT_INITIALIZED;

  all_thread_active_ = false;

  pthread_mutex_lock(&event_queue_mutex_);
  pthread_cond_signal(&device_listener_thread_wakeup_);
  pthread_mutex_unlock(&event_queue_mutex_);

  pthread_mutex_lock(&message_queue_mutex_);
  pthread_cond_signal(&message_queue_cond_);
  pthread_mutex_unlock(&message_queue_mutex_);

  pthread_join(message_queue_thread_, 0);
  pthread_join(event_queue_thread_, 0);

  LOG4CXX_INFO(logger_, "TransportManager object stopped");

  return E_SUCCESS;
}

int TransportManagerImpl::SendMessageToDevice(const RawMessageSptr message) {
  LOG4CXX_INFO(logger_, "Send message to device called with arguments "
                            << message.get());
  if (false == this->is_initialized_) {
    LOG4CXX_ERROR(logger_, "TM is not initialized.");
    return E_TM_IS_NOT_INITIALIZED;
  }

  const ConnectionInternal* connection =
      GetConnection(message->connection_key());
  if (connection == NULL) {
    LOG4CXX_ERROR(logger_, "Connection with id " << message->connection_key()
                                                 << " does not exist.");
    return E_INVALID_HANDLE;
  }

  if (connection->shutDown) {
    LOG4CXX_ERROR(
        logger_,
        "TransportManagerImpl::Disconnect: Connection is to shut down.");
    return E_CONNECTION_IS_TO_SHUTDOWN;
  }

  this->PostMessage(message);
  LOG4CXX_INFO(logger_, "Message posted");
  return E_SUCCESS;
}

int TransportManagerImpl::ReceiveEventFromDevice(
    const TransportAdapterEvent& event) {
  if (false == this->is_initialized_) {
    LOG4CXX_ERROR(logger_, "TM is not initialized.");
    return E_TM_IS_NOT_INITIALIZED;
  }
  this->PostEvent(event);
  return E_SUCCESS;
}

int TransportManagerImpl::RemoveDevice(const DeviceHandle& device_handle) {
  DeviceUID device_id = converter_.HandleToUid(device_handle);
  if (false == this->is_initialized_) {
    LOG4CXX_ERROR(logger_, "TM is not initialized.");
    return E_TM_IS_NOT_INITIALIZED;
  }
  device_to_adapter_map_.erase(device_id);
  return E_SUCCESS;
}

int TransportManagerImpl::AddTransportAdapter(
    transport_adapter::TransportAdapter* transport_adapter) {
  LOG4CXX_INFO(logger_, "Add device adapter "
                            << transport_adapter << "["
                            << transport_adapter->GetDeviceType() << "]");

  transport_adapter_listeners_[transport_adapter] =
      new TransportAdapterListenerImpl(this, transport_adapter);
  transport_adapter->AddListener(
      transport_adapter_listeners_[transport_adapter]);

  if (transport_adapter->IsInitialised() ||
      transport_adapter->Init() == TransportAdapter::OK) {
    transport_adapters_.push_back(transport_adapter);
  }

  return E_SUCCESS;
}

int TransportManagerImpl::SearchDevices(void) {
  if (!this->is_initialized_) {
    LOG4CXX_ERROR(logger_, "TM is not initialized");
    return E_TM_IS_NOT_INITIALIZED;
  }

  LOG4CXX_INFO(logger_, "Search device called");

  for (std::vector<TransportAdapter*>::iterator it =
           transport_adapters_.begin();
       it != transport_adapters_.end(); ++it) {
    LOG4CXX_INFO(logger_, "Iterating over transport adapters");
    int scanResult = (*it)->SearchDevices();
    if (scanResult != transport_adapter::TransportAdapter::OK) {
      LOG4CXX_ERROR(logger_, "Transport Adapter search failed "
                                 << *it << "[" << (*it)->GetDeviceType()
                                 << "]");
      switch (scanResult) {
        case transport_adapter::TransportAdapter::NOT_SUPPORTED: {
          LOG4CXX_ERROR(logger_, "Search feature is not supported "
                                     << *it << "[" << (*it)->GetDeviceType()
                                     << "]");
          break;
        }
        case transport_adapter::TransportAdapter::BAD_STATE: {
          LOG4CXX_ERROR(logger_, "Transport Adapter has bad state "
                                     << *it << "[" << (*it)->GetDeviceType()
                                     << "]");
          break;
        }
      }
      return scanResult;
    }
  }
  LOG4CXX_INFO(logger_, "SearchDevices() function is complete");
  return E_SUCCESS;
}

int TransportManagerImpl::Init(void) {
  LOG4CXX_INFO(logger_, "Init is called");
  all_thread_active_ = true;

  int error_code =
      pthread_create(&message_queue_thread_, 0, &MessageQueueStartThread, this);

  if (0 != error_code) {
    LOG4CXX_ERROR(logger_,
                  "Message queue thread is not created exit with error code "
                      << error_code);
    return E_TM_IS_NOT_INITIALIZED;
  }

  error_code =
      pthread_create(&event_queue_thread_, 0, &EventListenerStartThread, this);

  if (0 != error_code) {
    LOG4CXX_ERROR(logger_,
                  "Event queue thread is not created exit with error code "
                      << error_code);
    return E_TM_IS_NOT_INITIALIZED;
  }

  is_initialized_ = true;
  LOG4CXX_INFO(logger_, "Init complete");
  return E_SUCCESS;
}

int TransportManagerImpl::Visibility(const bool& on_off) const {
  bool ret;

  LOG4CXX_INFO(logger_, "Visibility change requested to " << on_off);
  if (false == this->is_initialized_) {
    LOG4CXX_ERROR(logger_, "TM is not initialized");
    return E_TM_IS_NOT_INITIALIZED;
  }

  for (std::vector<TransportAdapter*>::const_iterator it =
           transport_adapters_.begin();
       it != transport_adapters_.end(); ++it) {
    if (on_off) {
      ret = (*it)->StartClientListening();
    } else {
      ret = (*it)->StopClientListening();
    }
    if (TransportAdapter::Error::NOT_SUPPORTED == ret) {
      LOG4CXX_INFO(logger_, "Visibility change is not supported for adapter "
                                << *it << "[" << (*it)->GetDeviceType() << "]");
    }
  }

  LOG4CXX_INFO(logger_, "Visibility change requested complete");
  return E_SUCCESS;
}

void TransportManagerImpl::UpdateDeviceList(TransportAdapter* ta) {
<<<<<<< HEAD
  std::set<DeviceInfo> old_devices;
=======
>>>>>>> 444cc6e8
  for (DeviceList::iterator it = device_list_.begin();
       it != device_list_.end();) {
    if (it->first == ta) {
      old_devices.insert(it->second);
      it = device_list_.erase(it);
    } else {
      ++it;
    }
  }

  std::set<DeviceInfo> new_devices;
  const transport_adapter::DeviceList dev_list = ta->GetDeviceList();
  for (transport_adapter::DeviceList::const_iterator it = dev_list.begin();
       it != dev_list.end(); ++it) {
    DeviceHandle device_handle = converter_.UidToHandle(*it);
    DeviceInfo info(device_handle, *it, ta->DeviceName(*it));
    device_list_.push_back(std::make_pair(ta, info));
    new_devices.insert(info);
  }

  std::set<DeviceInfo> added_devices;
  std::set_difference(new_devices.begin(), new_devices.end(),
    old_devices.begin(), old_devices.end(),
    std::inserter(added_devices, added_devices.begin()));
  for(std::set<DeviceInfo>::const_iterator it = added_devices.begin();
    it != added_devices.end();
    ++it) {
    RaiseEvent(&TransportManagerListener::OnDeviceAdded, *it);
  }

  std::set<DeviceInfo> removed_devices;
  std::set_difference(old_devices.begin(), old_devices.end(),
    new_devices.begin(), new_devices.end(),
    std::inserter(removed_devices, removed_devices.begin()));

  for(std::set<DeviceInfo>::const_iterator it = removed_devices.begin();
    it != removed_devices.end();
    ++it) {
    RaiseEvent(&TransportManagerListener::OnDeviceRemoved, *it);
  }
}

void TransportManagerImpl::PostMessage(const RawMessageSptr message) {
  LOG4CXX_INFO(logger_, "Post message called serial number " << message.get());

#ifdef USE_RWLOCK
  pthread_rwlock_wrlock(&message_queue_rwlock_);
#else
  pthread_mutex_lock(&message_queue_mutex_);
#endif
  message_queue_.push_back(message);
  pthread_cond_signal(&message_queue_cond_);
<<<<<<< HEAD
=======
#ifdef USE_RWLOCK
  pthread_rwlock_unlock(&message_queue_rwlock_);
#else
>>>>>>> 444cc6e8
  pthread_mutex_unlock(&message_queue_mutex_);
#endif
  LOG4CXX_INFO(logger_, "Post message complete");
}

void TransportManagerImpl::RemoveMessage(const RawMessageSptr message) {
  // TODO: Reconsider necessity of this method, remove if it's useless,
  //       make to work otherwise.
  //       2013-08-21 dchmerev@luxoft.com
  LOG4CXX_INFO(logger_, "Remove message called " << message.get());
#ifdef USE_RWLOCK
  pthread_rwlock_wrlock(&message_queue_rwlock_);
#else
  pthread_mutex_lock(&message_queue_mutex_);
#endif
  std::remove(message_queue_.begin(), message_queue_.end(), message);
#ifdef USE_RWLOCK
  pthread_rwlock_unlock(&message_queue_rwlock_);
#else
  pthread_mutex_unlock(&message_queue_mutex_);
#endif
  LOG4CXX_INFO(logger_, "Remove message from queue complete");
}

void TransportManagerImpl::PostEvent(const TransportAdapterEvent& event) {
#ifdef USE_RWLOCK
  pthread_rwlock_wrlock(&event_queue_rwlock_);
#else
  pthread_mutex_lock(&event_queue_mutex_);
#endif
  event_queue_.push_back(event);
  pthread_cond_signal(&device_listener_thread_wakeup_);
#ifdef USE_RWLOCK
  pthread_rwlock_unlock(&event_queue_rwlock_);
#else
  pthread_mutex_unlock(&event_queue_mutex_);
#endif
}

void* TransportManagerImpl::EventListenerStartThread(void* data) {
  if (NULL != data) {
    static_cast<TransportManagerImpl*>(data)->EventListenerThread();
  }
  return 0;
}

void TransportManagerImpl::AddConnection(const ConnectionInternal& c) {
  connections_.push_back(c);
  incoming_data_handler_->AddConnection(c.id);
}

void TransportManagerImpl::RemoveConnection(int id) {
  for (std::vector<ConnectionInternal>::iterator it = connections_.begin();
       it != connections_.end(); ++it) {
    if (it->id == id) {
      connections_.erase(it);
      break;
    }
  }
  incoming_data_handler_->RemoveConnection(id);
}

TransportManagerImpl::ConnectionInternal* TransportManagerImpl::GetConnection(
    const ConnectionUID& id) {
  for (auto it = connections_.begin(); it != connections_.end(); ++it) {
    if (it->id == id) {
      return &*it;
    }
  }
  return NULL;
}

TransportManagerImpl::ConnectionInternal* TransportManagerImpl::GetConnection(
    const DeviceUID& device, const ApplicationHandle& application) {
  for (auto it = connections_.begin(); it != connections_.end(); ++it) {
    if (it->device == device && it->application == application) {
      return &*it;
    }
  }
  return NULL;
}

// TODO this function should be moved outside of TM to protocol handler or
// somewhere else
unsigned int TransportManagerImpl::GetPacketSize(unsigned int data_size,
                                                 unsigned char* first_bytes) {
  DCHECK(first_bytes);
  unsigned char offset = sizeof(uint32_t);
  if (data_size < 2 * offset) {
    LOG4CXX_ERROR(logger_, "Received bytes are not enough to parse fram size.");
    return 0;
  }

  unsigned char* received_bytes = first_bytes;
  DCHECK(received_bytes);

  unsigned char version = received_bytes[0] >> 4u;
  uint32_t frame_body_size = received_bytes[offset++] << 24u;
  frame_body_size |= received_bytes[offset++] << 16u;
  frame_body_size |= received_bytes[offset++] << 8u;
  frame_body_size |= received_bytes[offset++];

  unsigned int required_size = frame_body_size;
  switch (version) {
    case protocol_handler::PROTOCOL_VERSION_1:
      required_size += protocol_handler::PROTOCOL_HEADER_V1_SIZE;
      break;
    case protocol_handler::PROTOCOL_VERSION_2:
      required_size += protocol_handler::PROTOCOL_HEADER_V2_SIZE;
      break;
    default:
      LOG4CXX_ERROR(logger_, "Unknown protocol version.");
      return 0;
  }

  return required_size;
}

void TransportManagerImpl::OnDeviceListUpdated(TransportAdapter* ta) {
  const transport_adapter::DeviceList device_list = ta->GetDeviceList();
  LOG4CXX_INFO(logger_, "DEVICE_LIST_UPDATED " << device_list.size());
  for (transport_adapter::DeviceList::const_iterator it = device_list.begin();
       it != device_list.end(); ++it) {
    device_to_adapter_map_.insert(std::make_pair(*it, ta));
    DeviceHandle device_handle = converter_.UidToHandle(*it);
    DeviceInfo info(device_handle, *it, ta->DeviceName(*it));
    RaiseEvent(&TransportManagerListener::OnDeviceFound, info);
  }
  UpdateDeviceList(ta);
  std::vector<DeviceInfo> device_infos;
  for (DeviceList::const_iterator it = device_list_.begin();
       it != device_list_.end(); ++it) {
    device_infos.push_back(it->second);
  }
  RaiseEvent(&TransportManagerListener::OnDeviceListUpdated, device_infos);
}

void TransportManagerImpl::EventListenerThread(void) {
#ifndef USE_RWLOCK
  pthread_mutex_lock(&event_queue_mutex_);
#endif
  LOG4CXX_INFO(logger_, "Event listener thread started");
  while (true) {
    while (event_queue_.size() > 0) {
#ifdef USE_RWLOCK
      pthread_rwlock_rdlock(&event_queue_rwlock_);
#endif
      LOG4CXX_INFO(logger_, "Event listener queue pushed to process events");
      EventQueue::iterator current = event_queue_.begin();
      TransportAdapter* ta = current->transport_adapter();
      ApplicationHandle app_handle = current->application_id();
      DeviceUID device_id = current->device_uid();
      DeviceHandle device_handle;
      BaseError* error = current->event_error();
      RawMessageSptr data = current->data();

      int event_type = current->event_type();
      event_queue_.erase(current);
#ifdef USE_RWLOCK
      pthread_rwlock_unlock(&event_queue_rwlock_);
#else
      pthread_mutex_unlock(&event_queue_mutex_);
#endif
      transport_adapter::DeviceList dev_list;
      ConnectionInternal* connection = GetConnection(device_id, app_handle);
      std::vector<DeviceInfo>::iterator device_info_iterator;

      switch (event_type) {
        case TransportAdapterListenerImpl::EventTypeEnum::ON_SEARCH_DONE: {
          LOG4CXX_INFO(logger_, "Event ON_SEARCH_DONE");
          RaiseEvent(&TransportManagerListener::OnScanDevicesFinished);
          break;
        }
        case TransportAdapterListenerImpl::EventTypeEnum::ON_SEARCH_FAIL: {
          LOG4CXX_INFO(logger_, "Event ON_SEARCH_FAIL");
          // error happened in real search process (external error)
          RaiseEvent(&TransportManagerListener::OnScanDevicesFailed,
                     *static_cast<SearchDeviceError*>(error));
          break;
        }
        case TransportAdapterListenerImpl::EventTypeEnum::ON_DEVICE_LIST_UPDATED
            : {
          OnDeviceListUpdated(ta);
          break;
        }
        case TransportAdapterListenerImpl::EventTypeEnum::ON_CONNECT_DONE: {
          LOG4CXX_INFO(logger_, "Event ON_CONNECT_DONE");
          AddConnection(ConnectionInternal(ta, ++connection_id_counter_,
                                           device_id, app_handle));
          device_handle = converter_.UidToHandle(device_id);
          RaiseEvent(
              &TransportManagerListener::OnConnectionEstablished,
              DeviceInfo(device_handle, device_id, ta->DeviceName(device_id)),
              connection_id_counter_);
          break;
        }
        case TransportAdapterListenerImpl::EventTypeEnum::ON_CONNECT_FAIL: {
          LOG4CXX_INFO(logger_, "Event ON_CONNECT_FAIL");
          RaiseEvent(&TransportManagerListener::OnConnectionFailed,
                     DeviceInfo(converter_.UidToHandle(device_id), device_id,
                                ta->DeviceName(device_id)),
                     ConnectError());
          break;
        }
        case TransportAdapterListenerImpl::EventTypeEnum::ON_DISCONNECT_DONE: {
          LOG4CXX_INFO(logger_, "Event ON_DISCONNECT_DONE");
          if (connection == NULL) {
            LOG4CXX_ERROR(logger_, "Connection ('" << device_id << ", "
                                                   << app_handle
                                                   << ") not found");
            break;
          }
          RaiseEvent(&TransportManagerListener::OnConnectionClosed,
                     connection->id);
          RemoveConnection(connection->id);
<<<<<<< HEAD
=======
          if (connections_.empty()) {
            std::vector<DeviceInfo> device_infos;
            device_infos.clear();
            RaiseEvent(&TransportManagerListener::OnDeviceListUpdated,
                       device_infos);
          }
>>>>>>> 444cc6e8
          break;
        }
        case TransportAdapterListenerImpl::EventTypeEnum::ON_DISCONNECT_FAIL: {
          LOG4CXX_INFO(logger_, "Event ON_DISCONNECT_FAIL");
          DeviceHandle device_handle = converter_.UidToHandle(device_id);
          RaiseEvent(&TransportManagerListener::OnDisconnectFailed,
                     device_handle, DisconnectDeviceError());
          break;
        }
        case TransportAdapterListenerImpl::EventTypeEnum::ON_SEND_DONE: {
          LOG4CXX_INFO(logger_, "Event ON_SEND_DONE");
          if (connection == NULL) {
            LOG4CXX_ERROR(logger_, "Connection ('" << device_id << ", "
                                                   << app_handle
                                                   << ") not found");
            break;
          }
          RaiseEvent(&TransportManagerListener::OnTMMessageSend, data);
          this->RemoveMessage(data);
          if (connection->shutDown && --connection->messages_count == 0) {
            connection->timer.Stop();
            connection->transport_adapter->Disconnect(connection->device,
                                                      connection->application);
          }
          break;
        }
        case TransportAdapterListenerImpl::EventTypeEnum::ON_SEND_FAIL: {
          LOG4CXX_INFO(logger_, "Event ON_SEND_FAIL");
          if (connection == NULL) {
            LOG4CXX_ERROR(logger_, "Connection ('" << device_id << ", "
                                                   << app_handle
                                                   << ") not found");
            break;
          }

          // TODO(YK): start timer here to wait before notify caller
          // and remove unsent messages
          LOG4CXX_ERROR(logger_, "Transport adapter failed to send data");
          // TODO(YK): potential error case -> thread unsafe
          // update of message content
          data->set_waiting(true);
          if (data.valid()) {
            data->set_waiting(true);
          } else {
            LOG4CXX_ERROR(logger_, "Data is invalid");
          }
          break;
        }
        case TransportAdapterListenerImpl::EventTypeEnum::ON_RECEIVED_DONE: {
          LOG4CXX_INFO(logger_, "Event ON_RECEIVED_DONE");
          if (connection == NULL) {
            LOG4CXX_ERROR(logger_, "Connection ('" << device_id << ", "
                                                   << app_handle
                                                   << ") not found");
            break;
          }
          const bool ok = incoming_data_handler_->ProcessData(
              connection->id, data->data(), data->data_size());
          if (!ok) {
            LOG4CXX_ERROR(
                logger_,
                "Incoming data processing failed. Terminating connection.");
            DisconnectForce(connection->id);
          }
          break;
        }
        case TransportAdapterListenerImpl::EventTypeEnum::ON_RECEIVED_FAIL: {
          LOG4CXX_INFO(logger_, "Event ON_RECEIVED_FAIL");
          if (connection == NULL) {
            LOG4CXX_ERROR(logger_, "Connection ('" << device_id << ", "
                                                   << app_handle
                                                   << ") not found");
            break;
          }

          RaiseEvent(&TransportManagerListener::OnTMMessageReceiveFailed,
                     connection->id, *static_cast<DataReceiveError*>(error));
          break;
        }
        case TransportAdapterListenerImpl::EventTypeEnum::ON_COMMUNICATION_ERROR
            : {
          LOG4CXX_INFO(logger_, "Event ON_COMMUNICATION_ERROR");
          break;
        }
        case TransportAdapterListenerImpl::EventTypeEnum::
            ON_UNEXPECTED_DISCONNECT: {
          LOG4CXX_INFO(logger_, "Event ON_UNEXPECTED_DISCONNECT");
          if (connection) {
            RaiseEvent(&TransportManagerListener::OnUnexpectedDisconnect,
                       connection->id,
                       *static_cast<CommunicationError*>(error));
          } else {
            LOG4CXX_ERROR(logger_, "Connection ('" << device_id << ", "
                                                   << app_handle
                                                   << ") not found");
          }
          break;
        }
      }  // switch
      delete error;
#ifndef USE_RWLOCK
      pthread_mutex_lock(&event_queue_mutex_);
#endif
    }  // while (event_queue_.size() > 0)

    if (all_thread_active_)
      pthread_cond_wait(&device_listener_thread_wakeup_, &event_queue_mutex_);
    else
      break;
  }  // while (true)

  pthread_mutex_unlock(&event_queue_mutex_);

  LOG4CXX_INFO(logger_, "Event listener thread finished");
}
void* TransportManagerImpl::MessageQueueStartThread(void* data) {
  if (NULL != data) {
    static_cast<TransportManagerImpl*>(data)->MessageQueueThread();
  }
  return 0;
}

void TransportManagerImpl::MessageQueueThread(void) {
  LOG4CXX_INFO(logger_, "Message queue thread started");

#ifndef USE_RWLOCK
  pthread_mutex_lock(&message_queue_mutex_);
#endif

  while (all_thread_active_) {
    // TODO(YK): add priority processing

    while (message_queue_.size() > 0) {
#ifdef USE_RWLOCK
      pthread_rwlock_rdlock(&message_queue_rwlock_);
#endif
      MessageQueue::iterator it = message_queue_.begin();
      while (it != message_queue_.end() && it->valid() && (*it)->IsWaiting()) {
        ++it;
      }
      if (it == message_queue_.end()) {
#ifdef USE_RWLOCK
        pthread_rwlock_unlock(&message_queue_rwlock_);
#endif
        break;
      }
      RawMessageSptr active_msg = *it;
#ifdef USE_RWLOCK
      pthread_rwlock_unlock(&message_queue_rwlock_);
#else
      pthread_mutex_unlock(&message_queue_mutex_);
#endif
      if (active_msg.valid() && !active_msg->IsWaiting()) {
        ConnectionInternal* connection =
            GetConnection(active_msg->connection_key());
        if (connection == NULL) {
          std::stringstream ss;
          ss << "Connection " << active_msg->connection_key() << " not found";
          LOG4CXX_ERROR(logger_, ss.str());
          RaiseEvent(&TransportManagerListener::OnTMMessageSendFailed,
                     DataSendError(ss.str()), active_msg);
          message_queue_.remove(active_msg);
          continue;
        }
        TransportAdapter* transport_adapter = connection->transport_adapter;
        LOG4CXX_INFO(logger_, "Got adapter "
                                  << transport_adapter << "["
                                  << transport_adapter->GetDeviceType() << "]"
                                  << " by session id "
                                  << active_msg->connection_key());

        if (NULL == transport_adapter) {
          std::string error_text =
              "Transport adapter is not found - message removed";
          LOG4CXX_ERROR(logger_, error_text);
          RaiseEvent(&TransportManagerListener::OnTMMessageSendFailed,
                     DataSendError(error_text), active_msg);
          message_queue_.remove(active_msg);
        } else {
          if (TransportAdapter::OK ==
              transport_adapter->SendData(
                  connection->device, connection->application, active_msg)) {
            LOG4CXX_INFO(logger_, "Data sent to adapter");
            active_msg->set_waiting(true);
          } else {
            LOG4CXX_ERROR(logger_, "Data sent error");
          }
        }
      }
#ifndef USE_RWLOCK
      pthread_mutex_lock(&message_queue_mutex_);
#endif
    }
    pthread_cond_wait(&message_queue_cond_, &message_queue_mutex_);
  }  //  while(true)

  message_queue_.clear();

  pthread_mutex_unlock(&message_queue_mutex_);
  LOG4CXX_INFO(logger_, "Message queue thread finished");
}

}  // namespace transport_manager

// vim: set ts=2 sw=2 et:<|MERGE_RESOLUTION|>--- conflicted
+++ resolved
@@ -55,18 +55,11 @@
 #include "transport_manager/transport_adapter/transport_adapter.h"
 
 using ::transport_manager::transport_adapter::TransportAdapter;
-<<<<<<< HEAD
-=======
-
-
->>>>>>> 444cc6e8
 
 namespace transport_manager {
 
 log4cxx::LoggerPtr TransportManagerImpl::logger_ =
     log4cxx::LoggerPtr(log4cxx::Logger::getLogger("TransportManager"));
-<<<<<<< HEAD
-=======
 
 TransportManagerImpl::Connection TransportManagerImpl::convert(TransportManagerImpl::ConnectionInternal& p) {
   TransportManagerImpl::Connection c;
@@ -75,7 +68,6 @@
   c.id = p.id;
   return c;
 }
->>>>>>> 444cc6e8
 
 class TransportManagerImpl::IncomingDataHandler {
  public:
@@ -150,18 +142,13 @@
       config_(config),
       incoming_data_handler_(new IncomingDataHandler(this)) {
   LOG4CXX_INFO(logger_, "==============================================");
-<<<<<<< HEAD
+#ifdef USE_RWLOCK
+  pthread_rwlock_init(&message_queue_rwlock_, NULL);
+  pthread_rwlock_init(&event_queue_rwlock_, NULL);
+#endif
   pthread_mutex_init(&message_queue_mutex_, NULL);
   pthread_cond_init(&message_queue_cond_, NULL);
   pthread_mutex_init(&event_queue_mutex_, 0);
-=======
-#ifdef USE_RWLOCK
-  pthread_rwlock_init(&message_queue_rwlock_, NULL);
-  pthread_rwlock_init(&event_queue_rwlock_, NULL);
-#endif
-  pthread_mutex_init(&message_queue_mutex_, NULL);
-  pthread_mutex_init(&event_queue_mutex_, NULL);
->>>>>>> 444cc6e8
   pthread_cond_init(&device_listener_thread_wakeup_, NULL);
   LOG4CXX_INFO(logger_, "TransportManager object created");
 }
@@ -536,10 +523,7 @@
 }
 
 void TransportManagerImpl::UpdateDeviceList(TransportAdapter* ta) {
-<<<<<<< HEAD
   std::set<DeviceInfo> old_devices;
-=======
->>>>>>> 444cc6e8
   for (DeviceList::iterator it = device_list_.begin();
        it != device_list_.end();) {
     if (it->first == ta) {
@@ -592,12 +576,9 @@
 #endif
   message_queue_.push_back(message);
   pthread_cond_signal(&message_queue_cond_);
-<<<<<<< HEAD
-=======
 #ifdef USE_RWLOCK
   pthread_rwlock_unlock(&message_queue_rwlock_);
 #else
->>>>>>> 444cc6e8
   pthread_mutex_unlock(&message_queue_mutex_);
 #endif
   LOG4CXX_INFO(logger_, "Post message complete");
@@ -813,15 +794,6 @@
           RaiseEvent(&TransportManagerListener::OnConnectionClosed,
                      connection->id);
           RemoveConnection(connection->id);
-<<<<<<< HEAD
-=======
-          if (connections_.empty()) {
-            std::vector<DeviceInfo> device_infos;
-            device_infos.clear();
-            RaiseEvent(&TransportManagerListener::OnDeviceListUpdated,
-                       device_infos);
-          }
->>>>>>> 444cc6e8
           break;
         }
         case TransportAdapterListenerImpl::EventTypeEnum::ON_DISCONNECT_FAIL: {
@@ -1026,4 +998,3 @@
 
 }  // namespace transport_manager
 
-// vim: set ts=2 sw=2 et: