--- conflicted
+++ resolved
@@ -40,11 +40,8 @@
 #include <limits>
 #include <functional>
 #include <sstream>
-<<<<<<< HEAD
 #include <iostream>
-=======
 #include <iterator>
->>>>>>> 64ac11d0
 
 #include "utils/macro.h"
 #include "utils/logger.h"
@@ -64,7 +61,7 @@
 CREATE_LOGGERPTR_GLOBAL(logger_, "TransportManager")
 
 TransportManagerImpl::Connection TransportManagerImpl::convert(
-    const TransportManagerImpl::ConnectionInternal& p) {
+  const TransportManagerImpl::ConnectionInternal& p) {
   LOGGER_TRACE(logger_, "enter. ConnectionInternal: " << &p);
   TransportManagerImpl::Connection c;
   c.application = p.application;
@@ -73,11 +70,10 @@
   LOGGER_TRACE(
       logger_,
       "exit with TransportManagerImpl::Connection. It's ConnectionUID = "
-          << c.id);
+                << c.id);
   return c;
 }
 
-<<<<<<< HEAD
 TransportManagerImpl::TransportManagerImpl(
     const TransportManagerSettings& settings)
     : is_initialized_(false)
@@ -88,18 +84,6 @@
     , message_queue_("TM MessageQueue", this)
     , event_queue_("TM EventQueue", this)
     , settings_(settings) {
-=======
-TransportManagerImpl::TransportManagerImpl()
-    : is_initialized_(false)
-    ,
-#ifdef TELEMETRY_MONITOR
-    metric_observer_(NULL)
-    ,
-#endif  // TELEMETRY_MONITOR
-    connection_id_counter_(0)
-    , message_queue_("TM MessageQueue", this)
-    , event_queue_("TM EventQueue", this) {
->>>>>>> 64ac11d0
   LOGGER_TRACE(logger_, "TransportManager has created");
 }
 
@@ -109,14 +93,14 @@
   event_queue_.Shutdown();
 
   for (std::vector<TransportAdapter*>::iterator it =
-           transport_adapters_.begin();
+         transport_adapters_.begin();
        it != transport_adapters_.end();
        ++it) {
     delete *it;
   }
 
   for (std::map<TransportAdapter*, TransportAdapterListenerImpl*>::iterator it =
-           transport_adapter_listeners_.begin();
+         transport_adapter_listeners_.begin();
        it != transport_adapter_listeners_.end();
        ++it) {
     delete it->second;
@@ -125,29 +109,21 @@
   LOGGER_INFO(logger_, "TransportManager object destroyed");
 }
 
-<<<<<<< HEAD
 int TransportManagerImpl::ConnectDevice(const DeviceHandle device_handle) {
-=======
-int TransportManagerImpl::ConnectDevice(const DeviceHandle& device_handle) {
->>>>>>> 64ac11d0
   LOGGER_TRACE(logger_, "enter. DeviceHandle: " << &device_handle);
   if (!this->is_initialized_) {
     LOGGER_ERROR(logger_, "TransportManager is not initialized.");
     LOGGER_TRACE(
         logger_,
-        "exit with E_TM_IS_NOT_INITIALIZED. Condition: !this->is_initialized_");
+                  "exit with E_TM_IS_NOT_INITIALIZED. Condition: !this->is_initialized_");
     return E_TM_IS_NOT_INITIALIZED;
   }
 
   DeviceUID device_id = converter_.HandleToUid(device_handle);
-<<<<<<< HEAD
   LOGGER_DEBUG(logger_, "Convert handle to id:" << device_id);
-=======
-  LOGGER_DEBUG(logger_, "Convert handle to id " << device_id);
->>>>>>> 64ac11d0
 
   sync_primitives::AutoReadLock lock(device_to_adapter_map_lock_);
-  DeviceToAdapterMap::iterator it = device_to_adapter_map_.find(device_id);
+  DeviceToAdapterMap::iterator it  = device_to_adapter_map_.find(device_id);
   if (it == device_to_adapter_map_.end()) {
     LOGGER_ERROR(logger_, "No device adapter found by id " << device_id);
     LOGGER_TRACE(logger_, "exit with E_INVALID_HANDLE. Condition: NULL == ta");
@@ -161,28 +137,20 @@
   return err;
 }
 
-<<<<<<< HEAD
 int TransportManagerImpl::DisconnectDevice(const DeviceHandle device_handle) {
-=======
-int TransportManagerImpl::DisconnectDevice(const DeviceHandle& device_handle) {
->>>>>>> 64ac11d0
   LOGGER_TRACE(logger_, "enter. DeviceHandle: " << &device_handle);
   if (!this->is_initialized_) {
     LOGGER_ERROR(logger_, "TransportManager is not initialized.");
     LOGGER_TRACE(
         logger_,
-        "exit with E_TM_IS_NOT_INITIALIZED. Condition: !this->is_initialized_");
+                  "exit with E_TM_IS_NOT_INITIALIZED. Condition: !this->is_initialized_");
     return E_TM_IS_NOT_INITIALIZED;
   }
   DeviceUID device_id = converter_.HandleToUid(device_handle);
-<<<<<<< HEAD
   LOGGER_DEBUG(logger_, "Convert handle to id:" << device_id);
-=======
-  LOGGER_DEBUG(logger_, "Convert handle to id" << device_id);
->>>>>>> 64ac11d0
 
   sync_primitives::AutoReadLock lock(device_to_adapter_map_lock_);
-  DeviceToAdapterMap::iterator it = device_to_adapter_map_.find(device_id);
+  DeviceToAdapterMap::iterator it  = device_to_adapter_map_.find(device_id);
   if (it == device_to_adapter_map_.end()) {
     LOGGER_WARN(logger_, "No device adapter found by id " << device_id);
     LOGGER_TRACE(logger_, "exit with E_INVALID_HANDLE. Condition: NULL == ta");
@@ -194,17 +162,13 @@
   return E_SUCCESS;
 }
 
-<<<<<<< HEAD
 int TransportManagerImpl::Disconnect(const ConnectionUID cid) {
-=======
-int TransportManagerImpl::Disconnect(const ConnectionUID& cid) {
->>>>>>> 64ac11d0
   LOGGER_TRACE(logger_, "enter. ConnectionUID: " << &cid);
   if (!this->is_initialized_) {
     LOGGER_ERROR(logger_, "TransportManager is not initialized.");
     LOGGER_TRACE(
         logger_,
-        "exit with E_TM_IS_NOT_INITIALIZED. Condition: !this->is_initialized_");
+                  "exit with E_TM_IS_NOT_INITIALIZED. Condition: !this->is_initialized_");
     return E_TM_IS_NOT_INITIALIZED;
   }
 
@@ -220,7 +184,7 @@
   }
 
   connection->transport_adapter->Disconnect(connection->device,
-                                            connection->application);
+      connection->application);
   // TODO(dchmerev@luxoft.com): Return disconnect timeout
   /*
   int messages_count = 0;
@@ -250,11 +214,7 @@
   return E_SUCCESS;
 }
 
-<<<<<<< HEAD
 int TransportManagerImpl::DisconnectForce(const ConnectionUID cid) {
-=======
-int TransportManagerImpl::DisconnectForce(const ConnectionUID& cid) {
->>>>>>> 64ac11d0
   LOGGER_TRACE(logger_, "enter ConnectionUID: " << &cid);
   if (false == this->is_initialized_) {
     LOGGER_ERROR(logger_, "TransportManager is not initialized.");
@@ -267,14 +227,14 @@
   const ConnectionInternal* connection = GetConnection(cid);
   if (NULL == connection) {
     LOGGER_ERROR(
-        logger_,
-        "TransportManagerImpl::DisconnectForce: Connection does not exist.");
+      logger_,
+      "TransportManagerImpl::DisconnectForce: Connection does not exist.");
     LOGGER_TRACE(logger_,
                  "exit with E_INVALID_HANDLE. Condition: NULL == connection");
     return E_INVALID_HANDLE;
   }
   connection->transport_adapter->Disconnect(connection->device,
-                                            connection->application);
+      connection->application);
   LOGGER_TRACE(logger_, "exit with E_SUCCESS");
   return E_SUCCESS;
 }
@@ -349,31 +309,27 @@
   }
 
   {
-    sync_primitives::AutoReadLock lock(connections_lock_);
+  sync_primitives::AutoReadLock lock(connections_lock_);
     const ConnectionInternal* connection =
         GetConnection(message->connection_key());
-    if (NULL == connection) {
+  if (NULL == connection) {
       LOGGER_ERROR(logger_,
                    "Connection with id " << message->connection_key()
-                                         << " does not exist.");
+                  << " does not exist.");
       LOGGER_TRACE(logger_,
                    "exit with E_INVALID_HANDLE. Condition: NULL == connection");
-      return E_INVALID_HANDLE;
-    }
-
-<<<<<<< HEAD
+    return E_INVALID_HANDLE;
+  }
+
     if (connection->shutdown_) {
-=======
-    if (connection->shut_down) {
->>>>>>> 64ac11d0
       LOGGER_ERROR(
           logger_,
           "TransportManagerImpl::Disconnect: Connection is to shut down.");
       LOGGER_TRACE(logger_,
                    "exit with E_CONNECTION_IS_TO_SHUTDOWN. Condition: "
                    "connection->shutDown");
-      return E_CONNECTION_IS_TO_SHUTDOWN;
-    }
+    return E_CONNECTION_IS_TO_SHUTDOWN;
+  }
   }
 #ifdef TELEMETRY_MONITOR
   if (metric_observer_) {
@@ -400,11 +356,7 @@
   return E_SUCCESS;
 }
 
-<<<<<<< HEAD
 int TransportManagerImpl::RemoveDevice(const DeviceHandle device_handle) {
-=======
-int TransportManagerImpl::RemoveDevice(const DeviceHandle& device_handle) {
->>>>>>> 64ac11d0
   LOGGER_TRACE(logger_, "enter. DeviceHandle: " << &device_handle);
   DeviceUID device_id = converter_.HandleToUid(device_handle);
   if (false == this->is_initialized_) {
@@ -421,7 +373,7 @@
 }
 
 int TransportManagerImpl::AddTransportAdapter(
-    transport_adapter::TransportAdapter* transport_adapter) {
+  transport_adapter::TransportAdapter* transport_adapter) {
   LOGGER_TRACE(logger_, "enter. TransportAdapter: " << transport_adapter);
 
   if (transport_adapter_listeners_.find(transport_adapter) !=
@@ -434,9 +386,9 @@
     return E_ADAPTER_EXISTS;
   }
   transport_adapter_listeners_[transport_adapter] =
-      new TransportAdapterListenerImpl(this, transport_adapter);
+    new TransportAdapterListenerImpl(this, transport_adapter);
   transport_adapter->AddListener(
-      transport_adapter_listeners_[transport_adapter]);
+    transport_adapter_listeners_[transport_adapter]);
 
   if (transport_adapter->IsInitialised() ||
       transport_adapter->Init() == TransportAdapter::OK) {
@@ -452,7 +404,7 @@
     LOGGER_ERROR(logger_, "TM is not initialized");
     LOGGER_TRACE(
         logger_,
-        "exit with E_TM_IS_NOT_INITIALIZED. Condition: !this->is_initialized_");
+                  "exit with E_TM_IS_NOT_INITIALIZED. Condition: !this->is_initialized_");
     return E_TM_IS_NOT_INITIALIZED;
   }
 
@@ -461,7 +413,7 @@
   bool success_occurred = false;
 
   for (std::vector<TransportAdapter*>::iterator it =
-           transport_adapters_.begin();
+         transport_adapters_.begin();
        it != transport_adapters_.end();
        ++it) {
     LOGGER_DEBUG(logger_, "Iterating over transport adapters");
@@ -497,7 +449,7 @@
   }
   int transport_adapter_search =
       (success_occurred || transport_adapters_.empty()) ? E_SUCCESS
-                                                        : E_ADAPTERS_FAIL;
+                                 : E_ADAPTERS_FAIL;
   if (transport_adapter_search == E_SUCCESS) {
     LOGGER_TRACE(logger_,
                  "exit with E_SUCCESS. Condition: success_occured || "
@@ -510,16 +462,13 @@
   return transport_adapter_search;
 }
 
-int TransportManagerImpl::Init(resumption::LastState& last_state) {
-<<<<<<< HEAD
+int TransportManagerImpl::Init(resumption::LastState &last_state) {
   // Last state requred to initialize Transport adapters
   UNUSED(last_state);
-=======
->>>>>>> 64ac11d0
   LOGGER_TRACE(logger_, "enter");
-  is_initialized_ = true;
+    is_initialized_ = true;
   LOGGER_TRACE(logger_, "exit with E_SUCCESS");
-  return E_SUCCESS;
+    return E_SUCCESS;
 }
 
 int TransportManagerImpl::Reinit() {
@@ -544,7 +493,7 @@
   }
 
   for (std::vector<TransportAdapter*>::const_iterator it =
-           transport_adapters_.begin();
+         transport_adapters_.begin();
        it != transport_adapters_.end();
        ++it) {
     if (on_off) {
@@ -555,7 +504,7 @@
     if (TransportAdapter::Error::NOT_SUPPORTED == ret) {
       LOGGER_DEBUG(logger_,
                    "Visibility change is not supported for adapter "
-                       << *it << "[" << (*it)->GetDeviceType() << "]");
+                    << *it << "[" << (*it)->GetDeviceType() << "]");
     }
   }
   LOGGER_TRACE(logger_, "exit with E_SUCCESS");
@@ -567,26 +516,26 @@
   std::set<DeviceInfo> old_devices;
   std::set<DeviceInfo> new_devices;
   {
-    sync_primitives::AutoWriteLock lock(device_list_lock_);
-    for (DeviceInfoList::iterator it = device_list_.begin();
-         it != device_list_.end();) {
-      if (it->first == ta) {
-        old_devices.insert(it->second);
-        it = device_list_.erase(it);
-      } else {
-        ++it;
-      }
-    }
-
-    const DeviceList dev_list = ta->GetDeviceList();
+  sync_primitives::AutoWriteLock lock(device_list_lock_);
+  for (DeviceInfoList::iterator it = device_list_.begin();
+       it != device_list_.end();) {
+    if (it->first == ta) {
+      old_devices.insert(it->second);
+      it = device_list_.erase(it);
+    } else {
+      ++it;
+    }
+  }
+
+  const DeviceList dev_list = ta->GetDeviceList();
     for (DeviceList::const_iterator it = dev_list.begin(); it != dev_list.end();
          ++it) {
-      DeviceHandle device_handle = converter_.UidToHandle(*it);
+    DeviceHandle device_handle = converter_.UidToHandle(*it);
       DeviceInfo info(
           device_handle, *it, ta->DeviceName(*it), ta->GetConnectionType());
-      device_list_.push_back(std::make_pair(ta, info));
-      new_devices.insert(info);
-    }
+    device_list_.push_back(std::make_pair(ta, info));
+    new_devices.insert(info);
+  }
   }
 
   std::set<DeviceInfo> added_devices;
@@ -632,7 +581,6 @@
 const TransportManagerSettings& TransportManagerImpl::get_settings() const {
   return settings_;
 }
-
 void TransportManagerImpl::AddConnection(const ConnectionInternal& c) {
   LOGGER_AUTO_TRACE(logger_);
   LOGGER_DEBUG(logger_, "ConnectionInternal: " << &c);
@@ -655,11 +603,7 @@
 }
 
 TransportManagerImpl::ConnectionInternal* TransportManagerImpl::GetConnection(
-<<<<<<< HEAD
     const ConnectionUID id) {
-=======
-    const ConnectionUID& id) {
->>>>>>> 64ac11d0
   LOGGER_AUTO_TRACE(logger_);
   LOGGER_DEBUG(logger_, "ConnectionUID: " << &id);
   for (std::vector<ConnectionInternal>::iterator it = connections_.begin();
@@ -674,7 +618,7 @@
 }
 
 TransportManagerImpl::ConnectionInternal* TransportManagerImpl::GetConnection(
-    const DeviceUID& device, const ApplicationHandle& application) {
+  const DeviceUID& device, const ApplicationHandle& application) {
   LOGGER_AUTO_TRACE(logger_);
   LOGGER_DEBUG(logger_,
                "DeviceUID: " << &device
@@ -697,16 +641,9 @@
   for (DeviceList::const_iterator it = device_list.begin();
        it != device_list.end();
        ++it) {
-<<<<<<< HEAD
     device_to_adapter_map_lock_.AcquireForWriting();
     device_to_adapter_map_.insert(std::make_pair(*it, ta));
     device_to_adapter_map_lock_.Release();
-=======
-    {
-      sync_primitives::AutoWriteLock lock(device_to_adapter_map_lock_);
-      device_to_adapter_map_.insert(std::make_pair(*it, ta));
-    }
->>>>>>> 64ac11d0
     DeviceHandle device_handle = converter_.UidToHandle(*it);
     DeviceInfo info(
         device_handle, *it, ta->DeviceName(*it), ta->GetConnectionType());
@@ -714,24 +651,13 @@
   }
   UpdateDeviceList(ta);
   std::vector<DeviceInfo> device_infos;
-<<<<<<< HEAD
   device_list_lock_.AcquireForReading();
   for (DeviceInfoList::const_iterator it = device_list_.begin();
        it != device_list_.end();
        ++it) {
     device_infos.push_back(it->second);
-=======
-
-  {
-    sync_primitives::AutoReadLock lock(device_list_lock_);
-    for (DeviceInfoList::const_iterator it = device_list_.begin();
-         it != device_list_.end();
-         ++it) {
-      device_infos.push_back(it->second);
-    }
->>>>>>> 64ac11d0
-  }
-
+  }
+  device_list_lock_.Release();
   RaiseEvent(&TransportManagerListener::OnDeviceListUpdated, device_infos);
   LOGGER_TRACE(logger_, "exit");
 }
@@ -774,9 +700,9 @@
           &TransportManagerListener::OnConnectionEstablished,
           DeviceInfo(device_handle,
                      event.device_uid,
-                     event.transport_adapter->DeviceName(event.device_uid),
-                     event.transport_adapter->GetConnectionType()),
-          connection_id_counter_);
+                                event.transport_adapter->DeviceName(event.device_uid),
+                                event.transport_adapter->GetConnectionType()),
+                 connection_id_counter_);
       LOGGER_DEBUG(logger_, "event_type = ON_CONNECT_DONE");
       break;
     }
@@ -785,37 +711,26 @@
           &TransportManagerListener::OnConnectionFailed,
           DeviceInfo(converter_.UidToHandle(event.device_uid),
                      event.device_uid,
-                     event.transport_adapter->DeviceName(event.device_uid),
-                     event.transport_adapter->GetConnectionType()),
-          ConnectError());
+                                event.transport_adapter->DeviceName(event.device_uid),
+                                event.transport_adapter->GetConnectionType()),
+                 ConnectError());
       LOGGER_DEBUG(logger_, "event_type = ON_CONNECT_FAIL");
       break;
     }
     case TransportAdapterListenerImpl::EventTypeEnum::ON_DISCONNECT_DONE: {
-<<<<<<< HEAD
       connections_lock_.AcquireForReading();
       ConnectionInternal* connection =
           GetConnection(event.device_uid, event.application_id);
       if (NULL == connection) {
         LOGGER_ERROR(logger_, "Connection not found");
         LOGGER_DEBUG(logger_,
-                     "event_type = ON_DISCONNECT_DONE && NULL == connection");
+                      "event_type = ON_DISCONNECT_DONE && NULL == connection");
         connections_lock_.Release();
         break;
-=======
-      ConnectionUID id = 0;
-      {
-        sync_primitives::AutoReadLock lock(connections_lock_);
-        ConnectionInternal* connection =
-            GetConnection(event.device_uid, event.application_id);
-        if (!connection) {
-          LOGGER_DEBUG(logger_,
-                       "event_type = ON_DISCONNECT_DONE && NULL == connection");
-          break;
-        }
-        id = connection->id;
->>>>>>> 64ac11d0
-      }
+      }
+      const ConnectionUID id = connection->id;
+      connections_lock_.Release();
+
       RaiseEvent(&TransportManagerListener::OnConnectionClosed, id);
       RemoveConnection(id);
       LOGGER_DEBUG(logger_, "event_type = ON_DISCONNECT_DONE");
@@ -845,14 +760,14 @@
                                      << event.application_id << ") not found");
         LOGGER_DEBUG(
             logger_,
-            "event_type = ON_SEND_DONE. Condition: NULL == connection");
+                      "event_type = ON_SEND_DONE. Condition: NULL == connection");
         break;
       }
       RaiseEvent(&TransportManagerListener::OnTMMessageSend, event.event_data);
       if (connection->shutdown_ && --connection->messages_count == 0) {
         connection->timer->Stop();
         connection->transport_adapter->Disconnect(connection->device,
-                                                  connection->application);
+            connection->application);
       }
       LOGGER_DEBUG(logger_, "event_type = ON_SEND_DONE");
       break;
@@ -864,19 +779,19 @@
       }
 #endif  // TELEMETRY_MONITOR
       {
-        sync_primitives::AutoReadLock lock(connections_lock_);
-        ConnectionInternal* connection =
-            GetConnection(event.device_uid, event.application_id);
-        if (connection == NULL) {
+      sync_primitives::AutoReadLock lock(connections_lock_);
+      ConnectionInternal* connection =
+          GetConnection(event.device_uid, event.application_id);
+      if (connection == NULL) {
           LOGGER_ERROR(logger_,
                        "Connection ('" << event.device_uid << ", "
-                                       << event.application_id
-                                       << ") not found");
+                      << event.application_id
+                      << ") not found");
           LOGGER_DEBUG(
               logger_,
-              "event_type = ON_SEND_FAIL. Condition: NULL == connection");
-          break;
-        }
+                      "event_type = ON_SEND_FAIL. Condition: NULL == connection");
+        break;
+      }
       }
 
       // TODO(YK): start timer here to wait before notify caller
@@ -894,20 +809,20 @@
     }
     case TransportAdapterListenerImpl::EventTypeEnum::ON_RECEIVED_DONE: {
       {
-        sync_primitives::AutoReadLock lock(connections_lock_);
-        ConnectionInternal* connection =
-            GetConnection(event.device_uid, event.application_id);
-        if (connection == NULL) {
+      sync_primitives::AutoReadLock lock(connections_lock_);
+      ConnectionInternal* connection =
+          GetConnection(event.device_uid, event.application_id);
+      if (connection == NULL) {
           LOGGER_ERROR(logger_,
                        "Connection ('" << event.device_uid << ", "
-                                       << event.application_id
-                                       << ") not found");
+                      << event.application_id
+                      << ") not found");
           LOGGER_DEBUG(
               logger_,
-              "event_type = ON_RECEIVED_DONE. Condition: NULL == connection");
-          break;
-        }
-        event.event_data->set_connection_key(connection->id);
+                      "event_type = ON_RECEIVED_DONE. Condition: NULL == connection");
+        break;
+      }
+      event.event_data->set_connection_key(connection->id);
       }
 #ifdef TELEMETRY_MONITOR
       if (metric_observer_) {
@@ -921,7 +836,6 @@
     }
     case TransportAdapterListenerImpl::EventTypeEnum::ON_RECEIVED_FAIL: {
       LOGGER_DEBUG(logger_, "Event ON_RECEIVED_FAIL");
-<<<<<<< HEAD
       connections_lock_.AcquireForReading();
       ConnectionInternal* connection =
           GetConnection(event.device_uid, event.application_id);
@@ -931,20 +845,9 @@
                                      << event.application_id << ") not found");
         connections_lock_.Release();
         break;
-=======
-      {
-        sync_primitives::AutoReadLock lock(connections_lock_);
-        ConnectionInternal* connection =
-            GetConnection(event.device_uid, event.application_id);
-        if (!connection) {
-          LOGGER_ERROR(logger_,
-                       "Connection ('" << event.device_uid << ", "
-                                       << event.application_id
-                                       << ") not found");
-          break;
-        }
->>>>>>> 64ac11d0
-      }
+      }
+      connections_lock_.Release();
+
       RaiseEvent(&TransportManagerListener::OnTMMessageReceiveFailed,
                  *static_cast<DataReceiveError*>(event.event_error.get()));
       LOGGER_DEBUG(logger_, "event_type = ON_RECEIVED_FAIL");
@@ -956,7 +859,6 @@
     }
     case TransportAdapterListenerImpl::EventTypeEnum::
         ON_UNEXPECTED_DISCONNECT: {
-<<<<<<< HEAD
       connections_lock_.AcquireForReading();
       ConnectionInternal* connection =
           GetConnection(event.device_uid, event.application_id);
@@ -973,26 +875,6 @@
                      "Connection ('" << event.device_uid << ", "
                                      << event.application_id << ") not found");
       }
-=======
-      ConnectionUID connection_id = 0;
-      {
-        sync_primitives::AutoReadLock lock(connections_lock_);
-        ConnectionInternal* connection =
-            GetConnection(event.device_uid, event.application_id);
-        if (!connection) {
-          LOGGER_ERROR(logger_,
-                       "Connection ('" << event.device_uid << ", "
-                                       << event.application_id
-                                       << ") not found");
-          break;
-        }
-        connection_id = connection->id;
-      }
-      RaiseEvent(&TransportManagerListener::OnUnexpectedDisconnect,
-                 connection_id,
-                 *static_cast<CommunicationError*>(event.event_error.get()));
-      RemoveConnection(connection_id);
->>>>>>> 64ac11d0
       LOGGER_DEBUG(logger_, "eevent_type = ON_UNEXPECTED_DISCONNECT");
       break;
     }
@@ -1001,7 +883,7 @@
 }
 
 #ifdef TELEMETRY_MONITOR
-void TransportManagerImpl::SetTimeMetricObserver(TMMetricObserver* observer) {
+void TransportManagerImpl::SetTelemetryObserver(TMTelemetryObserver* observer) {
   metric_observer_ = observer;
 }
 #endif  // TELEMETRY_MONITOR
@@ -1022,7 +904,7 @@
   TransportAdapter* transport_adapter = connection->transport_adapter;
   LOGGER_DEBUG(logger_,
                "Got adapter " << transport_adapter << "["
-                              << transport_adapter->GetDeviceType() << "]"
+                << transport_adapter->GetDeviceType() << "]"
                               << " by session id " << msg->connection_key());
 
   if (NULL == transport_adapter) {
@@ -1034,7 +916,7 @@
   } else {
     if (TransportAdapter::OK ==
         transport_adapter->SendData(
-            connection->device, connection->application, msg)) {
+          connection->device, connection->application, msg)) {
       LOGGER_TRACE(logger_, "Data sent to adapter");
     } else {
       LOGGER_ERROR(logger_, "Data sent error");
@@ -1049,7 +931,6 @@
 TransportManagerImpl::ConnectionInternal::ConnectionInternal(
     TransportManagerImpl* transport_manager,
     TransportAdapter* transport_adapter,
-<<<<<<< HEAD
     const ConnectionUID id,
     const DeviceUID& dev_id,
     const ApplicationHandle& app_id,
@@ -1059,23 +940,10 @@
     , timer(utils::MakeShared<timer::Timer,
                               const char*,
                               ::timer::TimerTaskImpl<ConnectionInternal>*>(
-          "TM DiscRoutine",
-          new ::timer::TimerTaskImpl<ConnectionInternal>(
+                "TM DiscRoutine",
+                new ::timer::TimerTaskImpl<ConnectionInternal> (
               this, &ConnectionInternal::DisconnectFailedRoutine)))
     , shutdown_(false)
-=======
-    const ConnectionUID& id,
-    const DeviceUID& dev_id,
-    const ApplicationHandle& app_id,
-    const DeviceHandle& device_handle)
-    : transport_manager(transport_manager)
-    , transport_adapter(transport_adapter)
-    , timer(utils::MakeShared<timer::Timer>(
-          "TM DiscRoutine",
-          new ::timer::TimerTaskImpl<ConnectionInternal>(
-              this, &ConnectionInternal::DisconnectFailedRoutine)))
-    , shut_down(false)
->>>>>>> 64ac11d0
     , device_handle_(device_handle)
     , messages_count(0) {
   Connection::id = id;
@@ -1088,13 +956,10 @@
   transport_manager->RaiseEvent(&TransportManagerListener::OnDisconnectFailed,
                                 device_handle_,
                                 DisconnectDeviceError());
-<<<<<<< HEAD
   shutdown_ = false;
-=======
-  shut_down = false;
->>>>>>> 64ac11d0
   timer->Stop();
   LOGGER_TRACE(logger_, "exit");
 }
 
-}  // namespace transport_manager+}  // namespace transport_manager
+
