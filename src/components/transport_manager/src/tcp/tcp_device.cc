--- conflicted
+++ resolved
@@ -31,24 +31,15 @@
  * POSSIBILITY OF SUCH DAMAGE.
  */
 #include "transport_manager/tcp/tcp_device.h"
-<<<<<<< HEAD
-=======
 #include "utils/logger.h"
->>>>>>> 64ac11d0
+
 
 namespace transport_manager {
 namespace transport_adapter {
 
 CREATE_LOGGERPTR_GLOBAL(logger_, "TransportManager")
 
-<<<<<<< HEAD
-TcpDevice::TcpDevice(const in_addr_t& in_addr, const std::string& name)
-    : Device(name, name)
-    , applications_mutex_()
-    , in_addr_(in_addr)
-    , last_handle_(0) {
-  LOGGER_AUTO_TRACE(logger_);
-=======
+
 TcpDevice::TcpDevice(const utils::HostAddress& address, const std::string& name)
     : Device(name, name)
     , applications_mutex_()
@@ -56,7 +47,6 @@
     , last_handle_(0) {
   LOGGER_AUTO_TRACE(logger_);
   LOGGER_DEBUG(logger_, "Created TCPDevice with name " << name);
->>>>>>> 64ac11d0
 }
 
 bool TcpDevice::IsSameAs(const Device* other) const {
@@ -64,11 +54,7 @@
   LOGGER_DEBUG(logger_, "Device: " << other);
   const TcpDevice* other_tcp_device = static_cast<const TcpDevice*>(other);
 
-<<<<<<< HEAD
-  if (other_tcp_device->in_addr_ == in_addr_) {
-=======
   if (other_tcp_device->address_ == address_) {
->>>>>>> 64ac11d0
     LOGGER_TRACE(
         logger_,
         "exit with TRUE. Condition: other_tcp_device->address_ == address_");
@@ -81,10 +67,6 @@
 
 ApplicationList TcpDevice::GetApplicationList() const {
   LOGGER_AUTO_TRACE(logger_);
-<<<<<<< HEAD
-  sync_primitives::AutoLock locker(applications_mutex_);
-=======
->>>>>>> 64ac11d0
   ApplicationList app_list;
   app_list.reserve(applications_.size());
   sync_primitives::AutoLock locker(applications_mutex_);
@@ -97,32 +79,6 @@
   return app_list;
 }
 
-<<<<<<< HEAD
-ApplicationHandle TcpDevice::AddIncomingApplication(int socket_fd) {
-  LOGGER_AUTO_TRACE(logger_);
-  LOGGER_DEBUG(logger_, "Socket_fd: " << socket_fd);
-  Application app;
-  app.incoming = true;
-  app.socket = socket_fd;
-  app.port = 0;  // this line removes compiler warning
-  sync_primitives::AutoLock locker(applications_mutex_);
-  const ApplicationHandle app_handle = ++last_handle_;
-  applications_[app_handle] = app;
-  LOGGER_DEBUG(logger_, "App_handle " << app_handle);
-  return app_handle;
-}
-
-ApplicationHandle TcpDevice::AddDiscoveredApplication(int port) {
-  LOGGER_AUTO_TRACE(logger_);
-  LOGGER_DEBUG(logger_, "Port " << port);
-  Application app;
-  app.incoming = false;
-  app.socket = 0;  // this line removes compiler warning
-  app.port = port;
-  sync_primitives::AutoLock locker(applications_mutex_);
-  const ApplicationHandle app_handle = ++last_handle_;
-  applications_[app_handle] = app;
-=======
 ApplicationHandle TcpDevice::AddApplication(const uint16_t port,
                                             const bool is_incomming) {
   LOGGER_AUTO_TRACE(logger_);
@@ -131,7 +87,6 @@
   sync_primitives::AutoLock locker(applications_mutex_);
   const ApplicationHandle app_handle = ++last_handle_;
   applications_[app_handle] = appplication;
->>>>>>> 64ac11d0
   LOGGER_DEBUG(logger_, "App_handle " << app_handle);
   return app_handle;
 }
@@ -145,26 +100,6 @@
 
 TcpDevice::~TcpDevice() {
   LOGGER_AUTO_TRACE(logger_);
-<<<<<<< HEAD
-}
-
-int TcpDevice::GetApplicationSocket(const ApplicationHandle app_handle) const {
-  LOGGER_AUTO_TRACE(logger_);
-  LOGGER_DEBUG(logger_, "ApplicationHandle: " << app_handle);
-  std::map<ApplicationHandle, Application>::const_iterator it =
-      applications_.find(app_handle);
-  if (applications_.end() == it) {
-    LOGGER_WARN(logger_, "Application was not found");
-    return -1;
-  }
-  if (!it->second.incoming) {
-    LOGGER_WARN(logger_, "Application is not incoming");
-    return -1;
-  }
-  LOGGER_DEBUG(logger_, "socket " << it->second.socket);
-  return it->second.socket;
-=======
->>>>>>> 64ac11d0
 }
 
 int TcpDevice::GetApplicationPort(const ApplicationHandle app_handle) const {
