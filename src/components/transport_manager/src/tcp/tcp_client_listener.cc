/*
 *
 * Copyright (c) 2017, Ford Motor Company
 * All rights reserved.
 *
 * Redistribution and use in source and binary forms, with or without
 * modification, are permitted provided that the following conditions are met:
 *
 * Redistributions of source code must retain the above copyright notice, this
 * list of conditions and the following disclaimer.
 *
 * Redistributions in binary form must reproduce the above copyright notice,
 * this list of conditions and the following
 * disclaimer in the documentation and/or other materials provided with the
 * distribution.
 *
 * Neither the name of the Ford Motor Company nor the names of its contributors
 * may be used to endorse or promote products derived from this software
 * without specific prior written permission.
 *
 * THIS SOFTWARE IS PROVIDED BY THE COPYRIGHT HOLDERS AND CONTRIBUTORS "AS IS"
 * AND ANY EXPRESS OR IMPLIED WARRANTIES, INCLUDING, BUT NOT LIMITED TO, THE
 * IMPLIED WARRANTIES OF MERCHANTABILITY AND FITNESS FOR A PARTICULAR PURPOSE
 * ARE DISCLAIMED. IN NO EVENT SHALL THE COPYRIGHT HOLDER OR CONTRIBUTORS BE
 * LIABLE FOR ANY DIRECT, INDIRECT, INCIDENTAL, SPECIAL, EXEMPLARY, OR
 * CONSEQUENTIAL DAMAGES (INCLUDING, BUT NOT LIMITED TO, PROCUREMENT OF
 * SUBSTITUTE GOODS OR SERVICES; LOSS OF USE, DATA, OR PROFITS; OR BUSINESS
 * INTERRUPTION) HOWEVER CAUSED AND ON ANY THEORY OF LIABILITY, WHETHER IN
 * CONTRACT, STRICT LIABILITY, OR TORT (INCLUDING NEGLIGENCE OR OTHERWISE)
 * ARISING IN ANY WAY OUT OF THE USE OF THIS SOFTWARE, EVEN IF ADVISED OF THE
 * POSSIBILITY OF SUCH DAMAGE.
 */

#include "transport_manager/tcp/tcp_client_listener.h"

#include <arpa/inet.h>
#include <errno.h>
#include <fcntl.h>
#include <ifaddrs.h>
#include <memory.h>
#include <signal.h>
#include <sys/select.h>
#include <sys/socket.h>
#include <sys/sysctl.h>
#include <sys/types.h>
#include <unistd.h>
#ifdef __linux__
#include <linux/tcp.h>
#else  // __linux__
#include <netinet/in.h>
#include <netinet/tcp.h>
#include <netinet/tcp_var.h>
#include <sys/time.h>
#endif  // __linux__

#include <sstream>

#include "utils/logger.h"

#include "transport_manager/tcp/network_interface_listener_impl.h"
#include "transport_manager/tcp/tcp_device.h"
#include "transport_manager/tcp/tcp_socket_connection.h"
#include "transport_manager/transport_adapter/transport_adapter_controller.h"
#include "utils/threads/thread.h"

namespace transport_manager {
namespace transport_adapter {

SDL_CREATE_LOG_VARIABLE("TransportManager")

static bool SetNonblocking(int s);

#ifdef BUILD_TESTS
bool TcpClientListener::testing_ = false;
#endif  // BUILD_TESTS

TcpClientListener::TcpClientListener(TransportAdapterController* controller,
                                     const uint16_t port,
                                     const bool enable_keepalive,
                                     const std::string designated_interface)
    : port_(port)
    , enable_keepalive_(enable_keepalive)
    , controller_(controller)
    , initialized_(false)
    , started_(false)
    , thread_(0)
    , socket_(-1)
    , thread_stop_requested_(false)
    , remove_devices_on_terminate_(false)
    , designated_interface_(designated_interface) {
  pipe_fds_[0] = pipe_fds_[1] = -1;
  thread_ = threads::CreateThread("TcpClientListener",
                                  new ListeningThreadDelegate(this));
  interface_listener_ =
      new NetworkInterfaceListenerImpl(this, designated_interface);
}

TransportAdapter::Error TcpClientListener::Init() {
  SDL_LOG_AUTO_TRACE();
  thread_stop_requested_ = false;

  if (!IsListeningOnSpecificInterface()) {
    // Network interface is not specified. We will listen on all interfaces
    // using INADDR_ANY. If socket creation fails, we will treat it an error.
    socket_ = CreateIPv4ServerSocket(port_);
    if (-1 == socket_) {
      SDL_LOG_ERROR("Failed to create TCP socket");
      return TransportAdapter::FAIL;
    }
  } else {
    // Network interface is specified and we will listen only on the interface.
    // In this case, the server socket will be created once
    // NetworkInterfaceListener notifies the interface's IP address.
    SDL_LOG_INFO("TCP server socket will listen on "
                 << designated_interface_ << " once it has an IPv4 address.");
  }

  if (!interface_listener_->Init()) {
    if (socket_ >= 0) {
      close(socket_);
      socket_ = -1;
    }
    return TransportAdapter::FAIL;
  }

  initialized_ = true;
  return TransportAdapter::OK;
}

void TcpClientListener::Terminate() {
  SDL_LOG_AUTO_TRACE();

  if (!initialized_) {
    return;
  }

  if (!IsListeningOnSpecificInterface()) {
    DestroyServerSocket(socket_);
    socket_ = -1;
  } else {
    sync_primitives::AutoLock auto_lock(start_stop_lock_);
    DestroyServerSocket(socket_);
    socket_ = -1;
  }

  interface_listener_->Deinit();
  initialized_ = false;
}

bool TcpClientListener::IsInitialised() const {
  return initialized_;
}

TcpClientListener::~TcpClientListener() {
  SDL_LOG_AUTO_TRACE();
  StopListening();
  delete thread_->GetDelegate();
  threads::DeleteThread(thread_);
  Terminate();
  delete interface_listener_;
}

void SetKeepaliveOptions(const int fd) {
<<<<<<< HEAD
  LOG4CXX_AUTO_TRACE(logger_);
  LOG4CXX_DEBUG(logger_, "fd: " << fd);
  // cppcheck-suppress unreadVariable
=======
  SDL_LOG_AUTO_TRACE();
  SDL_LOG_DEBUG("fd: " << fd);
>>>>>>> 10f19d1b
  int yes = 1;
  // cppcheck-suppress unreadVariable
  int keepidle = 3;  // 3 seconds to disconnection detecting
  // cppcheck-suppress unreadVariable
  int keepcnt = 5;
  // cppcheck-suppress unreadVariable
  int keepintvl = 1;
#ifdef __linux__
  int user_timeout = 7000;  // milliseconds
  if (0 != setsockopt(fd, SOL_SOCKET, SO_KEEPALIVE, &yes, sizeof(yes))) {
    SDL_LOG_WARN_WITH_ERRNO("setsockopt SO_KEEPALIVE failed");
  }
  if (0 !=
      setsockopt(fd, IPPROTO_TCP, TCP_KEEPIDLE, &keepidle, sizeof(keepidle))) {
    SDL_LOG_WARN_WITH_ERRNO("setsockopt TCP_KEEPIDLE failed");
  }
  if (0 !=
      setsockopt(fd, IPPROTO_TCP, TCP_KEEPCNT, &keepcnt, sizeof(keepcnt))) {
    SDL_LOG_WARN_WITH_ERRNO("setsockopt TCP_KEEPCNT failed");
  }
  if (0 != setsockopt(
               fd, IPPROTO_TCP, TCP_KEEPINTVL, &keepintvl, sizeof(keepintvl))) {
    SDL_LOG_WARN_WITH_ERRNO("setsockopt TCP_KEEPINTVL failed");
  }
  if (0 != setsockopt(fd,
                      IPPROTO_TCP,
                      TCP_USER_TIMEOUT,
                      &user_timeout,
                      sizeof(user_timeout))) {
    SDL_LOG_WARN_WITH_ERRNO("setsockopt TCP_USER_TIMEOUT failed");
  }
#elif defined(__QNX__)  // __linux__
  // TODO(KKolodiy): Out of order!
  const int kMidLength = 4;
  int mib[kMidLength];

  mib[0] = CTL_NET;
  mib[1] = AF_INET;
  mib[2] = IPPROTO_TCP;
  mib[3] = TCPCTL_KEEPIDLE;
  sysctl(mib, kMidLength, NULL, NULL, &keepidle, sizeof(keepidle));

  mib[0] = CTL_NET;
  mib[1] = AF_INET;
  mib[2] = IPPROTO_TCP;
  mib[3] = TCPCTL_KEEPCNT;
  sysctl(mib, kMidLength, NULL, NULL, &keepcnt, sizeof(keepcnt));

  mib[0] = CTL_NET;
  mib[1] = AF_INET;
  mib[2] = IPPROTO_TCP;
  mib[3] = TCPCTL_KEEPINTVL;
  sysctl(mib, kMidLength, NULL, NULL, &keepintvl, sizeof(keepintvl));

  struct timeval tval = {0};
  tval.tv_sec = keepidle;
  setsockopt(fd, SOL_SOCKET, SO_KEEPALIVE, &yes, sizeof(yes));
  setsockopt(fd, IPPROTO_TCP, TCP_KEEPALIVE, &tval, sizeof(tval));
#endif                  // __QNX__
}

void TcpClientListener::Loop() {
  SDL_LOG_AUTO_TRACE();
  fd_set rfds;
  char dummy[16];
  std::vector<DeviceUID> device_uid_list;

  while (!thread_stop_requested_) {
    FD_ZERO(&rfds);
    FD_SET(socket_, &rfds);
    FD_SET(pipe_fds_[0], &rfds);
    int nfds = socket_ > pipe_fds_[0] ? socket_ : pipe_fds_[0];

    int ret = select(nfds + 1, &rfds, NULL, NULL, NULL);
    if (ret < 0) {
      if (errno == EINTR) {
        continue;
      } else {
        SDL_LOG_WARN("select failed for TCP server socket");
        break;
      }
    }

    if (FD_ISSET(pipe_fds_[0], &rfds)) {
      ret = read(pipe_fds_[0], dummy, sizeof(dummy));
      if (ret < 0) {
        if (errno != EINTR && errno != EAGAIN && errno != EWOULDBLOCK) {
          SDL_LOG_WARN(

              "Failed to read from pipe, aborting TCP server socket loop.");
          break;
        }
      } else if (ret == 0) {
        SDL_LOG_WARN("Pipe disconnected, aborting TCP server socket loop.");
        break;
      } else {
        SDL_LOG_DEBUG("received stop command of TCP server socket loop");
        break;
      }
    }

    if (FD_ISSET(socket_, &rfds)) {
      sockaddr_in client_address;
      socklen_t client_address_size = sizeof(client_address);
      const int connection_fd = accept(
          socket_, (struct sockaddr*)&client_address, &client_address_size);
      if (thread_stop_requested_) {
        SDL_LOG_DEBUG("thread_stop_requested_");
        close(connection_fd);
        break;
      }

      if (connection_fd < 0) {
        SDL_LOG_ERROR_WITH_ERRNO("accept() failed");
        continue;
      }

      if (AF_INET != client_address.sin_family) {
        SDL_LOG_DEBUG("Address of connected client is invalid");
        close(connection_fd);
        continue;
      }

      char device_name[32];
      size_t size = sizeof(device_name) / sizeof(device_name[0]);
      strncpy(device_name, inet_ntoa(client_address.sin_addr), size);

      device_name[size - 1] = '\0';
      SDL_LOG_INFO("Connected client " << device_name);
      SDL_LOG_INFO("Port is: " << port_);

      if (enable_keepalive_) {
        SetKeepaliveOptions(connection_fd);
      }

      const auto device_uid =
          device_name + std::string(":") + std::to_string(port_);

#if defined(ENABLE_IAP2EMULATION)
      auto tcp_device = std::make_shared<TcpDevice>(
          client_address.sin_addr.s_addr, device_uid, device_name);
#else
      auto tcp_device = std::make_shared<TcpDevice>(
          client_address.sin_addr.s_addr, device_uid);
#endif  // ENABLE_IAP2EMULATION

      DeviceSptr device = controller_->AddDevice(tcp_device);
      auto tcp_device_raw = static_cast<TcpDevice*>(device.get());
      const ApplicationHandle app_handle =
          tcp_device_raw->AddIncomingApplication(connection_fd);

      std::shared_ptr<TcpSocketConnection> connection =
          std::make_shared<TcpSocketConnection>(
              device->unique_device_id(), app_handle, controller_);
      controller_->ConnectionCreated(
          connection, device->unique_device_id(), app_handle);
      connection->set_socket(connection_fd);
      const TransportAdapter::Error error = connection->Start();
      if (TransportAdapter::OK != error) {
        SDL_LOG_ERROR("TCP connection::Start() failed with error: " << error);
      } else {
        device_uid_list.push_back(device->unique_device_id());
      }
    }
  }

  if (remove_devices_on_terminate_) {
    for (std::vector<DeviceUID>::iterator it = device_uid_list.begin();
         it != device_uid_list.end();
         ++it) {
      controller_->DeviceDisconnected(*it, DisconnectDeviceError());
    }
  }
  SDL_LOG_INFO("TCP server socket loop is terminated.");
}

void TcpClientListener::StopLoop() {
  SDL_LOG_AUTO_TRACE();
  if (pipe_fds_[1] < 0) {
    SDL_LOG_WARN("StopLoop called in invalid state");
    return;
  }

  thread_stop_requested_ = true;

  char dummy[1] = {0};
  int ret = write(pipe_fds_[1], dummy, sizeof(dummy));
  if (ret <= 0) {
    SDL_LOG_WARN_WITH_ERRNO(
        "Failed to send stop message to TCP server socket loop");
  }
}

TransportAdapter::Error TcpClientListener::StartListening() {
  SDL_LOG_AUTO_TRACE();
  if (started_) {
    SDL_LOG_WARN(
        "TransportAdapter::BAD_STATE. Listener has already been started");
    return TransportAdapter::BAD_STATE;
  }

  if (!interface_listener_->Start()) {
    return TransportAdapter::FAIL;
  }

  if (!IsListeningOnSpecificInterface()) {
    TransportAdapter::Error ret = StartListeningThread();
    if (TransportAdapter::OK != ret) {
      SDL_LOG_ERROR("Tcp client listener thread start failed");
      interface_listener_->Stop();
      return ret;
    }
  }

  started_ = true;
  SDL_LOG_INFO("Tcp client listener has started successfully");
  return TransportAdapter::OK;
}

TransportAdapter::Error TcpClientListener::ResumeListening() {
  SDL_LOG_AUTO_TRACE();

  interface_listener_->Init();
  StartListeningThread();
  started_ = true;

  SDL_LOG_INFO("Tcp client listener was resumed successfully");
  return TransportAdapter::OK;
}

TransportAdapter::Error TcpClientListener::StopListening() {
  SDL_LOG_AUTO_TRACE();
  if (!started_) {
    SDL_LOG_DEBUG("TcpClientListener is not running now");
    return TransportAdapter::BAD_STATE;
  }

  interface_listener_->Stop();

  StopListeningThread();

  started_ = false;
  SDL_LOG_INFO("Tcp client listener was stopped successfully");
  return TransportAdapter::OK;
}

TransportAdapter::Error TcpClientListener::SuspendListening() {
  SDL_LOG_AUTO_TRACE();
  if (!started_) {
    SDL_LOG_DEBUG("TcpClientListener is not running now");
    return TransportAdapter::BAD_STATE;
  }

  if (shutdown(socket_, SHUT_RDWR) != 0) {
    SDL_LOG_WARN("Socket was unable to be shutdowned");
  }

  if (close(socket_) != 0) {
    SDL_LOG_ERROR_WITH_ERRNO("Failed to close socket");
  }

  interface_listener_->Deinit();
  StopListeningThread();
  started_ = false;

  SDL_LOG_INFO("Tcp client listener was suspended");
  return TransportAdapter::OK;
}

void TcpClientListener::ListeningThreadDelegate::exitThreadMain() {
  parent_->StopLoop();
}

void TcpClientListener::ListeningThreadDelegate::threadMain() {
  parent_->Loop();
}

TcpClientListener::ListeningThreadDelegate::ListeningThreadDelegate(
    TcpClientListener* parent)
    : parent_(parent) {}

TransportAdapter::Error TcpClientListener::StartListeningThread() {
  SDL_LOG_AUTO_TRACE();

  // StartListening() can be called from multiple threads
  sync_primitives::AutoLock auto_lock(start_stop_lock_);

  if (pipe_fds_[0] < 0 || pipe_fds_[1] < 0) {
    // recreate the pipe every time, so that the thread loop will not get
    // leftover data inside pipe after it is started
    if (pipe(pipe_fds_) != 0) {
      SDL_LOG_ERROR_WITH_ERRNO("Failed to create internal pipe");
      return TransportAdapter::FAIL;
    }
    if (!SetNonblocking(pipe_fds_[0])) {
      SDL_LOG_WARN("Failed to configure pipe to non-blocking");
    }
  }

  thread_stop_requested_ = false;

  if (!thread_->Start()) {
    return TransportAdapter::FAIL;
  }
  return TransportAdapter::OK;
}

TransportAdapter::Error TcpClientListener::StopListeningThread() {
  SDL_LOG_AUTO_TRACE();

  // StopListening() can be called from multiple threads
  sync_primitives::AutoLock auto_lock(start_stop_lock_);

  thread_->Stop(threads::Thread::kThreadStopDelegate);

  close(pipe_fds_[1]);
  pipe_fds_[1] = -1;
  close(pipe_fds_[0]);
  pipe_fds_[0] = -1;

  return TransportAdapter::OK;
}

void TcpClientListener::OnIPAddressUpdated(const std::string ipv4_addr,
                                           const std::string ipv6_addr) {
  SDL_LOG_AUTO_TRACE();

  // Since we only create a TCP socket with IPv4 option (AF_INET), currently we
  // do not use IPv6 address.
  if (ipv4_addr != current_ip_address_) {
    if (IsListeningOnSpecificInterface()) {
      if (!current_ip_address_.empty()) {
        // the server socket is running, terminate it
        SDL_LOG_DEBUG(

            "Stopping current TCP server socket on " << designated_interface_);
        StopOnNetworkInterface();
      }
      if (!ipv4_addr.empty()) {
        // start (or restart) server socket with the new IP address
        SDL_LOG_DEBUG("Starting TCP server socket on "
                      << designated_interface_);
        StartOnNetworkInterface();
      }
    }

    current_ip_address_ = ipv4_addr;

    std::string enabled = !current_ip_address_.empty() ? "true" : "false";
    std::ostringstream oss;
    oss << port_;

    TransportConfig config;
    config.insert(std::make_pair(tc_enabled, enabled));
    config.insert(std::make_pair(tc_tcp_ip_address, current_ip_address_));
    config.insert(std::make_pair(tc_tcp_port, oss.str()));

    controller_->TransportConfigUpdated(config);
  }
}

bool TcpClientListener::StartOnNetworkInterface() {
  SDL_LOG_AUTO_TRACE();

  // this method is only for the case that network interface is specified
  if (IsListeningOnSpecificInterface()) {
    {
      // make sure that two threads will not update socket_ at the same time
      sync_primitives::AutoLock auto_lock(start_stop_lock_);
      if (socket_ < 0) {
        socket_ = CreateIPv4ServerSocket(port_, designated_interface_);
        if (-1 == socket_) {
          SDL_LOG_WARN("Failed to create TCP socket");
          return false;
        }
      }
    }

    remove_devices_on_terminate_ = true;

    if (TransportAdapter::OK != StartListeningThread()) {
      SDL_LOG_WARN("Failed to start TCP client listener");
      return false;
    }
    SDL_LOG_INFO("TCP server socket started on " << designated_interface_);
  }
  return true;
}

bool TcpClientListener::StopOnNetworkInterface() {
  SDL_LOG_AUTO_TRACE();

  if (IsListeningOnSpecificInterface()) {
    if (TransportAdapter::OK != StopListeningThread()) {
      SDL_LOG_WARN("Failed to stop TCP client listener");
      return false;
    }

    {
      sync_primitives::AutoLock auto_lock(start_stop_lock_);
      DestroyServerSocket(socket_);
      socket_ = -1;
    }

    remove_devices_on_terminate_ = false;

    SDL_LOG_INFO("TCP server socket on " << designated_interface_
                                         << " stopped");
  }
  return true;
}

bool TcpClientListener::IsListeningOnSpecificInterface() const {
  return !designated_interface_.empty();
}

int TcpClientListener::CreateIPv4ServerSocket(
    uint16_t port, const std::string interface_name) {
  SDL_LOG_AUTO_TRACE();

  struct in_addr ipv4_address;
  memset(&ipv4_address, 0, sizeof(ipv4_address));
  if (interface_name.empty()) {
    ipv4_address.s_addr = htonl(INADDR_ANY);
  } else if (!GetIPv4Address(interface_name, &ipv4_address)) {
    return -1;
  }

  int sock = socket(AF_INET, SOCK_STREAM, 0);
  if (-1 == sock) {
    SDL_LOG_ERROR_WITH_ERRNO("Failed to create socket");
    return -1;
  }

  sockaddr_in server_address = {0};
  server_address.sin_family = AF_INET;
  server_address.sin_port = htons(port);
  server_address.sin_addr = ipv4_address;

  int optval = 1;
  if (0 !=
      setsockopt(sock, SOL_SOCKET, SO_REUSEADDR, &optval, sizeof(optval))) {
    SDL_LOG_WARN_WITH_ERRNO("setsockopt SO_REUSEADDR failed");
  }

  if (bind(sock,
           reinterpret_cast<sockaddr*>(&server_address),
           sizeof(server_address)) != 0) {
    SDL_LOG_ERROR_WITH_ERRNO("bind() failed");
    close(sock);
    return -1;
  }

  const int kBacklog = 128;
  if (0 != listen(sock, kBacklog)) {
    SDL_LOG_ERROR_WITH_ERRNO("listen() failed");
    close(sock);
    return -1;
  }

  return sock;
}

void TcpClientListener::DestroyServerSocket(int sock) {
  SDL_LOG_AUTO_TRACE();
  if (sock >= 0) {
    if (shutdown(sock, SHUT_RDWR) != 0) {
      SDL_LOG_ERROR_WITH_ERRNO("Failed to shutdown socket");
    }
    if (close(sock) != 0) {
      SDL_LOG_ERROR_WITH_ERRNO("Failed to close socket");
    }
  }
}

bool TcpClientListener::GetIPv4Address(const std::string interface_name,
                                       struct in_addr* ip_address) {
  SDL_LOG_AUTO_TRACE();

#ifdef BUILD_TESTS
  if (testing_) {
    // don't actually call getifaddrs(), instead return a dummy address of
    // INADDR_LOOPBACK
    struct in_addr dummy_addr;
    dummy_addr.s_addr = htonl(INADDR_LOOPBACK);

    if (ip_address != NULL) {
      *ip_address = dummy_addr;
    }
    return true;
  }
#endif  // BUILD_TESTS

  struct ifaddrs* if_list;
  if (getifaddrs(&if_list) != 0) {
    SDL_LOG_WARN("getifaddrs failed");
    return false;
  }

  struct ifaddrs* interface;
  bool found = false;

  for (interface = if_list; interface != NULL;
       interface = interface->ifa_next) {
    if (interface->ifa_name == NULL) {
      continue;
    }
    if (interface_name == interface->ifa_name) {
      if (interface->ifa_addr == NULL) {
        continue;
      }
      switch (interface->ifa_addr->sa_family) {
        case AF_INET: {
          struct sockaddr_in* addr =
              reinterpret_cast<struct sockaddr_in*>(interface->ifa_addr);
          if (ip_address != NULL) {
            *ip_address = addr->sin_addr;
          }
          found = true;
          break;
        }
        default:
          break;
      }
    }
  }

  freeifaddrs(if_list);

  return found;
}

static bool SetNonblocking(int s) {
  int prev_flag = fcntl(s, F_GETFL, 0);
  if (prev_flag == -1) {
    SDL_LOG_ERROR_WITH_ERRNO("Failed to acquire socket flag");
    return false;
  }

  int ret = fcntl(s, F_SETFL, prev_flag | O_NONBLOCK);
  if (ret == -1) {
    SDL_LOG_ERROR_WITH_ERRNO("Failed to configure socket to non-blocking");
    return false;
  }

  return true;
}

}  // namespace transport_adapter
}  // namespace transport_manager<|MERGE_RESOLUTION|>--- conflicted
+++ resolved
@@ -161,14 +161,9 @@
 }
 
 void SetKeepaliveOptions(const int fd) {
-<<<<<<< HEAD
-  LOG4CXX_AUTO_TRACE(logger_);
-  LOG4CXX_DEBUG(logger_, "fd: " << fd);
+  SDL_LOG_AUTO_TRACE();
+  SDL_LOG_DEBUG("fd: " << fd);
   // cppcheck-suppress unreadVariable
-=======
-  SDL_LOG_AUTO_TRACE();
-  SDL_LOG_DEBUG("fd: " << fd);
->>>>>>> 10f19d1b
   int yes = 1;
   // cppcheck-suppress unreadVariable
   int keepidle = 3;  // 3 seconds to disconnection detecting
