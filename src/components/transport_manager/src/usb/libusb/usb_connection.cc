--- conflicted
+++ resolved
@@ -208,7 +208,7 @@
   LOG4CXX_TRACE(logger_, "enter with  Libusb_transfer*: " << transfer);
   sync_primitives::AutoLock locker(out_messages_mutex_);
   
-  if(current_out_message_) {
+  if(current_out_message_.use_count() != 0) {
     if (LIBUSB_TRANSFER_COMPLETED == transfer->status) {
       bytes_sent_ += transfer->actual_length;
       if (current_out_message_->data_size() == bytes_sent_) {
@@ -227,17 +227,6 @@
       PopOutMessage();
     }
   } else {
-<<<<<<< HEAD
-=======
-    LOG4CXX_ERROR(
-        logger_,
-        "USB out transfer failed: " << libusb_error_name(transfer->status));
-    controller_->DataSendFailed(
-        device_uid_, app_handle_, current_out_message_, DataSendError());
-    PopOutMessage();
-  }
-  if (current_out_message_.use_count() == 0) {
->>>>>>> 6a436add
     libusb_free_transfer(transfer);
     out_transfer_ = NULL;
     waiting_out_transfer_cancel_ = false;
