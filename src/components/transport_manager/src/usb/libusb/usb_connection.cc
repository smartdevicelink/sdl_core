--- conflicted
+++ resolved
@@ -200,8 +200,7 @@
 }
 
 void UsbConnection::OnOutTransfer(libusb_transfer* transfer) {
-<<<<<<< HEAD
-  LOG4CXX_AUTO_TRACE(logger_);
+LOG4CXX_AUTO_TRACE(logger_);
 
   if (transfer->status == LIBUSB_TRANSFER_CANCELLED) {
     LOG4CXX_DEBUG(logger_, "Free already canceled transfer.");
@@ -209,16 +208,6 @@
     return;
   }
 
-  sync_primitives::AutoLock locker(out_messages_mutex_);
-  if (transfer->status == LIBUSB_TRANSFER_COMPLETED) {
-    bytes_sent_ += transfer->actual_length;
-    if (bytes_sent_ == current_out_message_->data_size()) {
-      LOG4CXX_DEBUG(
-          logger_,
-          "USB out transfer, data sent: " << current_out_message_.get());
-      controller_->DataSendDone(device_uid_, app_handle_, current_out_message_);
-      PopOutMessage();
-=======
   SDL_LOG_TRACE("enter with  Libusb_transfer*: " << transfer);
   auto error_code = TransportAdapter::OK;
   {
@@ -243,7 +232,6 @@
       libusb_free_transfer(transfer);
       out_transfer_ = nullptr;
       waiting_out_transfer_cancel_ = false;
->>>>>>> 08d12403
     }
   }
 
