/*
 * \file transport_manager_default.cc
 * \brief TransportManagerDefault class source file.
 *
 * Copyright (c) 2013, Ford Motor Company
 * All rights reserved.
 *
 * Redistribution and use in source and binary forms, with or without
 * modification, are permitted provided that the following conditions are met:
 *
 * Redistributions of source code must retain the above copyright notice, this
 * list of conditions and the following disclaimer.
 *
 * Redistributions in binary form must reproduce the above copyright notice,
 * this list of conditions and the following
 * disclaimer in the documentation and/or other materials provided with the
 * distribution.
 *
 * Neither the name of the Ford Motor Company nor the names of its contributors
 * may be used to endorse or promote products derived from this software
 * without specific prior written permission.
 *
 * THIS SOFTWARE IS PROVIDED BY THE COPYRIGHT HOLDERS AND CONTRIBUTORS "AS IS"
 * AND ANY EXPRESS OR IMPLIED WARRANTIES, INCLUDING, BUT NOT LIMITED TO, THE
 * IMPLIED WARRANTIES OF MERCHANTABILITY AND FITNESS FOR A PARTICULAR PURPOSE
 * ARE DISCLAIMED. IN NO EVENT SHALL THE COPYRIGHT HOLDER OR CONTRIBUTORS BE
 * LIABLE FOR ANY DIRECT, INDIRECT, INCIDENTAL, SPECIAL, EXEMPLARY, OR
 * CONSEQUENTIAL DAMAGES (INCLUDING, BUT NOT LIMITED TO, PROCUREMENT OF
 * SUBSTITUTE GOODS OR SERVICES; LOSS OF USE, DATA, OR PROFITS; OR BUSINESS
 * INTERRUPTION) HOWEVER CAUSED AND ON ANY THEORY OF LIABILITY, WHETHER IN
 * CONTRACT, STRICT LIABILITY, OR TORT (INCLUDING NEGLIGENCE OR OTHERWISE)
 * ARISING IN ANY WAY OUT OF THE USE OF THIS SOFTWARE, EVEN IF ADVISED OF THE
 * POSSIBILITY OF SUCH DAMAGE.
 */
#include "transport_manager/transport_manager_default.h"
#include "transport_manager/tcp/tcp_transport_adapter.h"
#include "utils/logger.h"

#ifdef BLUETOOTH_SUPPORT
#include "transport_manager/bluetooth/bluetooth_transport_adapter.h"
#endif

#if defined(USB_SUPPORT)
#include "transport_manager/usb/usb_aoa_adapter.h"
#endif  // USB_SUPPORT

#if defined(CLOUD_APP_WEBSOCKET_TRANSPORT_SUPPORT)
#include "transport_manager/cloud/cloud_websocket_transport_adapter.h"
#endif  // CLOUD_APP_WEBSOCKET_TRANSPORT_SUPPORT

<<<<<<< HEAD
#ifdef WEBSOCKET_SERVER_TRANSPORT_SUPPORT
#include "transport_manager/websocket_server/websocket_server_transport_adapter.h"
#endif

#if defined(BUILD_TESTS)
=======
#if defined(ENABLE_IAP2EMULATION)
>>>>>>> 8b166c14
#include "transport_manager/iap2_emulation/iap2_transport_adapter.h"
#endif  // ENABLE_IAP2EMULATION

namespace transport_manager {
CREATE_LOGGERPTR_GLOBAL(logger_, "TransportManager")

TransportAdapterFactory::TransportAdapterFactory() {
#ifdef BLUETOOTH_SUPPORT
  ta_bluetooth_creator_ = [](resumption::LastStateWrapperPtr last_state_wrapper,
                             const TransportManagerSettings& settings) {
    return new transport_adapter::BluetoothTransportAdapter(last_state_wrapper,
                                                            settings);
  };
#endif
  ta_tcp_creator_ = [](const uint16_t port,
                       resumption::LastStateWrapperPtr last_state_wrapper,
                       const TransportManagerSettings& settings) {
    return new transport_adapter::TcpTransportAdapter(
        port, last_state_wrapper, settings);
  };
#if defined(USB_SUPPORT)
  ta_usb_creator_ = [](resumption::LastStateWrapperPtr last_state_wrapper,
                       const TransportManagerSettings& settings) {
    return new transport_adapter::UsbAoaAdapter(last_state_wrapper, settings);
  };
#endif
#if defined(CLOUD_APP_WEBSOCKET_TRANSPORT_SUPPORT)
  ta_cloud_creator_ = [](resumption::LastStateWrapperPtr last_state_wrapper,
                         const TransportManagerSettings& settings) {
    return new transport_adapter::CloudWebsocketTransportAdapter(
        last_state_wrapper, settings);
  };
#endif
}

TransportManagerDefault::TransportManagerDefault(
    const TransportManagerSettings& settings,
    const TransportAdapterFactory& ta_factory)
    : TransportManagerImpl(settings), ta_factory_(ta_factory) {}

int TransportManagerDefault::Init(
    resumption::LastStateWrapperPtr last_state_wrapper) {
  LOG4CXX_TRACE(logger_, "enter");
  if (E_SUCCESS != TransportManagerImpl::Init(last_state_wrapper)) {
    LOG4CXX_TRACE(logger_,
                  "exit with E_TM_IS_NOT_INITIALIZED. Condition: E_SUCCESS != "
                  "TransportManagerImpl::Init()");
    return E_TM_IS_NOT_INITIALIZED;
  }

  const auto& settings = get_settings();

#if defined(BLUETOOTH_SUPPORT)
  auto ta_bluetooth =
      ta_factory_.ta_bluetooth_creator_(last_state_wrapper, settings);
#ifdef TELEMETRY_MONITOR
  if (metric_observer_) {
    ta_bluetooth->SetTelemetryObserver(metric_observer_);
  }
#endif  // TELEMETRY_MONITOR
  AddTransportAdapter(ta_bluetooth);
#endif  // BLUETOOTH_SUPPORT

  auto ta_tcp =
      ta_factory_.ta_tcp_creator_(settings.transport_manager_tcp_adapter_port(),
                                  last_state_wrapper,
                                  settings);
#ifdef TELEMETRY_MONITOR
  if (metric_observer_) {
    ta_tcp->SetTelemetryObserver(metric_observer_);
  }
#endif  // TELEMETRY_MONITOR
  AddTransportAdapter(ta_tcp);

#if defined(USB_SUPPORT)
  auto ta_usb = ta_factory_.ta_usb_creator_(last_state_wrapper, settings);
#ifdef TELEMETRY_MONITOR
  if (metric_observer_) {
    ta_usb->SetTelemetryObserver(metric_observer_);
  }
#endif  // TELEMETRY_MONITOR
  AddTransportAdapter(ta_usb);
#endif  // USB_SUPPORT

#if defined(CLOUD_APP_WEBSOCKET_TRANSPORT_SUPPORT)
  auto ta_cloud = ta_factory_.ta_cloud_creator_(last_state_wrapper, settings);
#ifdef TELEMETRY_MONITOR
  if (metric_observer_) {
    ta_cloud->SetTelemetryObserver(metric_observer_);
  }
#endif  // TELEMETRY_MONITOR
  AddTransportAdapter(ta_cloud);
#endif  // CLOUD_APP_WEBSOCKET_TRANSPORT_SUPPORT

<<<<<<< HEAD
#ifdef WEBSOCKET_SERVER_TRANSPORT_SUPPORT
  auto ta_websocket = new transport_adapter::WebSocketServerTransportAdapter(
      last_state, get_settings());

#ifdef TELEMETRY_MONITOR
  if (metric_observer_) {
    ta_websocket->SetTelemetryObserver(metric_observer_);
  }
#endif  // TELEMETRY_MONITOR
  AddTransportAdapter(ta_websocket);
  ta_websocket = NULL;
#endif  // WEBSOCKET_SERVER_TRANSPORT_SUPPORT

#if defined BUILD_TESTS
=======
#if defined ENABLE_IAP2EMULATION
>>>>>>> 8b166c14
  const uint16_t iap2_bt_emu_port = 23456;
  transport_adapter::IAP2BluetoothEmulationTransportAdapter*
      iap2_bt_emu_adapter =
          new transport_adapter::IAP2BluetoothEmulationTransportAdapter(
              iap2_bt_emu_port, last_state_wrapper, settings);

  AddTransportAdapter(iap2_bt_emu_adapter);

  const uint16_t iap2_usb_emu_port = 34567;
  transport_adapter::IAP2USBEmulationTransportAdapter* iap2_usb_emu_adapter =
      new transport_adapter::IAP2USBEmulationTransportAdapter(
          iap2_usb_emu_port, last_state_wrapper, settings);

  AddTransportAdapter(iap2_usb_emu_adapter);
#endif  // ENABLE_IAP2EMULATION

  LOG4CXX_TRACE(logger_, "exit with E_SUCCESS");
  return E_SUCCESS;
}

int TransportManagerDefault::Init(resumption::LastState&) {
  return 1;
}

TransportManagerDefault::~TransportManagerDefault() {}

}  //  namespace transport_manager<|MERGE_RESOLUTION|>--- conflicted
+++ resolved
@@ -48,15 +48,11 @@
 #include "transport_manager/cloud/cloud_websocket_transport_adapter.h"
 #endif  // CLOUD_APP_WEBSOCKET_TRANSPORT_SUPPORT
 
-<<<<<<< HEAD
 #ifdef WEBSOCKET_SERVER_TRANSPORT_SUPPORT
 #include "transport_manager/websocket_server/websocket_server_transport_adapter.h"
 #endif
 
-#if defined(BUILD_TESTS)
-=======
 #if defined(ENABLE_IAP2EMULATION)
->>>>>>> 8b166c14
 #include "transport_manager/iap2_emulation/iap2_transport_adapter.h"
 #endif  // ENABLE_IAP2EMULATION
 
@@ -87,6 +83,14 @@
   ta_cloud_creator_ = [](resumption::LastStateWrapperPtr last_state_wrapper,
                          const TransportManagerSettings& settings) {
     return new transport_adapter::CloudWebsocketTransportAdapter(
+        last_state_wrapper, settings);
+  };
+#endif
+
+#if defined(WEBSOCKET_SERVER_TRANSPORT_SUPPORT)
+  ta_websocket_server_creator_ = [](resumption::LastStateWrapperPtr last_state_wrapper,
+                         const TransportManagerSettings& settings) {
+    return new transport_adapter::WebSocketServerTransportAdapter(
         last_state_wrapper, settings);
   };
 #endif
@@ -151,10 +155,8 @@
   AddTransportAdapter(ta_cloud);
 #endif  // CLOUD_APP_WEBSOCKET_TRANSPORT_SUPPORT
 
-<<<<<<< HEAD
 #ifdef WEBSOCKET_SERVER_TRANSPORT_SUPPORT
-  auto ta_websocket = new transport_adapter::WebSocketServerTransportAdapter(
-      last_state, get_settings());
+  auto ta_websocket = ta_factory_.ta_websocket_server_creator_(last_state_wrapper, settings);
 
 #ifdef TELEMETRY_MONITOR
   if (metric_observer_) {
@@ -165,10 +167,7 @@
   ta_websocket = NULL;
 #endif  // WEBSOCKET_SERVER_TRANSPORT_SUPPORT
 
-#if defined BUILD_TESTS
-=======
 #if defined ENABLE_IAP2EMULATION
->>>>>>> 8b166c14
   const uint16_t iap2_bt_emu_port = 23456;
   transport_adapter::IAP2BluetoothEmulationTransportAdapter*
       iap2_bt_emu_adapter =
