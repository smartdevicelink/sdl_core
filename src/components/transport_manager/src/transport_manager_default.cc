/*
 * \file transport_manager_default.cc
 * \brief TransportManagerDefault class source file.
 *
 * Copyright (c) 2013, Ford Motor Company
 * All rights reserved.
 *
 * Redistribution and use in source and binary forms, with or without
 * modification, are permitted provided that the following conditions are met:
 *
 * Redistributions of source code must retain the above copyright notice, this
 * list of conditions and the following disclaimer.
 *
 * Redistributions in binary form must reproduce the above copyright notice,
 * this list of conditions and the following
 * disclaimer in the documentation and/or other materials provided with the
 * distribution.
 *
 * Neither the name of the Ford Motor Company nor the names of its contributors
 * may be used to endorse or promote products derived from this software
 * without specific prior written permission.
 *
 * THIS SOFTWARE IS PROVIDED BY THE COPYRIGHT HOLDERS AND CONTRIBUTORS "AS IS"
 * AND ANY EXPRESS OR IMPLIED WARRANTIES, INCLUDING, BUT NOT LIMITED TO, THE
 * IMPLIED WARRANTIES OF MERCHANTABILITY AND FITNESS FOR A PARTICULAR PURPOSE
 * ARE DISCLAIMED. IN NO EVENT SHALL THE COPYRIGHT HOLDER OR CONTRIBUTORS BE
 * LIABLE FOR ANY DIRECT, INDIRECT, INCIDENTAL, SPECIAL, EXEMPLARY, OR
 * CONSEQUENTIAL DAMAGES (INCLUDING, BUT NOT LIMITED TO, PROCUREMENT OF
 * SUBSTITUTE GOODS OR SERVICES; LOSS OF USE, DATA, OR PROFITS; OR BUSINESS
 * INTERRUPTION) HOWEVER CAUSED AND ON ANY THEORY OF LIABILITY, WHETHER IN
 * CONTRACT, STRICT LIABILITY, OR TORT (INCLUDING NEGLIGENCE OR OTHERWISE)
 * ARISING IN ANY WAY OUT OF THE USE OF THIS SOFTWARE, EVEN IF ADVISED OF THE
 * POSSIBILITY OF SUCH DAMAGE.
 */
#include "transport_manager/transport_manager_default.h"
#include "transport_manager/tcp/tcp_transport_adapter.h"
#include "utils/logger.h"

#ifdef BLUETOOTH_SUPPORT
#include "transport_manager/bluetooth/bluetooth_transport_adapter.h"
#endif

#if defined(USB_SUPPORT)
#include "transport_manager/usb/usb_aoa_adapter.h"
#endif  // USB_SUPPORT

namespace transport_manager {
CREATE_LOGGERPTR_GLOBAL(logger_, "TransportManager")

TransportManagerDefault::TransportManagerDefault(
    const TransportManagerSettings& settings)
    : TransportManagerImpl(settings) {}

int TransportManagerDefault::Init(resumption::LastState& last_state) {
  LOGGER_TRACE(logger_, "enter");
  if (E_SUCCESS != TransportManagerImpl::Init(last_state)) {
    LOGGER_TRACE(logger_,
                 "exit with E_TM_IS_NOT_INITIALIZED. Condition: E_SUCCESS != "
                 "TransportManagerImpl::Init()");
    return E_TM_IS_NOT_INITIALIZED;
  }
  transport_adapter::TransportAdapterImpl* ta;

<<<<<<< HEAD
#ifdef BLUETOOTH_SUPPORT
  transport_adapter::TransportAdapterImpl* ta_bluetooth =
      new transport_adapter::BluetoothTransportAdapter(last_state,
                                                       get_settings());
=======
#if defined(USB_SUPPORT)
  ta = new transport_adapter::UsbAoaAdapter(last_state);
>>>>>>> 64ac11d0
#ifdef TELEMETRY_MONITOR
  if (metric_observer_) {
    ta->SetTelemetryObserver(metric_observer_);
  }
#endif  // TELEMETRY_MONITOR
  AddTransportAdapter(ta);
#endif  // USB_SUPPORT

<<<<<<< HEAD
  const uint16_t port = get_settings().transport_manager_tcp_adapter_port();
  transport_adapter::TransportAdapterImpl* ta_tcp =
      new transport_adapter::TcpTransportAdapter(
          port, last_state, get_settings());
=======
  uint16_t port =
      profile::Profile::instance()->transport_manager_tcp_adapter_port();
  ta = new transport_adapter::TcpTransportAdapter(port, last_state);
>>>>>>> 64ac11d0
#ifdef TELEMETRY_MONITOR
  if (metric_observer_) {
    ta->SetTelemetryObserver(metric_observer_);
  }
#endif  // TELEMETRY_MONITOR
  AddTransportAdapter(ta);

<<<<<<< HEAD
#if defined(USB_SUPPORT)
  transport_adapter::TransportAdapterImpl* ta_usb =
      new transport_adapter::UsbAoaAdapter(last_state, get_settings());
#ifdef TELEMETRY_MONITOR
=======
#ifdef BLUETOOTH_SUPPORT
  ta = new transport_adapter::BluetoothTransportAdapter(last_state);
#ifdef TIME_TESTER
>>>>>>> 64ac11d0
  if (metric_observer_) {
    ta->SetTelemetryObserver(metric_observer_);
  }
#endif  // TELEMETRY_MONITOR
  AddTransportAdapter(ta);
#endif  // TELEMETRY_MONITOR

  LOGGER_TRACE(logger_, "exit with E_SUCCESS");
  return E_SUCCESS;
}

TransportManagerDefault::~TransportManagerDefault() {}

<<<<<<< HEAD
=======
TransportManagerDefault::TransportManagerDefault() : TransportManagerImpl() {}

>>>>>>> 64ac11d0
}  //  namespace transport_manager<|MERGE_RESOLUTION|>--- conflicted
+++ resolved
@@ -32,6 +32,7 @@
  * ARISING IN ANY WAY OUT OF THE USE OF THIS SOFTWARE, EVEN IF ADVISED OF THE
  * POSSIBILITY OF SUCH DAMAGE.
  */
+
 #include "transport_manager/transport_manager_default.h"
 #include "transport_manager/tcp/tcp_transport_adapter.h"
 #include "utils/logger.h"
@@ -40,9 +41,12 @@
 #include "transport_manager/bluetooth/bluetooth_transport_adapter.h"
 #endif
 
+
 #if defined(USB_SUPPORT)
 #include "transport_manager/usb/usb_aoa_adapter.h"
 #endif  // USB_SUPPORT
+
+
 
 namespace transport_manager {
 CREATE_LOGGERPTR_GLOBAL(logger_, "TransportManager")
@@ -55,62 +59,48 @@
   LOGGER_TRACE(logger_, "enter");
   if (E_SUCCESS != TransportManagerImpl::Init(last_state)) {
     LOGGER_TRACE(logger_,
-                 "exit with E_TM_IS_NOT_INITIALIZED. Condition: E_SUCCESS != "
-                 "TransportManagerImpl::Init()");
+                  "exit with E_TM_IS_NOT_INITIALIZED. Condition: E_SUCCESS != "
+                  "TransportManagerImpl::Init()");
     return E_TM_IS_NOT_INITIALIZED;
   }
-  transport_adapter::TransportAdapterImpl* ta;
 
-<<<<<<< HEAD
 #ifdef BLUETOOTH_SUPPORT
   transport_adapter::TransportAdapterImpl* ta_bluetooth =
       new transport_adapter::BluetoothTransportAdapter(last_state,
                                                        get_settings());
-=======
-#if defined(USB_SUPPORT)
-  ta = new transport_adapter::UsbAoaAdapter(last_state);
->>>>>>> 64ac11d0
 #ifdef TELEMETRY_MONITOR
   if (metric_observer_) {
-    ta->SetTelemetryObserver(metric_observer_);
+    ta_bluetooth->SetTelemetryObserver(metric_observer_);
   }
 #endif  // TELEMETRY_MONITOR
-  AddTransportAdapter(ta);
-#endif  // USB_SUPPORT
+  AddTransportAdapter(ta_bluetooth);
+  ta_bluetooth = NULL;
+#endif
 
-<<<<<<< HEAD
   const uint16_t port = get_settings().transport_manager_tcp_adapter_port();
   transport_adapter::TransportAdapterImpl* ta_tcp =
       new transport_adapter::TcpTransportAdapter(
           port, last_state, get_settings());
-=======
-  uint16_t port =
-      profile::Profile::instance()->transport_manager_tcp_adapter_port();
-  ta = new transport_adapter::TcpTransportAdapter(port, last_state);
->>>>>>> 64ac11d0
 #ifdef TELEMETRY_MONITOR
   if (metric_observer_) {
-    ta->SetTelemetryObserver(metric_observer_);
+    ta_tcp->SetTelemetryObserver(metric_observer_);
   }
 #endif  // TELEMETRY_MONITOR
-  AddTransportAdapter(ta);
+  AddTransportAdapter(ta_tcp);
+  ta_tcp = NULL;
 
-<<<<<<< HEAD
+
 #if defined(USB_SUPPORT)
   transport_adapter::TransportAdapterImpl* ta_usb =
       new transport_adapter::UsbAoaAdapter(last_state, get_settings());
 #ifdef TELEMETRY_MONITOR
-=======
-#ifdef BLUETOOTH_SUPPORT
-  ta = new transport_adapter::BluetoothTransportAdapter(last_state);
-#ifdef TIME_TESTER
->>>>>>> 64ac11d0
   if (metric_observer_) {
-    ta->SetTelemetryObserver(metric_observer_);
+    ta_usb->SetTelemetryObserver(metric_observer_);
   }
 #endif  // TELEMETRY_MONITOR
-  AddTransportAdapter(ta);
-#endif  // TELEMETRY_MONITOR
+  AddTransportAdapter(ta_usb);
+  ta_usb = NULL;
+#endif  // USB_SUPPORT
 
   LOGGER_TRACE(logger_, "exit with E_SUCCESS");
   return E_SUCCESS;
@@ -118,9 +108,4 @@
 
 TransportManagerDefault::~TransportManagerDefault() {}
 
-<<<<<<< HEAD
-=======
-TransportManagerDefault::TransportManagerDefault() : TransportManagerImpl() {}
-
->>>>>>> 64ac11d0
 }  //  namespace transport_manager