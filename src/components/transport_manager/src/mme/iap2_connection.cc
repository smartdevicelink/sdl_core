/*
 * Copyright (c) 2014, Ford Motor Company
 * All rights reserved.
 *
 * Redistribution and use in source and binary forms, with or without
 * modification, are permitted provided that the following conditions are met:
 *
 * Redistributions of source code must retain the above copyright notice, this
 * list of conditions and the following disclaimer.
 *
 * Redistributions in binary form must reproduce the above copyright notice,
 * this list of conditions and the following
 * disclaimer in the documentation and/or other materials provided with the
 * distribution.
 *
 * Neither the name of the Ford Motor Company nor the names of its contributors
 * may be used to endorse or promote products derived from this software
 * without specific prior written permission.
 *
 * THIS SOFTWARE IS PROVIDED BY THE COPYRIGHT HOLDERS AND CONTRIBUTORS "AS IS"
 * AND ANY EXPRESS OR IMPLIED WARRANTIES, INCLUDING, BUT NOT LIMITED TO, THE
 * IMPLIED WARRANTIES OF MERCHANTABILITY AND FITNESS FOR A PARTICULAR PURPOSE
 * ARE DISCLAIMED. IN NO EVENT SHALL THE COPYRIGHT HOLDER OR CONTRIBUTORS BE
 * LIABLE FOR ANY DIRECT, INDIRECT, INCIDENTAL, SPECIAL, EXEMPLARY, OR
 * CONSEQUENTIAL DAMAGES (INCLUDING, BUT NOT LIMITED TO, PROCUREMENT OF
 * SUBSTITUTE GOODS OR SERVICES; LOSS OF USE, DATA, OR PROFITS; OR BUSINESS
 * INTERRUPTION) HOWEVER CAUSED AND ON ANY THEORY OF LIABILITY, WHETHER IN
 * CONTRACT, STRICT LIABILITY, OR TORT (INCLUDING NEGLIGENCE OR OTHERWISE)
 * ARISING IN ANY WAY OUT OF THE USE OF THIS SOFTWARE, EVEN IF ADVISED OF THE
 * POSSIBILITY OF SUCH DAMAGE.
 */

#include <errno.h>

#include "utils/logger.h"

#include "transport_manager/mme/iap2_connection.h"
#include "transport_manager/mme/iap2_device.h"
#include "transport_manager/transport_adapter/transport_adapter_impl.h"

namespace transport_manager {
namespace transport_adapter {

CREATE_LOGGERPTR_GLOBAL(logger_, "TransportManager")

IAP2Connection::IAP2Connection(const DeviceUID& device_uid,
  const ApplicationHandle& app_handle,
  TransportAdapterController* controller,
  IAP2Device* parent) : device_uid_(device_uid),
  app_handle_(app_handle),
  controller_(controller),
  parent_(parent) {
}

bool IAP2Connection::Init() {
  IAP2Device::AppRecord record;
  if (parent_->RecordByAppId(app_handle_, record)) {
    protocol_name_ = record.first;
    iap2ea_hdl_ = record.second;
    std::string thread_name = "iAP2 receiver (" + protocol_name_ + ")";
    receiver_thread_delegate_ = new ReceiverThreadDelegate(iap2ea_hdl_, this);
    receiver_thread_ = new threads::Thread(thread_name.c_str(), receiver_thread_delegate_);
    receiver_thread_->start();

    controller_->ConnectDone(device_uid_, app_handle_);
    return true;
  }
  else {
    return false;
  }
}

TransportAdapter::Error IAP2Connection::SendData(RawMessagePtr message) {
  LOG4CXX_TRACE(logger_, "iAP2: sending data on protocol " << protocol_name_);
  if (iap2_eap_send(iap2ea_hdl_, message->data(), message->data_size()) != -1) {
    LOG4CXX_INFO(logger_, "iAP2: data on protocol " << protocol_name_ << " sent successfully");
    controller_->DataSendDone(device_uid_, app_handle_, message);
    return TransportAdapter::OK;
  }
  else {
    LOG4CXX_WARN(logger_, "iAP2: error occured while sending data on protocol " << protocol_name_);
    controller_->DataSendFailed(device_uid_, app_handle_, message, DataSendError());
    return TransportAdapter::FAIL;
  }
}

TransportAdapter::Error IAP2Connection::Disconnect() {
  receiver_thread_->stop();
  TransportAdapter::Error error = Close() ? TransportAdapter::OK : TransportAdapter::FAIL;
  controller_->DisconnectDone(device_uid_, app_handle_);
  return error;
}

void IAP2Connection::ReceiveData() {
  LOG4CXX_TRACE(logger_, "iAP2: receiving data on protocol " << protocol_name_);
  int size = iap2_eap_recv(iap2ea_hdl_, buffer_, kBufferSize);
  if (size != -1) {
    LOG4CXX_INFO(logger_, "iAP2: received " << size << " bytes on protocol " << protocol_name_);
    if (size != 0) {
<<<<<<< HEAD
      RawMessageSptr message(new protocol_handler::RawMessage(0, 0, buffer_, size));
=======
      RawMessagePtr message(new protocol_handler::RawMessage(0, 0, buffer_, size));
>>>>>>> e716c904
      controller_->DataReceiveDone(device_uid_, app_handle_, message);
    }
  }
  else {
    switch (errno) {
      case ECONNRESET:
        LOG4CXX_INFO(logger_, "iAP2: protocol " << protocol_name_ << " disconnected");
// receiver_thread_->stop() cannot be invoked here
// because this method is called from receiver_thread_
// anyway delegate can be stopped directly
        receiver_thread_delegate_->exitThreadMain();
        Close();
        controller_->ConnectionAborted(device_uid_, app_handle_, CommunicationError());
        break;
      default:
        LOG4CXX_WARN(logger_, "iAP2: error occured while receiving data on protocol " << protocol_name_);
        controller_->DataReceiveFailed(device_uid_, app_handle_, DataReceiveError());
        break;
    }
  }
}

bool IAP2Connection::Close() {
  bool result;

  LOG4CXX_TRACE(logger_, "iAP2: closing connection on protocol " << protocol_name_);
  if (iap2_eap_close(iap2ea_hdl_) != -1) {
    LOG4CXX_DEBUG(logger_, "iAP2: connection on protocol " << protocol_name_ << " closed");
    result = true;
  }
  else {
    LOG4CXX_WARN(logger_, "iAP2: could not close connection on protocol " << protocol_name_);
    result = false;
  }

  parent_->OnDisconnect(app_handle_);

  return result;
}

IAP2Connection::ReceiverThreadDelegate::ReceiverThreadDelegate(iap2ea_hdl_t* iap2ea_hdl,
  IAP2Connection* parent) :
  parent_(parent), iap2ea_hdl_(iap2ea_hdl) {
}

bool IAP2Connection::ReceiverThreadDelegate::ArmEvent(struct sigevent* event) {
  LOG4CXX_TRACE(logger_, "iAP2: arming for input notification");
  int arm_result = iap2_eap_event_arm(iap2ea_hdl_, event);
  switch (arm_result) {
    case -1: // failure
      LOG4CXX_WARN(logger_, "iAP2: could not arm for input notification");
      return false;
    case 0: // successfully armed
      LOG4CXX_DEBUG(logger_, "iAP2: successfully armed for input notification");
      return true;
    case 1: // data is available
      LOG4CXX_DEBUG(logger_, "iAP2: data is already available");
      parent_->ReceiveData();
      return false; // don't need to wait for Pulse in this case
  }
  return false;
}

void IAP2Connection::ReceiverThreadDelegate::OnPulse() {
  parent_->ReceiveData();
}

}  // namespace transport_adapter
}  // namespace transport_manager<|MERGE_RESOLUTION|>--- conflicted
+++ resolved
@@ -97,11 +97,7 @@
   if (size != -1) {
     LOG4CXX_INFO(logger_, "iAP2: received " << size << " bytes on protocol " << protocol_name_);
     if (size != 0) {
-<<<<<<< HEAD
-      RawMessageSptr message(new protocol_handler::RawMessage(0, 0, buffer_, size));
-=======
       RawMessagePtr message(new protocol_handler::RawMessage(0, 0, buffer_, size));
->>>>>>> e716c904
       controller_->DataReceiveDone(device_uid_, app_handle_, message);
     }
   }
