--- conflicted
+++ resolved
@@ -106,7 +106,6 @@
   )
 endif()
 
-<<<<<<< HEAD
 if(NOT BUILD_WEBSOCKET_SERVER_SUPPORT)
   list(APPEND EXCLUDE_PATHS
     ${CMAKE_CURRENT_SOURCE_DIR}/include/transport_manager/websocket_server
@@ -119,12 +118,8 @@
   )
 endif()
 
-if(NOT BUILD_TESTS)
-  list (APPEND EXCLUDE_PATH
-=======
 if(NOT ENABLE_IAP2EMULATION)
   list (APPEND EXCLUDE_PATHS
->>>>>>> 8b166c14
     ${CMAKE_CURRENT_SOURCE_DIR}/include/iap2_emulation/iap2_transport_adapter.h
     ${CMAKE_CURRENT_SOURCE_DIR}/src/iap2_emulation/iap2_transport_adapter.cc
   )
