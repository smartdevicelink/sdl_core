--- conflicted
+++ resolved
@@ -135,12 +135,8 @@
 
 class BluetoothSocketConnection : public ThreadedSocketConnection {
  public:
-  BluetoothSocketConnection(const DeviceHandle device_handle,
-                            const ApplicationHandle app_handle,
-<<<<<<< HEAD
-                            const ConnectionId session_id,
-=======
->>>>>>> c0ebb8ba
+  BluetoothSocketConnection(const DeviceHandle& device_handle,
+                            const ApplicationHandle& app_handle,
                             DeviceAdapterController* controller);
   virtual ~BluetoothSocketConnection();
  protected:
@@ -152,13 +148,8 @@
   BluetoothConnectionFactory(DeviceAdapterController* controller);
  protected:
   virtual DeviceAdapter::Error init();
-  virtual DeviceAdapter::Error createConnection(DeviceHandle device_handle,
-<<<<<<< HEAD
-                                 ApplicationHandle app_handle,
-                                 ConnectionId session_id);
-=======
-                                                ApplicationHandle app_handle);
->>>>>>> c0ebb8ba
+  virtual DeviceAdapter::Error createConnection(const DeviceHandle& device_handle,
+                                                const ApplicationHandle& app_handle);
   virtual void terminate();
   virtual bool isInitialised() const;
   virtual ~BluetoothConnectionFactory();
