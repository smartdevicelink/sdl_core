--- conflicted
+++ resolved
@@ -85,30 +85,22 @@
   virtual Error searchDevices() = 0;
 
   virtual bool isServerOriginatedConnectSupported() const = 0;
-  virtual Error connect(const DeviceHandle device_handle,
-                        const ApplicationHandle app_handle) = 0;
+  virtual Error connect(const DeviceHandle& device_handle,
+                        const ApplicationHandle& app_handle) = 0;
 
   virtual bool isClientOriginatedConnectSupported() const = 0;
-<<<<<<< HEAD
-  virtual Error acceptConnect(const DeviceHandle device_handle,
-                              const ApplicationHandle app_handle,
-                              const ConnectionId session_id) = 0;
-  virtual Error declineConnect(const DeviceHandle device_handle,
-                               const ApplicationHandle app_handle) = 0;
-=======
->>>>>>> c0ebb8ba
 
-  virtual Error disconnect(const DeviceHandle device_handle,
-                           const ApplicationHandle app_handle) = 0;
-  virtual Error disconnectDevice(const DeviceHandle device_handle) = 0;
+  virtual Error disconnect(const DeviceHandle& device_handle,
+                           const ApplicationHandle& app_handle) = 0;
+  virtual Error disconnectDevice(const DeviceHandle& device_handle) = 0;
 
-  virtual Error sendData(const DeviceHandle device_handle,
-                         const ApplicationHandle app_handle,
+  virtual Error sendData(const DeviceHandle& device_handle,
+                         const ApplicationHandle& app_handle,
                          const RawMessageSptr data) = 0;
 
   virtual DeviceList getDeviceList() const = 0;
   virtual ApplicationList getApplicationList(
-      const DeviceHandle device_handle) const = 0;
+      const DeviceHandle& device_handle) const = 0;
 };
 
 }  // namespace device_adapter
