/**
 * \file DeviceAdapterImpl.hpp
 * \brief DeviceAdapterImpl class header.
 * Copyright (c) 2013, Ford Motor Company
 * All rights reserved.
 *
 * Redistribution and use in source and binary forms, with or without
 * modification, are permitted provided that the following conditions are met:
 *
 * Redistributions of source code must retain the above copyright notice, this
 * list of conditions and the following disclaimer.
 *
 * Redistributions in binary form must reproduce the above copyright notice,
 * this list of conditions and the following
 * disclaimer in the documentation and/or other materials provided with the
 * distribution.
 *
 * Neither the name of the Ford Motor Company nor the names of its contributors
 * may be used to endorse or promote products derived from this software
 * without specific prior written permission.
 *
 * THIS SOFTWARE IS PROVIDED BY THE COPYRIGHT HOLDERS AND CONTRIBUTORS "AS IS"
 * AND ANY EXPRESS OR IMPLIED WARRANTIES, INCLUDING, BUT NOT LIMITED TO, THE
 * IMPLIED WARRANTIES OF MERCHANTABILITY AND FITNESS FOR A PARTICULAR PURPOSE
 * ARE DISCLAIMED. IN NO EVENT SHALL THE COPYRIGHT HOLDER OR CONTRIBUTORS BE
 * LIABLE FOR ANY DIRECT, INDIRECT, INCIDENTAL, SPECIAL, EXEMPLARY, OR
 * CONSEQUENTIAL DAMAGES (INCLUDING, BUT NOT LIMITED TO, PROCUREMENT OF
 * SUBSTITUTE GOODS OR SERVICES; LOSS OF USE, DATA, OR PROFITS; OR BUSINESS
 * INTERRUPTION) HOWEVER CAUSED AND ON ANY THEORY OF LIABILITY, WHETHER IN
 * CONTRACT, STRICT LIABILITY, OR TORT (INCLUDING NEGLIGENCE OR OTHERWISE)
 * ARISING IN ANY WAY OUT OF THE USE OF THIS SOFTWARE, EVEN IF ADVISED OF THE
 * POSSIBILITY OF SUCH DAMAGE.
 */

#ifndef SRC_COMPONENTS_TRANSPORT_MANAGER_INCLUDE_TRANSPORT_MANAGER_DEVICE_ADAPTER_IMPL_H_
#define SRC_COMPONENTS_TRANSPORT_MANAGER_INCLUDE_TRANSPORT_MANAGER_DEVICE_ADAPTER_IMPL_H_

#include <queue>
#include <set>
#include <memory>

#include "utils/logger.h"

#include "device_adapter.h"
#include "transport_manager/device_handle_generator.h"
#include "transport_manager/device_handle_generator_impl.h"

namespace transport_manager {

<<<<<<< HEAD
class DeviceAdapterListener;
=======
class DeviceHandleGenerator;
>>>>>>> f05391ab

namespace device_adapter {
class DeviceAdapterListener;

/**
 * @brief Internal class describing device.
 **/
class Device {
 public:
  /**
   * @brief Constructor.
   *
   * @param Name User-friendly device name.
   **/
  Device(const char* name);

  /**
   * @brief Destructor.
   **/
  virtual ~Device();

  /**
   * @brief Compare devices.
   *
<<<<<<< HEAD
   * Called from transport manager to start device adapter.
   **/
  virtual Error init(DeviceHandleGenerator *handle_generator, Configuration* configuration);

  /**
   * @brief Start scanning for new devices.
=======
   * This method checks whether two SDevice structures
   * refer to the same device.
>>>>>>> f05391ab
   *
   * @param OtherDevice Device to compare with.
   *
   * @return true if devices are equal, false otherwise.
   **/
  virtual bool isSameAs(const Device* other_device) const = 0;

  virtual ApplicationList getApplicationList() const = 0;

  const std::string& unique_device_id() const {
    return unique_device_id_;
  }

  const std::string& name() const {
    return name_;
  }

 protected:

  void set_unique_device_id(const std::string& unique_device_id) {
    unique_device_id_ = unique_device_id;
  }

 private:
  /**
   * @brief Device user-friendly name.
   **/
  std::string name_;

  /**
   * @brief Unique device identifier across all devices.
   **/
  std::string unique_device_id_;
};

/**
 * @brief Application connection.
 **/
class Connection {
 public:
  Connection();
  /**
   * @brief Destructor.
   *
   * Clears map of frames to send.
   **/
  virtual ~Connection();

  virtual DeviceAdapter::Error sendData(RawMessageSptr message) = 0;

  virtual DeviceAdapter::Error disconnect() = 0;
};

<<<<<<< HEAD
  /**
   * @brief Internal class describing device.
   **/
  class Device {
   public:
    /**
     * @brief Constructor.
     *
     * @param Name User-friendly device name.
     **/
    Device(const char* name);

    /**
     * @brief Destructor.
     **/
    virtual ~Device();

    /**
     * @brief Compare devices.
     *
     * This method checks whether two SDevice structures
     * refer to the same device.
     *
     * @param OtherDevice Device to compare with.
     *
     * @return true if devices are equal, false otherwise.
     **/
    virtual bool isSameAs(const Device* other_device) const;

    const std::string& unique_device_id() const {
      return unique_device_id_;
    }

    const std::string& name() const {
      return name_;
    }

   protected:

    void set_unique_device_id(const std::string& unique_device_id) {
      unique_device_id_ = unique_device_id;
    }
    /**
     * @brief Unique device identifier across all devices.
     **/
    std::string unique_device_id_;
   private:
    /**
     * @brief Device user-friendly name.
     **/
    std::string name_;
  };

  class Connection {
   public:
    /**
     * @brief Constructor.
     *
     * @param device_handle Device handle.
     * @param app_handle Application handle.
     * @param session_id Session identifier.
     **/
    Connection(const DeviceHandle device_handle,
               const ApplicationHandle app_handle, const int session_id);

    /**
     * @brief Destructor.
     *
     * Clears map of frames to send.
     **/
    virtual ~Connection();

    DeviceHandle device_handle() const {
      return device_handle_;
    }

    ApplicationHandle application_handle() const {
      return app_handle_;
    }

    int session_id() const {
      return session_id_;
    }

    void set_connection_socket(int socket) {
      connection_socket_ = socket;
    }

    int connection_socket() const {
      return connection_socket_;
    }

    bool terminate_flag() const {
      return terminate_flag_;
    }

    void set_terminate_flag(bool terminate_flag) {
      terminate_flag_ = terminate_flag;
    }

    bool createNotificationPipe();
    void closeNotificationPipe();

    int getNotificationPipeReadFd() const;
    int getNotificationPipeWriteFd() const;

    pthread_t connection_thread() const {
      return connection_thread_;
    }

    int start_connection_thread(DeviceAdapterImpl* device_adapter);

    FrameQueue& frames_to_send() {
      return frames_to_send_;
    }

   private:
    /**
     * @brief Device handle.
     **/
    const DeviceHandle device_handle_;

    /**
     * @brief Application handle.
     **/
    const ApplicationHandle app_handle_;

    /**
     * @brief Session identifier.
     **/
    const SessionID session_id_;

    /**
     * @brief Thread that handles connection.
     **/
    pthread_t connection_thread_;

    /**
     * @brief File descriptors of notification pipe.
     *
     * Notification pipe is used to wake up connection thread
     * on external event (e.g. new data is available to send or
     * connection is requested to be terminated).
     *
     * mNotificationPipeFds[0] is a descriptor of the read end of the pipe
     * (the one that is used in poll() by connection thread) and
     * mNotificationPipeFds[1] is a descriptor of the write end of the pipe
     * (the one that is used in methods exposed to transport manager to
     * wake up connection thread when necessary).
     *
     * @note eventfd cannot be used instead of a pipe because it does not
     *       conform to POSIX (eventfd is Linux-specific).
     **/
    int notification_pipe_fds_[2];

    /**
     * @brief Descriptor of connection socket.
     **/
    int connection_socket_;

    /**
     * @brief Frames that must be sent to remote device.
     **/
    FrameQueue frames_to_send_;

    /**
     * @brief Terminate flag.
     *
     * This flag is set to notify connection thread that connection
     * must be closed and connection thread must be terminated.
     **/
    bool terminate_flag_;
  };
=======
typedef utils::SharedPtr<Connection> ConnectionSptr;
typedef utils::SharedPtr<Device> DeviceSptr;
typedef std::vector<DeviceSptr> DeviceVector;

class DeviceAdapterController {
 public:

  virtual ~DeviceAdapterController() {
  }

  virtual std::pair<DeviceHandle, DeviceSptr> addDevice(DeviceSptr device) = 0;
  virtual void searchDeviceDone(const DeviceVector& devices) = 0;
  virtual void searchDeviceFailed(const SearchDeviceError& error) = 0;
  virtual DeviceSptr findDevice(const DeviceHandle device_handle) const = 0;

  virtual void connectionCreated(ConnectionSptr connection,
                                 const SessionID session_id,
                                 const DeviceHandle device_handle,
                                 const ApplicationHandle app_handle) = 0;
  virtual void connectDone(const SessionID session_id) = 0;
  virtual void connectFailed(const SessionID session_id,
                             const ConnectError& error) = 0;
  virtual void connectionFinished(const SessionID session_id) = 0;
  virtual void connectionAborted(const SessionID session_id,
                                 const CommunicationError& error) = 0;
  virtual void disconnectDone(const SessionID session_id) = 0;
  virtual void dataReceiveDone(const SessionID session_id,
                               RawMessageSptr message) = 0;
  virtual void dataReceiveFailed(const SessionID session_id,
                                 const DataReceiveError&) = 0;
  virtual void dataSendDone(const SessionID session_id,
                            RawMessageSptr message) = 0;
  virtual void dataSendFailed(const SessionID session_id,
                              RawMessageSptr message, const DataSendError&) = 0;
  virtual void connectRequested(const DeviceHandle device_handle,
                                const ApplicationHandle app_handle) = 0;
};

class DeviceScanner {
 public:
  virtual DeviceAdapter::Error init() = 0;
  virtual DeviceAdapter::Error scan() = 0;
  virtual void terminate() = 0;
  virtual bool isInitialised() const = 0;
  virtual ~DeviceScanner() {
  }
};

class ServerConnectionFactory {
 public:
  virtual DeviceAdapter::Error init() = 0;
  virtual DeviceAdapter::Error createConnection(DeviceHandle device_handle,
                                                ApplicationHandle app_handle,
                                                SessionID session_id) = 0;
  virtual void terminate() = 0;
  virtual bool isInitialised() const = 0;
  virtual ~ServerConnectionFactory() {
  }
};

class ClientConnectionListener {
 public:
  virtual DeviceAdapter::Error init() = 0;
  virtual void terminate() = 0;
  virtual DeviceAdapter::Error acceptConnect(const DeviceHandle device_handle,
                                             const ApplicationHandle app_handle,
                                             const SessionID session_id) = 0;
  virtual DeviceAdapter::Error declineConnect(
      const DeviceHandle device_handle, const ApplicationHandle app_handle) = 0;
  virtual bool isInitialised() const = 0;
  virtual ~ClientConnectionListener() {
  }
};
>>>>>>> f05391ab

/*
 * @brief Base class for @link components_transportmanager_internal_design_device_adapters device adapters @endlink.
 **/
class DeviceAdapterImpl : public DeviceAdapter, public DeviceAdapterController {
 protected:
  /**
<<<<<<< HEAD
   * @brief Vector of devices.
   **/
  typedef std::vector<Device*> DeviceVector;

  /**
   * @brief Devices map.
   **/
  typedef std::map<DeviceHandle, Device*> DeviceMap;

  /**
   * @brief Application connection.
   **/

  /**
   * @brief Parameters for starting connection thread.
=======
   * @brief Constructor.
   *
>>>>>>> f05391ab
   **/
  DeviceAdapterImpl(DeviceScanner* device_scanner,
                    ServerConnectionFactory* server_connection_factory,
                    ClientConnectionListener* client_connection_listener);

  /**
   * @brief Destructor.
   **/
  virtual ~DeviceAdapterImpl();

  virtual bool isInitialised() const;

  /**
   * @brief Run device adapter.
   *
   * Called from transport manager to start device adapter.
   **/
  virtual DeviceAdapter::Error init(DeviceHandleGenerator* handle_generator,
                                    Configuration* configuration);

  virtual void addListener(DeviceAdapterListener *listener);

  /**
   * @brief Start scanning for new devices.
   *
   * List of new devices will be supplied in onDeviceListUpdated callback.
   *
   * @see @ref components_transportmanager_internal_design_device_adapters_common_device_scan
   **/
  virtual DeviceAdapter::Error searchDevices();

  /**
   * @brief Connect to the specified application discovered on device.
   *
   * @param device_handle Handle of device to connect to.
   * @param app_handle Handle of application to connect to.
   * @param session_id Session id for future identification.
   *
   * @see @ref components_transportmanager_internal_design_device_adapters_common_connecting_devices
   **/
  virtual DeviceAdapter::Error connect(const DeviceHandle device_handle,
                                       const ApplicationHandle app_handle,
                                       const SessionID session_id);

  /**
   * @brief Disconnect from specified session.
   *
   * @param session_id Session identifier to disconnect.
   *
   * @see @ref components_transportmanager_internal_design_device_adapters_common_disconnecting_devices
   **/
  virtual DeviceAdapter::Error disconnect(const SessionID session_id);

  /**
   * @brief Disconnect from all sessions on specified device.
   *
   * @param device_handle Device handle to disconnect.
   *
   * @see @ref components_transportmanager_internal_design_device_adapters_common_disconnecting_devices
   **/
  virtual DeviceAdapter::Error disconnectDevice(
      const DeviceHandle device_handle);

  /**
   * @brief Send frame.
   *
   * @param ConnectionHandle Connection handle.
   * @param Data Frame payload data.
   * @param DataSize Size of data in bytes.
   * @param UserData Any user data.
   *
   * @see @ref components_transportmanager_internal_design_device_adapters_common_handling_communication
   **/
  virtual DeviceAdapter::Error sendData(const SessionID session_id,
                                        const RawMessageSptr data);

  virtual Error acceptConnect(const DeviceHandle device_handle,
                              const ApplicationHandle app_handle,
                              const SessionID session_id);
  virtual Error declineConnect(const DeviceHandle device_handle,
                               const ApplicationHandle app_handle);

  virtual bool isSearchDevicesSupported() const;
  virtual bool isServerOriginatedConnectSupported() const;
  virtual bool isClientOriginatedConnectSupported() const;

  virtual DeviceList getDeviceList() const;
  virtual ApplicationList getApplicationList(
      const DeviceHandle device_handle) const;
  virtual DeviceSptr findDevice(DeviceHandle device_handle) const;

  virtual void searchDeviceDone(const DeviceVector& devices);
  virtual void searchDeviceFailed(const SearchDeviceError& error);
  virtual std::pair<DeviceHandle, DeviceSptr> addDevice(DeviceSptr device);

  virtual void connectionCreated(ConnectionSptr connection,
                                 const SessionID session_id,
                                 const DeviceHandle device_handle,
                                 const ApplicationHandle app_handle);
  virtual void connectionFinished(const SessionID session_id);
  virtual void connectionAborted(const SessionID session_id,
                                 const CommunicationError& error);
  virtual void connectDone(const SessionID session_id);
  virtual void connectFailed(const SessionID session_id,
                             const ConnectError& error);
  virtual void disconnectDone(const SessionID session_id);
  virtual void dataReceiveDone(const SessionID session_id,
                               RawMessageSptr message);
  virtual void dataReceiveFailed(const SessionID session_id,
                                 const DataReceiveError&);
  virtual void dataSendDone(const SessionID session_id, RawMessageSptr message);
  virtual void dataSendFailed(const SessionID session_id,
                              RawMessageSptr message, const DataSendError&);
  virtual void connectRequested(const DeviceHandle device_handle,
                                const ApplicationHandle app_handle);

 private:

  ConnectionSptr findEstablishedConnection(const SessionID session_id);

  /**
   * @brief Listener for device adapter notifications.
   **/
  DeviceAdapterListenerList listeners_;

  /**
<<<<<<< HEAD
   * @brief Flag indicating that device scan was requested.
   *
   * This flag is set in scanForNewDevices and reset after requested
   * device scan is completed.
   *
   * @see @ref components_transportmanager_internal_design_device_adapters_common_device_scan
   **/
  bool device_scan_requested_;
=======
   * @brief Handle generator implementation.
   **/
  DeviceHandleGenerator* handle_generator_;

  bool initialised_;
>>>>>>> f05391ab

  /**
   * @brief Devices map.
   **/
  typedef std::map<DeviceHandle, DeviceSptr> DeviceMap;

  struct ConnectionInfo {
    ConnectionSptr connection;
    DeviceHandle device_handle;
    ApplicationHandle app_handle;
    enum {
      NEW,
      ESTABLISHED,
      FINALISING
    } state;
  };

  typedef std::map<SessionID, ConnectionInfo> ConnectionMap;

  /**
   * @brief Map of device handle to device.
   *
   * This map contains all currently available bluetooth devices.
   *
   * @see @ref components_transportmanager_internal_design_device_adapters_common_devices_map
   **/
  DeviceMap devices_;

  /**
   * @brief Mutex restricting access to device map.
   *
   * @see @ref components_transportmanager_internal_design_device_adapters_common_devices_map
   **/
  mutable pthread_mutex_t devices_mutex_;

  /**
   * @brief Map of connections.
   *
   * @see @ref components_transportmanager_internal_design_device_adapters_common_connections_map
   **/
  ConnectionMap connections_;

  /**
   * @brief Mutex restricting access to connections map.
   *
   * @see @ref components_transportmanager_internal_design_device_adapters_common_connections_map
   **/
  mutable pthread_mutex_t connections_mutex_;

<<<<<<< HEAD
  /**
   * @brief Shutdown flag.
   *
   * This flag is set to true on shutdown to inform all device adapter
   * threads that device adapter shutdown is in progress. After setting
   * this flag device adapter waits until all its threads are terminated.
   *
   * @see @ref components_transportmanager_internal_design_device_adapters_common_threads_termination
   **/
  volatile bool shutdown_flag_;

 private:
  /**
   * @brief Start routine for device adapter main thread.
   *
   * @param Data Must be pointer to CDeviceAdapter instance.
   *
   * @return Thread return value.
   *
   * @see @ref components_transportmanager_internal_design_device_adapters_common_main_thread
   **/
  static void* mainThreadStartRoutine(void* data);

  /**
   * @brief Connection thread start routine.
   *
   * @param Data Must be pointer to SConnectionThreadParameters. Ownership
   *             of connection thread parameters is passed to connection thread, i.e.
   *             connection thread is responsible for freeing this object.
   *
   * @return Thread return value.
   *
   * @see @ref components_transportmanager_internal_design_device_adapters_common_connection_thread
   **/
  static void* connectionThreadStartRoutine(void *data);

  /**
   * @brief ID of device adapter main thread.
   *
   * @see @ref components_transportmanager_internal_design_device_adapters_common_main_thread
   **/
  pthread_t main_thread_;

  /**
   * @brief Flag indicating whether the device adapter main thread has been started successfully.
   *
   * @see @ref components_transportmanager_internal_design_device_adapters_common_main_thread
   **/
  bool main_thread_started_;

  bool initialized_;
  DeviceHandleGenerator *device_handle_generator_;

};
=======
  DeviceScanner* device_scanner_;
  ServerConnectionFactory* server_connection_factory_;
  ClientConnectionListener* client_connection_listener_;
};

extern log4cxx::LoggerPtr logger_;

}  // namespace device_adapter
>>>>>>> f05391ab

}  // namespace transport_manager

#endif // #ifndef SRC_COMPONENTS_TRANSPORT_MANAGER_INCLUDE_TRANSPORT_MANAGER_DEVICE_ADAPTER_IMPL_H_<|MERGE_RESOLUTION|>--- conflicted
+++ resolved
@@ -42,16 +42,10 @@
 #include "utils/logger.h"
 
 #include "device_adapter.h"
-#include "transport_manager/device_handle_generator.h"
-#include "transport_manager/device_handle_generator_impl.h"
 
 namespace transport_manager {
 
-<<<<<<< HEAD
-class DeviceAdapterListener;
-=======
 class DeviceHandleGenerator;
->>>>>>> f05391ab
 
 namespace device_adapter {
 class DeviceAdapterListener;
@@ -76,17 +70,8 @@
   /**
    * @brief Compare devices.
    *
-<<<<<<< HEAD
-   * Called from transport manager to start device adapter.
-   **/
-  virtual Error init(DeviceHandleGenerator *handle_generator, Configuration* configuration);
-
-  /**
-   * @brief Start scanning for new devices.
-=======
    * This method checks whether two SDevice structures
    * refer to the same device.
->>>>>>> f05391ab
    *
    * @param OtherDevice Device to compare with.
    *
@@ -140,181 +125,6 @@
   virtual DeviceAdapter::Error disconnect() = 0;
 };
 
-<<<<<<< HEAD
-  /**
-   * @brief Internal class describing device.
-   **/
-  class Device {
-   public:
-    /**
-     * @brief Constructor.
-     *
-     * @param Name User-friendly device name.
-     **/
-    Device(const char* name);
-
-    /**
-     * @brief Destructor.
-     **/
-    virtual ~Device();
-
-    /**
-     * @brief Compare devices.
-     *
-     * This method checks whether two SDevice structures
-     * refer to the same device.
-     *
-     * @param OtherDevice Device to compare with.
-     *
-     * @return true if devices are equal, false otherwise.
-     **/
-    virtual bool isSameAs(const Device* other_device) const;
-
-    const std::string& unique_device_id() const {
-      return unique_device_id_;
-    }
-
-    const std::string& name() const {
-      return name_;
-    }
-
-   protected:
-
-    void set_unique_device_id(const std::string& unique_device_id) {
-      unique_device_id_ = unique_device_id;
-    }
-    /**
-     * @brief Unique device identifier across all devices.
-     **/
-    std::string unique_device_id_;
-   private:
-    /**
-     * @brief Device user-friendly name.
-     **/
-    std::string name_;
-  };
-
-  class Connection {
-   public:
-    /**
-     * @brief Constructor.
-     *
-     * @param device_handle Device handle.
-     * @param app_handle Application handle.
-     * @param session_id Session identifier.
-     **/
-    Connection(const DeviceHandle device_handle,
-               const ApplicationHandle app_handle, const int session_id);
-
-    /**
-     * @brief Destructor.
-     *
-     * Clears map of frames to send.
-     **/
-    virtual ~Connection();
-
-    DeviceHandle device_handle() const {
-      return device_handle_;
-    }
-
-    ApplicationHandle application_handle() const {
-      return app_handle_;
-    }
-
-    int session_id() const {
-      return session_id_;
-    }
-
-    void set_connection_socket(int socket) {
-      connection_socket_ = socket;
-    }
-
-    int connection_socket() const {
-      return connection_socket_;
-    }
-
-    bool terminate_flag() const {
-      return terminate_flag_;
-    }
-
-    void set_terminate_flag(bool terminate_flag) {
-      terminate_flag_ = terminate_flag;
-    }
-
-    bool createNotificationPipe();
-    void closeNotificationPipe();
-
-    int getNotificationPipeReadFd() const;
-    int getNotificationPipeWriteFd() const;
-
-    pthread_t connection_thread() const {
-      return connection_thread_;
-    }
-
-    int start_connection_thread(DeviceAdapterImpl* device_adapter);
-
-    FrameQueue& frames_to_send() {
-      return frames_to_send_;
-    }
-
-   private:
-    /**
-     * @brief Device handle.
-     **/
-    const DeviceHandle device_handle_;
-
-    /**
-     * @brief Application handle.
-     **/
-    const ApplicationHandle app_handle_;
-
-    /**
-     * @brief Session identifier.
-     **/
-    const SessionID session_id_;
-
-    /**
-     * @brief Thread that handles connection.
-     **/
-    pthread_t connection_thread_;
-
-    /**
-     * @brief File descriptors of notification pipe.
-     *
-     * Notification pipe is used to wake up connection thread
-     * on external event (e.g. new data is available to send or
-     * connection is requested to be terminated).
-     *
-     * mNotificationPipeFds[0] is a descriptor of the read end of the pipe
-     * (the one that is used in poll() by connection thread) and
-     * mNotificationPipeFds[1] is a descriptor of the write end of the pipe
-     * (the one that is used in methods exposed to transport manager to
-     * wake up connection thread when necessary).
-     *
-     * @note eventfd cannot be used instead of a pipe because it does not
-     *       conform to POSIX (eventfd is Linux-specific).
-     **/
-    int notification_pipe_fds_[2];
-
-    /**
-     * @brief Descriptor of connection socket.
-     **/
-    int connection_socket_;
-
-    /**
-     * @brief Frames that must be sent to remote device.
-     **/
-    FrameQueue frames_to_send_;
-
-    /**
-     * @brief Terminate flag.
-     *
-     * This flag is set to notify connection thread that connection
-     * must be closed and connection thread must be terminated.
-     **/
-    bool terminate_flag_;
-  };
-=======
 typedef utils::SharedPtr<Connection> ConnectionSptr;
 typedef utils::SharedPtr<Device> DeviceSptr;
 typedef std::vector<DeviceSptr> DeviceVector;
@@ -388,7 +198,6 @@
   virtual ~ClientConnectionListener() {
   }
 };
->>>>>>> f05391ab
 
 /*
  * @brief Base class for @link components_transportmanager_internal_design_device_adapters device adapters @endlink.
@@ -396,26 +205,8 @@
 class DeviceAdapterImpl : public DeviceAdapter, public DeviceAdapterController {
  protected:
   /**
-<<<<<<< HEAD
-   * @brief Vector of devices.
-   **/
-  typedef std::vector<Device*> DeviceVector;
-
-  /**
-   * @brief Devices map.
-   **/
-  typedef std::map<DeviceHandle, Device*> DeviceMap;
-
-  /**
-   * @brief Application connection.
-   **/
-
-  /**
-   * @brief Parameters for starting connection thread.
-=======
    * @brief Constructor.
    *
->>>>>>> f05391ab
    **/
   DeviceAdapterImpl(DeviceScanner* device_scanner,
                     ServerConnectionFactory* server_connection_factory,
@@ -542,22 +333,11 @@
   DeviceAdapterListenerList listeners_;
 
   /**
-<<<<<<< HEAD
-   * @brief Flag indicating that device scan was requested.
-   *
-   * This flag is set in scanForNewDevices and reset after requested
-   * device scan is completed.
-   *
-   * @see @ref components_transportmanager_internal_design_device_adapters_common_device_scan
-   **/
-  bool device_scan_requested_;
-=======
    * @brief Handle generator implementation.
    **/
   DeviceHandleGenerator* handle_generator_;
 
   bool initialised_;
->>>>>>> f05391ab
 
   /**
    * @brief Devices map.
@@ -607,62 +387,6 @@
    **/
   mutable pthread_mutex_t connections_mutex_;
 
-<<<<<<< HEAD
-  /**
-   * @brief Shutdown flag.
-   *
-   * This flag is set to true on shutdown to inform all device adapter
-   * threads that device adapter shutdown is in progress. After setting
-   * this flag device adapter waits until all its threads are terminated.
-   *
-   * @see @ref components_transportmanager_internal_design_device_adapters_common_threads_termination
-   **/
-  volatile bool shutdown_flag_;
-
- private:
-  /**
-   * @brief Start routine for device adapter main thread.
-   *
-   * @param Data Must be pointer to CDeviceAdapter instance.
-   *
-   * @return Thread return value.
-   *
-   * @see @ref components_transportmanager_internal_design_device_adapters_common_main_thread
-   **/
-  static void* mainThreadStartRoutine(void* data);
-
-  /**
-   * @brief Connection thread start routine.
-   *
-   * @param Data Must be pointer to SConnectionThreadParameters. Ownership
-   *             of connection thread parameters is passed to connection thread, i.e.
-   *             connection thread is responsible for freeing this object.
-   *
-   * @return Thread return value.
-   *
-   * @see @ref components_transportmanager_internal_design_device_adapters_common_connection_thread
-   **/
-  static void* connectionThreadStartRoutine(void *data);
-
-  /**
-   * @brief ID of device adapter main thread.
-   *
-   * @see @ref components_transportmanager_internal_design_device_adapters_common_main_thread
-   **/
-  pthread_t main_thread_;
-
-  /**
-   * @brief Flag indicating whether the device adapter main thread has been started successfully.
-   *
-   * @see @ref components_transportmanager_internal_design_device_adapters_common_main_thread
-   **/
-  bool main_thread_started_;
-
-  bool initialized_;
-  DeviceHandleGenerator *device_handle_generator_;
-
-};
-=======
   DeviceScanner* device_scanner_;
   ServerConnectionFactory* server_connection_factory_;
   ClientConnectionListener* client_connection_listener_;
@@ -671,7 +395,6 @@
 extern log4cxx::LoggerPtr logger_;
 
 }  // namespace device_adapter
->>>>>>> f05391ab
 
 }  // namespace transport_manager
 
