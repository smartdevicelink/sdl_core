/**
 * \file usb_aoa_adapter.h
 * \brief UsbAoaAdapter class header file.
 *
 * Copyright (c) 2013, Ford Motor Company
 * All rights reserved.
 *
 * Redistribution and use in source and binary forms, with or without
 * modification, are permitted provided that the following conditions are met:
 *
 * Redistributions of source code must retain the above copyright notice, this
 * list of conditions and the following disclaimer.
 *
 * Redistributions in binary form must reproduce the above copyright notice,
 * this list of conditions and the following
 * disclaimer in the documentation and/or other materials provided with the
 * distribution.
 *
 * Neither the name of the Ford Motor Company nor the names of its contributors
 * may be used to endorse or promote products derived from this software
 * without specific prior written permission.
 *
 * THIS SOFTWARE IS PROVIDED BY THE COPYRIGHT HOLDERS AND CONTRIBUTORS "AS IS"
 * AND ANY EXPRESS OR IMPLIED WARRANTIES, INCLUDING, BUT NOT LIMITED TO, THE
 * IMPLIED WARRANTIES OF MERCHANTABILITY AND FITNESS FOR A PARTICULAR PURPOSE
 * ARE DISCLAIMED. IN NO EVENT SHALL THE COPYRIGHT HOLDER OR CONTRIBUTORS BE
 * LIABLE FOR ANY DIRECT, INDIRECT, INCIDENTAL, SPECIAL, EXEMPLARY, OR
 * CONSEQUENTIAL DAMAGES (INCLUDING, BUT NOT LIMITED TO, PROCUREMENT OF
 * SUBSTITUTE GOODS OR SERVICES; LOSS OF USE, DATA, OR PROFITS; OR BUSINESS
 * INTERRUPTION) HOWEVER CAUSED AND ON ANY THEORY OF LIABILITY, WHETHER IN
 * CONTRACT, STRICT LIABILITY, OR TORT (INCLUDING NEGLIGENCE OR OTHERWISE)
 * ARISING IN ANY WAY OUT OF THE USE OF THIS SOFTWARE, EVEN IF ADVISED OF THE
 * POSSIBILITY OF SUCH DAMAGE.
 */

#ifndef SRC_COMPONENTS_TRANSPORT_MANAGER_INCLUDE_TRANSPORT_MANAGER_USB_USB_AOA_ADAPTER_H_
#define SRC_COMPONENTS_TRANSPORT_MANAGER_INCLUDE_TRANSPORT_MANAGER_USB_USB_AOA_ADAPTER_H_

#include "transport_manager/transport_adapter/transport_adapter_impl.h"
#include "transport_manager/usb/libusb_handler.h"

namespace transport_manager {
namespace transport_adapter {

class UsbAoaAdapter : public TransportAdapterImpl {
 public:
  UsbAoaAdapter();
  virtual ~UsbAoaAdapter();
 protected:
  virtual DeviceType GetDeviceType() const;
  virtual bool IsInitialised() const;
<<<<<<< HEAD
  virtual TransportAdapter::Error init();
=======
  virtual TransportAdapter::Error Init();
>>>>>>> 414930f4
 private:
  bool is_initialised_;
  LibusbHandlerSptr libusb_handler_;
};

}  // namespace transport_adapter
}  // namespace transport_manager

#endif // SRC_COMPONENTS_TRANSPORT_MANAGER_INCLUDE_TRANSPORT_MANAGER_USB_USB_AOA_ADAPTER<|MERGE_RESOLUTION|>--- conflicted
+++ resolved
@@ -49,11 +49,7 @@
  protected:
   virtual DeviceType GetDeviceType() const;
   virtual bool IsInitialised() const;
-<<<<<<< HEAD
-  virtual TransportAdapter::Error init();
-=======
   virtual TransportAdapter::Error Init();
->>>>>>> 414930f4
  private:
   bool is_initialised_;
   LibusbHandlerSptr libusb_handler_;
