--- conflicted
+++ resolved
@@ -565,7 +565,6 @@
   TransportAdapter::Error ConnectDevice(DeviceSptr device);
 
   /**
-<<<<<<< HEAD
    * @brief Reattempt the last failed connection to a device
    */
   void RetryConnection();
@@ -581,7 +580,8 @@
    * otherwise an empty string
    */
   DeviceUID GetNextRetryDevice();
-=======
+
+  /**
    * @brief Remove a connection from the list without triggering
    *the connection's destructor inside of a list lock
    *
@@ -590,7 +590,6 @@
    */
   void RemoveConnection(const DeviceUID& device_id, 
                         const ApplicationHandle& app_handle);
->>>>>>> d6213292
 
   /**
    * @brief Remove specified device
