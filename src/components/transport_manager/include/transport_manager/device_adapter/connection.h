/**
 * \file connection.h
 * \brief Connection class header.
 * Copyright (c) 2013, Ford Motor Company
 * All rights reserved.
 *
 * Redistribution and use in source and binary forms, with or without
 * modification, are permitted provided that the following conditions are met:
 *
 * Redistributions of source code must retain the above copyright notice, this
 * list of conditions and the following disclaimer.
 *
 * Redistributions in binary form must reproduce the above copyright notice,
 * this list of conditions and the following
 * disclaimer in the documentation and/or other materials provided with the
 * distribution.
 *
 * Neither the name of the Ford Motor Company nor the names of its contributors
 * may be used to endorse or promote products derived from this software
 * without specific prior written permission.
 *
 * THIS SOFTWARE IS PROVIDED BY THE COPYRIGHT HOLDERS AND CONTRIBUTORS "AS IS"
 * AND ANY EXPRESS OR IMPLIED WARRANTIES, INCLUDING, BUT NOT LIMITED TO, THE
 * IMPLIED WARRANTIES OF MERCHANTABILITY AND FITNESS FOR A PARTICULAR PURPOSE
 * ARE DISCLAIMED. IN NO EVENT SHALL THE COPYRIGHT HOLDER OR CONTRIBUTORS BE
 * LIABLE FOR ANY DIRECT, INDIRECT, INCIDENTAL, SPECIAL, EXEMPLARY, OR
 * CONSEQUENTIAL DAMAGES (INCLUDING, BUT NOT LIMITED TO, PROCUREMENT OF
 * SUBSTITUTE GOODS OR SERVICES; LOSS OF USE, DATA, OR PROFITS; OR BUSINESS
 * INTERRUPTION) HOWEVER CAUSED AND ON ANY THEORY OF LIABILITY, WHETHER IN
 * CONTRACT, STRICT LIABILITY, OR TORT (INCLUDING NEGLIGENCE OR OTHERWISE)
 * ARISING IN ANY WAY OUT OF THE USE OF THIS SOFTWARE, EVEN IF ADVISED OF THE
 * POSSIBILITY OF SUCH DAMAGE.
 */

#ifndef SRC_COMPONENTS_TRANSPORT_MANAGER_INCLUDE_TRANSPORT_MANAGER_DEVICE_ADAPTER_CONNECTION_H_
#define SRC_COMPONENTS_TRANSPORT_MANAGER_INCLUDE_TRANSPORT_MANAGER_DEVICE_ADAPTER_CONNECTION_H_

#include "utils/shared_ptr.h"
#include "transport_manager/device_adapter/device_adapter.h"

using utils::SharedPtr;

/**
 * @brief Transport manager namespace.
 */
namespace transport_manager {

/**
 * @brief Device adapter namespace, part of transport manager namespace.
 */
namespace device_adapter {

/**
 * @brief Application connection.
 **/
class Connection {
 public:
<<<<<<< HEAD

  /**
   * @brief Constructor
=======
  /**
   * @brief Constructor.
>>>>>>> 0c6a8e1e
   */
  Connection() {}
  /**
   * @brief Destructor.
   **/
  virtual ~Connection() {}

  /**
   * @brief Send data.
   *
   * @param message smart pointer to raw message
   *
   * @return Error information about possible reason of sending data failure.
   */
  virtual DeviceAdapter::Error sendData(RawMessageSptr message) = 0;

  /**
   * @brief End the current connection.
   */
  virtual DeviceAdapter::Error disconnect() = 0;
};

typedef utils::SharedPtr<Connection> ConnectionSptr;

}  // namespace device_adapter
}  // namespace transport_manager

#endif /* CONNECTION_H_ */<|MERGE_RESOLUTION|>--- conflicted
+++ resolved
@@ -55,14 +55,8 @@
  **/
 class Connection {
  public:
-<<<<<<< HEAD
-
-  /**
-   * @brief Constructor
-=======
   /**
    * @brief Constructor.
->>>>>>> 0c6a8e1e
    */
   Connection() {}
   /**
