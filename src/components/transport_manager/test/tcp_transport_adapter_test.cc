/*
 * Copyright (c) 2015, Ford Motor Company
 * All rights reserved.
 *
 * Redistribution and use in source and binary forms, with or without
 * modification, are permitted provided that the following conditions are met:
 *
 * Redistributions of source code must retain the above copyright notice, this
 * list of conditions and the following disclaimer.
 *
 * Redistributions in binary form must reproduce the above copyright notice,
 * this list of conditions and the following
 * disclaimer in the documentation and/or other materials provided with the
 * distribution.
 *
 * Neither the name of the Ford Motor Company nor the names of its contributors
 * may be used to endorse or promote products derived from this software
 * without specific prior written permission.
 *
 * THIS SOFTWARE IS PROVIDED BY THE COPYRIGHT HOLDERS AND CONTRIBUTORS "AS IS"
 * AND ANY EXPRESS OR IMPLIED WARRANTIES, INCLUDING, BUT NOT LIMITED TO, THE
 * IMPLIED WARRANTIES OF MERCHANTABILITY AND FITNESS FOR A PARTICULAR PURPOSE
 * ARE DISCLAIMED. IN NO EVENT SHALL THE COPYRIGHT HOLDER OR CONTRIBUTORS BE
 * LIABLE FOR ANY DIRECT, INDIRECT, INCIDENTAL, SPECIAL, EXEMPLARY, OR
 * CONSEQUENTIAL DAMAGES (INCLUDING, BUT NOT LIMITED TO, PROCUREMENT OF
 * SUBSTITUTE GOODS OR SERVICES; LOSS OF USE, DATA, OR PROFITS; OR BUSINESS
 * INTERRUPTION) HOWEVER CAUSED AND ON ANY THEORY OF LIABILITY, WHETHER IN
 * CONTRACT, STRICT LIABILITY, OR TORT (INCLUDING NEGLIGENCE OR OTHERWISE)
 * ARISING IN ANY WAY OUT OF THE USE OF THIS SOFTWARE, EVEN IF ADVISED OF THE
 * POSSIBILITY OF SUCH DAMAGE.
 */

#include "transport_manager/tcp/tcp_transport_adapter.h"
#include "gtest/gtest.h"
#include "protocol/raw_message.h"
#include "resumption/last_state_impl.h"
#include "resumption/last_state_wrapper_impl.h"
#include "transport_manager/mock_transport_manager_settings.h"
#include "transport_manager/tcp/mock_tcp_transport_adapter.h"
#include "transport_manager/transport_adapter/connection.h"
#include "transport_manager/transport_adapter/mock_connection.h"
#include "transport_manager/transport_adapter/mock_device.h"
#include "transport_manager/transport_adapter/mock_transport_adapter_listener.h"

namespace test {
namespace components {
namespace transport_manager_test {

using ::testing::_;
using ::testing::Return;
using ::testing::ReturnRef;

using namespace ::protocol_handler;
using namespace ::transport_manager;
using namespace transport_manager::transport_adapter;

class TcpAdapterTest : public ::testing::Test {
 protected:
  TcpAdapterTest() {
    last_state_wrapper_ = std::make_shared<resumption::LastStateWrapperImpl>(
        std::make_shared<resumption::LastStateImpl>("app_storage_folder",
                                                    "app_info_storage"));
  }
  MockTransportManagerSettings transport_manager_settings;
  std::shared_ptr<resumption::LastStateWrapperImpl> last_state_wrapper_;
  const uint32_t port = 12345;
  const std::string string_port = "12345";
  std::string network_interface = "";

  void SetUp() OVERRIDE {
    EXPECT_CALL(transport_manager_settings,
                transport_manager_tcp_adapter_network_interface())
        .WillRepeatedly(ReturnRef(network_interface));
  }
};

TEST_F(TcpAdapterTest, StoreDataWithOneDeviceAndOneApplication) {
  // Prepare
  MockTCPTransportAdapter transport_adapter(
      port, last_state_wrapper_, transport_manager_settings);
  std::string uniq_id = "unique_device_name";
  std::shared_ptr<MockTCPDevice> mockdev =
      std::make_shared<MockTCPDevice>(port, uniq_id);
  transport_adapter.AddDevice(mockdev);

  std::vector<std::string> devList = transport_adapter.GetDeviceList();
  ASSERT_EQ(1u, devList.size());
  EXPECT_EQ(uniq_id, devList[0]);

  const int app_handle = 1;
  std::vector<int> intList = {app_handle};
  EXPECT_CALL(*mockdev, GetApplicationList()).WillOnce(Return(intList));

  ConnectionSPtr mock_connection = std::make_shared<MockConnection>();
  EXPECT_CALL(transport_adapter, FindDevice(uniq_id)).WillOnce(Return(mockdev));
  EXPECT_CALL(transport_adapter, FindEstablishedConnection(uniq_id, app_handle))
      .WillOnce(Return(mock_connection));

  EXPECT_CALL(*mockdev, GetApplicationPort(app_handle)).WillOnce(Return(port));

  transport_adapter.CallStore();

  // Check that value is saved
  resumption::LastStateAccessor accessor = last_state_wrapper_->get_accessor();
  const Json::Value dictionary = accessor.GetData().dictionary();
  const Json::Value& tcp_dict = dictionary["TransportManager"]["TcpAdapter"];

  ASSERT_TRUE(tcp_dict.isObject());
  ASSERT_FALSE(tcp_dict["devices"].isNull());
  ASSERT_FALSE(tcp_dict["devices"][0]["applications"].isNull());
  ASSERT_FALSE(tcp_dict["devices"][0]["address"].isNull());
  EXPECT_EQ(1u, tcp_dict["devices"][0]["applications"].size());
  EXPECT_EQ(string_port,
            tcp_dict["devices"][0]["applications"][0]["port"].asString());
  EXPECT_EQ(uniq_id, tcp_dict["devices"][0]["name"].asString());
}

TEST_F(TcpAdapterTest, StoreDataWithSeveralDevicesAndOneApplication) {
  // Prepare
  MockTCPTransportAdapter transport_adapter(
      port, last_state_wrapper_, transport_manager_settings);
  const uint32_t count_dev = 10;
  std::shared_ptr<MockTCPDevice> mockdev[count_dev];
  std::string uniq_id[count_dev];
  for (uint32_t i = 0; i < count_dev; i++) {
    char numb[12];
    std::snprintf(numb, 12, "%d", i);
    uniq_id[i] = "unique_device_name" + std::string(numb);
    mockdev[i] = std::make_shared<MockTCPDevice>(port, uniq_id[i]);
    EXPECT_CALL(*(mockdev[i]), IsSameAs(_)).WillRepeatedly(Return(false));
    transport_adapter.AddDevice(mockdev[i]);
  }

  std::vector<std::string> devList = transport_adapter.GetDeviceList();
  ASSERT_EQ(count_dev, devList.size());
  EXPECT_EQ(uniq_id[0], devList[0]);

  const int app_handle = 1;
  std::vector<int> intList = {app_handle};

  ConnectionSPtr mock_connection = std::make_shared<MockConnection>();
  for (uint32_t i = 0; i < count_dev; i++) {
    EXPECT_CALL(transport_adapter, FindDevice(uniq_id[i]))
        .WillOnce(Return(mockdev[i]));
    EXPECT_CALL(*(mockdev[i]), GetApplicationList()).WillOnce(Return(intList));

    EXPECT_CALL(transport_adapter,
                FindEstablishedConnection(uniq_id[i], app_handle))
        .WillOnce(Return(mock_connection));

    EXPECT_CALL(*(mockdev[i]), GetApplicationPort(app_handle))
        .WillOnce(Return(port));
  }
  transport_adapter.CallStore();

  // Check that values are saved
  resumption::LastStateAccessor accessor = last_state_wrapper_->get_accessor();
  const Json::Value dictionary = accessor.GetData().dictionary();
  const Json::Value& tcp_dict = dictionary["TransportManager"]["TcpAdapter"];

  ASSERT_TRUE(tcp_dict.isObject());
  ASSERT_FALSE(tcp_dict["devices"].isNull());
  for (uint32_t i = 0; i < count_dev; i++) {
    ASSERT_FALSE(tcp_dict["devices"][i]["applications"].isNull());
    ASSERT_FALSE(tcp_dict["devices"][i]["address"].isNull());
    EXPECT_EQ(1u, tcp_dict["devices"][i]["applications"].size());
    EXPECT_EQ(string_port,
              tcp_dict["devices"][i]["applications"][0]["port"].asString());
    EXPECT_EQ(uniq_id[i], tcp_dict["devices"][i]["name"].asString());
  }
}

TEST_F(TcpAdapterTest, StoreDataWithSeveralDevicesAndSeveralApplications) {
  // Prepare
  MockTCPTransportAdapter transport_adapter(
      port, last_state_wrapper_, transport_manager_settings);
  const uint32_t count_dev = 10;

  std::shared_ptr<MockTCPDevice> mockdev[count_dev];
  std::string uniq_id[count_dev];
  for (uint32_t i = 0; i < count_dev; i++) {
    char numb[12];
    std::snprintf(numb, 12, "%d", i);
    uniq_id[i] = "unique_device_name" + std::string(numb);
    mockdev[i] = std::make_shared<MockTCPDevice>(port, uniq_id[i]);
    EXPECT_CALL(*(mockdev[i]), IsSameAs(_)).WillRepeatedly(Return(false));
    transport_adapter.AddDevice(mockdev[i]);
  }

  std::vector<std::string> devList = transport_adapter.GetDeviceList();
  ASSERT_EQ(count_dev, devList.size());
  EXPECT_EQ(uniq_id[0], devList[0]);

  const uint32_t connection_count = 3;
  const int app_handle[connection_count] = {1, 2, 3};
  std::vector<int> intList = {app_handle[0], app_handle[1], app_handle[2]};
  const std::string ports[connection_count] = {"11111", "67890", "98765"};
  const int int_port[connection_count] = {11111, 67890, 98765};
  ConnectionSPtr mock_connection = std::make_shared<MockConnection>();
  for (uint32_t i = 0; i < count_dev; i++) {
    EXPECT_CALL(transport_adapter, FindDevice(uniq_id[i]))
        .WillOnce(Return(mockdev[i]));
    EXPECT_CALL(*(mockdev[i]), GetApplicationList()).WillOnce(Return(intList));

    for (uint32_t j = 0; j < connection_count; j++) {
      EXPECT_CALL(transport_adapter,
                  FindEstablishedConnection(uniq_id[i], app_handle[j]))
          .WillOnce(Return(mock_connection));
      EXPECT_CALL(*(mockdev[i]), GetApplicationPort(app_handle[j]))
          .WillOnce(Return(int_port[j]));
    }
  }
  transport_adapter.CallStore();

  // Check that value is saved
  resumption::LastStateAccessor accessor = last_state_wrapper_->get_accessor();
  const Json::Value dictionary = accessor.GetData().dictionary();
  const Json::Value& tcp_dict = dictionary["TransportManager"]["TcpAdapter"];

  ASSERT_TRUE(tcp_dict.isObject());
  ASSERT_FALSE(tcp_dict["devices"].isNull());
  for (uint32_t i = 0; i < count_dev; i++) {
    ASSERT_FALSE(tcp_dict["devices"][i]["applications"].isNull());
    ASSERT_FALSE(tcp_dict["devices"][i]["address"].isNull());
    for (uint32_t j = 0; j < intList.size(); j++) {
      EXPECT_EQ(ports[j],
                tcp_dict["devices"][i]["applications"][j]["port"].asString());
      EXPECT_EQ(uniq_id[i], tcp_dict["devices"][i]["name"].asString());
    }
  }
}

TEST_F(TcpAdapterTest, StoreData_ConnectionNotExist_DataNotStored) {
  // Prepare
  MockTCPTransportAdapter transport_adapter(
      port, last_state_wrapper_, transport_manager_settings);
  std::string uniq_id = "unique_device_name";
  auto mockdev = std::make_shared<MockTCPDevice>(port, uniq_id);
  transport_adapter.AddDevice(mockdev);

  std::vector<std::string> devList = transport_adapter.GetDeviceList();
  ASSERT_EQ(1u, devList.size());
  EXPECT_EQ(uniq_id, devList[0]);
  std::vector<int> intList = {};
  EXPECT_CALL(*mockdev, GetApplicationList()).WillOnce(Return(intList));

  EXPECT_CALL(transport_adapter, FindDevice(uniq_id)).WillOnce(Return(mockdev));
  EXPECT_CALL(transport_adapter, FindEstablishedConnection(uniq_id, _))
      .Times(0);
  EXPECT_CALL(*mockdev, GetApplicationPort(_)).Times(0);
  transport_adapter.CallStore();

  // Check that value is not saved
  resumption::LastStateAccessor accessor = last_state_wrapper_->get_accessor();
  const Json::Value dictionary = accessor.GetData().dictionary();
  const Json::Value& tcp_dict =
      dictionary["TransportManager"]["TcpAdapter"]["devices"];

  ASSERT_TRUE(tcp_dict.isNull());
}

TEST_F(TcpAdapterTest, RestoreData_DataNotStored) {
  {
    resumption::LastStateAccessor accessor =
        last_state_wrapper_->get_accessor();
    Json::Value dictionary = accessor.GetData().dictionary();
    Json::Value& tcp_dictionary = dictionary["TransportManager"]["TcpAdapter"];
    tcp_dictionary = Json::Value();
    accessor.GetMutableData().set_dictionary(dictionary);
  }
  MockTCPTransportAdapter transport_adapter(
      port, last_state_wrapper_, transport_manager_settings);
  EXPECT_CALL(transport_adapter, Connect(_, _)).Times(0);
  EXPECT_TRUE(transport_adapter.CallRestore());
}

TEST_F(TcpAdapterTest, StoreDataWithOneDevice_RestoreData) {
  MockTCPTransportAdapter transport_adapter(
      port, last_state_wrapper_, transport_manager_settings);
  std::string uniq_id = "unique_device_name";
  std::shared_ptr<MockTCPDevice> mockdev =
      std::make_shared<MockTCPDevice>(port, uniq_id);
  transport_adapter.AddDevice(mockdev);

  std::vector<std::string> devList = transport_adapter.GetDeviceList();
  ASSERT_EQ(1u, devList.size());
  EXPECT_EQ(uniq_id, devList[0]);

  const int app_handle = 1;
  std::vector<int> intList = {app_handle};
  EXPECT_CALL(*mockdev, GetApplicationList()).WillOnce(Return(intList));

  ConnectionSPtr mock_connection = std::make_shared<MockConnection>();
  EXPECT_CALL(transport_adapter, FindDevice(uniq_id)).WillOnce(Return(mockdev));
  EXPECT_CALL(transport_adapter, FindEstablishedConnection(uniq_id, app_handle))
      .WillOnce(Return(mock_connection));

  EXPECT_CALL(*mockdev, GetApplicationPort(app_handle)).WillOnce(Return(port));

  transport_adapter.CallStore();

  EXPECT_CALL(transport_adapter, Connect(uniq_id, app_handle))
      .WillOnce(Return(TransportAdapter::OK));

  EXPECT_TRUE(transport_adapter.CallRestore());

  devList = transport_adapter.GetDeviceList();
  ASSERT_EQ(1u, devList.size());
  EXPECT_EQ(uniq_id, devList[0]);
}

TEST_F(TcpAdapterTest, StoreDataWithSeveralDevices_RestoreData) {
  MockTCPTransportAdapter transport_adapter(
      port, last_state_wrapper_, transport_manager_settings);
  const uint32_t count_dev = 10;

  std::shared_ptr<MockTCPDevice> mockdev[count_dev];
  std::string uniq_id[count_dev];
  for (uint32_t i = 0; i < count_dev; i++) {
    char numb[12];
    std::snprintf(numb, 12, "%d", i);
    uniq_id[i] = "unique_device_name" + std::string(numb);
    mockdev[i] = std::make_shared<MockTCPDevice>(port, uniq_id[i]);
    EXPECT_CALL(*(mockdev[i]), IsSameAs(_)).WillRepeatedly(Return(false));
    transport_adapter.AddDevice(mockdev[i]);
  }

  std::vector<std::string> devList = transport_adapter.GetDeviceList();
  ASSERT_EQ(count_dev, devList.size());
  EXPECT_EQ(uniq_id[0], devList[0]);

  const int app_handle = 1;
  std::vector<int> intList = {app_handle};

  ConnectionSPtr mock_connection = std::make_shared<MockConnection>();
  for (uint32_t i = 0; i < count_dev; i++) {
    EXPECT_CALL(transport_adapter, FindDevice(uniq_id[i]))
        .WillOnce(Return(mockdev[i]));
    EXPECT_CALL(*(mockdev[i]), GetApplicationList()).WillOnce(Return(intList));

    EXPECT_CALL(transport_adapter,
                FindEstablishedConnection(uniq_id[i], app_handle))
        .WillOnce(Return(mock_connection));

    EXPECT_CALL(*(mockdev[i]), GetApplicationPort(app_handle))
        .WillOnce(Return(port));
  }
  transport_adapter.CallStore();

  for (uint32_t i = 0; i < count_dev; i++) {
    EXPECT_CALL(transport_adapter, Connect(uniq_id[i], app_handle))
        .WillOnce(Return(TransportAdapter::OK));
  }

  EXPECT_TRUE(transport_adapter.CallRestore());

  devList = transport_adapter.GetDeviceList();
  ASSERT_EQ(count_dev, devList.size());
  for (uint32_t i = 0; i < count_dev; i++) {
    EXPECT_EQ(uniq_id[i], devList[i]);
  }
}

TEST_F(TcpAdapterTest, NotifyTransportConfigUpdated) {
  MockTransportAdapterListener mock_adapter_listener;

<<<<<<< HEAD
  MockTCPTransportAdapter transport_adapter(
      port, last_state_wrapper_, transport_manager_settings);
=======
  TcpTransportAdapter transport_adapter(
      port, last_state_, transport_manager_settings);
>>>>>>> 656cb057
  transport_adapter.AddListener(&mock_adapter_listener);

  TransportConfig config;
  config[tc_enabled] = std::string("true");
  config[tc_tcp_ip_address] = std::string("192.168.1.1");
  config[tc_tcp_port] = std::string("12345");

  EXPECT_CALL(mock_adapter_listener,
              OnTransportConfigUpdated(&transport_adapter))
      .Times(1);

  transport_adapter.TransportConfigUpdated(config);
}

TEST_F(TcpAdapterTest, GetTransportConfiguration) {
<<<<<<< HEAD
  MockTCPTransportAdapter transport_adapter(
      port, last_state_wrapper_, transport_manager_settings);
=======
  TcpTransportAdapter transport_adapter(
      port, last_state_, transport_manager_settings);
>>>>>>> 656cb057

  TransportConfig config;
  config[tc_enabled] = std::string("true");
  config[tc_tcp_ip_address] = std::string("192.168.1.1");
  config[tc_tcp_port] = std::string("12345");

  transport_adapter.TransportConfigUpdated(config);

  EXPECT_EQ(config, transport_adapter.GetTransportConfiguration());
}

}  // namespace transport_manager_test
}  // namespace components
}  // namespace test<|MERGE_RESOLUTION|>--- conflicted
+++ resolved
@@ -364,13 +364,8 @@
 TEST_F(TcpAdapterTest, NotifyTransportConfigUpdated) {
   MockTransportAdapterListener mock_adapter_listener;
 
-<<<<<<< HEAD
-  MockTCPTransportAdapter transport_adapter(
-      port, last_state_wrapper_, transport_manager_settings);
-=======
   TcpTransportAdapter transport_adapter(
-      port, last_state_, transport_manager_settings);
->>>>>>> 656cb057
+      port, last_state_wrapper_, transport_manager_settings);
   transport_adapter.AddListener(&mock_adapter_listener);
 
   TransportConfig config;
@@ -386,13 +381,8 @@
 }
 
 TEST_F(TcpAdapterTest, GetTransportConfiguration) {
-<<<<<<< HEAD
-  MockTCPTransportAdapter transport_adapter(
-      port, last_state_wrapper_, transport_manager_settings);
-=======
-  TcpTransportAdapter transport_adapter(
-      port, last_state_, transport_manager_settings);
->>>>>>> 656cb057
+  MockTCPTransportAdapter transport_adapter(
+      port, last_state_wrapper_, transport_manager_settings);
 
   TransportConfig config;
   config[tc_enabled] = std::string("true");
