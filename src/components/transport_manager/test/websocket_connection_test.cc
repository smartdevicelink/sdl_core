/*
 * Copyright (c) 2020, Ford Motor Company
 * All rights reserved.
 *
 * Redistribution and use in source and binary forms, with or without
 * modification, are permitted provided that the following conditions are met:
 *
 * Redistributions of source code must retain the above copyright notice, this
 * list of conditions and the following disclaimer.
 *
 * Redistributions in binary form must reproduce the above copyright notice,
 * this list of conditions and the following
 * disclaimer in the documentation and/or other materials provided with the
 * distribution.
 *
 * Neither the name of the Ford Motor Company nor the names of its contributors
 * may be used to endorse or promote products derived from this software
 * without specific prior written permission.
 *
 * THIS SOFTWARE IS PROVIDED BY THE COPYRIGHT HOLDERS AND CONTRIBUTORS "AS IS"
 * AND ANY EXPRESS OR IMPLIED WARRANTIES, INCLUDING, BUT NOT LIMITED TO, THE
 * IMPLIED WARRANTIES OF MERCHANTABILITY AND FITNESS FOR A PARTICULAR PURPOSE
 * ARE DISCLAIMED. IN NO EVENT SHALL THE COPYRIGHT HOLDER OR CONTRIBUTORS BE
 * LIABLE FOR ANY DIRECT, INDIRECT, INCIDENTAL, SPECIAL, EXEMPLARY, OR
 * CONSEQUENTIAL DAMAGES (INCLUDING, BUT NOT LIMITED TO, PROCUREMENT OF
 * SUBSTITUTE GOODS OR SERVICES; LOSS OF USE, DATA, OR PROFITS; OR BUSINESS
 * INTERRUPTION) HOWEVER CAUSED AND ON ANY THEORY OF LIABILITY, WHETHER IN
 * CONTRACT, STRICT LIABILITY, OR TORT (INCLUDING NEGLIGENCE OR OTHERWISE)
 * ARISING IN ANY WAY OUT OF THE USE OF THIS SOFTWARE, EVEN IF ADVISED OF THE
 * POSSIBILITY OF SUCH DAMAGE.
 */

#include "gtest/gtest.h"

#include <memory>
#include <string>

#include "resumption/last_state_impl.h"
<<<<<<< HEAD
#include "transport_manager/websocket_server/websocket_connection.h"
#include "transport_manager/websocket_server/websocket_session.h"
=======
#include "resumption/last_state_wrapper_impl.h"
#include "transport_manager/cloud/cloud_websocket_transport_adapter.h"
#include "transport_manager/cloud/sample_websocket_server.h"
#include "transport_manager/cloud/websocket_client_connection.h"
#include "transport_manager/transport_adapter/connection.h"
#include "transport_manager/transport_adapter/transport_adapter_impl.h"
>>>>>>> 8b166c14

#include "transport_manager/mock_transport_manager_settings.h"
#include "transport_manager/transport_adapter/mock_transport_adapter_controller.h"

namespace {
const std::string kHost = "127.0.0.1";
const uint16_t kPort = 8080;
const std::string kPath = "/folder/file.html/";
const std::uint32_t kConnectionKey = 1u;
const std::uint32_t kProtocolVersion = 5u;
const std::string kDeviceUid_ = "deviceUID";
const transport_manager::ApplicationHandle kAppHandle = 12345u;
}  // namespace

namespace test {
namespace components {
namespace transport_manager_test {

using ::testing::_;
using ::testing::NiceMock;
using ::testing::Return;

using protocol_handler::RawMessagePtr;
using protocol_handler::ServiceType;

using namespace ::transport_manager;
using namespace ::transport_manager::transport_adapter;

class WebsocketNotSecureSessionConnectionTest : public testing::Test {
 public:
  WebsocketNotSecureSessionConnectionTest()
      : websocket_connection_(
            std::make_shared<WebSocketConnection<WebSocketSession<> > >(
                kDeviceUid_,
                kAppHandle,
                boost::asio::ip::tcp::socket(i_co_),
                &mock_transport_adapter_ctrl_))

      , last_state_("test_app_folder", "test_app_info_storage") {}

  void SetUp() OVERRIDE {
    ON_CALL(mock_transport_manager_settings_, use_last_state())
        .WillByDefault(Return(true));
  }

  RawMessagePtr CreateDefaultRawMessage() {
    const uint32_t data_sending_size = 3u;
    unsigned char data_sending[data_sending_size] = {0x20, 0x07, 0x01};
    RawMessagePtr raw_message_ptr(
        new ::protocol_handler::RawMessage(kConnectionKey,
                                           kProtocolVersion,
                                           data_sending,
                                           data_sending_size,
                                           false,
                                           ServiceType::kAudio));
    return raw_message_ptr;
  }

 protected:
  boost::asio::io_context i_co_;
  std::shared_ptr<WebSocketConnection<WebSocketSession<> > >
      websocket_connection_;
  NiceMock<MockTransportAdapterController> mock_transport_adapter_ctrl_;
  NiceMock<MockTransportManagerSettings> mock_transport_manager_settings_;
  resumption::LastStateImpl last_state_;
};

TEST_F(WebsocketNotSecureSessionConnectionTest, Disconnect_SUCCESS) {
  websocket_connection_->Run();
  EXPECT_CALL(mock_transport_adapter_ctrl_,
              DisconnectDone(kDeviceUid_, kAppHandle))
      .Times(1);

  auto error = websocket_connection_->Disconnect();

  ASSERT_EQ(TransportAdapter::Error::OK, error);
}

TEST_F(WebsocketNotSecureSessionConnectionTest, SecondDisconnect_UNSUCCESS) {
  websocket_connection_->Run();
  EXPECT_CALL(mock_transport_adapter_ctrl_,
              DisconnectDone(kDeviceUid_, kAppHandle))
      .Times(1);

<<<<<<< HEAD
  auto result_error = websocket_connection_->Disconnect();
=======
 protected:
  WebsocketConnectionTest()
      : last_state_(std::make_shared<resumption::LastStateWrapperImpl>(
            std::make_shared<resumption::LastStateImpl>("app_storage_folder",
                                                        "app_info_storage"))) {}
>>>>>>> 8b166c14

  ASSERT_EQ(TransportAdapter::Error::OK, result_error);

  EXPECT_CALL(mock_transport_adapter_ctrl_,
              DisconnectDone(kDeviceUid_, kAppHandle))
      .Times(0);

<<<<<<< HEAD
  result_error = websocket_connection_->Disconnect();
=======
  NiceMock<MockTransportManagerSettings> transport_manager_settings;
  resumption::LastStateWrapperPtr last_state_;
  std::string dev_id;
  std::string uniq_id;
  std::shared_ptr<websocket::WSSession> ws_session;
  std::shared_ptr<websocket::WSSSession> wss_session;
  WebsocketClient ws_client;
  std::string kHost = "127.0.0.1";
  uint16_t kPort = 8080;
  std::string kPath = "/folder/file.html/";
  std::string kQuery = "?eventId=2345&eventName='Test'&expectedResult=true";
  std::string kFragment = "#section_1";

  // Sample certificate for localhost
  std::string kCertificate =
      "-----BEGIN "
      "CERTIFICATE-----\nMIIDqTCCApECCQC/"
      "5LlQ+"
      "GLgqTANBgkqhkiG9w0BAQsFADAXMRUwEwYDVQQDDAwx\nMjcuMC4wLjEgQ0EwIBcNMTkwNTA"
      "2MTkzMjM2WhgPMjExOTA0MTIxOTMyMzZaMBQx\nEjAQBgNVBAMMCTEyNy4wLjAuMTCCAiIwD"
      "QYJKoZIhvcNAQEBBQADggIPADCCAgoC\nggIBALbeIoAHFaFeNqbMnhtAO5QTgRd0X9qxpB0"
      "d4M0dEeog2l/+inNA/eu+CCvm\nJj2I8+6MWH2TUrl/"
      "2xfhHjzsMrtISCdpNcjaNzCnvi8ZcspFi3evknvs3+uo2/"
      "wn\nyNZ04jp0oQ0k1cZ6WBpLTYV7WgmueemiWEiAfw+YE+wtRg+"
      "0H7rksrbpeNPnxQHX\nBDDkWqwvfkD15Sd0XFQkW27K72/"
      "et2uKuAcJHCIUbsA4iZyJw4Uu4eusy7W5kddX\nThE7Y1WqTXyA4j/"
      "ZCYigXmsHbWrikPLVXbORhiMF4/60u8RDs0jI8xtgRQhLR9Vp\n3xys7/"
      "5tHZX00s6x6OVy8aMSZIIVS0eWoVN8bGd9B4+fDMOcNT0YODeQA10w/"
      "85P\nEiZDQ8AxneQkh8H3qjD2+"
      "G9oHZaTk0zHTyaKRg3xGP3N9C96onaJX4Rm6nNvApO8\nU7lQ+xHkLwjKCQke39W+"
      "r3FHwwQvUDeoJBXf6iVkIMFoUPAHNZqKf9Db6KKIEp8i\nDgIhbBxiB4MSn36Zly4SOMojyM"
      "ZFri+"
      "HzMbuHFlm8e8QRWGmM4UM2rHIpl4OJolg\nejesDqO8YZR5mZXV0FJRiPgLo2Q4OTtb3tEHJ"
      "ZLmlT+"
      "f42bge4ZCZmGPrkNfr68Y\nDEnJ6z4ksOVkMefOp2SNYLYYGPYyiKwa9qVkH9Obkect1omNA"
      "gMBAAEwDQYJKoZI\nhvcNAQELBQADggEBABFJQtOTftrzbLBA5Vm6aPkbUyxhcaOpz+d+"
      "Ljd6pIs4H+"
      "Eb\nXkoHhmay4stZkDc2HVSKESZloI3Ylup8z3aRJjfOexJqHlYzk2vraYryWm8odgID\n5V"
      "B0Zle8ofpHTJw1LCOXHkzKt1G6vdQpuq/"
      "4OKpmggaIqqEC1bfOYZt5t6vIx3OF\nxjPz91NTR9gZ4lKrho1+sfS+"
      "jbSjKkqVAhE4yTpKLPHRshQnBFEhvATXNvdZGftF\n+tXxqKsBZ9aX0/"
      "YmPFIXFcjdjSSiuq1F1DjiqIZo88qfa9jlTg6VJdayyQ/"
      "cu41C\nBucY8YTF0Ui8ccIS55h2UTzPy5/4PbrwI4P+Zgo=\n-----END "
      "CERTIFICATE-----\n";
  // Sample private key
  std::string kPrivateKey =
      "-----BEGIN RSA PRIVATE "
      "KEY-----\nMIIJKAIBAAKCAgEAtt4igAcVoV42psyeG0A7lBOBF3Rf2rGkHR3gzR0R6iDaX/"
      "6K\nc0D9674IK+YmPYjz7oxYfZNSuX/"
      "bF+EePOwyu0hIJ2k1yNo3MKe+LxlyykWLd6+S\ne+zf66jb/"
      "CfI1nTiOnShDSTVxnpYGktNhXtaCa556aJYSIB/"
      "D5gT7C1GD7QfuuSy\ntul40+fFAdcEMORarC9+"
      "QPXlJ3RcVCRbbsrvb963a4q4BwkcIhRuwDiJnInDhS7h\n66zLtbmR11dOETtjVapNfIDiP9"
      "kJiKBeawdtauKQ8tVds5GGIwXj/rS7xEOzSMjz\nG2BFCEtH1WnfHKzv/"
      "m0dlfTSzrHo5XLxoxJkghVLR5ahU3xsZ30Hj58Mw5w1PRg4\nN5ADXTD/"
      "zk8SJkNDwDGd5CSHwfeqMPb4b2gdlpOTTMdPJopGDfEY/"
      "c30L3qidolf\nhGbqc28Ck7xTuVD7EeQvCMoJCR7f1b6vcUfDBC9QN6gkFd/"
      "qJWQgwWhQ8Ac1mop/"
      "\n0NvooogSnyIOAiFsHGIHgxKffpmXLhI4yiPIxkWuL4fMxu4cWWbx7xBFYaYzhQza\nscim"
      "Xg4miWB6N6wOo7xhlHmZldXQUlGI+AujZDg5O1ve0QclkuaVP5/"
      "jZuB7hkJm\nYY+uQ1+"
      "vrxgMScnrPiSw5WQx586nZI1gthgY9jKIrBr2pWQf05uR5y3WiY0CAwEA\nAQKCAgBGSDGyS"
      "wbBMliG2vWZO6KqUqS2wv9kKgoNNsKDkryj42SKqGXFziDJTgwN\n8zKXS9+Uu1P3T3vn13/"
      "5OYhJme4VlL5Gh2UogNXdWVr69yjrHLdxlIUUJAIbrJZ/"
      "\n3zqNUfbwyIptZs7SrYrW8EInHzWHqwsoBEEx/"
      "FDZSXW+u9fFiVD4n5UgP7M0nktV\nXbI6qElBDC/V/"
      "6vG8i3aGO8bMdu8fzi3mGUKLzIk1v2J2zDofPosYcxqq8rPWTb4\nMJHMhaqz7fRB+"
      "bb7GwtS+2/Oathe0B0td1u//Bo1s7ng1s2jrPFm8/"
      "SbfPCLM4O0\nPjCF8OF8Q6uvSp0K283LAdZk+liuDztc/"
      "Ed8mcnCZQhBp86mJQi0Jj3Mje7prOAY\nXojMroYj7r2igCJvcwGb1y6zZWSj3jXuHze3bLy"
      "fv7pCD+hkiZR7mZhQpOhQRZaU\ntdFGc+"
      "DuykxKPqVjAPy7iVQXYnMjpo36SGIWoZLuepQto3GvU6czyOwhK0/"
      "Mwbwd\nZpYpLH3L9IetY8GcPefmUR5wQUlUTrpxgGElIzkkWW8zmUWBXwrGbAtN1HJWpJdN"
      "\neVshKod2fo03IQMPywSdENCJVeSrgRMuwPyFaOM+"
      "CVrBJwD66K9YWn4cVRUIZsTq\nAXhQ8DzF+WCOZshhMUbCJX+KpcOFI8nxOrPp+"
      "J1s1YpLLvdmcQKCAQEA7bwvOiCD\nHvaqpYg1jJak6l/"
      "iY3QIOOpFyjfYrQXS0BNRmmxK8Lzevi/"
      "NPTqu146QKDaIGvzu\n+"
      "bXnuV1LmZqnOm5J6Kdx0Mk4Fb88akRtS9gOdzU7WWMYIGkeF1oih0ZrhHuIey6e\nCeLSmJh"
      "UDaTIWcCirALRHcLWUS6BTGGuE+up5QG7djIW/"
      "LD17lhGE6fXPlbYXb7l\nPbYwL1Yr0urIp9Un+zrExw+77TTGK7T37T1ZJv46qnro0/"
      "HK8XxZ+"
      "JNc18F763O4\nPmwu8KWrx4qnyPYAuB1rbVntK6UxYks9jvk93XecCUP6HHp0I0tV/"
      "kBNd2+"
      "18zux\n033xFEVKrUksmwKCAQEAxOrPGyBVFp29V4gQsMQdmafkDAgCLREgjQTOamFsYL5+"
      "\nZWq+6VhT/"
      "B650sIoRdX0N8timnSLBfjeqaBG5VVhhyKZhP5hulfRjALhdbGBOYvf\n0gLSffImwWdYQfx"
      "jtCSO+"
      "XCLVdAJGOOWeBVVKzH18ZvCFQwUr3Yrp7KmKWKAqgf7\n6rYovWh8T5LLYS0NzXCEwf9nJ0N"
      "JMOy7I9B7EtF8Cs6tK3aaHVqDz7zufwosS7gI\n3aI51Qh4a5D1p95+"
      "YU09beWjWGYnPiCKk4D47zaeOe7OQINaWugExlelHtJh9unO\nnhOFXhziav2Kxq1CICAuXl"
      "Vx3A+gn/cU3niNHz2A9wKCAQEAws+aw78ws4bef5cG\nipZHveek1GqY8krHtdXdsKs8/"
      "VVXYXusTWn3/VGelbYo4GrqpolJLxRloCr4IGXb\nNZwNvUvzNLtCAR1i4C89irdX+Paro/"
      "PzFmSluKlrByfNc5y5Lm8sgATLbL56ZKEu\n/58wrpu0sc/"
      "9HK40gYHiYn0I8ToElqy8uTaCr78zSIT9p826DFOOKgPsRo2tHp02\nfDf5Bc8eXDjkV1sFX"
      "HQKkHZTVA0ZqWJbIKhncoaJDyofcBsR0ZuzuFWzfTOZo4mf\nInz00TEFldpF1e4C8+"
      "kCdtHBOA/2Ki2Bp/YUVpHh6aoqZZa75Euehhs8tVpW242M\njEOSUQKCAQAM64sjMH/kt/"
      "zQXXEa6AM5LbbcwznBUzpbhlE00aeWwWjxpotYLB92\nj12J4otZ6avYbVPO5o6omaeiYY3F"
      "RlDb2P1RqI8o9tIc6aN5YWglKnRJBz5gXR8F\n2Y4E5lZ0X2GyJBxASSIPq/"
      "8Xae7ooqKMc7fMQbqpuIssuaAFXx0qCtQQllsd8lkV\nr4AApEAflp5fTC6seNG4kA/"
      "HTcqFdZE59E2QaHu8KVA0tSTA2R4G6dBLGnXI8IFW\nLXCwzvxjzfmV2FdbWXiBrwjonLG4o"
      "FDJZE3MFdI73LVTfjSrTQp4dObFoGpDvols\nk64jUwLfsLzaG6kY0z2qwT9xSV+"
      "ZCSQJAoIBADsSBeyELc5KnmOhT0Xue2o0bkAS\n8KcGWdAoQlaLCIs3vtdlC7DXDXO1l8FkT"
      "Qrd+GwP3eWDq6ymtO4vkJ3m4cZ1PEsv\n6Qet7qtkVhUfa+"
      "FYKtDzSMRuSaFPW3Ro1PesFa1H3y+sw5HL36vhRaSK+T4Wy5k2\nf7EwNZIf/"
      "ZZeA+"
      "sEtqj33obOBIiuU9htAjN81Kz4a0Xlh6jc4q6iwYKL8nZ76JYV\n8hXWIz6OXxLXE158+"
      "QtJSZaRCvdr6L5UtWfMPKSMqgfhXfTYViPDleQCkJ132mIS\nH28UoET0Y5wI8M6pMkWpSqW"
      "WcKPFGwyLInvHdxgnTAsutowkldA7qFwoRz4=\n-----END RSA PRIVATE KEY-----\n";
  // Sample CA certificate(used to sign the server certificate)
  std::string kCACertificate =
      "-----BEGIN "
      "CERTIFICATE-----"
      "\nMIIDBjCCAe6gAwIBAgIJAPyCrKRDl3SWMA0GCSqGSIb3DQEBCwUAMBcxFTATBgNV\nBAMM"
      "DDEyNy4wLjAuMSBDQTAgFw0xOTA1MDYxOTMyMzZaGA8yMTE5MDQxMjE5MzIz\nNlowFzEVMB"
      "MGA1UEAwwMMTI3LjAuMC4xIENBMIIBIjANBgkqhkiG9w0BAQEFAAOC\nAQ8AMIIBCgKCAQEA"
      "xrNHoY5+"
      "JCgnyvEdG2dvvOaZ3sg6uhuF5Ssb5snyo9ixrxO5\nZkDGWwUqFO9PiYuO5ovNeq9LZtPG6s"
      "K8zsCS062ChZX/7tZHndf4MKCUDzv/"
      "LPHe\nnROoPi9n2FAiOPctY5hpgpIJDPI5Ofx0el2KPeFGeUO/"
      "W3yqnfol1ZqzZ2h3uErR\noHkgT2Ja4K+5gnPkr/"
      "RluJIu3AmWYw4eKi8i3+"
      "PoThGmCFvoGfcWvRoctgnOHYHE\n4bDRirXL9nGkZ5FMzOVDeoIAEAShOqJwL08VcY+Pg/"
      "qFQjzRrTmiKgm6QsHNnm0q\nzg70XaD88VJimiGYZOuJHNZpX8o0W+1Ls/"
      "NbawIDAQABo1MwUTAdBgNVHQ4EFgQU\nkW3hgFWYMpVUkq9AlzGlI3awTGEwHwYDVR0jBBgw"
      "FoAUkW3hgFWYMpVUkq9AlzGl\nI3awTGEwDwYDVR0TAQH/BAUwAwEB/"
      "zANBgkqhkiG9w0BAQsFAAOCAQEAZeMkILiG\neEcELWb8cktP3LzvS47O8hys9+"
      "6TFmftuO7kjDBd9YH2v8iQ7qCcUvMJ7bqL5RP1\nQssKfNOHZtw/"
      "MMcKE6E3nl4yQSKc8ymivvYSVu5SYtQCedcgfRLb5zvVxXw8JmCp\nGNS3/"
      "OlIYZAamh76GxkKSaV3tv0XZB6n3rUVQZShncFbMpyJRW0XWxReGWrhXv4s\nNxMeC1r07EE"
      "WIDecv8KKf1F8uT4UF48HnC0VBpXiOyDGvn35NiKp+"
      "Q5k7QV6jdCS\ngPRcnZhs6jiU0jnV8C9A1A+"
      "3pXSSPrAed7tvECOgHCfS10CLsLWsLuSjc93BE5Vt\nav7kmxSwrdvQ2A==\n-----END "
      "CERTIFICATE-----\n";
  std::string kIncorrectCertificate =
      "-----BEGIN "
      "CERTIFICATE-----\nMIIC/"
      "jCCAeagAwIBAgIJAIZjLucUID1mMA0GCSqGSIb3DQEBCwUAMBQxEjAQBgNV\nBAMMCTEyNy4"
      "wLjAuMTAeFw0xOTA1MDYxNDA1MzdaFw0yOjA1MDZxNDA1MzdaMBQx\nEjAQBgNVBAMMCTEyN"
      "y4wLjAuMTCCASIwDQYJKoZIhvcNAQEBBQADggEPADCCAQoC\nggEBALfE5Qhc2mHTIux30l7"
      "eHFjFLdzYeXE8vcaXKodalCG8EkRxojDOfUv+y2DV\nJzHAMiGxMFAEcSz71k+"
      "jFZwhNG8PLY0b36ChnUsrGkOSJWq3OKUFrg8KxO9At9dL\nJsa+"
      "R0N0D1bMoPYdpCi3m0b0q2ITHe56qKuTLTrIPia+"
      "qXGEVD7EoEhU9tnwlcwE\npsUURMXCn2+FhHyqN9wjFkldmu4k8U3OJOK4385L+"
      "4RJoIV8dsYawAMAf+"
      "WuxyWq\niPQTPxr8q33ZZm6z0XrgsgxHYCCsryx8L9Ub9Zwu0mie7eL63rYdr86gULvnF1bY"
      "\ncOunKFc71rBYFalbD6YYsre733kCAwEAAaNTMFEwHQYDVR0OBBYEFKW9ByUNG84Z\nYiSc"
      "hUrB7KV9FinZMB8GA1UdIwQYMBaAFKW9ByUNG84ZYiSchUrB7KV9FinZMA8G\nA1UdEwEB/"
      "wQFMAMBAf8wDQYJKoZIhvcNAQELBQADggEBAHYROS1EL2qnrwmAsR6c\nqo8yrk8qzLKt4os"
      "41nv7QMUQFIO+QLPE8SbH4fK1YOMMUJ4ppARQBDaIIR3UEhp1\nZHT/"
      "wGjK9qxcuQ1EXLyHOY0rxS5q57dYGxOyQo4v6IoLVMZ1ij+RJGPYI/"
      "2fDXs0\nbDldeJyC1voHmG6lqTN5nLG7Y3j9j6rtSqJyRz5muaecQNiFPQOM2OTp0rC4VeAF"
      "\ndejmTmLhUFVuHMzLF+"
      "bpzsN76GnnQquJy2jexzFoWgbEfFVLKuyhTHQAalRb4ccq\nXCIx1hecNDYRY3Sc2Gzv5qxk"
      "kWF8zqltT/0d5tx0JwN3k5nP4SlaEldFvD6BELxy\nVkU=\n-----END "
      "CERTIFICATE-----\n";
};
>>>>>>> 8b166c14

  ASSERT_EQ(TransportAdapter::Error::BAD_STATE, result_error);
}

TEST_F(WebsocketNotSecureSessionConnectionTest, SUCCESS_SendData) {
  auto message = CreateDefaultRawMessage();

  auto error = websocket_connection_->SendData(message);

  ASSERT_EQ(TransportAdapter::Error::OK, error);
}

TEST_F(WebsocketNotSecureSessionConnectionTest, UNSUCCESS_SendData_BAD_STATE) {
  websocket_connection_->Run();
  auto message = CreateDefaultRawMessage();

  auto disconnect_error = websocket_connection_->Disconnect();

  auto send_data_error = websocket_connection_->SendData(message);

  ASSERT_EQ(TransportAdapter::Error::OK, disconnect_error);
  ASSERT_EQ(TransportAdapter::Error::BAD_STATE, send_data_error);
}

TEST_F(WebsocketNotSecureSessionConnectionTest, DataReceive_SUCCESS) {
  auto message = CreateDefaultRawMessage();

  EXPECT_CALL(mock_transport_adapter_ctrl_,
              DataReceiveDone(kDeviceUid_, kAppHandle, _))
      .Times(1);

  websocket_connection_->DataReceive(message);
}

}  // namespace transport_manager_test
}  // namespace components
}  // namespace test<|MERGE_RESOLUTION|>--- conflicted
+++ resolved
@@ -36,17 +36,9 @@
 #include <string>
 
 #include "resumption/last_state_impl.h"
-<<<<<<< HEAD
 #include "transport_manager/websocket_server/websocket_connection.h"
 #include "transport_manager/websocket_server/websocket_session.h"
-=======
-#include "resumption/last_state_wrapper_impl.h"
-#include "transport_manager/cloud/cloud_websocket_transport_adapter.h"
-#include "transport_manager/cloud/sample_websocket_server.h"
-#include "transport_manager/cloud/websocket_client_connection.h"
-#include "transport_manager/transport_adapter/connection.h"
-#include "transport_manager/transport_adapter/transport_adapter_impl.h"
->>>>>>> 8b166c14
+
 
 #include "transport_manager/mock_transport_manager_settings.h"
 #include "transport_manager/transport_adapter/mock_transport_adapter_controller.h"
@@ -131,15 +123,7 @@
               DisconnectDone(kDeviceUid_, kAppHandle))
       .Times(1);
 
-<<<<<<< HEAD
   auto result_error = websocket_connection_->Disconnect();
-=======
- protected:
-  WebsocketConnectionTest()
-      : last_state_(std::make_shared<resumption::LastStateWrapperImpl>(
-            std::make_shared<resumption::LastStateImpl>("app_storage_folder",
-                                                        "app_info_storage"))) {}
->>>>>>> 8b166c14
 
   ASSERT_EQ(TransportAdapter::Error::OK, result_error);
 
@@ -147,167 +131,7 @@
               DisconnectDone(kDeviceUid_, kAppHandle))
       .Times(0);
 
-<<<<<<< HEAD
   result_error = websocket_connection_->Disconnect();
-=======
-  NiceMock<MockTransportManagerSettings> transport_manager_settings;
-  resumption::LastStateWrapperPtr last_state_;
-  std::string dev_id;
-  std::string uniq_id;
-  std::shared_ptr<websocket::WSSession> ws_session;
-  std::shared_ptr<websocket::WSSSession> wss_session;
-  WebsocketClient ws_client;
-  std::string kHost = "127.0.0.1";
-  uint16_t kPort = 8080;
-  std::string kPath = "/folder/file.html/";
-  std::string kQuery = "?eventId=2345&eventName='Test'&expectedResult=true";
-  std::string kFragment = "#section_1";
-
-  // Sample certificate for localhost
-  std::string kCertificate =
-      "-----BEGIN "
-      "CERTIFICATE-----\nMIIDqTCCApECCQC/"
-      "5LlQ+"
-      "GLgqTANBgkqhkiG9w0BAQsFADAXMRUwEwYDVQQDDAwx\nMjcuMC4wLjEgQ0EwIBcNMTkwNTA"
-      "2MTkzMjM2WhgPMjExOTA0MTIxOTMyMzZaMBQx\nEjAQBgNVBAMMCTEyNy4wLjAuMTCCAiIwD"
-      "QYJKoZIhvcNAQEBBQADggIPADCCAgoC\nggIBALbeIoAHFaFeNqbMnhtAO5QTgRd0X9qxpB0"
-      "d4M0dEeog2l/+inNA/eu+CCvm\nJj2I8+6MWH2TUrl/"
-      "2xfhHjzsMrtISCdpNcjaNzCnvi8ZcspFi3evknvs3+uo2/"
-      "wn\nyNZ04jp0oQ0k1cZ6WBpLTYV7WgmueemiWEiAfw+YE+wtRg+"
-      "0H7rksrbpeNPnxQHX\nBDDkWqwvfkD15Sd0XFQkW27K72/"
-      "et2uKuAcJHCIUbsA4iZyJw4Uu4eusy7W5kddX\nThE7Y1WqTXyA4j/"
-      "ZCYigXmsHbWrikPLVXbORhiMF4/60u8RDs0jI8xtgRQhLR9Vp\n3xys7/"
-      "5tHZX00s6x6OVy8aMSZIIVS0eWoVN8bGd9B4+fDMOcNT0YODeQA10w/"
-      "85P\nEiZDQ8AxneQkh8H3qjD2+"
-      "G9oHZaTk0zHTyaKRg3xGP3N9C96onaJX4Rm6nNvApO8\nU7lQ+xHkLwjKCQke39W+"
-      "r3FHwwQvUDeoJBXf6iVkIMFoUPAHNZqKf9Db6KKIEp8i\nDgIhbBxiB4MSn36Zly4SOMojyM"
-      "ZFri+"
-      "HzMbuHFlm8e8QRWGmM4UM2rHIpl4OJolg\nejesDqO8YZR5mZXV0FJRiPgLo2Q4OTtb3tEHJ"
-      "ZLmlT+"
-      "f42bge4ZCZmGPrkNfr68Y\nDEnJ6z4ksOVkMefOp2SNYLYYGPYyiKwa9qVkH9Obkect1omNA"
-      "gMBAAEwDQYJKoZI\nhvcNAQELBQADggEBABFJQtOTftrzbLBA5Vm6aPkbUyxhcaOpz+d+"
-      "Ljd6pIs4H+"
-      "Eb\nXkoHhmay4stZkDc2HVSKESZloI3Ylup8z3aRJjfOexJqHlYzk2vraYryWm8odgID\n5V"
-      "B0Zle8ofpHTJw1LCOXHkzKt1G6vdQpuq/"
-      "4OKpmggaIqqEC1bfOYZt5t6vIx3OF\nxjPz91NTR9gZ4lKrho1+sfS+"
-      "jbSjKkqVAhE4yTpKLPHRshQnBFEhvATXNvdZGftF\n+tXxqKsBZ9aX0/"
-      "YmPFIXFcjdjSSiuq1F1DjiqIZo88qfa9jlTg6VJdayyQ/"
-      "cu41C\nBucY8YTF0Ui8ccIS55h2UTzPy5/4PbrwI4P+Zgo=\n-----END "
-      "CERTIFICATE-----\n";
-  // Sample private key
-  std::string kPrivateKey =
-      "-----BEGIN RSA PRIVATE "
-      "KEY-----\nMIIJKAIBAAKCAgEAtt4igAcVoV42psyeG0A7lBOBF3Rf2rGkHR3gzR0R6iDaX/"
-      "6K\nc0D9674IK+YmPYjz7oxYfZNSuX/"
-      "bF+EePOwyu0hIJ2k1yNo3MKe+LxlyykWLd6+S\ne+zf66jb/"
-      "CfI1nTiOnShDSTVxnpYGktNhXtaCa556aJYSIB/"
-      "D5gT7C1GD7QfuuSy\ntul40+fFAdcEMORarC9+"
-      "QPXlJ3RcVCRbbsrvb963a4q4BwkcIhRuwDiJnInDhS7h\n66zLtbmR11dOETtjVapNfIDiP9"
-      "kJiKBeawdtauKQ8tVds5GGIwXj/rS7xEOzSMjz\nG2BFCEtH1WnfHKzv/"
-      "m0dlfTSzrHo5XLxoxJkghVLR5ahU3xsZ30Hj58Mw5w1PRg4\nN5ADXTD/"
-      "zk8SJkNDwDGd5CSHwfeqMPb4b2gdlpOTTMdPJopGDfEY/"
-      "c30L3qidolf\nhGbqc28Ck7xTuVD7EeQvCMoJCR7f1b6vcUfDBC9QN6gkFd/"
-      "qJWQgwWhQ8Ac1mop/"
-      "\n0NvooogSnyIOAiFsHGIHgxKffpmXLhI4yiPIxkWuL4fMxu4cWWbx7xBFYaYzhQza\nscim"
-      "Xg4miWB6N6wOo7xhlHmZldXQUlGI+AujZDg5O1ve0QclkuaVP5/"
-      "jZuB7hkJm\nYY+uQ1+"
-      "vrxgMScnrPiSw5WQx586nZI1gthgY9jKIrBr2pWQf05uR5y3WiY0CAwEA\nAQKCAgBGSDGyS"
-      "wbBMliG2vWZO6KqUqS2wv9kKgoNNsKDkryj42SKqGXFziDJTgwN\n8zKXS9+Uu1P3T3vn13/"
-      "5OYhJme4VlL5Gh2UogNXdWVr69yjrHLdxlIUUJAIbrJZ/"
-      "\n3zqNUfbwyIptZs7SrYrW8EInHzWHqwsoBEEx/"
-      "FDZSXW+u9fFiVD4n5UgP7M0nktV\nXbI6qElBDC/V/"
-      "6vG8i3aGO8bMdu8fzi3mGUKLzIk1v2J2zDofPosYcxqq8rPWTb4\nMJHMhaqz7fRB+"
-      "bb7GwtS+2/Oathe0B0td1u//Bo1s7ng1s2jrPFm8/"
-      "SbfPCLM4O0\nPjCF8OF8Q6uvSp0K283LAdZk+liuDztc/"
-      "Ed8mcnCZQhBp86mJQi0Jj3Mje7prOAY\nXojMroYj7r2igCJvcwGb1y6zZWSj3jXuHze3bLy"
-      "fv7pCD+hkiZR7mZhQpOhQRZaU\ntdFGc+"
-      "DuykxKPqVjAPy7iVQXYnMjpo36SGIWoZLuepQto3GvU6czyOwhK0/"
-      "Mwbwd\nZpYpLH3L9IetY8GcPefmUR5wQUlUTrpxgGElIzkkWW8zmUWBXwrGbAtN1HJWpJdN"
-      "\neVshKod2fo03IQMPywSdENCJVeSrgRMuwPyFaOM+"
-      "CVrBJwD66K9YWn4cVRUIZsTq\nAXhQ8DzF+WCOZshhMUbCJX+KpcOFI8nxOrPp+"
-      "J1s1YpLLvdmcQKCAQEA7bwvOiCD\nHvaqpYg1jJak6l/"
-      "iY3QIOOpFyjfYrQXS0BNRmmxK8Lzevi/"
-      "NPTqu146QKDaIGvzu\n+"
-      "bXnuV1LmZqnOm5J6Kdx0Mk4Fb88akRtS9gOdzU7WWMYIGkeF1oih0ZrhHuIey6e\nCeLSmJh"
-      "UDaTIWcCirALRHcLWUS6BTGGuE+up5QG7djIW/"
-      "LD17lhGE6fXPlbYXb7l\nPbYwL1Yr0urIp9Un+zrExw+77TTGK7T37T1ZJv46qnro0/"
-      "HK8XxZ+"
-      "JNc18F763O4\nPmwu8KWrx4qnyPYAuB1rbVntK6UxYks9jvk93XecCUP6HHp0I0tV/"
-      "kBNd2+"
-      "18zux\n033xFEVKrUksmwKCAQEAxOrPGyBVFp29V4gQsMQdmafkDAgCLREgjQTOamFsYL5+"
-      "\nZWq+6VhT/"
-      "B650sIoRdX0N8timnSLBfjeqaBG5VVhhyKZhP5hulfRjALhdbGBOYvf\n0gLSffImwWdYQfx"
-      "jtCSO+"
-      "XCLVdAJGOOWeBVVKzH18ZvCFQwUr3Yrp7KmKWKAqgf7\n6rYovWh8T5LLYS0NzXCEwf9nJ0N"
-      "JMOy7I9B7EtF8Cs6tK3aaHVqDz7zufwosS7gI\n3aI51Qh4a5D1p95+"
-      "YU09beWjWGYnPiCKk4D47zaeOe7OQINaWugExlelHtJh9unO\nnhOFXhziav2Kxq1CICAuXl"
-      "Vx3A+gn/cU3niNHz2A9wKCAQEAws+aw78ws4bef5cG\nipZHveek1GqY8krHtdXdsKs8/"
-      "VVXYXusTWn3/VGelbYo4GrqpolJLxRloCr4IGXb\nNZwNvUvzNLtCAR1i4C89irdX+Paro/"
-      "PzFmSluKlrByfNc5y5Lm8sgATLbL56ZKEu\n/58wrpu0sc/"
-      "9HK40gYHiYn0I8ToElqy8uTaCr78zSIT9p826DFOOKgPsRo2tHp02\nfDf5Bc8eXDjkV1sFX"
-      "HQKkHZTVA0ZqWJbIKhncoaJDyofcBsR0ZuzuFWzfTOZo4mf\nInz00TEFldpF1e4C8+"
-      "kCdtHBOA/2Ki2Bp/YUVpHh6aoqZZa75Euehhs8tVpW242M\njEOSUQKCAQAM64sjMH/kt/"
-      "zQXXEa6AM5LbbcwznBUzpbhlE00aeWwWjxpotYLB92\nj12J4otZ6avYbVPO5o6omaeiYY3F"
-      "RlDb2P1RqI8o9tIc6aN5YWglKnRJBz5gXR8F\n2Y4E5lZ0X2GyJBxASSIPq/"
-      "8Xae7ooqKMc7fMQbqpuIssuaAFXx0qCtQQllsd8lkV\nr4AApEAflp5fTC6seNG4kA/"
-      "HTcqFdZE59E2QaHu8KVA0tSTA2R4G6dBLGnXI8IFW\nLXCwzvxjzfmV2FdbWXiBrwjonLG4o"
-      "FDJZE3MFdI73LVTfjSrTQp4dObFoGpDvols\nk64jUwLfsLzaG6kY0z2qwT9xSV+"
-      "ZCSQJAoIBADsSBeyELc5KnmOhT0Xue2o0bkAS\n8KcGWdAoQlaLCIs3vtdlC7DXDXO1l8FkT"
-      "Qrd+GwP3eWDq6ymtO4vkJ3m4cZ1PEsv\n6Qet7qtkVhUfa+"
-      "FYKtDzSMRuSaFPW3Ro1PesFa1H3y+sw5HL36vhRaSK+T4Wy5k2\nf7EwNZIf/"
-      "ZZeA+"
-      "sEtqj33obOBIiuU9htAjN81Kz4a0Xlh6jc4q6iwYKL8nZ76JYV\n8hXWIz6OXxLXE158+"
-      "QtJSZaRCvdr6L5UtWfMPKSMqgfhXfTYViPDleQCkJ132mIS\nH28UoET0Y5wI8M6pMkWpSqW"
-      "WcKPFGwyLInvHdxgnTAsutowkldA7qFwoRz4=\n-----END RSA PRIVATE KEY-----\n";
-  // Sample CA certificate(used to sign the server certificate)
-  std::string kCACertificate =
-      "-----BEGIN "
-      "CERTIFICATE-----"
-      "\nMIIDBjCCAe6gAwIBAgIJAPyCrKRDl3SWMA0GCSqGSIb3DQEBCwUAMBcxFTATBgNV\nBAMM"
-      "DDEyNy4wLjAuMSBDQTAgFw0xOTA1MDYxOTMyMzZaGA8yMTE5MDQxMjE5MzIz\nNlowFzEVMB"
-      "MGA1UEAwwMMTI3LjAuMC4xIENBMIIBIjANBgkqhkiG9w0BAQEFAAOC\nAQ8AMIIBCgKCAQEA"
-      "xrNHoY5+"
-      "JCgnyvEdG2dvvOaZ3sg6uhuF5Ssb5snyo9ixrxO5\nZkDGWwUqFO9PiYuO5ovNeq9LZtPG6s"
-      "K8zsCS062ChZX/7tZHndf4MKCUDzv/"
-      "LPHe\nnROoPi9n2FAiOPctY5hpgpIJDPI5Ofx0el2KPeFGeUO/"
-      "W3yqnfol1ZqzZ2h3uErR\noHkgT2Ja4K+5gnPkr/"
-      "RluJIu3AmWYw4eKi8i3+"
-      "PoThGmCFvoGfcWvRoctgnOHYHE\n4bDRirXL9nGkZ5FMzOVDeoIAEAShOqJwL08VcY+Pg/"
-      "qFQjzRrTmiKgm6QsHNnm0q\nzg70XaD88VJimiGYZOuJHNZpX8o0W+1Ls/"
-      "NbawIDAQABo1MwUTAdBgNVHQ4EFgQU\nkW3hgFWYMpVUkq9AlzGlI3awTGEwHwYDVR0jBBgw"
-      "FoAUkW3hgFWYMpVUkq9AlzGl\nI3awTGEwDwYDVR0TAQH/BAUwAwEB/"
-      "zANBgkqhkiG9w0BAQsFAAOCAQEAZeMkILiG\neEcELWb8cktP3LzvS47O8hys9+"
-      "6TFmftuO7kjDBd9YH2v8iQ7qCcUvMJ7bqL5RP1\nQssKfNOHZtw/"
-      "MMcKE6E3nl4yQSKc8ymivvYSVu5SYtQCedcgfRLb5zvVxXw8JmCp\nGNS3/"
-      "OlIYZAamh76GxkKSaV3tv0XZB6n3rUVQZShncFbMpyJRW0XWxReGWrhXv4s\nNxMeC1r07EE"
-      "WIDecv8KKf1F8uT4UF48HnC0VBpXiOyDGvn35NiKp+"
-      "Q5k7QV6jdCS\ngPRcnZhs6jiU0jnV8C9A1A+"
-      "3pXSSPrAed7tvECOgHCfS10CLsLWsLuSjc93BE5Vt\nav7kmxSwrdvQ2A==\n-----END "
-      "CERTIFICATE-----\n";
-  std::string kIncorrectCertificate =
-      "-----BEGIN "
-      "CERTIFICATE-----\nMIIC/"
-      "jCCAeagAwIBAgIJAIZjLucUID1mMA0GCSqGSIb3DQEBCwUAMBQxEjAQBgNV\nBAMMCTEyNy4"
-      "wLjAuMTAeFw0xOTA1MDYxNDA1MzdaFw0yOjA1MDZxNDA1MzdaMBQx\nEjAQBgNVBAMMCTEyN"
-      "y4wLjAuMTCCASIwDQYJKoZIhvcNAQEBBQADggEPADCCAQoC\nggEBALfE5Qhc2mHTIux30l7"
-      "eHFjFLdzYeXE8vcaXKodalCG8EkRxojDOfUv+y2DV\nJzHAMiGxMFAEcSz71k+"
-      "jFZwhNG8PLY0b36ChnUsrGkOSJWq3OKUFrg8KxO9At9dL\nJsa+"
-      "R0N0D1bMoPYdpCi3m0b0q2ITHe56qKuTLTrIPia+"
-      "qXGEVD7EoEhU9tnwlcwE\npsUURMXCn2+FhHyqN9wjFkldmu4k8U3OJOK4385L+"
-      "4RJoIV8dsYawAMAf+"
-      "WuxyWq\niPQTPxr8q33ZZm6z0XrgsgxHYCCsryx8L9Ub9Zwu0mie7eL63rYdr86gULvnF1bY"
-      "\ncOunKFc71rBYFalbD6YYsre733kCAwEAAaNTMFEwHQYDVR0OBBYEFKW9ByUNG84Z\nYiSc"
-      "hUrB7KV9FinZMB8GA1UdIwQYMBaAFKW9ByUNG84ZYiSchUrB7KV9FinZMA8G\nA1UdEwEB/"
-      "wQFMAMBAf8wDQYJKoZIhvcNAQELBQADggEBAHYROS1EL2qnrwmAsR6c\nqo8yrk8qzLKt4os"
-      "41nv7QMUQFIO+QLPE8SbH4fK1YOMMUJ4ppARQBDaIIR3UEhp1\nZHT/"
-      "wGjK9qxcuQ1EXLyHOY0rxS5q57dYGxOyQo4v6IoLVMZ1ij+RJGPYI/"
-      "2fDXs0\nbDldeJyC1voHmG6lqTN5nLG7Y3j9j6rtSqJyRz5muaecQNiFPQOM2OTp0rC4VeAF"
-      "\ndejmTmLhUFVuHMzLF+"
-      "bpzsN76GnnQquJy2jexzFoWgbEfFVLKuyhTHQAalRb4ccq\nXCIx1hecNDYRY3Sc2Gzv5qxk"
-      "kWF8zqltT/0d5tx0JwN3k5nP4SlaEldFvD6BELxy\nVkU=\n-----END "
-      "CERTIFICATE-----\n";
-};
->>>>>>> 8b166c14
 
   ASSERT_EQ(TransportAdapter::Error::BAD_STATE, result_error);
 }
