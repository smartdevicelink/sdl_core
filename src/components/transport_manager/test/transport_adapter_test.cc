/*
 * Copyright (c) 2015, Ford Motor Company
 * All rights reserved.
 *
 * Redistribution and use in source and binary forms, with or without
 * modification, are permitted provided that the following conditions are met:
 *
 * Redistributions of source code must retain the above copyright notice, this
 * list of conditions and the following disclaimer.
 *
 * Redistributions in binary form must reproduce the above copyright notice,
 * this list of conditions and the following
 * disclaimer in the documentation and/or other materials provided with the
 * distribution.
 *
 * Neither the name of the Ford Motor Company nor the names of its contributors
 * may be used to endorse or promote products derived from this software
 * without specific prior written permission.
 *
 * THIS SOFTWARE IS PROVIDED BY THE COPYRIGHT HOLDERS AND CONTRIBUTORS "AS IS"
 * AND ANY EXPRESS OR IMPLIED WARRANTIES, INCLUDING, BUT NOT LIMITED TO, THE
 * IMPLIED WARRANTIES OF MERCHANTABILITY AND FITNESS FOR A PARTICULAR PURPOSE
 * ARE DISCLAIMED. IN NO EVENT SHALL THE COPYRIGHT HOLDER OR CONTRIBUTORS BE
 * LIABLE FOR ANY DIRECT, INDIRECT, INCIDENTAL, SPECIAL, EXEMPLARY, OR
 * CONSEQUENTIAL DAMAGES (INCLUDING, BUT NOT LIMITED TO, PROCUREMENT OF
 * SUBSTITUTE GOODS OR SERVICES; LOSS OF USE, DATA, OR PROFITS; OR BUSINESS
 * INTERRUPTION) HOWEVER CAUSED AND ON ANY THEORY OF LIABILITY, WHETHER IN
 * CONTRACT, STRICT LIABILITY, OR TORT (INCLUDING NEGLIGENCE OR OTHERWISE)
 * ARISING IN ANY WAY OUT OF THE USE OF THIS SOFTWARE, EVEN IF ADVISED OF THE
 * POSSIBILITY OF SUCH DAMAGE.
 */

#include "gtest/gtest.h"
#include "transport_manager/mock_transport_manager_settings.h"
#include "transport_manager/transport_adapter/mock_client_connection_listener.h"
#include "transport_manager/transport_adapter/mock_connection.h"
#include "transport_manager/transport_adapter/mock_device.h"
#include "transport_manager/transport_adapter/mock_device_scanner.h"
#include "transport_manager/transport_adapter/mock_server_connection_factory.h"
#include "transport_manager/transport_adapter/mock_transport_adapter_impl.h"
#include "transport_manager/transport_adapter/mock_transport_adapter_listener.h"
#include "utils/test_async_waiter.h"

#include "protocol/raw_message.h"
<<<<<<< HEAD
=======
#include "transport_manager/cloud/cloud_device.h"
#include "transport_manager/cloud/cloud_websocket_transport_adapter.h"
>>>>>>> 2be6a912
#include "transport_manager/transport_adapter/connection.h"
#include "transport_manager/transport_adapter/transport_adapter_controller.h"
#include "transport_manager/transport_adapter/transport_adapter_impl.h"
#include "transport_manager/transport_adapter/transport_adapter_listener.h"

#include "config_profile/profile.h"
#include "resumption/last_state_impl.h"

namespace test {
namespace components {
namespace transport_manager_test {

using ::testing::_;
using ::testing::NiceMock;
using ::testing::Return;
using ::testing::ReturnRef;
using namespace ::transport_manager;
using namespace ::protocol_handler;

class TransportAdapterTest : public ::testing::Test {
 protected:
  TransportAdapterTest()
      : last_state_("app_storage_folder", "app_info_storage") {}

  void SetUp() OVERRIDE {
    dev_id = "device_id";
    uniq_id = "unique_device_id";
    app_handle = 1;
    ON_CALL(transport_manager_settings, use_last_state())
        .WillByDefault(Return(true));
  }

  void SetDefaultExpectations(MockTransportAdapterImpl& adapter) {
    ON_CALL(adapter, GetDeviceType())
        .WillByDefault(Return(DeviceType::UNKNOWN));
  }

  NiceMock<MockTransportManagerSettings> transport_manager_settings;
  resumption::LastStateImpl last_state_;
  std::string dev_id;
  std::string uniq_id;
  int app_handle;

#if defined(CLOUD_APP_WEBSOCKET_TRANSPORT_SUPPORT)
  struct TestEndpoint {
    std::string test_string;
    std::string host;
    std::string port;
    std::string target;
  };

  CloudAppProperties test_cloud_properties_{.endpoint = "",
                                            .certificate = "no cert",
                                            .enabled = true,
                                            .auth_token = "no auth token",
                                            .cloud_transport_type = "WS",
                                            .hybrid_app_preference = "CLOUD"};
  std::vector<std::string> kWebsocketProtocols{"ws://", "wss://"};

  std::vector<TestEndpoint> kValidTestEndpoints{
      // Host and port
      TestEndpoint{"localhost:40/", "localhost", "40", "/"},
      TestEndpoint{"[::1]:40", "[::1]", "40", "/"},
      TestEndpoint{"username:password@localhost.com:80",
                   "username:password@localhost.com",
                   "80",
                   "/"},
      // With path
      TestEndpoint{
          "localhost:440/file.html", "localhost", "440", "/file.html/"},
      TestEndpoint{"101.180.1.213:23234/folder/img_index(1)/file.html",
                   "101.180.1.213",
                   "23234",
                   "/folder/img_index(1)/file.html/"},
      TestEndpoint{
          "[2600:3c00::f03c:91ff:fe73:2b08]:31333/folder/img_index(1)/"
          "file.html",
          "[2600:3c00::f03c:91ff:fe73:2b08]",
          "31333",
          "/folder/img_index(1)/file.html/"},
      // With query and/or fragment
      TestEndpoint{
          "username@localhost:22/folder/img_index(1)/"
          "file.html?eventId=2345&eventName='some%20event'&eventSuccess=true",
          "username@localhost",
          "22",
          "/folder/img_index(1)/file.html/"
          "?eventId=2345&eventName='some%20event'&eventSuccess="
          "true"},
      TestEndpoint{
          "username@localhost.com:80/folder/img_index(1)/"
          "file.html?eventId=2345&eventName='some%20event'&"
          "eventSuccess=true#section1",
          "username@localhost.com",
          "80",
          "/folder/img_index(1)/file.html/"
          "?eventId=2345&eventName='some%20event'&eventSuccess=true#"
          "section1"},
      TestEndpoint{
          "localhost:443/"
          "?eventId=2345&eventName='some%20event'&eventSuccess=true#section1",
          "localhost",
          "443",
          "/?eventId=2345&eventName='some%20event'&eventSuccess=true#"
          "section1"},
      TestEndpoint{"a1-b2.com:443/folder/img_index(1)/file.html#section1",
                   "a1-b2.com",
                   "443",
                   "/folder/img_index(1)/file.html/#section1"},
      TestEndpoint{"a1-b2.com:23#section1", "a1-b2.com", "23", "/#section1"}};

  std::vector<TestEndpoint> kInvalidTestEndpoints{
      // Invalid hostname
      TestEndpoint{"/localhost:80", "localhost", "80", "/"},
      TestEndpoint{"local?host:80", "local?host", "80", "/"},
      TestEndpoint{"local#host:80", "local#host", "80", "/"},
      TestEndpoint{"local\%host:80", "local\%host", "80", "/"},
      TestEndpoint{"local\\host:80", "local\\host", "80", "/"},
      TestEndpoint{"local/host:80", "local/host", "80", "/"},
      TestEndpoint{"local host:80", "local host", "80", "/"},
      TestEndpoint{"local\thost:80", "local\thost", "80", "/"},
      TestEndpoint{":80#section1", "", "80", "/#section1"},
      // Invalid port
      TestEndpoint{"username:password@localhost.com",
                   "username:password@localhost.com",
                   "",
                   "/"},
      TestEndpoint{"username:password@localhost.com:5",
                   "username:password@localhost.com",
                   "5",
                   "/"},
      TestEndpoint{"201.123.213:2h32/", "201.123.213", "2h32", "/"}};
  std::vector<TestEndpoint> kIncorrectTestEndpoints{
      // Incorrect port number
      TestEndpoint{"201.123.1.213:232454/folder/img_index(1)/file.html",
                   "201.123.1.213",
                   "232454",
                   "/folder/img_index(1)/file.html/"},
      // Incorrect path
      TestEndpoint{"201.123.1.213:232//folder/img_index(1)/file.html",
                   "201.123.1.213",
                   "232",
                   "//folder/img_index(1)/file.html/"},
      TestEndpoint{"201.123.1.213:232/folder/img_index(1)//file.html",
                   "201.123.1.213",
                   "232",
                   "/folder/img_index(1)//file.html/"},
      TestEndpoint{"201.123.1.213:232/folder/img index(1)//file.html",
                   "201.123.1.213",
                   "232",
                   "/folder/img index(1)//file.html/"},
      TestEndpoint{"201.123.1.213:232/folder/img\tindex(1)//file.html",
                   "201.123.1.213",
                   "232",
                   "/folder/img\tindex(1)//file.html/"},
      // Incorrect query
      TestEndpoint{
          "username@localhost:443/?eventId=2345&eventName='some "
          "event'&eventSuccess=true",
          "username@localhost",
          "443",
          "?eventId=2345&eventName='some event'&eventSuccess=true"},
      TestEndpoint{
          "username@localhost:443/"
          "?eventId=2345&eventName='some\tevent'&eventSuccess=true",
          "username@localhost",
          "443",
          "?eventId=2345&eventName='some\tevent'&eventSuccess=true"},
      // Incorrect fragment
      TestEndpoint{"a1(b2).com:80/folder/img_index(1)/file.html#section 1",
                   "a1(b2).com",
                   "80",
                   "/folder/img_index(1)/file.html#section 1"},
      TestEndpoint{"a1(b2).com:80/folder/img_index(1)/file.html#section\t1",
                   "a1(b2).com",
                   "80",
                   "/folder/img_index(1)/file.html#section\t1"}};

#endif  // CLOUD_APP_WEBSOCKET_TRANSPORT_SUPPORT
};

TEST_F(TransportAdapterTest, Init) {
  MockDeviceScanner* dev_mock = new MockDeviceScanner();
  MockClientConnectionListener* clientMock = new MockClientConnectionListener();
  MockServerConnectionFactory* serverMock = new MockServerConnectionFactory();
  MockTransportAdapterImpl transport_adapter(dev_mock,
                                             serverMock,
                                             clientMock,
                                             last_state_,
                                             transport_manager_settings);
  SetDefaultExpectations(transport_adapter);
  EXPECT_CALL(*dev_mock, Init()).WillOnce(Return(TransportAdapter::OK));
  EXPECT_CALL(*clientMock, Init()).WillOnce(Return(TransportAdapter::OK));
  EXPECT_CALL(*serverMock, Init()).WillOnce(Return(TransportAdapter::OK));
  EXPECT_CALL(transport_adapter, Restore()).WillOnce(Return(true));
  EXPECT_EQ(TransportAdapter::OK, transport_adapter.Init());

  // Expect terminate because at the end of test transport_adapter will be
  // destroyed. That will call Terminate() for connections and device scanner.
  EXPECT_CALL(*dev_mock, Terminate());
  EXPECT_CALL(*clientMock, Terminate());
  EXPECT_CALL(*serverMock, Terminate());
}

TEST_F(TransportAdapterTest, SearchDevices_WithoutScanner) {
  MockClientConnectionListener* clientMock = new MockClientConnectionListener();
  MockServerConnectionFactory* serverMock = new MockServerConnectionFactory();
  MockTransportAdapterImpl transport_adapter(
      NULL, serverMock, clientMock, last_state_, transport_manager_settings);

  EXPECT_CALL(*clientMock, Init()).WillOnce(Return(TransportAdapter::OK));
  EXPECT_CALL(*serverMock, Init()).WillOnce(Return(TransportAdapter::OK));
  EXPECT_CALL(transport_adapter, Restore()).WillOnce(Return(true));
  EXPECT_EQ(TransportAdapter::OK, transport_adapter.Init());

  EXPECT_EQ(TransportAdapter::NOT_SUPPORTED, transport_adapter.SearchDevices());

  EXPECT_CALL(*clientMock, Terminate());
  EXPECT_CALL(*serverMock, Terminate());
}

TEST_F(TransportAdapterTest, SearchDevices_DeviceNotInitialized) {
  MockDeviceScanner* dev_mock = new MockDeviceScanner();
  MockTransportAdapterImpl transport_adapter(
      dev_mock, NULL, NULL, last_state_, transport_manager_settings);
  SetDefaultExpectations(transport_adapter);

  EXPECT_CALL(*dev_mock, Init()).WillOnce(Return(TransportAdapter::OK));
  EXPECT_CALL(transport_adapter, Restore()).WillOnce(Return(true));
  transport_adapter.Init();

  EXPECT_CALL(*dev_mock, IsInitialised()).WillRepeatedly(Return(false));
  EXPECT_CALL(*dev_mock, Scan()).Times(0);
  EXPECT_EQ(TransportAdapter::BAD_STATE, transport_adapter.SearchDevices());
  EXPECT_CALL(*dev_mock, Terminate());
}

TEST_F(TransportAdapterTest, SearchDevices_DeviceInitialized) {
  MockDeviceScanner* dev_mock = new MockDeviceScanner();
  MockTransportAdapterImpl transport_adapter(
      dev_mock, NULL, NULL, last_state_, transport_manager_settings);
  SetDefaultExpectations(transport_adapter);

  EXPECT_CALL(*dev_mock, Init()).WillOnce(Return(TransportAdapter::OK));
  EXPECT_CALL(transport_adapter, Restore()).WillOnce(Return(true));
  transport_adapter.Init();

  EXPECT_CALL(*dev_mock, IsInitialised()).WillOnce(Return(true));
  EXPECT_CALL(*dev_mock, Scan()).WillRepeatedly(Return(TransportAdapter::OK));
  EXPECT_EQ(TransportAdapter::OK, transport_adapter.SearchDevices());

  EXPECT_CALL(*dev_mock, Terminate());
}

TEST_F(TransportAdapterTest, SearchDeviceDone_DeviceExisting) {
  MockTransportAdapterImpl transport_adapter(
      NULL, NULL, NULL, last_state_, transport_manager_settings);
  SetDefaultExpectations(transport_adapter);
  EXPECT_CALL(transport_adapter, Restore()).WillOnce(Return(true));
  transport_adapter.Init();

  auto mockdev = std::make_shared<MockDevice>(dev_id, uniq_id);
  transport_adapter.AddDevice(mockdev);

  std::vector<std::shared_ptr<Device> > devList;
  devList.push_back(mockdev);

  EXPECT_CALL(*mockdev, IsSameAs(_)).WillOnce(Return(true));
  transport_adapter.SearchDeviceDone(devList);
}

TEST_F(TransportAdapterTest, SearchDeviceFailed) {
  MockTransportAdapterImpl transport_adapter(
      NULL, NULL, NULL, last_state_, transport_manager_settings);
  SetDefaultExpectations(transport_adapter);
  EXPECT_CALL(transport_adapter, Restore()).WillOnce(Return(true));
  transport_adapter.Init();

  MockTransportAdapterListener mock_listener;
  transport_adapter.AddListener(&mock_listener);

  SearchDeviceError er;
  EXPECT_CALL(mock_listener, OnSearchDeviceFailed(_, _));
  transport_adapter.SearchDeviceFailed(er);
}

TEST_F(TransportAdapterTest, AddDevice) {
  MockTransportAdapterImpl transport_adapter(
      NULL, NULL, NULL, last_state_, transport_manager_settings);
  SetDefaultExpectations(transport_adapter);
  EXPECT_CALL(transport_adapter, Restore()).WillOnce(Return(true));
  transport_adapter.Init();

  MockTransportAdapterListener mock_listener;
  transport_adapter.AddListener(&mock_listener);

  std::shared_ptr<MockDevice> mockdev =
      std::make_shared<MockDevice>(dev_id, uniq_id);

  EXPECT_CALL(mock_listener, OnDeviceListUpdated(&transport_adapter));
  transport_adapter.AddDevice(mockdev);
}

TEST_F(TransportAdapterTest, Connect_ServerNotSupported) {
  MockClientConnectionListener* clientMock = new MockClientConnectionListener();
  MockTransportAdapterImpl transport_adapter(
      NULL, NULL, clientMock, last_state_, transport_manager_settings);
  SetDefaultExpectations(transport_adapter);

  EXPECT_CALL(*clientMock, Init()).WillOnce(Return(TransportAdapter::OK));
  EXPECT_CALL(transport_adapter, Restore()).WillOnce(Return(true));
  transport_adapter.Init();

  int app_handle = 1;

  TransportAdapter::Error res = transport_adapter.Connect(dev_id, app_handle);
  EXPECT_EQ(TransportAdapter::NOT_SUPPORTED, res);

  EXPECT_CALL(*clientMock, Terminate());
}

TEST_F(TransportAdapterTest, Connect_ServerNotInitialized) {
  MockServerConnectionFactory* serverMock = new MockServerConnectionFactory();
  MockTransportAdapterImpl transport_adapter(
      NULL, serverMock, NULL, last_state_, transport_manager_settings);
  SetDefaultExpectations(transport_adapter);

  EXPECT_CALL(*serverMock, Init()).WillOnce(Return(TransportAdapter::OK));
  EXPECT_CALL(transport_adapter, Restore()).WillOnce(Return(true));
  transport_adapter.Init();

  EXPECT_CALL(*serverMock, IsInitialised()).WillOnce(Return(false));
  EXPECT_CALL(*serverMock, CreateConnection(dev_id, app_handle)).Times(0);
  TransportAdapter::Error res = transport_adapter.Connect(dev_id, app_handle);
  EXPECT_EQ(TransportAdapter::BAD_STATE, res);

  EXPECT_CALL(*serverMock, Terminate());
}

TEST_F(TransportAdapterTest, Connect_Success) {
  MockServerConnectionFactory* serverMock = new MockServerConnectionFactory();
  MockTransportAdapterImpl transport_adapter(
      NULL, serverMock, NULL, last_state_, transport_manager_settings);
  SetDefaultExpectations(transport_adapter);

  EXPECT_CALL(*serverMock, Init()).WillOnce(Return(TransportAdapter::OK));
  EXPECT_CALL(transport_adapter, Restore()).WillOnce(Return(true));
  transport_adapter.Init();

  EXPECT_CALL(*serverMock, IsInitialised()).WillOnce(Return(true));
  EXPECT_CALL(*serverMock, CreateConnection(dev_id, app_handle))
      .WillOnce(Return(TransportAdapter::OK));
  TransportAdapter::Error res = transport_adapter.Connect(dev_id, app_handle);
  EXPECT_EQ(TransportAdapter::OK, res);

  EXPECT_CALL(*serverMock, Terminate());
}

TEST_F(TransportAdapterTest, Connect_DeviceAddedTwice) {
  MockServerConnectionFactory* serverMock = new MockServerConnectionFactory();
  MockTransportAdapterImpl transport_adapter(
      NULL, serverMock, NULL, last_state_, transport_manager_settings);
  SetDefaultExpectations(transport_adapter);

  EXPECT_CALL(*serverMock, Init()).WillOnce(Return(TransportAdapter::OK));
  EXPECT_CALL(transport_adapter, Restore()).WillOnce(Return(true));
  transport_adapter.Init();

  EXPECT_CALL(*serverMock, IsInitialised()).WillOnce(Return(true));
  EXPECT_CALL(*serverMock, CreateConnection(dev_id, app_handle))
      .WillOnce(Return(TransportAdapter::OK));
  TransportAdapter::Error res = transport_adapter.Connect(dev_id, app_handle);
  EXPECT_EQ(TransportAdapter::OK, res);

  EXPECT_CALL(*serverMock, IsInitialised()).WillOnce(Return(true));
  TransportAdapter::Error newres =
      transport_adapter.Connect(dev_id, app_handle);
  EXPECT_EQ(TransportAdapter::ALREADY_EXISTS, newres);

  EXPECT_CALL(*serverMock, Terminate());
}

TEST_F(TransportAdapterTest, ConnectDevice_ServerNotAdded_DeviceAdded) {
  MockTransportAdapterImpl transport_adapter(
      NULL, NULL, NULL, last_state_, transport_manager_settings);
  SetDefaultExpectations(transport_adapter);
  EXPECT_CALL(transport_adapter, Restore()).WillOnce(Return(true));
  transport_adapter.Init();

  std::shared_ptr<MockDevice> mockdev =
      std::make_shared<MockDevice>(dev_id, uniq_id);
  transport_adapter.AddDevice(mockdev);

  std::vector<std::string> devList = transport_adapter.GetDeviceList();
  ASSERT_EQ(1u, devList.size());
  EXPECT_EQ(uniq_id, devList[0]);

  int app_handle = 1;
  std::vector<int> intList = {app_handle};
  EXPECT_CALL(*mockdev, GetApplicationList()).WillOnce(Return(intList));
  EXPECT_CALL(transport_adapter, FindDevice(uniq_id)).WillOnce(Return(mockdev));

  TransportAdapter::Error res = transport_adapter.ConnectDevice(uniq_id);
  EXPECT_EQ(TransportAdapter::FAIL, res);
  EXPECT_NE(ConnectionStatus::CONNECTED, mockdev->connection_status());
}

TEST_F(TransportAdapterTest, ConnectDevice_DeviceNotAdded) {
  MockServerConnectionFactory* serverMock = new MockServerConnectionFactory();
  MockTransportAdapterImpl transport_adapter(
      NULL, serverMock, NULL, last_state_, transport_manager_settings);
  SetDefaultExpectations(transport_adapter);
  EXPECT_CALL(*serverMock, Init()).WillOnce(Return(TransportAdapter::OK));
  EXPECT_CALL(transport_adapter, Restore()).WillOnce(Return(true));
  transport_adapter.Init();

  std::string uniq_id = "unique_device_id";

  EXPECT_CALL(*serverMock, IsInitialised()).Times(0);
  EXPECT_CALL(*serverMock, CreateConnection(_, _)).Times(0);
  EXPECT_CALL(transport_adapter, FindDevice(uniq_id))
      .WillOnce(Return(std::shared_ptr<MockDevice>()));
  TransportAdapter::Error res = transport_adapter.ConnectDevice(uniq_id);
  EXPECT_EQ(TransportAdapter::BAD_PARAM, res);

  EXPECT_CALL(*serverMock, Terminate());
}

TEST_F(TransportAdapterTest, ConnectDevice_DeviceAdded) {
  MockServerConnectionFactory* serverMock = new MockServerConnectionFactory();
  MockTransportAdapterImpl transport_adapter(
      NULL, serverMock, NULL, last_state_, transport_manager_settings);
  SetDefaultExpectations(transport_adapter);

  EXPECT_CALL(*serverMock, Init()).WillOnce(Return(TransportAdapter::OK));
  EXPECT_CALL(transport_adapter, Restore()).WillOnce(Return(true));
  transport_adapter.Init();

  std::shared_ptr<MockDevice> mockdev =
      std::make_shared<MockDevice>(dev_id, uniq_id);
  transport_adapter.AddDevice(mockdev);

  std::vector<std::string> devList = transport_adapter.GetDeviceList();
  ASSERT_EQ(1u, devList.size());
  EXPECT_EQ(uniq_id, devList[0]);

  int app_handle = 1;
  std::vector<int> intList = {app_handle};
  EXPECT_CALL(*mockdev, GetApplicationList()).WillOnce(Return(intList));

  EXPECT_CALL(*serverMock, IsInitialised()).WillOnce(Return(true));
  EXPECT_CALL(*serverMock, CreateConnection(uniq_id, app_handle))
      .WillOnce(Return(TransportAdapter::OK));
  EXPECT_CALL(transport_adapter, FindDevice(uniq_id)).WillOnce(Return(mockdev));
  TransportAdapter::Error res = transport_adapter.ConnectDevice(uniq_id);
  EXPECT_EQ(TransportAdapter::OK, res);
  EXPECT_EQ(ConnectionStatus::CONNECTED, mockdev->connection_status());

  EXPECT_CALL(*serverMock, Terminate());
}

TEST_F(TransportAdapterTest, ConnectDevice_DeviceAdded_ConnectFailedRetry) {
  MockServerConnectionFactory* server_mock = new MockServerConnectionFactory();
  MockTransportAdapterImpl transport_adapter(
      NULL, server_mock, NULL, last_state_, transport_manager_settings);
  SetDefaultExpectations(transport_adapter);

  EXPECT_CALL(*server_mock, Init()).WillOnce(Return(TransportAdapter::OK));
  EXPECT_CALL(transport_adapter, Restore()).WillOnce(Return(true));
  transport_adapter.Init();

  std::shared_ptr<MockDevice> mockdev =
      std::make_shared<MockDevice>(dev_id, uniq_id);
  transport_adapter.AddDevice(mockdev);

  std::vector<std::string> dev_list = transport_adapter.GetDeviceList();
  ASSERT_EQ(1u, dev_list.size());
  EXPECT_EQ(uniq_id, dev_list[0]);

  int app_handle = 1;
  std::vector<int> int_list = {app_handle};
  EXPECT_CALL(*mockdev, GetApplicationList()).WillOnce(Return(int_list));

  EXPECT_CALL(*server_mock, IsInitialised()).WillOnce(Return(true));
  EXPECT_CALL(*server_mock, CreateConnection(uniq_id, app_handle))
      .WillOnce(Return(TransportAdapter::FAIL));
  EXPECT_CALL(transport_adapter, FindDevice(uniq_id)).WillOnce(Return(mockdev));
  EXPECT_CALL(transport_adapter, GetDeviceType())
      .WillOnce(Return(DeviceType::CLOUD_WEBSOCKET));
  EXPECT_CALL(transport_manager_settings, cloud_app_max_retry_attempts())
      .WillOnce(Return(0));
  TransportAdapter::Error res = transport_adapter.ConnectDevice(uniq_id);
  EXPECT_EQ(TransportAdapter::FAIL, res);
  EXPECT_EQ(ConnectionStatus::PENDING, mockdev->connection_status());

  EXPECT_CALL(*server_mock, Terminate());
}

TEST_F(TransportAdapterTest, ConnectDevice_DeviceAddedTwice) {
  MockServerConnectionFactory* serverMock = new MockServerConnectionFactory();
  MockTransportAdapterImpl transport_adapter(
      NULL, serverMock, NULL, last_state_, transport_manager_settings);
  SetDefaultExpectations(transport_adapter);

  EXPECT_CALL(*serverMock, Init()).WillOnce(Return(TransportAdapter::OK));
  EXPECT_CALL(transport_adapter, Restore()).WillOnce(Return(true));
  transport_adapter.Init();

  std::shared_ptr<MockDevice> mockdev =
      std::make_shared<MockDevice>(dev_id, uniq_id);
  transport_adapter.AddDevice(mockdev);

  std::vector<std::string> devList = transport_adapter.GetDeviceList();
  ASSERT_EQ(1u, devList.size());
  EXPECT_EQ(uniq_id, devList[0]);

  int app_handle = 1;
  std::vector<int> intList = {app_handle};
  EXPECT_CALL(*mockdev, GetApplicationList()).WillOnce(Return(intList));

  EXPECT_CALL(*serverMock, IsInitialised()).WillOnce(Return(true));
  EXPECT_CALL(*serverMock, CreateConnection(uniq_id, app_handle))
      .WillOnce(Return(TransportAdapter::OK));
  EXPECT_CALL(transport_adapter, FindDevice(uniq_id)).WillOnce(Return(mockdev));
  TransportAdapter::Error res = transport_adapter.ConnectDevice(uniq_id);
  EXPECT_EQ(TransportAdapter::OK, res);
  EXPECT_EQ(ConnectionStatus::CONNECTED, mockdev->connection_status());

  // Try to connect device second time

  EXPECT_CALL(*mockdev, GetApplicationList()).WillOnce(Return(intList));

  EXPECT_CALL(*serverMock, IsInitialised()).WillOnce(Return(true));
  EXPECT_CALL(*serverMock, CreateConnection(uniq_id, app_handle)).Times(0);
  EXPECT_CALL(transport_adapter, FindDevice(uniq_id)).WillOnce(Return(mockdev));
  TransportAdapter::Error newres = transport_adapter.ConnectDevice(uniq_id);
  EXPECT_EQ(TransportAdapter::OK, newres);
  EXPECT_EQ(ConnectionStatus::CONNECTED, mockdev->connection_status());

  EXPECT_CALL(*serverMock, Terminate());
}

TEST_F(TransportAdapterTest, Disconnect_ConnectDoneSuccess) {
  MockServerConnectionFactory* serverMock = new MockServerConnectionFactory();
  MockTransportAdapterImpl transport_adapter(
      NULL, serverMock, NULL, last_state_, transport_manager_settings);
  SetDefaultExpectations(transport_adapter);

  EXPECT_CALL(*serverMock, Init()).WillOnce(Return(TransportAdapter::OK));
  EXPECT_CALL(transport_adapter, Restore()).WillOnce(Return(true));
  transport_adapter.Init();

  EXPECT_CALL(*serverMock, IsInitialised()).WillOnce(Return(true));
  EXPECT_CALL(*serverMock, CreateConnection(dev_id, app_handle))
      .WillOnce(Return(TransportAdapter::OK));
  TransportAdapter::Error res = transport_adapter.Connect(dev_id, app_handle);
  EXPECT_EQ(TransportAdapter::OK, res);

  auto mock_connection = std::make_shared<MockConnection>();
  transport_adapter.ConnectionCreated(mock_connection, dev_id, app_handle);

  EXPECT_CALL(transport_adapter, Store());
  transport_adapter.ConnectDone(dev_id, app_handle);

  EXPECT_CALL(*mock_connection, Disconnect())
      .WillOnce(Return(TransportAdapter::OK));
  TransportAdapter::Error new_res =
      transport_adapter.Disconnect(dev_id, app_handle);
  EXPECT_EQ(TransportAdapter::OK, new_res);

  EXPECT_CALL(*serverMock, Terminate());
}

#if defined(CLOUD_APP_WEBSOCKET_TRANSPORT_SUPPORT)
TEST_F(TransportAdapterTest, FindPending) {
  MockServerConnectionFactory* serverMock = new MockServerConnectionFactory();
  MockTransportAdapterImpl transport_adapter(
      NULL, serverMock, NULL, last_state_, transport_manager_settings);
  SetDefaultExpectations(transport_adapter);

  EXPECT_CALL(*serverMock, Init()).WillOnce(Return(TransportAdapter::OK));
  EXPECT_CALL(transport_adapter, Restore()).WillOnce(Return(true));
  transport_adapter.Init();

  MockTransportAdapterListener mock_listener;
  transport_adapter.AddListener(&mock_listener);

  std::shared_ptr<MockDevice> mockdev =
      std::make_shared<MockDevice>(dev_id, uniq_id);
  DeviceVector devices{mockdev};
  transport_adapter.SearchDeviceDone(devices);

  // Create cloud app device with connection in pending state
  std::shared_ptr<MockConnection> connection =
      std::make_shared<MockConnection>();
  EXPECT_CALL(transport_adapter, FindDevice(uniq_id)).WillOnce(Return(mockdev));
  transport_adapter.ConnectionCreated(connection, uniq_id, 0);
  transport_adapter.ConnectPending(uniq_id, 0);

  std::vector<std::string> dev_list = transport_adapter.GetDeviceList();
  ASSERT_EQ(1u, dev_list.size());
  EXPECT_EQ(uniq_id, dev_list[0]);
  EXPECT_EQ(ConnectionStatus::PENDING, mockdev->connection_status());

  ConnectionSPtr mock_connection =
      transport_adapter.FindPendingConnection(uniq_id, 0);
  ASSERT_TRUE(mock_connection.use_count() != 0);

  ConnectionSPtr mock_connection_fake =
      transport_adapter.FindPendingConnection(uniq_id, 1);
  ASSERT_TRUE(mock_connection_fake.use_count() == 0);
}

TEST_F(TransportAdapterTest,
       Pending_Connect_Disconnect_ConnectDoneSuccess_PendingDeviceAdded) {
  MockServerConnectionFactory* serverMock = new MockServerConnectionFactory();
  MockTransportAdapterImpl transport_adapter(
      NULL, serverMock, NULL, last_state_, transport_manager_settings);
  SetDefaultExpectations(transport_adapter);

  EXPECT_CALL(*serverMock, Init()).WillOnce(Return(TransportAdapter::OK));
  EXPECT_CALL(transport_adapter, Restore()).WillOnce(Return(true));
  transport_adapter.Init();

  MockTransportAdapterListener mock_listener;
  transport_adapter.AddListener(&mock_listener);

  std::shared_ptr<MockDevice> mockdev =
      std::make_shared<MockDevice>(dev_id, uniq_id);
  DeviceVector devices{mockdev};
  transport_adapter.SearchDeviceDone(devices);

  // Create cloud app device with connection in pending state
  std::shared_ptr<MockConnection> connection =
      std::make_shared<MockConnection>();
  EXPECT_CALL(transport_adapter, FindDevice(uniq_id)).WillOnce(Return(mockdev));
  transport_adapter.ConnectionCreated(connection, uniq_id, 0);
  transport_adapter.ConnectPending(uniq_id, 0);

  std::vector<std::string> dev_list = transport_adapter.GetDeviceList();
  ASSERT_EQ(1u, dev_list.size());
  EXPECT_EQ(uniq_id, dev_list[0]);
  EXPECT_EQ(ConnectionStatus::PENDING, mockdev->connection_status());

  // Connect cloud app
  int app_handle = 0;
  std::vector<int> int_list = {app_handle};
  EXPECT_CALL(*mockdev, GetApplicationList()).WillOnce(Return(int_list));

  EXPECT_CALL(*serverMock, IsInitialised()).WillOnce(Return(true));
  EXPECT_CALL(*serverMock, CreateConnection(uniq_id, app_handle))
      .WillOnce(Return(TransportAdapter::OK));
  EXPECT_CALL(transport_adapter, FindDevice(uniq_id)).WillOnce(Return(mockdev));

  TransportAdapter::Error res = transport_adapter.ConnectDevice(uniq_id);

  EXPECT_EQ(TransportAdapter::OK, res);
  EXPECT_EQ(ConnectionStatus::CONNECTED, mockdev->connection_status());

  auto mock_connection = std::make_shared<MockConnection>();
  transport_adapter.ConnectionCreated(mock_connection, dev_id, app_handle);

  EXPECT_CALL(transport_adapter, Store());
  transport_adapter.ConnectDone(dev_id, app_handle);

  // Disconnect cloud app
  EXPECT_CALL(*mock_connection, Disconnect())
      .WillOnce(Return(TransportAdapter::OK));
  TransportAdapter::Error new_res =
      transport_adapter.Disconnect(dev_id, app_handle);
  EXPECT_EQ(TransportAdapter::OK, new_res);

  EXPECT_CALL(transport_adapter, FindDevice(uniq_id)).WillOnce(Return(mockdev));
  EXPECT_CALL(transport_adapter, GetDeviceType())
      .WillOnce(Return(DeviceType::CLOUD_WEBSOCKET));
  EXPECT_CALL(mock_listener,
              OnDisconnectDeviceDone(&transport_adapter, uniq_id));
  EXPECT_CALL(mock_listener, OnDeviceListUpdated(&transport_adapter)).Times(2);
  EXPECT_CALL(transport_adapter, Store());
  transport_adapter.DisconnectDone(uniq_id, 0);

  dev_list = transport_adapter.GetDeviceList();
  ASSERT_EQ(0u, dev_list.size());

  // Recreate device and put cloud app back into pending state
  std::shared_ptr<MockDevice> mockdev2 =
      std::make_shared<MockDevice>(dev_id, uniq_id);
  DeviceVector devices2{mockdev2};
  transport_adapter.SearchDeviceDone(devices2);

  std::shared_ptr<MockConnection> connection2 =
      std::make_shared<MockConnection>();
  EXPECT_CALL(transport_adapter, FindDevice(uniq_id))
      .WillOnce(Return(mockdev2));
  transport_adapter.ConnectionCreated(connection2, uniq_id, 0);
  transport_adapter.ConnectPending(uniq_id, 0);

  dev_list = transport_adapter.GetDeviceList();
  ASSERT_EQ(1u, dev_list.size());
  EXPECT_EQ(uniq_id, dev_list[0]);
  EXPECT_EQ(ConnectionStatus::PENDING, mockdev2->connection_status());

  EXPECT_CALL(*serverMock, Terminate());
}

TEST_F(TransportAdapterTest, WebsocketEndpointParsing_SUCCESS) {
  std::shared_ptr<CloudWebsocketTransportAdapter> cta =
      std::make_shared<CloudWebsocketTransportAdapter>(
          last_state_, transport_manager_settings);

  for (auto protocol : kWebsocketProtocols) {
    for (auto endpoint : kValidTestEndpoints) {
      test_cloud_properties_.endpoint = protocol + endpoint.test_string;
      cta->SetAppCloudTransportConfig("cloud app", test_cloud_properties_);

      auto ta = std::dynamic_pointer_cast<TransportAdapter>(cta);
      ASSERT_NE(ta.use_count(), 0);

      ta->CreateDevice(test_cloud_properties_.endpoint);

      auto device = cta->FindDevice(test_cloud_properties_.endpoint);
      ASSERT_NE(device.use_count(), 0);

      std::shared_ptr<CloudDevice> cloud_device =
          std::dynamic_pointer_cast<CloudDevice>(device);
      ASSERT_NE(cloud_device.use_count(), 0);

      EXPECT_EQ(cloud_device->GetHost(), endpoint.host);
      EXPECT_EQ(cloud_device->GetPort(), endpoint.port);
      EXPECT_EQ(cloud_device->GetTarget(), endpoint.target);
    }
  }
}
TEST_F(TransportAdapterTest, WebsocketEndpointParsing_INVALID) {
  std::shared_ptr<CloudWebsocketTransportAdapter> cta =
      std::make_shared<CloudWebsocketTransportAdapter>(
          last_state_, transport_manager_settings);

  for (auto protocol : kWebsocketProtocols) {
    for (auto endpoint : kInvalidTestEndpoints) {
      test_cloud_properties_.endpoint = protocol + endpoint.test_string;
      cta->SetAppCloudTransportConfig("cloud app", test_cloud_properties_);

      auto ta = std::dynamic_pointer_cast<TransportAdapter>(cta);
      ASSERT_NE(ta.use_count(), 0);

      ta->CreateDevice(test_cloud_properties_.endpoint);

      auto device = cta->FindDevice(test_cloud_properties_.endpoint);
      EXPECT_EQ(device.use_count(), 0);
    }
  }
}
TEST_F(TransportAdapterTest, WebsocketEndpointParsing_INCORRECT) {
  std::shared_ptr<CloudWebsocketTransportAdapter> cta =
      std::make_shared<CloudWebsocketTransportAdapter>(
          last_state_, transport_manager_settings);

  for (auto protocol : kWebsocketProtocols) {
    for (auto endpoint : kIncorrectTestEndpoints) {
      test_cloud_properties_.endpoint = protocol + endpoint.test_string;
      cta->SetAppCloudTransportConfig("cloud app", test_cloud_properties_);

      auto ta = std::dynamic_pointer_cast<TransportAdapter>(cta);
      ASSERT_NE(ta.use_count(), 0);

      ta->CreateDevice(test_cloud_properties_.endpoint);

      auto device = cta->FindDevice(test_cloud_properties_.endpoint);
      ASSERT_NE(device.use_count(), 0);

      std::shared_ptr<CloudDevice> cloud_device =
          std::dynamic_pointer_cast<CloudDevice>(device);
      ASSERT_NE(cloud_device.use_count(), 0);

      EXPECT_FALSE(cloud_device->GetHost() == endpoint.host &&
                   cloud_device->GetPort() == endpoint.port &&
                   cloud_device->GetTarget() == endpoint.target);
    }
  }
}
#endif  // CLOUD_APP_WEBSOCKET_TRANSPORT_SUPPORT

TEST_F(TransportAdapterTest, DisconnectDevice_DeviceAddedConnectionCreated) {
  MockServerConnectionFactory* serverMock = new MockServerConnectionFactory();
  MockTransportAdapterImpl transport_adapter(
      NULL, serverMock, NULL, last_state_, transport_manager_settings);
  SetDefaultExpectations(transport_adapter);

  EXPECT_CALL(*serverMock, Init()).WillOnce(Return(TransportAdapter::OK));
  EXPECT_CALL(transport_adapter, Restore()).WillOnce(Return(true));
  transport_adapter.Init();

  std::shared_ptr<MockDevice> mockdev =
      std::make_shared<MockDevice>(dev_id, uniq_id);
  transport_adapter.AddDevice(mockdev);

  std::vector<std::string> devList = transport_adapter.GetDeviceList();
  ASSERT_EQ(1u, devList.size());
  EXPECT_EQ(uniq_id, devList[0]);

  std::vector<int> intList = {app_handle};
  EXPECT_CALL(*mockdev, GetApplicationList()).WillOnce(Return(intList));

  EXPECT_CALL(*serverMock, IsInitialised()).WillOnce(Return(true));
  EXPECT_CALL(*serverMock, CreateConnection(uniq_id, app_handle))
      .WillOnce(Return(TransportAdapter::OK));
  EXPECT_CALL(transport_adapter, FindDevice(uniq_id))
      .WillRepeatedly(Return(mockdev));
  TransportAdapter::Error res = transport_adapter.ConnectDevice(uniq_id);
  EXPECT_EQ(TransportAdapter::OK, res);
  EXPECT_EQ(ConnectionStatus::CONNECTED, mockdev->connection_status());

  auto mock_connection = std::make_shared<MockConnection>();
  transport_adapter.ConnectionCreated(mock_connection, uniq_id, app_handle);

  EXPECT_CALL(*mock_connection, Disconnect())
      .WillOnce(Return(TransportAdapter::OK));

  TransportAdapter::Error new_res = transport_adapter.DisconnectDevice(uniq_id);
  EXPECT_EQ(TransportAdapter::OK, new_res);
  EXPECT_EQ(ConnectionStatus::CLOSING, mockdev->connection_status());

  EXPECT_CALL(*serverMock, Terminate());
}

TEST_F(TransportAdapterTest, DeviceDisconnected) {
  MockServerConnectionFactory* serverMock = new MockServerConnectionFactory();
  MockTransportAdapterImpl transport_adapter(
      NULL, serverMock, NULL, last_state_, transport_manager_settings);
  SetDefaultExpectations(transport_adapter);

  EXPECT_CALL(*serverMock, Init()).WillOnce(Return(TransportAdapter::OK));
  EXPECT_CALL(transport_adapter, Restore()).WillOnce(Return(true));
  transport_adapter.Init();

  MockTransportAdapterListener mock_listener;
  transport_adapter.AddListener(&mock_listener);

  std::shared_ptr<MockDevice> mockdev =
      std::make_shared<MockDevice>(dev_id, uniq_id);
  EXPECT_CALL(mock_listener, OnDeviceListUpdated(&transport_adapter));
  transport_adapter.AddDevice(mockdev);

  std::vector<std::string> devList = transport_adapter.GetDeviceList();
  ASSERT_EQ(1u, devList.size());
  EXPECT_EQ(uniq_id, devList[0]);

  std::vector<int> intList = {app_handle};
  EXPECT_CALL(*mockdev, GetApplicationList()).WillOnce(Return(intList));
  EXPECT_CALL(transport_adapter, FindDevice(uniq_id)).WillOnce(Return(mockdev));
  EXPECT_CALL(*serverMock, IsInitialised()).WillOnce(Return(true));
  EXPECT_CALL(*serverMock, CreateConnection(uniq_id, app_handle))
      .WillOnce(Return(TransportAdapter::OK));
  TransportAdapter::Error res = transport_adapter.ConnectDevice(uniq_id);
  EXPECT_EQ(TransportAdapter::OK, res);
  EXPECT_EQ(ConnectionStatus::CONNECTED, mockdev->connection_status());

  std::shared_ptr<MockConnection> mock_connection =
      std::make_shared<MockConnection>();
  transport_adapter.ConnectionCreated(mock_connection, uniq_id, app_handle);

  EXPECT_CALL(mock_listener, OnDeviceListUpdated(&transport_adapter));
  EXPECT_CALL(*mockdev, GetApplicationList()).WillOnce(Return(intList));
  EXPECT_CALL(
      mock_listener,
      OnUnexpectedDisconnect(&transport_adapter, uniq_id, app_handle, _));
  EXPECT_CALL(mock_listener,
              OnDisconnectDeviceDone(&transport_adapter, uniq_id));
  EXPECT_CALL(transport_adapter, FindDevice(uniq_id)).WillOnce(Return(mockdev));
  DisconnectDeviceError error;
  transport_adapter.DeviceDisconnected(uniq_id, error);

  EXPECT_CALL(*serverMock, Terminate());
}

TEST_F(TransportAdapterTest, AbortedConnectSuccess) {
  MockServerConnectionFactory* serverMock = new MockServerConnectionFactory();
  MockTransportAdapterImpl transport_adapter(
      NULL, serverMock, NULL, last_state_, transport_manager_settings);
  SetDefaultExpectations(transport_adapter);

  EXPECT_CALL(*serverMock, Init()).WillOnce(Return(TransportAdapter::OK));
  EXPECT_CALL(transport_adapter, Restore()).WillOnce(Return(true));
  transport_adapter.Init();

  EXPECT_CALL(*serverMock, IsInitialised()).WillOnce(Return(true));
  EXPECT_CALL(*serverMock, CreateConnection(dev_id, app_handle))
      .WillOnce(Return(TransportAdapter::OK));
  TransportAdapter::Error res = transport_adapter.Connect(dev_id, app_handle);
  EXPECT_EQ(TransportAdapter::OK, res);

  MockTransportAdapterListener mock_listener;
  transport_adapter.AddListener(&mock_listener);

  CommunicationError ce;
  EXPECT_CALL(mock_listener, OnUnexpectedDisconnect(_, dev_id, app_handle, _));
  transport_adapter.ConnectionAborted(dev_id, app_handle, ce);

  EXPECT_CALL(*serverMock, Terminate());
}

TEST_F(TransportAdapterTest, SendData) {
  MockDeviceScanner* dev_mock = new MockDeviceScanner();
  MockServerConnectionFactory* serverMock = new MockServerConnectionFactory();
  MockTransportAdapterImpl transport_adapter(
      dev_mock, serverMock, NULL, last_state_, transport_manager_settings);
  SetDefaultExpectations(transport_adapter);

  EXPECT_CALL(*dev_mock, Init()).WillOnce(Return(TransportAdapter::OK));
  EXPECT_CALL(*serverMock, Init()).WillOnce(Return(TransportAdapter::OK));
  EXPECT_CALL(transport_adapter, Restore()).WillOnce(Return(true));
  transport_adapter.Init();

  EXPECT_CALL(*serverMock, IsInitialised()).WillOnce(Return(true));
  EXPECT_CALL(*serverMock, CreateConnection(dev_id, app_handle))
      .WillOnce(Return(TransportAdapter::OK));
  TransportAdapter::Error res = transport_adapter.Connect(dev_id, app_handle);
  EXPECT_EQ(TransportAdapter::OK, res);

  auto mock_connection = std::make_shared<MockConnection>();
  transport_adapter.ConnectionCreated(mock_connection, dev_id, app_handle);

  EXPECT_CALL(transport_adapter, Store());
  transport_adapter.ConnectDone(dev_id, app_handle);

  const unsigned int kSize = 3;
  unsigned char data[kSize] = {0x20, 0x07, 0x01};
  const RawMessagePtr kMessage =
      std::make_shared<RawMessage>(1, 1, data, kSize);

  EXPECT_CALL(*mock_connection, SendData(kMessage))
      .WillOnce(Return(TransportAdapter::OK));
  res = transport_adapter.SendData(dev_id, app_handle, kMessage);
  EXPECT_EQ(TransportAdapter::OK, res);

  EXPECT_CALL(*dev_mock, Terminate());
  EXPECT_CALL(*serverMock, Terminate());
}

TEST_F(TransportAdapterTest, SendData_ConnectionNotEstablished) {
  MockDeviceScanner* dev_mock = new MockDeviceScanner();
  MockClientConnectionListener* clientMock = new MockClientConnectionListener();
  MockServerConnectionFactory* serverMock = new MockServerConnectionFactory();
  MockTransportAdapterImpl transport_adapter(dev_mock,
                                             serverMock,
                                             clientMock,
                                             last_state_,
                                             transport_manager_settings);
  SetDefaultExpectations(transport_adapter);

  EXPECT_CALL(*dev_mock, Init()).WillOnce(Return(TransportAdapter::OK));
  EXPECT_CALL(*clientMock, Init()).WillOnce(Return(TransportAdapter::OK));
  EXPECT_CALL(*serverMock, Init()).WillOnce(Return(TransportAdapter::OK));
  EXPECT_CALL(transport_adapter, Restore()).WillOnce(Return(true));
  transport_adapter.Init();

  EXPECT_CALL(*serverMock, IsInitialised()).WillOnce(Return(true));
  EXPECT_CALL(*serverMock, CreateConnection(dev_id, app_handle))
      .WillOnce(Return(TransportAdapter::OK));
  TransportAdapter::Error res = transport_adapter.Connect(dev_id, app_handle);
  EXPECT_EQ(TransportAdapter::OK, res);

  auto mock_connection = std::make_shared<MockConnection>();
  transport_adapter.ConnectionCreated(mock_connection, dev_id, app_handle);

  const unsigned int kSize = 3;
  unsigned char data[kSize] = {0x20, 0x07, 0x01};
  const RawMessagePtr kMessage =
      std::make_shared<RawMessage>(1, 1, data, kSize);

  EXPECT_CALL(*mock_connection, SendData(kMessage)).Times(0);
  res = transport_adapter.SendData(dev_id, app_handle, kMessage);
  EXPECT_EQ(TransportAdapter::BAD_PARAM, res);

  EXPECT_CALL(*dev_mock, Terminate());
  EXPECT_CALL(*clientMock, Terminate());
  EXPECT_CALL(*serverMock, Terminate());
}

TEST_F(TransportAdapterTest, StartClientListening_ClientNotInitialized) {
  MockDeviceScanner* dev_mock = new MockDeviceScanner();
  MockClientConnectionListener* clientMock = new MockClientConnectionListener();
  MockTransportAdapterImpl transport_adapter(
      dev_mock, NULL, clientMock, last_state_, transport_manager_settings);
  SetDefaultExpectations(transport_adapter);

  EXPECT_CALL(*dev_mock, Init()).WillOnce(Return(TransportAdapter::OK));
  EXPECT_CALL(*clientMock, Init()).WillOnce(Return(TransportAdapter::OK));
  EXPECT_CALL(transport_adapter, Restore()).WillOnce(Return(true));
  transport_adapter.Init();

  EXPECT_CALL(*clientMock, IsInitialised()).WillOnce(Return(false));
  EXPECT_CALL(*clientMock, StartListening()).Times(0);

  TransportAdapter::Error res = transport_adapter.StartClientListening();
  EXPECT_EQ(TransportAdapter::BAD_STATE, res);

  EXPECT_CALL(*dev_mock, Terminate());
  EXPECT_CALL(*clientMock, Terminate());
}

TEST_F(TransportAdapterTest, StartClientListening) {
  MockDeviceScanner* dev_mock = new MockDeviceScanner();
  MockClientConnectionListener* clientMock = new MockClientConnectionListener();
  MockTransportAdapterImpl transport_adapter(
      dev_mock, NULL, clientMock, last_state_, transport_manager_settings);
  SetDefaultExpectations(transport_adapter);

  EXPECT_CALL(*dev_mock, Init()).WillOnce(Return(TransportAdapter::OK));
  EXPECT_CALL(*clientMock, Init()).WillOnce(Return(TransportAdapter::OK));
  EXPECT_CALL(transport_adapter, Restore()).WillOnce(Return(true));
  transport_adapter.Init();

  EXPECT_CALL(*clientMock, IsInitialised()).WillOnce(Return(true));
  EXPECT_CALL(*clientMock, StartListening())
      .WillOnce(Return(TransportAdapter::OK));

  TransportAdapter::Error res = transport_adapter.StartClientListening();
  EXPECT_EQ(TransportAdapter::OK, res);

  EXPECT_CALL(*dev_mock, Terminate());
  EXPECT_CALL(*clientMock, Terminate());
}

TEST_F(TransportAdapterTest, StopClientListening_Success) {
  MockDeviceScanner* dev_mock = new MockDeviceScanner();
  MockClientConnectionListener* clientMock = new MockClientConnectionListener();
  MockServerConnectionFactory* serverMock = new MockServerConnectionFactory();
  MockTransportAdapterImpl transport_adapter(dev_mock,
                                             serverMock,
                                             clientMock,
                                             last_state_,
                                             transport_manager_settings);
  SetDefaultExpectations(transport_adapter);

  EXPECT_CALL(*dev_mock, Init()).WillOnce(Return(TransportAdapter::OK));
  EXPECT_CALL(*clientMock, Init()).WillOnce(Return(TransportAdapter::OK));
  EXPECT_CALL(*serverMock, Init()).WillOnce(Return(TransportAdapter::OK));
  EXPECT_CALL(transport_adapter, Restore()).WillOnce(Return(true));
  transport_adapter.Init();

  EXPECT_CALL(*serverMock, IsInitialised()).WillOnce(Return(true));
  EXPECT_CALL(*serverMock, CreateConnection(dev_id, app_handle))
      .WillOnce(Return(TransportAdapter::OK));
  TransportAdapter::Error res = transport_adapter.Connect(dev_id, app_handle);
  EXPECT_EQ(TransportAdapter::OK, res);

  EXPECT_CALL(*clientMock, IsInitialised()).WillOnce(Return(true));
  EXPECT_CALL(*clientMock, StopListening())
      .WillOnce(Return(TransportAdapter::OK));

  res = transport_adapter.StopClientListening();
  EXPECT_EQ(TransportAdapter::OK, res);

  EXPECT_CALL(*dev_mock, Terminate());
  EXPECT_CALL(*clientMock, Terminate());
  EXPECT_CALL(*serverMock, Terminate());
}

TEST_F(TransportAdapterTest, FindNewApplicationsRequest) {
  MockDeviceScanner* dev_mock = new MockDeviceScanner();
  MockClientConnectionListener* clientMock = new MockClientConnectionListener();
  MockServerConnectionFactory* serverMock = new MockServerConnectionFactory();
  MockTransportAdapterImpl transport_adapter(dev_mock,
                                             serverMock,
                                             clientMock,
                                             last_state_,
                                             transport_manager_settings);
  SetDefaultExpectations(transport_adapter);

  EXPECT_CALL(*dev_mock, Init()).WillOnce(Return(TransportAdapter::OK));
  EXPECT_CALL(*clientMock, Init()).WillOnce(Return(TransportAdapter::OK));
  EXPECT_CALL(*serverMock, Init()).WillOnce(Return(TransportAdapter::OK));
  EXPECT_CALL(transport_adapter, Restore()).WillOnce(Return(true));
  transport_adapter.Init();

  MockTransportAdapterListener mock_listener;
  transport_adapter.AddListener(&mock_listener);

  EXPECT_CALL(mock_listener, OnFindNewApplicationsRequest(&transport_adapter));
  transport_adapter.FindNewApplicationsRequest();

  EXPECT_CALL(*dev_mock, Terminate());
  EXPECT_CALL(*clientMock, Terminate());
  EXPECT_CALL(*serverMock, Terminate());
}

TEST_F(TransportAdapterTest, GetDeviceAndApplicationLists) {
  MockTransportAdapterImpl transport_adapter(
      NULL, NULL, NULL, last_state_, transport_manager_settings);
  SetDefaultExpectations(transport_adapter);
  EXPECT_CALL(transport_adapter, Restore()).WillOnce(Return(true));
  transport_adapter.Init();

  std::shared_ptr<MockDevice> mockdev =
      std::make_shared<MockDevice>(dev_id, uniq_id);
  transport_adapter.AddDevice(mockdev);

  std::vector<std::string> devList = transport_adapter.GetDeviceList();
  ASSERT_EQ(1u, devList.size());
  EXPECT_EQ(uniq_id, devList[0]);

  int app_handle = 1;
  std::vector<int> intList = {app_handle};
  EXPECT_CALL(*mockdev, GetApplicationList()).WillOnce(Return(intList));
  EXPECT_CALL(transport_adapter, FindDevice(uniq_id)).WillOnce(Return(mockdev));
  std::vector<int> res = transport_adapter.GetApplicationList(uniq_id);
  ASSERT_EQ(1u, res.size());
  EXPECT_EQ(intList[0], res[0]);
}

TEST_F(TransportAdapterTest, FindEstablishedConnection) {
  MockServerConnectionFactory* serverMock = new MockServerConnectionFactory();
  MockTransportAdapterImpl transport_adapter(
      NULL, serverMock, NULL, last_state_, transport_manager_settings);
  SetDefaultExpectations(transport_adapter);

  EXPECT_CALL(*serverMock, Init()).WillOnce(Return(TransportAdapter::OK));
  EXPECT_CALL(transport_adapter, Restore()).WillOnce(Return(true));
  transport_adapter.Init();

  EXPECT_CALL(*serverMock, IsInitialised()).WillOnce(Return(true));
  EXPECT_CALL(*serverMock, CreateConnection(dev_id, app_handle))
      .WillOnce(Return(TransportAdapter::OK));
  TransportAdapter::Error res = transport_adapter.Connect(dev_id, app_handle);
  EXPECT_EQ(TransportAdapter::OK, res);

  ConnectionSPtr mock_connection = std::make_shared<MockConnection>();
  transport_adapter.ConnectionCreated(mock_connection, dev_id, app_handle);

  EXPECT_CALL(transport_adapter, Store());
  transport_adapter.ConnectDone(dev_id, app_handle);

  ConnectionSPtr conn =
      transport_adapter.FindStatedConnection(dev_id, app_handle);
  EXPECT_EQ(mock_connection, conn);

  EXPECT_CALL(*serverMock, Terminate());
}

TEST_F(TransportAdapterTest, RunAppOnDevice_NoDeviseWithAskedId_UNSUCCESS) {
  const std::string bundle_id = "test_bundle_id";

  MockTransportAdapterImpl transport_adapter(
      NULL, NULL, NULL, last_state_, transport_manager_settings);
  SetDefaultExpectations(transport_adapter);

  std::shared_ptr<MockDevice> mock_device =
      std::make_shared<MockDevice>("test_device_name", "test_device_uid0");

  transport_adapter.AddDevice(mock_device);

  EXPECT_CALL(*mock_device, LaunchApp(bundle_id)).Times(0);
  EXPECT_CALL(transport_adapter, FindDevice("test_device_uid1"))
      .WillOnce(Return(std::shared_ptr<MockDevice>()));

  transport_adapter.RunAppOnDevice("test_device_uid1", bundle_id);
}

TEST_F(TransportAdapterTest, RunAppOnDevice_DeviseWithAskedIdWasFound_SUCCESS) {
  const std::string bundle_id = "test_bundle_id";
  const std::string device_uid = "test_device_uid";

  MockTransportAdapterImpl transport_adapter(
      NULL, NULL, NULL, last_state_, transport_manager_settings);
  SetDefaultExpectations(transport_adapter);

  std::shared_ptr<MockDevice> mock_device =
      std::make_shared<MockDevice>("test_device_name", device_uid);

  transport_adapter.AddDevice(mock_device);

  EXPECT_CALL(*mock_device, LaunchApp(bundle_id));
  EXPECT_CALL(transport_adapter, FindDevice(device_uid))
      .WillOnce(Return(mock_device));

  transport_adapter.RunAppOnDevice(device_uid, bundle_id);
}

TEST_F(TransportAdapterTest, StopDevice) {
  MockTransportAdapterImpl transport_adapter(
      NULL, NULL, NULL, last_state_, transport_manager_settings);
  EXPECT_CALL(transport_adapter, Restore()).WillOnce(Return(true));
  transport_adapter.Init();

  auto mockdev = std::make_shared<MockDevice>(dev_id, uniq_id);
  transport_adapter.AddDevice(mockdev);

  EXPECT_CALL(transport_adapter, FindDevice(uniq_id)).WillOnce(Return(mockdev));
  EXPECT_CALL(*mockdev, Stop());

  transport_adapter.StopDevice(uniq_id);
}

TEST_F(TransportAdapterTest, TransportConfigUpdated) {
  MockTransportAdapterImpl transport_adapter(
      NULL, NULL, NULL, last_state_, transport_manager_settings);
  SetDefaultExpectations(transport_adapter);
  EXPECT_CALL(transport_adapter, Restore()).WillOnce(Return(true));
  transport_adapter.Init();

  MockTransportAdapterListener mock_listener;
  transport_adapter.AddListener(&mock_listener);

  TransportConfig config;
  config[tc_enabled] = std::string("true");
  config[tc_tcp_ip_address] = std::string("192.168.1.1");
  config[tc_tcp_port] = std::string("12345");

  EXPECT_CALL(mock_listener, OnTransportConfigUpdated(_));
  transport_adapter.TransportConfigUpdated(config);
}

TEST_F(TransportAdapterTest, GetTransportConfigration) {
  MockTransportAdapterImpl transport_adapter(
      NULL, NULL, NULL, last_state_, transport_manager_settings);
  SetDefaultExpectations(transport_adapter);
  EXPECT_CALL(transport_adapter, Restore()).WillOnce(Return(true));
  transport_adapter.Init();

  TransportConfig empty_config;

  EXPECT_EQ(empty_config, transport_adapter.GetTransportConfiguration());
}

}  // namespace transport_manager_test
}  // namespace components
}  // namespace test<|MERGE_RESOLUTION|>--- conflicted
+++ resolved
@@ -42,11 +42,8 @@
 #include "utils/test_async_waiter.h"
 
 #include "protocol/raw_message.h"
-<<<<<<< HEAD
-=======
 #include "transport_manager/cloud/cloud_device.h"
 #include "transport_manager/cloud/cloud_websocket_transport_adapter.h"
->>>>>>> 2be6a912
 #include "transport_manager/transport_adapter/connection.h"
 #include "transport_manager/transport_adapter/transport_adapter_controller.h"
 #include "transport_manager/transport_adapter/transport_adapter_impl.h"
@@ -121,12 +118,11 @@
                    "101.180.1.213",
                    "23234",
                    "/folder/img_index(1)/file.html/"},
-      TestEndpoint{
-          "[2600:3c00::f03c:91ff:fe73:2b08]:31333/folder/img_index(1)/"
-          "file.html",
-          "[2600:3c00::f03c:91ff:fe73:2b08]",
-          "31333",
-          "/folder/img_index(1)/file.html/"},
+      TestEndpoint{"[2600:3c00::f03c:91ff:fe73:2b08]:31333/folder/img_index(1)/"
+                   "file.html",
+                   "[2600:3c00::f03c:91ff:fe73:2b08]",
+                   "31333",
+                   "/folder/img_index(1)/file.html/"},
       // With query and/or fragment
       TestEndpoint{
           "username@localhost:22/folder/img_index(1)/"
@@ -136,15 +132,14 @@
           "/folder/img_index(1)/file.html/"
           "?eventId=2345&eventName='some%20event'&eventSuccess="
           "true"},
-      TestEndpoint{
-          "username@localhost.com:80/folder/img_index(1)/"
-          "file.html?eventId=2345&eventName='some%20event'&"
-          "eventSuccess=true#section1",
-          "username@localhost.com",
-          "80",
-          "/folder/img_index(1)/file.html/"
-          "?eventId=2345&eventName='some%20event'&eventSuccess=true#"
-          "section1"},
+      TestEndpoint{"username@localhost.com:80/folder/img_index(1)/"
+                   "file.html?eventId=2345&eventName='some%20event'&"
+                   "eventSuccess=true#section1",
+                   "username@localhost.com",
+                   "80",
+                   "/folder/img_index(1)/file.html/"
+                   "?eventId=2345&eventName='some%20event'&eventSuccess=true#"
+                   "section1"},
       TestEndpoint{
           "localhost:443/"
           "?eventId=2345&eventName='some%20event'&eventSuccess=true#section1",
@@ -203,18 +198,16 @@
                    "232",
                    "/folder/img\tindex(1)//file.html/"},
       // Incorrect query
-      TestEndpoint{
-          "username@localhost:443/?eventId=2345&eventName='some "
-          "event'&eventSuccess=true",
-          "username@localhost",
-          "443",
-          "?eventId=2345&eventName='some event'&eventSuccess=true"},
-      TestEndpoint{
-          "username@localhost:443/"
-          "?eventId=2345&eventName='some\tevent'&eventSuccess=true",
-          "username@localhost",
-          "443",
-          "?eventId=2345&eventName='some\tevent'&eventSuccess=true"},
+      TestEndpoint{"username@localhost:443/?eventId=2345&eventName='some "
+                   "event'&eventSuccess=true",
+                   "username@localhost",
+                   "443",
+                   "?eventId=2345&eventName='some event'&eventSuccess=true"},
+      TestEndpoint{"username@localhost:443/"
+                   "?eventId=2345&eventName='some\tevent'&eventSuccess=true",
+                   "username@localhost",
+                   "443",
+                   "?eventId=2345&eventName='some\tevent'&eventSuccess=true"},
       // Incorrect fragment
       TestEndpoint{"a1(b2).com:80/folder/img_index(1)/file.html#section 1",
                    "a1(b2).com",
