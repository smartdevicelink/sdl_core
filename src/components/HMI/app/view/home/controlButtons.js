--- conflicted
+++ resolved
@@ -66,11 +66,7 @@
 
         contentBinding:     'MFT.ApplinkModel.applinkLanguagesList',
 
-<<<<<<< HEAD
-        valueBinding:		'MFT.ApplinkModel.UILanguage',
-=======
         valeuBinding:		'MFT.ApplinkModel.hmiUILanguage',
->>>>>>> 1fff9105
 
         click: function(){
 
@@ -90,11 +86,7 @@
 
         contentBinding:     'MFT.ApplinkModel.applinkLanguagesList',
 
-<<<<<<< HEAD
-        valueBinding:		'MFT.ApplinkModel.TTSVRLanguage',
-=======
         valeuBinding:		'MFT.ApplinkModel.hmiTTSVRLanguage',
->>>>>>> 1fff9105
 
         click: function(){
 
