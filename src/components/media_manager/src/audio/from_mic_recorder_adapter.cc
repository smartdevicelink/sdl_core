/*
 * Copyright (c) 2014, Ford Motor Company
 * All rights reserved.
 *
 * Redistribution and use in source and binary forms, with or without
 * modification, are permitted provided that the following conditions are met:
 *
 * Redistributions of source code must retain the above copyright notice, this
 * list of conditions and the following disclaimer.
 *
 * Redistributions in binary form must reproduce the above copyright notice,
 * this list of conditions and the following
 * disclaimer in the documentation and/or other materials provided with the
 * distribution.
 *
 * Neither the name of the Ford Motor Company nor the names of its contributors
 * may be used to endorse or promote products derived from this software
 * without specific prior written permission.
 *
 * THIS SOFTWARE IS PROVIDED BY THE COPYRIGHT HOLDERS AND CONTRIBUTORS "AS IS"
 * AND ANY EXPRESS OR IMPLIED WARRANTIES, INCLUDING, BUT NOT LIMITED TO, THE
 * IMPLIED WARRANTIES OF MERCHANTABILITY AND FITNESS FOR A PARTICULAR PURPOSE
 * ARE DISCLAIMED. IN NO EVENT SHALL THE COPYRIGHT HOLDER OR CONTRIBUTORS BE
 * LIABLE FOR ANY DIRECT, INDIRECT, INCIDENTAL, SPECIAL, EXEMPLARY, OR
 * CONSEQUENTIAL DAMAGES (INCLUDING, BUT NOT LIMITED TO, PROCUREMENT OF
 * SUBSTITUTE GOODS OR SERVICES; LOSS OF USE, DATA, OR PROFITS; OR BUSINESS
 * INTERRUPTION) HOWEVER CAUSED AND ON ANY THEORY OF LIABILITY, WHETHER IN
 * CONTRACT, STRICT LIABILITY, OR TORT (INCLUDING NEGLIGENCE OR OTHERWISE)
 * ARISING IN ANY WAY OUT OF THE USE OF THIS SOFTWARE, EVEN IF ADVISED OF THE
 * POSSIBILITY OF SUCH DAMAGE.
 */

#include <string>
#include "utils/threads/thread.h"
#include "utils/logger.h"
#include "media_manager/audio/from_mic_to_file_recorder_thread.h"
#include "media_manager/audio/from_mic_recorder_adapter.h"

namespace media_manager {

CREATE_LOGGERPTR_GLOBAL(logger_, "FromMicRecorderAdapter")

FromMicRecorderAdapter::FromMicRecorderAdapter()
    : recorder_thread_(NULL)
<<<<<<< HEAD
    , output_file_("default_recorded_audio.wav")
=======
    , output_file_("audio.8bit.wav")  // default file within SDL appMain
>>>>>>> 64ac11d0
    , kDefaultDuration(1000)
    , duration_(kDefaultDuration) {}

FromMicRecorderAdapter::~FromMicRecorderAdapter() {
  LOGGER_AUTO_TRACE(logger_);
  if (recorder_thread_) {
    recorder_thread_->join();
    delete recorder_thread_->delegate();
    threads::DeleteThread(recorder_thread_);
  }
}

void FromMicRecorderAdapter::StartActivity(int32_t application_key) {
  LOGGER_DEBUG(logger_, "Start with app " << application_key);
  if (application_key == current_application_) {
    LOGGER_WARN(logger_,
                "Running recording from mic for " << current_application_);
    return;
  }

  // Todd: No gstreamer recorder thread
  if (!recorder_thread_) {
    FromMicToFileRecorderThread* thread_delegate =
        new FromMicToFileRecorderThread(output_file_, duration_);
    recorder_thread_ = threads::CreateThread("MicrophoneRec", thread_delegate);
  }

  if (NULL != recorder_thread_) {
    recorder_thread_->start();
    current_application_ = application_key;
  }
}

void FromMicRecorderAdapter::StopActivity(int32_t application_key) {
  LOGGER_INFO(logger_,
              "FromMicRecorderAdapter::StopActivity " << application_key);
  if (application_key != current_application_) {
    LOGGER_WARN(logger_,
                "Running activity on other app key " << current_application_);
    return;
  }

  if (recorder_thread_) {
    recorder_thread_->join();
    delete recorder_thread_->delegate();
    threads::DeleteThread(recorder_thread_);
    recorder_thread_ = NULL;
  }
  current_application_ = 0;
}

bool FromMicRecorderAdapter::is_app_performing_activity(
    int32_t application_key) const {
  return (application_key == current_application_);
}

void FromMicRecorderAdapter::set_output_file(const std::string& output_file) {
  output_file_ = output_file;
}

void FromMicRecorderAdapter::set_duration(int32_t duration) {
  duration_ = duration;
}

}  // namespace media_manager<|MERGE_RESOLUTION|>--- conflicted
+++ resolved
@@ -38,16 +38,12 @@
 
 namespace media_manager {
 
-CREATE_LOGGERPTR_GLOBAL(logger_, "FromMicRecorderAdapter")
+CREATE_LOGGERPTR_GLOBAL(logger_, "MediaManager")
 
 FromMicRecorderAdapter::FromMicRecorderAdapter()
-    : recorder_thread_(NULL)
-<<<<<<< HEAD
-    , output_file_("default_recorded_audio.wav")
-=======
+  : recorder_thread_(NULL)
     , output_file_("audio.8bit.wav")  // default file within SDL appMain
->>>>>>> 64ac11d0
-    , kDefaultDuration(1000)
+  , kDefaultDuration(1000)
     , duration_(kDefaultDuration) {}
 
 FromMicRecorderAdapter::~FromMicRecorderAdapter() {
@@ -67,7 +63,7 @@
     return;
   }
 
-  // Todd: No gstreamer recorder thread
+// Todd: No gstreamer recorder thread
   if (!recorder_thread_) {
     FromMicToFileRecorderThread* thread_delegate =
         new FromMicToFileRecorderThread(output_file_, duration_);
