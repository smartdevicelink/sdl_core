/*
 * Copyright (c) 2014, Ford Motor Company
 * All rights reserved.
 *
 * Redistribution and use in source and binary forms, with or without
 * modification, are permitted provided that the following conditions are met:
 *
 * Redistributions of source code must retain the above copyright notice, this
 * list of conditions and the following disclaimer.
 *
 * Redistributions in binary form must reproduce the above copyright notice,
 * this list of conditions and the following
 * disclaimer in the documentation and/or other materials provided with the
 * distribution.
 *
 * Neither the name of the Ford Motor Company nor the names of its contributors
 * may be used to endorse or promote products derived from this software
 * without specific prior written permission.
 *
 * THIS SOFTWARE IS PROVIDED BY THE COPYRIGHT HOLDERS AND CONTRIBUTORS "AS IS"
 * AND ANY EXPRESS OR IMPLIED WARRANTIES, INCLUDING, BUT NOT LIMITED TO, THE
 * IMPLIED WARRANTIES OF MERCHANTABILITY AND FITNESS FOR A PARTICULAR PURPOSE
 * ARE DISCLAIMED. IN NO EVENT SHALL THE COPYRIGHT HOLDER OR CONTRIBUTORS BE
 * LIABLE FOR ANY DIRECT, INDIRECT, INCIDENTAL, SPECIAL, EXEMPLARY, OR
 * CONSEQUENTIAL DAMAGES (INCLUDING, BUT NOT LIMITED TO, PROCUREMENT OF
 * SUBSTITUTE GOODS OR SERVICES; LOSS OF USE, DATA, OR PROFITS; OR BUSINESS
 * INTERRUPTION) HOWEVER CAUSED AND ON ANY THEORY OF LIABILITY, WHETHER IN
 * CONTRACT, STRICT LIABILITY, OR TORT (INCLUDING NEGLIGENCE OR OTHERWISE)
 * ARISING IN ANY WAY OUT OF THE USE OF THIS SOFTWARE, EVEN IF ADVISED OF THE
 * POSSIBILITY OF SUCH DAMAGE.
 */

#include "media_manager/file_streamer_adapter.h"
#include "utils/file_system.h"
#include "utils/logger.h"

namespace media_manager {

SDL_CREATE_LOG_VARIABLE("FileStreamerAdapter")

FileStreamerAdapter::FileStreamerAdapter(const std::string& file_name,
                                         const std::string& app_storage_folder)
    : StreamerAdapter(new FileStreamer(this, file_name, app_storage_folder)) {}

FileStreamerAdapter::~FileStreamerAdapter() {}

FileStreamerAdapter::FileStreamer::FileStreamer(
    FileStreamerAdapter* const adapter,
    const std::string& file_name,
    const std::string& app_storage_folder)
    : Streamer(adapter)
    , file_name_(file_name)
    , app_storage_folder_(app_storage_folder)
    , file_stream_(NULL) {}

FileStreamerAdapter::FileStreamer::~FileStreamer() {}

bool FileStreamerAdapter::FileStreamer::Connect() {
  SDL_LOG_AUTO_TRACE();
  if (!file_system::CreateDirectoryRecursively(app_storage_folder_)) {
    SDL_LOG_ERROR("Cannot create app folder");
    return false;
  }

  file_stream_ = file_system::Open(file_name_);
  if (!file_stream_) {
    SDL_LOG_ERROR("Cannot open file stream " << file_name_);
    return false;
  }

  SDL_LOG_INFO("File " << file_name_ << " was successfuly opened");
  return true;
}

void FileStreamerAdapter::FileStreamer::Disconnect() {
  SDL_LOG_AUTO_TRACE();
  if (file_stream_) {
    file_system::Close(file_stream_);
    delete file_stream_;
    file_stream_ = NULL;
  }
  file_system::DeleteFile(file_name_);
}

bool FileStreamerAdapter::FileStreamer::Send(
    protocol_handler::RawMessagePtr msg) {
  SDL_LOG_AUTO_TRACE();
  if (!file_stream_) {
    SDL_LOG_ERROR("File stream not found " << file_name_);
    return false;
  }

  if (!file_system::Write(file_stream_, msg->data(), msg->data_size())) {
    SDL_LOG_ERROR("Failed writing data to file " << file_name_);
    return false;
  }

<<<<<<< HEAD
  LOG4CXX_TRACE(logger_, "Streamer::sent " << msg->data_size());
=======
  SDL_LOG_INFO("Streamer::sent " << msg->data_size());
>>>>>>> e95777bb
  return true;
}

}  // namespace media_manager<|MERGE_RESOLUTION|>--- conflicted
+++ resolved
@@ -95,11 +95,7 @@
     return false;
   }
 
-<<<<<<< HEAD
-  LOG4CXX_TRACE(logger_, "Streamer::sent " << msg->data_size());
-=======
-  SDL_LOG_INFO("Streamer::sent " << msg->data_size());
->>>>>>> e95777bb
+  SDL_LOG_TRACE("Streamer::sent " << msg->data_size());
   return true;
 }
 
