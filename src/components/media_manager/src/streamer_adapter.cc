--- conflicted
+++ resolved
@@ -150,16 +150,9 @@
       static int32_t messages_for_session = 0;
       ++messages_for_session;
 
-<<<<<<< HEAD
-      LOG4CXX_TRACE(logger,
-                    "Handling map streaming message. This is "
-                        << messages_for_session << " message for "
-                        << adapter_->current_application_);
-=======
-      SDL_LOG_DEBUG("Handling map streaming message. This is "
+      SDL_LOG_TRACE("Handling map streaming message. This is "
                     << messages_for_session << " message for "
                     << adapter_->current_application_);
->>>>>>> e95777bb
       std::set<MediaListenerPtr>::iterator it =
           adapter_->media_listeners_.begin();
       for (; adapter_->media_listeners_.end() != it; ++it) {
