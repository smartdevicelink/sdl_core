/*
 * Copyright (c) 2016, Ford Motor Company
 * All rights reserved.
 *
 * Redistribution and use in source and binary forms, with or without
 * modification, are permitted provided that the following conditions are met:
 *
 * Redistributions of source code must retain the above copyright notice, this
 * list of conditions and the following disclaimer.
 *
 * Redistributions in binary form must reproduce the above copyright notice,
 * this list of conditions and the following
 * disclaimer in the documentation and/or other materials provided with the
 * distribution.
 *
 * Neither the name of the Ford Motor Company nor the names of its contributors
 * may be used to endorse or promote products derived from this software
 * without specific prior written permission.
 *
 * THIS SOFTWARE IS PROVIDED BY THE COPYRIGHT HOLDERS AND CONTRIBUTORS "AS IS"
 * AND ANY EXPRESS OR IMPLIED WARRANTIES, INCLUDING, BUT NOT LIMITED TO, THE
 * IMPLIED WARRANTIES OF MERCHANTABILITY AND FITNESS FOR A PARTICULAR PURPOSE
 * ARE DISCLAIMED. IN NO EVENT SHALL THE COPYRIGHT HOLDER OR CONTRIBUTORS BE
 * LIABLE FOR ANY DIRECT, INDIRECT, INCIDENTAL, SPECIAL, EXEMPLARY, OR
 * CONSEQUENTIAL DAMAGES (INCLUDING, BUT NOT LIMITED TO, PROCUREMENT OF
 * SUBSTITUTE GOODS OR SERVICES; LOSS OF USE, DATA, OR PROFITS; OR BUSINESS
 * INTERRUPTION) HOWEVER CAUSED AND ON ANY THEORY OF LIABILITY, WHETHER IN
 * CONTRACT, STRICT LIABILITY, OR TORT (INCLUDING NEGLIGENCE OR OTHERWISE)
 * ARISING IN ANY WAY OUT OF THE USE OF THIS SOFTWARE, EVEN IF ADVISED OF THE
 * POSSIBILITY OF SUCH DAMAGE.
 */

#ifndef SRC_COMPONENTS_MEDIA_MANAGER_INCLUDE_MEDIA_MANAGER_MEDIA_MANAGER_IMPL_H_
#define SRC_COMPONENTS_MEDIA_MANAGER_INCLUDE_MEDIA_MANAGER_MEDIA_MANAGER_IMPL_H_

#include <chrono>
#include <map>
#include <string>
#include "interfaces/MOBILE_API.h"
#include "media_manager/media_adapter_impl.h"
#include "media_manager/media_adapter_listener.h"
#include "media_manager/media_manager.h"
#include "protocol_handler/protocol_handler.h"
#include "protocol_handler/protocol_observer.h"

namespace application_manager {
class ApplicationManager;
}

namespace connection_handler {
class ConnectionHandlerImpl;
}

namespace media_manager {

class MediaManagerImpl : public MediaManager,
                         public protocol_handler::ProtocolObserver {
 public:
  MediaManagerImpl(application_manager::ApplicationManager& application_manager,
                   const MediaManagerSettings& settings);
  virtual ~MediaManagerImpl();

<<<<<<< HEAD
  virtual void StartMicrophoneRecording(int32_t application_key,
                                        const std::string& outputFileName,
                                        int32_t duration);
=======
  virtual void PlayA2DPSource(int32_t application_key);
  virtual void StopA2DPSource(int32_t application_key);

  DEPRECATED virtual void StartMicrophoneRecording(
      int32_t application_key,
      const std::string& outputFileName,
      int32_t duration);
  virtual void StartMicrophoneRecording(
      int32_t application_key,
      const std::string& outputFileName,
      int32_t duration,
      mobile_apis::SamplingRate::eType sampling_rate,
      mobile_apis::BitsPerSample::eType bits_per_sample,
      mobile_apis::AudioType::eType audio_type);
>>>>>>> 74ea4bb7
  virtual void StopMicrophoneRecording(int32_t application_key);

  virtual void StartStreaming(int32_t application_key,
                              protocol_handler::ServiceType service_type);
  virtual void StopStreaming(int32_t application_key,
                             protocol_handler::ServiceType service_type);

  virtual void SetProtocolHandler(
      protocol_handler::ProtocolHandler* protocol_handler);
  virtual void OnMessageReceived(
      const ::protocol_handler::RawMessagePtr message);
  virtual void OnMobileMessageSent(
      const ::protocol_handler::RawMessagePtr message);
  virtual void FramesProcessed(int32_t application_key, int32_t frame_number);

  virtual const MediaManagerSettings& settings() const OVERRIDE;

  virtual uint32_t DataSizeToMilliseconds(uint64_t data_size) const OVERRIDE;

#ifdef BUILD_TESTS
  void set_mock_mic_listener(MediaListenerPtr media_listener);
  void set_mock_mic_recorder(MediaAdapterImpl* media_adapter);
  void set_mock_streamer(protocol_handler::ServiceType stype,
                         std::shared_ptr<MediaAdapterImpl> mock_stream);
  void set_mock_streamer_listener(
      protocol_handler::ServiceType stype,
      std::shared_ptr<MediaAdapterListener> mock_stream);
#endif  // BUILD_TESTS

 protected:
  virtual void Init();

  const MediaManagerSettings& settings_;

  protocol_handler::ProtocolHandler* protocol_handler_;

  MediaAdapterImpl* from_mic_recorder_;
  MediaListenerPtr from_mic_listener_;

  std::map<protocol_handler::ServiceType, MediaAdapterImplPtr> streamer_;
  std::map<protocol_handler::ServiceType, MediaListenerPtr> streamer_listener_;

  uint32_t bits_per_sample_;
  uint32_t sampling_rate_;
  uint64_t stream_data_size_;
  std::chrono::time_point<std::chrono::system_clock>
      socket_audio_stream_start_time_;

  application_manager::ApplicationManager& application_manager_;

 private:
  DISALLOW_COPY_AND_ASSIGN(MediaManagerImpl);
};

}  //  namespace media_manager

#endif  // SRC_COMPONENTS_MEDIA_MANAGER_INCLUDE_MEDIA_MANAGER_MEDIA_MANAGER_IMPL_H_<|MERGE_RESOLUTION|>--- conflicted
+++ resolved
@@ -60,14 +60,6 @@
                    const MediaManagerSettings& settings);
   virtual ~MediaManagerImpl();
 
-<<<<<<< HEAD
-  virtual void StartMicrophoneRecording(int32_t application_key,
-                                        const std::string& outputFileName,
-                                        int32_t duration);
-=======
-  virtual void PlayA2DPSource(int32_t application_key);
-  virtual void StopA2DPSource(int32_t application_key);
-
   DEPRECATED virtual void StartMicrophoneRecording(
       int32_t application_key,
       const std::string& outputFileName,
@@ -79,7 +71,6 @@
       mobile_apis::SamplingRate::eType sampling_rate,
       mobile_apis::BitsPerSample::eType bits_per_sample,
       mobile_apis::AudioType::eType audio_type);
->>>>>>> 74ea4bb7
   virtual void StopMicrophoneRecording(int32_t application_key);
 
   virtual void StartStreaming(int32_t application_key,
