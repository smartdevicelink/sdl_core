/*
 * Copyright (c) 2016, Ford Motor Company
 * All rights reserved.
 *
 * Redistribution and use in source and binary forms, with or without
 * modification, are permitted provided that the following conditions are met:
 *
 * Redistributions of source code must retain the above copyright notice, this
 * list of conditions and the following disclaimer.
 *
 * Redistributions in binary form must reproduce the above copyright notice,
 * this list of conditions and the following
 * disclaimer in the documentation and/or other materials provided with the
 * distribution.
 *
 * Neither the name of the Ford Motor Company nor the names of its contributors
 * may be used to endorse or promote products derived from this software
 * without specific prior written permission.
 *
 * THIS SOFTWARE IS PROVIDED BY THE COPYRIGHT HOLDERS AND CONTRIBUTORS "AS IS"
 * AND ANY EXPRESS OR IMPLIED WARRANTIES, INCLUDING, BUT NOT LIMITED TO, THE
 * IMPLIED WARRANTIES OF MERCHANTABILITY AND FITNESS FOR A PARTICULAR PURPOSE
 * ARE DISCLAIMED. IN NO EVENT SHALL THE COPYRIGHT HOLDER OR CONTRIBUTORS BE
 * LIABLE FOR ANY DIRECT, INDIRECT, INCIDENTAL, SPECIAL, EXEMPLARY, OR
 * CONSEQUENTIAL DAMAGES (INCLUDING, BUT NOT LIMITED TO, PROCUREMENT OF
 * SUBSTITUTE GOODS OR SERVICES; LOSS OF USE, DATA, OR PROFITS; OR BUSINESS
 * INTERRUPTION) HOWEVER CAUSED AND ON ANY THEORY OF LIABILITY, WHETHER IN
 * CONTRACT, STRICT LIABILITY, OR TORT (INCLUDING NEGLIGENCE OR OTHERWISE)
 * ARISING IN ANY WAY OUT OF THE USE OF THIS SOFTWARE, EVEN IF ADVISED OF THE
 * POSSIBILITY OF SUCH DAMAGE.
 */

#ifndef SRC_COMPONENTS_MEDIA_MANAGER_INCLUDE_MEDIA_MANAGER_MEDIA_MANAGER_IMPL_H_
#define SRC_COMPONENTS_MEDIA_MANAGER_INCLUDE_MEDIA_MANAGER_MEDIA_MANAGER_IMPL_H_

#include <string>
#include <map>
#include "protocol_handler/protocol_observer.h"
#include "protocol_handler/protocol_handler.h"
#include "media_manager/media_manager.h"
#include "media_manager/media_adapter_impl.h"
#include "media_manager/media_adapter_listener.h"

namespace application_manager {
class ApplicationManager;
}

namespace connection_handler {
class ConnectionHandlerImpl;
}

namespace media_manager {

class MediaManagerImpl : public MediaManager,
                         public protocol_handler::ProtocolObserver {
 public:
  MediaManagerImpl(application_manager::ApplicationManager& application_manager,
<<<<<<< HEAD
                   const MediaManagerSettings& settings);
  virtual ~MediaManagerImpl();

  virtual void PlayA2DPSource(int32_t application_key);
  virtual void StopA2DPSource(int32_t application_key);

=======
                   protocol_handler::ProtocolHandler& protocol_handler,
                   const MediaManagerSettings& settings);
  virtual ~MediaManagerImpl();

>>>>>>> 64ac11d0
  virtual void StartMicrophoneRecording(int32_t application_key,
                                        const std::string& outputFileName,
                                        int32_t duration);
  virtual void StopMicrophoneRecording(int32_t application_key);

  virtual void StartStreaming(int32_t application_key,
                              protocol_handler::ServiceType service_type);
  virtual void StopStreaming(int32_t application_key,
                             protocol_handler::ServiceType service_type);
<<<<<<< HEAD

  virtual void SetProtocolHandler(
      protocol_handler::ProtocolHandler* protocol_handler);
=======
>>>>>>> 64ac11d0
  virtual void OnMessageReceived(
      const ::protocol_handler::RawMessagePtr message);
  virtual void OnMobileMessageSent(
      const ::protocol_handler::RawMessagePtr message);
  virtual void FramesProcessed(int32_t application_key, int32_t frame_number);

  virtual const MediaManagerSettings& settings() const OVERRIDE;

#ifdef BUILD_TESTS
  void set_mock_mic_listener(MediaListenerPtr media_listener);
  void set_mock_mic_recorder(MediaAdapterImpl* media_adapter);
  void set_mock_streamer(protocol_handler::ServiceType stype,
                         MediaAdapterImpl* mock_stream);
  void set_mock_streamer_listener(protocol_handler::ServiceType stype,
                                  MediaAdapterListener* mock_stream);
#endif  // BUILD_TESTS

 protected:
  virtual void Init();

  const MediaManagerSettings& settings_;

  protocol_handler::ProtocolHandler& protocol_handler_;

  MediaAdapterImpl* from_mic_recorder_;
  MediaListenerPtr from_mic_listener_;

  std::map<protocol_handler::ServiceType, MediaAdapterImplPtr> streamer_;
  std::map<protocol_handler::ServiceType, MediaListenerPtr> streamer_listener_;

  application_manager::ApplicationManager& application_manager_;

 private:
  DISALLOW_COPY_AND_ASSIGN(MediaManagerImpl);
};

}  //  namespace media_manager

#endif  // SRC_COMPONENTS_MEDIA_MANAGER_INCLUDE_MEDIA_MANAGER_MEDIA_MANAGER_IMPL_H_<|MERGE_RESOLUTION|>--- conflicted
+++ resolved
@@ -42,54 +42,39 @@
 #include "media_manager/media_adapter_listener.h"
 
 namespace application_manager {
-class ApplicationManager;
+  class ApplicationManager;
 }
 
 namespace connection_handler {
-class ConnectionHandlerImpl;
+  class ConnectionHandlerImpl;
 }
 
 namespace media_manager {
 
 class MediaManagerImpl : public MediaManager,
-                         public protocol_handler::ProtocolObserver {
- public:
+  public protocol_handler::ProtocolObserver {
+  public:
   MediaManagerImpl(application_manager::ApplicationManager& application_manager,
-<<<<<<< HEAD
-                   const MediaManagerSettings& settings);
-  virtual ~MediaManagerImpl();
+                   protocol_handler::ProtocolHandler& protocol_handler,
+       const MediaManagerSettings& settings);
+    virtual ~MediaManagerImpl();
 
-  virtual void PlayA2DPSource(int32_t application_key);
-  virtual void StopA2DPSource(int32_t application_key);
-
-=======
-                   protocol_handler::ProtocolHandler& protocol_handler,
-                   const MediaManagerSettings& settings);
-  virtual ~MediaManagerImpl();
-
->>>>>>> 64ac11d0
-  virtual void StartMicrophoneRecording(int32_t application_key,
-                                        const std::string& outputFileName,
-                                        int32_t duration);
-  virtual void StopMicrophoneRecording(int32_t application_key);
+    virtual void StartMicrophoneRecording(int32_t application_key,
+                                          const std::string& outputFileName,
+                                          int32_t duration);
+    virtual void StopMicrophoneRecording(int32_t application_key);
 
   virtual void StartStreaming(int32_t application_key,
                               protocol_handler::ServiceType service_type);
   virtual void StopStreaming(int32_t application_key,
                              protocol_handler::ServiceType service_type);
-<<<<<<< HEAD
+    virtual void OnMessageReceived(
+      const ::protocol_handler::RawMessagePtr message);
+    virtual void OnMobileMessageSent(
+      const ::protocol_handler::RawMessagePtr message);
+    virtual void FramesProcessed(int32_t application_key, int32_t frame_number);
 
-  virtual void SetProtocolHandler(
-      protocol_handler::ProtocolHandler* protocol_handler);
-=======
->>>>>>> 64ac11d0
-  virtual void OnMessageReceived(
-      const ::protocol_handler::RawMessagePtr message);
-  virtual void OnMobileMessageSent(
-      const ::protocol_handler::RawMessagePtr message);
-  virtual void FramesProcessed(int32_t application_key, int32_t frame_number);
-
-  virtual const MediaManagerSettings& settings() const OVERRIDE;
+   virtual const MediaManagerSettings& settings() const OVERRIDE;
 
 #ifdef BUILD_TESTS
   void set_mock_mic_listener(MediaListenerPtr media_listener);
@@ -107,11 +92,11 @@
 
   protocol_handler::ProtocolHandler& protocol_handler_;
 
-  MediaAdapterImpl* from_mic_recorder_;
-  MediaListenerPtr from_mic_listener_;
+    MediaAdapterImpl*                  from_mic_recorder_;
+    MediaListenerPtr                   from_mic_listener_;
 
-  std::map<protocol_handler::ServiceType, MediaAdapterImplPtr> streamer_;
-  std::map<protocol_handler::ServiceType, MediaListenerPtr> streamer_listener_;
+    std::map<protocol_handler::ServiceType, MediaAdapterImplPtr> streamer_;
+    std::map<protocol_handler::ServiceType, MediaListenerPtr>    streamer_listener_;
 
   application_manager::ApplicationManager& application_manager_;
 
