/*
 * Copyright (c) 2014, Ford Motor Company
 * All rights reserved.
 *
 * Redistribution and use in source and binary forms, with or without
 * modification, are permitted provided that the following conditions are met:
 *
 * Redistributions of source code must retain the above copyright notice, this
 * list of conditions and the following disclaimer.
 *
 * Redistributions in binary form must reproduce the above copyright notice,
 * this list of conditions and the following
 * disclaimer in the documentation and/or other materials provided with the
 * distribution.
 *
 * Neither the name of the Ford Motor Company nor the names of its contributors
 * may be used to endorse or promote products derived from this software
 * without specific prior written permission.
 *
 * THIS SOFTWARE IS PROVIDED BY THE COPYRIGHT HOLDERS AND CONTRIBUTORS "AS IS"
 * AND ANY EXPRESS OR IMPLIED WARRANTIES, INCLUDING, BUT NOT LIMITED TO, THE
 * IMPLIED WARRANTIES OF MERCHANTABILITY AND FITNESS FOR A PARTICULAR PURPOSE
 * ARE DISCLAIMED. IN NO EVENT SHALL THE COPYRIGHT HOLDER OR CONTRIBUTORS BE
 * LIABLE FOR ANY DIRECT, INDIRECT, INCIDENTAL, SPECIAL, EXEMPLARY, OR
 * CONSEQUENTIAL DAMAGES (INCLUDING, BUT NOT LIMITED TO, PROCUREMENT OF
 * SUBSTITUTE GOODS OR SERVICES; LOSS OF USE, DATA, OR PROFITS; OR BUSINESS
 * INTERRUPTION) HOWEVER CAUSED AND ON ANY THEORY OF LIABILITY, WHETHER IN
 * CONTRACT, STRICT LIABILITY, OR TORT (INCLUDING NEGLIGENCE OR OTHERWISE)
 * ARISING IN ANY WAY OUT OF THE USE OF THIS SOFTWARE, EVEN IF ADVISED OF THE
 * POSSIBILITY OF SUCH DAMAGE.
 */

#include "security_manager/crypto_manager_impl.h"

#include <openssl/bio.h>
#include <openssl/err.h>
#include <openssl/pkcs12.h>
#include <openssl/ssl.h>
#include <stdio.h>

#include <algorithm>
#include <ctime>
#include <fstream>
#include <iostream>
<<<<<<< HEAD
#include <chrono>
=======
>>>>>>> 86e032f7

#include "security_manager/security_manager.h"
#include "utils/atomic.h"
#include "utils/date_time.h"
#include "utils/logger.h"
#include "utils/macro.h"
#include "utils/scope_guard.h"

<<<<<<< HEAD
#define OPENSSL1_1_VERSION 0x1010000fL
#define TLS1_1_MINIMAL_VERSION 0x1000103fL
=======
>>>>>>> 86e032f7
#define CONST_SSL_METHOD_MINIMAL_VERSION 0x00909000L

namespace security_manager {

SDL_CREATE_LOG_VARIABLE("SecurityManager")

uint32_t CryptoManagerImpl::instance_count_ = 0;
sync_primitives::Lock CryptoManagerImpl::instance_lock_;

namespace {
int debug_callback(int preverify_ok, X509_STORE_CTX* ctx) {
  if (!preverify_ok) {
    const int error = X509_STORE_CTX_get_error(ctx);
    if (error == X509_V_ERR_CERT_NOT_YET_VALID ||
        error == X509_V_ERR_CERT_HAS_EXPIRED) {
      // return success result code instead of error because start
      // and expiration cert dates will be checked by SDL
      return 1;
    }
    SDL_LOG_WARN("Certificate verification failed with error "
                 << error << " \"" << X509_verify_cert_error_string(error)
                 << '"');
  }
  return preverify_ok;
}

void free_ctx(SSL_CTX** ctx) {
  if (ctx) {
    SSL_CTX_free(*ctx);
    *ctx = NULL;
  }
}
}  // namespace

CryptoManagerImpl::CryptoManagerImpl(
    const std::shared_ptr<const CryptoManagerSettings> set)
    : settings_(set), context_(NULL) {
  SDL_LOG_AUTO_TRACE();
  sync_primitives::AutoLock lock(instance_lock_);
  ++instance_count_;
  if (instance_count_ == 1) {
    SDL_LOG_DEBUG("Openssl engine initialization");
    SSL_load_error_strings();
    ERR_load_BIO_strings();
    OpenSSL_add_all_algorithms();
    SSL_library_init();
  }
}

CryptoManagerImpl::~CryptoManagerImpl() {
  SDL_LOG_AUTO_TRACE();
  sync_primitives::AutoLock lock(instance_lock_);
  SDL_LOG_DEBUG("Deinitialization");
  if (!context_) {
    SDL_LOG_WARN("Manager is not initialized");
  } else {
    SSL_CTX_free(context_);
  }
  --instance_count_;
  if (instance_count_ == 0) {
    SDL_LOG_DEBUG("Openssl engine deinitialization");
    EVP_cleanup();
    ERR_free_strings();
  }
}

bool CryptoManagerImpl::AreForceProtectionSettingsCorrect() const {
  SDL_LOG_AUTO_TRACE();
  const std::vector<int>& forced_unprotected_services =
      get_settings().force_unprotected_service();
  const std::vector<int>& forced_protected_services =
      get_settings().force_protected_service();

  for (auto& item : forced_protected_services) {
    if (0 == item) {
      continue;
    }

    if (std::find(forced_unprotected_services.begin(),
                  forced_unprotected_services.end(),
                  item) != forced_unprotected_services.end()) {
      return false;
    }
  }
  return true;
}

bool CryptoManagerImpl::Init() {
  SDL_LOG_AUTO_TRACE();

  const Mode mode = get_settings().security_manager_mode();
  if (!AreForceProtectionSettingsCorrect()) {
    SDL_LOG_DEBUG("Force protection settings of ini file are wrong!");
    return false;
  }
  const bool is_server = (mode == SERVER);
  if (is_server) {
    SDL_LOG_DEBUG("Server mode");
  } else {
    SDL_LOG_DEBUG("Client mode");
  }
  SDL_LOG_DEBUG("Peer verification "
                << (get_settings().verify_peer() ? "enabled" : "disabled"));
  SDL_LOG_DEBUG("CA certificate file is \"" << get_settings().ca_cert_path()
                                            << '"');

#if OPENSSL_VERSION_NUMBER < CONST_SSL_METHOD_MINIMAL_VERSION
  SSL_METHOD* method;
#else
  const SSL_METHOD* method = NULL;
#endif
  switch (get_settings().security_manager_protocol_name()) {
    case SSLv3:
      SDL_LOG_WARN("OpenSSL does not support SSL3 protocol");
      return false;
<<<<<<< HEAD
#else
      SDL_LOG_DEBUG("SSLv3 is used");
      method = is_server ? SSLv3_server_method() : SSLv3_client_method();
      SSL_CTX_set_max_proto_version(context_, SSL3_VERSION);
      break;
#endif
    case TLSv1:
      SDL_LOG_DEBUG("TLSv1 is used");
#if OPENSSL_VERSION_NUMBER < OPENSSL1_1_VERSION
      method = is_server ? TLSv1_server_method() : TLSv1_client_method();
#else
      method = is_server ? TLS_server_method() : TLS_client_method();
      SSL_CTX_set_max_proto_version(context_, TLS1_VERSION);
#endif
      break;
    case TLSv1_1:
      SDL_LOG_DEBUG("TLSv1_1 is used");
#if OPENSSL_VERSION_NUMBER < TLS1_1_MINIMAL_VERSION
      SDL_LOG_WARN(
          "OpenSSL has no TLSv1.1 with version lower 1.0.1, set TLSv1.0");
      method = is_server ? TLSv1_server_method() : TLSv1_client_method();
#elif OPENSSL_VERSION_NUMBER < OPENSSL1_1_VERSION
      method = is_server ? TLSv1_1_server_method() : TLSv1_1_client_method();
#else
      method = is_server ? TLS_server_method() : TLS_client_method();
      SSL_CTX_set_max_proto_version(context_, TLS1_1_VERSION);
#endif
      break;
    case TLSv1_2:
      SDL_LOG_DEBUG("TLSv1_2 is used");
#if OPENSSL_VERSION_NUMBER < TLS1_1_MINIMAL_VERSION
      SDL_LOG_WARN(
          "OpenSSL has no TLSv1.2 with version lower 1.0.1, set TLSv1.0");
      method = is_server ? TLSv1_server_method() : TLSv1_client_method();
#elif OPENSSL_VERSION_NUMBER < OPENSSL1_1_VERSION
      method = is_server ? TLSv1_2_server_method() : TLSv1_2_client_method();
#else
      method = is_server ? TLS_server_method() : TLS_client_method();
      SSL_CTX_set_max_proto_version(context_, TLS1_2_VERSION);
#endif
      break;
    case DTLSv1:
      SDL_LOG_DEBUG("DTLSv1 is used");
#if OPENSSL_VERSION_NUMBER < OPENSSL1_1_VERSION
      method = is_server ? DTLSv1_server_method() : DTLSv1_client_method();
#else
      method = is_server ? DTLS_server_method() : DTLS_client_method();
      SSL_CTX_set_max_proto_version(context_, DTLS1_VERSION);
#endif
=======
    case TLSv1:
      SDL_LOG_WARN("Protocol TLSv1 is unsupported");
      return false;
    case TLSv1_1:
      SDL_LOG_WARN("Protocol TLSv1_1 is unsupported");
      return false;
    case TLSv1_2:
      SDL_LOG_DEBUG("TLSv1_2 is used");
      method = is_server ? TLS_server_method() : TLS_client_method();
      SSL_CTX_set_max_proto_version(context_, TLS1_2_VERSION);
      break;
    case DTLSv1:
      SDL_LOG_DEBUG("DTLSv1 is used");
      method = is_server ? DTLS_server_method() : DTLS_client_method();
      SSL_CTX_set_max_proto_version(context_, DTLS1_VERSION);
>>>>>>> 86e032f7
      break;
    default:
      SDL_LOG_ERROR("Unknown protocol: "
                    << get_settings().security_manager_protocol_name());
      return false;
  }
  if (context_) {
    free_ctx(&context_);
  }
  context_ = SSL_CTX_new(method);

  utils::ScopeGuard guard = utils::MakeGuard(free_ctx, &context_);

  // Disable SSL2 as deprecated
  // TLS 1.2 is the max supported TLS version for SDL
  SSL_CTX_set_options(context_, SSL_OP_NO_SSLv2);

  SaveCertificateData(get_settings().certificate_data());

  if (get_settings().ciphers_list().empty()) {
    SDL_LOG_WARN("Empty ciphers list");
  } else {
    SDL_LOG_DEBUG("Cipher list: " << get_settings().ciphers_list());
    // If using openssl 1.1.1, this method may always return true
    // https://github.com/openssl/openssl/issues/7196#issue-359287519
    if (!SSL_CTX_set_cipher_list(context_,
                                 get_settings().ciphers_list().c_str())) {
      SDL_LOG_ERROR(
          "Could not set cipher list: " << get_settings().ciphers_list());
      return false;
    }
<<<<<<< HEAD
#if OPENSSL_VERSION_NUMBER > OPENSSL1_1_VERSION
    auto sk = SSL_CTX_get_ciphers(context_);
    const char* p;
    for (int i = 0; i < sk_SSL_CIPHER_num(sk); i++) {
=======

    auto sk = SSL_CTX_get_ciphers(context_);
    const char* p;
    for (int i = 0; i < sk_SSL_CIPHER_num(sk); ++i) {
>>>>>>> 86e032f7
      const SSL_CIPHER* c = sk_SSL_CIPHER_value(sk, i);
      p = SSL_CIPHER_get_name(c);
      if (p == NULL)
        break;
      SDL_LOG_DEBUG("Using Cipher: " << p);
    }
<<<<<<< HEAD
#endif
=======
>>>>>>> 86e032f7
  }

  SSL_CTX_set_security_level(context_, get_settings().security_level());

  if (get_settings().ca_cert_path().empty()) {
    SDL_LOG_WARN("Setting up empty CA certificate location");
  }

  SDL_LOG_DEBUG("Setting up CA certificate location");
  const int result = SSL_CTX_load_verify_locations(
      context_, NULL, get_settings().ca_cert_path().c_str());

  if (!result) {
    const unsigned long error = ERR_get_error();
    UNUSED(error);
    SDL_LOG_WARN("Wrong certificate file '"
                 << get_settings().ca_cert_path() << "', err 0x" << std::hex
                 << error << " \"" << ERR_reason_error_string(error) << '"');
  }

  SDL_LOG_DEBUG("Setting up module certificate and private key");

  X509* module_certificate = LoadModuleCertificateFromFile();
  utils::ScopeGuard certificate_guard =
      utils::MakeGuard(X509_free, module_certificate);
  UNUSED(certificate_guard);

  EVP_PKEY* module_key = LoadModulePrivateKeyFromFile();
  utils::ScopeGuard key_guard = utils::MakeGuard(EVP_PKEY_free, module_key);
  UNUSED(key_guard);

  if (!UpdateModuleCertificateData(module_certificate, module_key)) {
    SDL_LOG_WARN("Failed to update module key and certificate");
  }

  guard.Dismiss();

  const int verify_mode =
      get_settings().verify_peer()
          ? SSL_VERIFY_PEER | SSL_VERIFY_FAIL_IF_NO_PEER_CERT
          : SSL_VERIFY_NONE;
  SDL_LOG_DEBUG("Setting up peer verification in mode: " << verify_mode);
  SSL_CTX_set_verify(context_, verify_mode, &debug_callback);
  return true;
}

bool CryptoManagerImpl::OnCertificateUpdated(const std::string& data) {
  SDL_LOG_AUTO_TRACE();
  sync_primitives::AutoLock lock(crypto_manager_lock_);
  if (!context_) {
    SDL_LOG_WARN("Not initialized");
    return false;
  }

  if (!SaveCertificateData(data)) {
    SDL_LOG_ERROR("Failed to save certificate data");
    return false;
  }

  X509* module_certificate = LoadModuleCertificateFromFile();
  EVP_PKEY* module_key = LoadModulePrivateKeyFromFile();

  utils::ScopeGuard certificate_guard =
      utils::MakeGuard(X509_free, module_certificate);
  UNUSED(certificate_guard);

  utils::ScopeGuard key_guard = utils::MakeGuard(EVP_PKEY_free, module_key);
  UNUSED(key_guard);

  return UpdateModuleCertificateData(module_certificate, module_key);
}

SSLContext* CryptoManagerImpl::CreateSSLContext() {
  SDL_LOG_AUTO_TRACE();
  sync_primitives::AutoLock lock(crypto_manager_lock_);
  if (NULL == context_) {
    return NULL;
  }

  SSL* conn = SSL_new(context_);
  if (NULL == conn) {
    return NULL;
  }

  if (get_settings().security_manager_mode() == SERVER) {
    SSL_set_accept_state(conn);
  } else {
    SSL_set_connect_state(conn);
  }
  return new SSLContextImpl(conn,
                            get_settings().security_manager_mode(),
                            get_settings().maximum_payload_size());
}

void CryptoManagerImpl::ReleaseSSLContext(SSLContext* context) {
  delete context;
}

std::string CryptoManagerImpl::LastError() const {
  if (!context_) {
    return std::string("Initialization is not completed");
  }
  const char* reason = ERR_reason_error_string(ERR_get_error());
  return std::string(reason ? reason : "");
}

bool CryptoManagerImpl::IsCertificateUpdateRequired(
    const TIME_TYPE system_time, const TIME_TYPE certificates_time) const {
  SDL_LOG_AUTO_TRACE();

  const double seconds = get_duration_diff<std::chrono::seconds>(certificates_time, system_time);
  const size_t maxsize = 40;
  char certificate_utc_time[maxsize];
  std::strftime(
      certificate_utc_time, maxsize, "%c", GMTIME(&certificates_time));
  SDL_LOG_DEBUG("Certificate UTC time: " << certificate_utc_time);

  char host_utc_time[maxsize];
  std::strftime(host_utc_time, maxsize, "%c", GMTIME(&system_time));
  SDL_LOG_DEBUG("Host UTC time: " << host_utc_time);

  SDL_LOG_DEBUG("Seconds before expiration: " << seconds);
  if (seconds < 0) {
    SDL_LOG_WARN("Certificate is already expired.");
    return true;
  }

  return seconds <=
         (get_settings().update_before_hours() * date_time::SECONDS_IN_HOUR);
}

const CryptoManagerSettings& CryptoManagerImpl::get_settings() const {
  return *settings_;
}

bool CryptoManagerImpl::SaveCertificateData(
    const std::string& cert_data) const {
  SDL_LOG_AUTO_TRACE();

  if (cert_data.empty()) {
    SDL_LOG_WARN("Empty certificate");
    return false;
  }

  BIO* bio_cert =
      BIO_new_mem_buf(const_cast<char*>(cert_data.c_str()), cert_data.length());

  utils::ScopeGuard bio_guard = utils::MakeGuard(BIO_free, bio_cert);
  UNUSED(bio_guard)

  X509* cert = NULL;
  if (!PEM_read_bio_X509(bio_cert, &cert, 0, 0)) {
    SDL_LOG_WARN("Could not read certificate data: " << LastError());
    return false;
  }

  utils::ScopeGuard cert_guard = utils::MakeGuard(X509_free, cert);
  UNUSED(cert_guard);

  if (1 != BIO_reset(bio_cert)) {
    SDL_LOG_WARN("Unabled to reset BIO in order to read private key, "
                 << LastError());
  }

  EVP_PKEY* pkey = NULL;
  if (!PEM_read_bio_PrivateKey(bio_cert, &pkey, 0, 0)) {
    SDL_LOG_WARN("Could not read private key data: " << LastError());
    return false;
  }

  utils::ScopeGuard key_guard = utils::MakeGuard(EVP_PKEY_free, pkey);
  UNUSED(key_guard);

  return SaveModuleCertificateToFile(cert) && SaveModuleKeyToFile(pkey);
}

bool CryptoManagerImpl::UpdateModuleCertificateData(X509* certificate,
                                                    EVP_PKEY* key) {
  SDL_LOG_AUTO_TRACE();
  if (certificate) {
    if (!SSL_CTX_use_certificate(context_, certificate)) {
      SDL_LOG_WARN("Could not use certificate: " << LastError());
      return false;
    }
  }

  if (key) {
    if (!SSL_CTX_use_PrivateKey(context_, key)) {
      SDL_LOG_ERROR("Could not use key: " << LastError());
      return false;
    }

    if (!SSL_CTX_check_private_key(context_)) {
      SDL_LOG_ERROR("Private key is invalid: " << LastError());
      return false;
    }
  }

  SDL_LOG_DEBUG("Certificate and key are successfully updated");
  return true;
}

X509* CryptoManagerImpl::LoadModuleCertificateFromFile() {
  SDL_LOG_AUTO_TRACE();

  const std::string cert_path = get_settings().module_cert_path();
  BIO* bio_cert = BIO_new_file(cert_path.c_str(), "r");
  if (!bio_cert) {
    SDL_LOG_WARN("Failed to open " << cert_path << " file: " << LastError());
    return NULL;
  }

  utils::ScopeGuard bio_guard = utils::MakeGuard(BIO_free, bio_cert);
  UNUSED(bio_guard);

  X509* module_certificate = NULL;
  if (!PEM_read_bio_X509(bio_cert, &module_certificate, NULL, NULL)) {
    SDL_LOG_ERROR("Failed to read certificate data from file: " << LastError());
    return NULL;
  }
  SDL_LOG_DEBUG("Module certificate was loaded: " << module_certificate);

  return module_certificate;
}

EVP_PKEY* CryptoManagerImpl::LoadModulePrivateKeyFromFile() {
  SDL_LOG_AUTO_TRACE();

  const std::string key_path = get_settings().module_key_path();
  BIO* bio_key = BIO_new_file(key_path.c_str(), "r");
  if (!bio_key) {
    SDL_LOG_WARN("Failed to open " << key_path << " file: " << LastError());
    return NULL;
  }

  utils::ScopeGuard bio_guard = utils::MakeGuard(BIO_free, bio_key);
  UNUSED(bio_guard);

  EVP_PKEY* module_key = NULL;
  if (!PEM_read_bio_PrivateKey(bio_key, &module_key, NULL, NULL)) {
    SDL_LOG_ERROR("Failed to read private key data from file: " << LastError());
    return NULL;
  }
  SDL_LOG_DEBUG("Module private key was loaded: " << module_key);

  return module_key;
}

bool CryptoManagerImpl::SaveModuleCertificateToFile(X509* certificate) const {
  SDL_LOG_AUTO_TRACE();

  if (!certificate) {
    SDL_LOG_WARN("Empty certificate. Saving will be skipped");
    return false;
  }

  const std::string cert_path = get_settings().module_cert_path();
  BIO* bio_cert = BIO_new_file(cert_path.c_str(), "w");
  if (!bio_cert) {
    SDL_LOG_ERROR("Failed to open " << cert_path << " file: " << LastError());
    return false;
  }

  utils::ScopeGuard bio_guard = utils::MakeGuard(BIO_free, bio_cert);
  UNUSED(bio_guard);

  if (!PEM_write_bio_X509(bio_cert, certificate)) {
    SDL_LOG_ERROR("Failed to write certificate to file: " << LastError());
    return false;
  }

  return true;
}

bool CryptoManagerImpl::SaveModuleKeyToFile(EVP_PKEY* key) const {
  SDL_LOG_AUTO_TRACE();

  if (!key) {
    SDL_LOG_WARN("Empty private key. Saving will be skipped");
    return false;
  }

  const std::string key_path = get_settings().module_key_path();
  BIO* bio_key = BIO_new_file(key_path.c_str(), "w");
  if (!bio_key) {
    SDL_LOG_ERROR("Failed to open " << key_path << " file: " << LastError());
    return false;
  }

  utils::ScopeGuard bio_guard = utils::MakeGuard(BIO_free, bio_key);
  UNUSED(bio_guard);

  if (!PEM_write_bio_PrivateKey(bio_key, key, NULL, NULL, 0, NULL, NULL)) {
    SDL_LOG_ERROR("Failed to write key to file: " << LastError());
    return false;
  }

  return true;
}

}  // namespace security_manager<|MERGE_RESOLUTION|>--- conflicted
+++ resolved
@@ -42,10 +42,9 @@
 #include <ctime>
 #include <fstream>
 #include <iostream>
-<<<<<<< HEAD
 #include <chrono>
-=======
->>>>>>> 86e032f7
+
+#include "security_manager/security_manager.h"
 
 #include "security_manager/security_manager.h"
 #include "utils/atomic.h"
@@ -54,11 +53,6 @@
 #include "utils/macro.h"
 #include "utils/scope_guard.h"
 
-<<<<<<< HEAD
-#define OPENSSL1_1_VERSION 0x1010000fL
-#define TLS1_1_MINIMAL_VERSION 0x1000103fL
-=======
->>>>>>> 86e032f7
 #define CONST_SSL_METHOD_MINIMAL_VERSION 0x00909000L
 
 namespace security_manager {
@@ -174,57 +168,6 @@
     case SSLv3:
       SDL_LOG_WARN("OpenSSL does not support SSL3 protocol");
       return false;
-<<<<<<< HEAD
-#else
-      SDL_LOG_DEBUG("SSLv3 is used");
-      method = is_server ? SSLv3_server_method() : SSLv3_client_method();
-      SSL_CTX_set_max_proto_version(context_, SSL3_VERSION);
-      break;
-#endif
-    case TLSv1:
-      SDL_LOG_DEBUG("TLSv1 is used");
-#if OPENSSL_VERSION_NUMBER < OPENSSL1_1_VERSION
-      method = is_server ? TLSv1_server_method() : TLSv1_client_method();
-#else
-      method = is_server ? TLS_server_method() : TLS_client_method();
-      SSL_CTX_set_max_proto_version(context_, TLS1_VERSION);
-#endif
-      break;
-    case TLSv1_1:
-      SDL_LOG_DEBUG("TLSv1_1 is used");
-#if OPENSSL_VERSION_NUMBER < TLS1_1_MINIMAL_VERSION
-      SDL_LOG_WARN(
-          "OpenSSL has no TLSv1.1 with version lower 1.0.1, set TLSv1.0");
-      method = is_server ? TLSv1_server_method() : TLSv1_client_method();
-#elif OPENSSL_VERSION_NUMBER < OPENSSL1_1_VERSION
-      method = is_server ? TLSv1_1_server_method() : TLSv1_1_client_method();
-#else
-      method = is_server ? TLS_server_method() : TLS_client_method();
-      SSL_CTX_set_max_proto_version(context_, TLS1_1_VERSION);
-#endif
-      break;
-    case TLSv1_2:
-      SDL_LOG_DEBUG("TLSv1_2 is used");
-#if OPENSSL_VERSION_NUMBER < TLS1_1_MINIMAL_VERSION
-      SDL_LOG_WARN(
-          "OpenSSL has no TLSv1.2 with version lower 1.0.1, set TLSv1.0");
-      method = is_server ? TLSv1_server_method() : TLSv1_client_method();
-#elif OPENSSL_VERSION_NUMBER < OPENSSL1_1_VERSION
-      method = is_server ? TLSv1_2_server_method() : TLSv1_2_client_method();
-#else
-      method = is_server ? TLS_server_method() : TLS_client_method();
-      SSL_CTX_set_max_proto_version(context_, TLS1_2_VERSION);
-#endif
-      break;
-    case DTLSv1:
-      SDL_LOG_DEBUG("DTLSv1 is used");
-#if OPENSSL_VERSION_NUMBER < OPENSSL1_1_VERSION
-      method = is_server ? DTLSv1_server_method() : DTLSv1_client_method();
-#else
-      method = is_server ? DTLS_server_method() : DTLS_client_method();
-      SSL_CTX_set_max_proto_version(context_, DTLS1_VERSION);
-#endif
-=======
     case TLSv1:
       SDL_LOG_WARN("Protocol TLSv1 is unsupported");
       return false;
@@ -240,7 +183,6 @@
       SDL_LOG_DEBUG("DTLSv1 is used");
       method = is_server ? DTLS_server_method() : DTLS_client_method();
       SSL_CTX_set_max_proto_version(context_, DTLS1_VERSION);
->>>>>>> 86e032f7
       break;
     default:
       SDL_LOG_ERROR("Unknown protocol: "
@@ -272,27 +214,16 @@
           "Could not set cipher list: " << get_settings().ciphers_list());
       return false;
     }
-<<<<<<< HEAD
-#if OPENSSL_VERSION_NUMBER > OPENSSL1_1_VERSION
-    auto sk = SSL_CTX_get_ciphers(context_);
-    const char* p;
-    for (int i = 0; i < sk_SSL_CIPHER_num(sk); i++) {
-=======
 
     auto sk = SSL_CTX_get_ciphers(context_);
     const char* p;
     for (int i = 0; i < sk_SSL_CIPHER_num(sk); ++i) {
->>>>>>> 86e032f7
       const SSL_CIPHER* c = sk_SSL_CIPHER_value(sk, i);
       p = SSL_CIPHER_get_name(c);
       if (p == NULL)
         break;
       SDL_LOG_DEBUG("Using Cipher: " << p);
     }
-<<<<<<< HEAD
-#endif
-=======
->>>>>>> 86e032f7
   }
 
   SSL_CTX_set_security_level(context_, get_settings().security_level());
