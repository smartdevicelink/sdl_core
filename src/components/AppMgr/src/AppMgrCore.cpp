/*
 * AppMgr.cpp
 *
 *  Created on: Oct 4, 2012
 *      Author: vsalo
 */

#include "AppMgr/AppMgrCore.h"
#include "AppMgr/Application.h"
#include "AppMgr/AppMgrRegistry.h"
#include "AppMgr/AppPolicy.h"
#include "AppMgr/RegistryItem.h"
#include "AppMgr/AppMgrCoreQueues.h"
#include "JSONHandler/ALRPCMessage.h"
#include "JSONHandler/ALRPCRequest.h"
#include "JSONHandler/ALRPCResponse.h"
#include "JSONHandler/ALRPCNotification.h"
#include "JSONHandler/ALRPCObjects/Marshaller.h"
#include "JSONHandler/JSONHandler.h"
#include "JSONHandler/JSONRPC2Handler.h"
#include "JSONHandler/OnButtonEvent.h"
#include "JSONHandler/RPC2Marshaller.h"
#include "JSONHandler/RPC2Command.h"
#include "JSONHandler/RPC2Request.h"
#include "JSONHandler/RPC2Response.h"
#include "JSONHandler/RPC2Notification.h"
#include "JSONHandler/AddCommand.h"
#include "JSONHandler/AddCommandResponse.h"
#include "JSONHandler/ALRPCObjects/AddCommand_request.h"
#include "JSONHandler/ALRPCObjects/AddCommand_response.h"
#include <sys/socket.h>
#include "LoggerHelper.hpp"

namespace NsAppManager
{

log4cplus::Logger AppMgrCore::mLogger = log4cplus::Logger::getInstance(LOG4CPLUS_TEXT("AppMgrCore"));

AppMgrCore& AppMgrCore::getInstance( )
{
	static AppMgrCore appMgr;
	return appMgr;
}

AppMgrCore::AppMgrCore()
    :mJSONHandler(0)
    ,mJSONRPC2Handler(0)
    ,mQueueRPCAppLinkObjectsIncoming(new AppMgrCoreQueue<Message>(&AppMgrCore::handleMobileRPCMessage, this))
    ,mQueueRPCAppLinkObjectsOutgoing(new AppMgrCoreQueue<Message>(&AppMgrCore::handleMobileRPCMessage, this))
    ,mQueueRPCBusObjectsIncoming(new AppMgrCoreQueue<RPC2Communication::RPC2Command*>(&AppMgrCore::handleBusRPCMessageIncoming, this))
    ,mQueueRPCBusObjectsOutgoing(new AppMgrCoreQueue<RPC2Communication::RPC2Command*>(&AppMgrCore::handleBusRPCMessageOutgoing, this))
    ,mQueueMobileRPCNotificationsOutgoing(new AppMgrCoreQueue<ALRPCMessage*>(&AppMgrCore::handleMobileRPCNotification, this))
{
    LOG4CPLUS_INFO_EXT(mLogger, " AppMgrCore constructing...");

/*    mQueueRPCAppLinkObjectsIncoming->executeThreads();
    mQueueRPCAppLinkObjectsOutgoing->executeThreads();
    mQueueRPCBusObjectsIncoming->executeThreads();
    mQueueRPCBusObjectsOutgoing->executeThreads();
    mQueueMobileRPCNotificationsOutgoing->executeThreads();*/

    LOG4CPLUS_INFO_EXT(mLogger, " AppMgrCore constructed!");
}

AppMgrCore::AppMgrCore(const AppMgrCore &)
    :mJSONHandler(0)
    ,mJSONRPC2Handler(0)
    ,mQueueRPCAppLinkObjectsIncoming(0)
    ,mQueueRPCAppLinkObjectsOutgoing(0)
    ,mQueueRPCBusObjectsIncoming(0)
    ,mQueueRPCBusObjectsOutgoing(0)
    ,mQueueMobileRPCNotificationsOutgoing(0)
{
}

AppMgrCore::~AppMgrCore()
{
    if(mQueueMobileRPCNotificationsOutgoing)
        delete mQueueMobileRPCNotificationsOutgoing;
    if(mQueueRPCAppLinkObjectsIncoming)
        delete mQueueRPCAppLinkObjectsIncoming;
    if(mQueueRPCAppLinkObjectsOutgoing)
        delete mQueueRPCAppLinkObjectsOutgoing;
    if(mQueueRPCBusObjectsIncoming)
        delete mQueueRPCBusObjectsIncoming;
    if(mQueueRPCBusObjectsOutgoing)
        delete mQueueRPCBusObjectsOutgoing;

	LOG4CPLUS_INFO_EXT(mLogger, " AppMgrCore destructed!");
}

void AppMgrCore::pushMobileRPCMessage( ALRPCMessage * message, unsigned char sessionID )
{
	LOG4CPLUS_INFO_EXT(mLogger, " Pushing mobile RPC message...");
	
    mQueueRPCAppLinkObjectsIncoming->pushMessage(Message(message, sessionID));
	
	LOG4CPLUS_INFO_EXT(mLogger, " Pushed mobile RPC message");
}

void AppMgrCore::pushRPC2CommunicationMessage( RPC2Communication::RPC2Command * message )
{
	LOG4CPLUS_INFO_EXT(mLogger, " Returning a message from HMI...");
	
    mQueueRPCBusObjectsIncoming->pushMessage(message);
	
	LOG4CPLUS_INFO_EXT(mLogger, " Returned a message from HMI");
}

void AppMgrCore::executeThreads()
{
	LOG4CPLUS_INFO_EXT(mLogger, " Threads are being started!");

    mQueueRPCAppLinkObjectsIncoming->executeThreads();
    mQueueRPCAppLinkObjectsOutgoing->executeThreads();
    mQueueRPCBusObjectsIncoming->executeThreads();
    mQueueRPCBusObjectsOutgoing->executeThreads();
    mQueueMobileRPCNotificationsOutgoing->executeThreads();

	LOG4CPLUS_INFO_EXT(mLogger, " Threads have been started!");
}

void AppMgrCore::handleMobileRPCMessage(Message message , void *pThis)
{
    unsigned char sessionID = message.second;
    LOG4CPLUS_INFO_EXT(mLogger, " A mobile RPC message "<< message.first->getMethodId() <<" has been received!");
    if(!pThis)
    {
        LOG4CPLUS_ERROR_EXT(mLogger, " pThis should point to an instance of AppMgrCore class");
        return;
    }
    AppMgrCore* core = (AppMgrCore*)pThis;
    switch(message.first->getMethodId())
	{
		case Marshaller::METHOD_REGISTERAPPINTERFACE_REQUEST:
		{
			LOG4CPLUS_INFO_EXT(mLogger, " A RegisterAppInterface request has been invoked");
            RegisterAppInterface_request * object = (RegisterAppInterface_request*)message.first;
            const RegistryItem* registeredApp =  core->registerApplication( message );
            const ALRPCMessage* info = core->queryInfoForRegistration( registeredApp );
            RegisterAppInterface_response* response = new RegisterAppInterface_response();
            response->setCorrelationID(object->getCorrelationID());
            response->setMessageType(ALRPCMessage::RESPONSE);
            if(object->get_autoActivateID())
            {
                response->set_autoActivateID(*object->get_autoActivateID());
            }
            response->set_buttonCapabilities(core->getButtonCapabilities());
            if(registeredApp)
            {
                response->set_success(true);
                response->set_resultCode(Result::SUCCESS);
            }
            else
            {
                response->set_success(false);
                response->set_resultCode(Result::APPLICATION_NOT_REGISTERED);
            }
            Message responseMessage = Message(response, sessionID);
            core->sendMobileRPCResponse( responseMessage );
            if(registeredApp)
            {
                const Application* app = registeredApp->getApplication();
                OnHMIStatus* status = new OnHMIStatus();
                status->set_hmiLevel(app->getApplicationHMIStatusLevel());
                core->sendMobileRPCResponse(Message(status, sessionID));
                RPC2Communication::OnAppRegistered* appRegistered = new RPC2Communication::OnAppRegistered();
                appRegistered->setAppName(app->getName());
                appRegistered->setIsMediaApplication(app->getIsMediaApplication());
                appRegistered->setLanguageDesired(app->getLanguageDesired());
                appRegistered->setVrSynonyms(app->getVrSynonyms());
                core->sendHMIRPC2Response(appRegistered);
            }

            break;
		}
        case Marshaller::METHOD_UNREGISTERAPPINTERFACE_REQUEST:
        {
            LOG4CPLUS_INFO_EXT(mLogger, " An UnregisterAppInterface request has been invoked");

            UnregisterAppInterface_request * object = (UnregisterAppInterface_request*)message.first;
            std::string appName = AppMgrRegistry::getInstance().getItem(message.second)->getApplication()->getName();
            core->unregisterApplication( message );
            UnregisterAppInterface_response* response = new UnregisterAppInterface_response();
            response->setCorrelationID(object->getCorrelationID());
            response->setMessageType(ALRPCMessage::RESPONSE);
            response->set_success(true);
            response->set_resultCode(Result::SUCCESS);
            Message responseMessage = Message(response, sessionID);
            core->sendMobileRPCResponse( responseMessage );
            OnAppInterfaceUnregistered* msgUnregistered = new OnAppInterfaceUnregistered();
            msgUnregistered->set_reason(AppInterfaceUnregisteredReason(AppInterfaceUnregisteredReason::USER_EXIT));
            core->sendMobileRPCResponse( Message(msgUnregistered, message.second) );
            RPC2Communication::OnAppUnregistered* appUnregistered = new RPC2Communication::OnAppUnregistered();
            appUnregistered->setAppName(appName);
            appUnregistered->setReason(AppInterfaceUnregisteredReason(AppInterfaceUnregisteredReason::USER_EXIT));
            core->sendHMIRPC2Response(appUnregistered);
            break;
        }
        case Marshaller::METHOD_SUBSCRIBEBUTTON_REQUEST:
        {
            LOG4CPLUS_INFO_EXT(mLogger, " A SubscribeButton request has been invoked");
            SubscribeButton_request * object = (SubscribeButton_request*)message.first;
            core->subscribeButton( message );
            SubscribeButton_response* response = new SubscribeButton_response();
            response->setCorrelationID(object->getCorrelationID());
            response->setMessageType(ALRPCMessage::RESPONSE);
            response->set_success(true);
            response->set_resultCode(Result::SUCCESS);
            Message responseMessage = Message(response, sessionID);
            core->sendMobileRPCResponse( responseMessage );
            break;
        }
        case Marshaller::METHOD_UNSUBSCRIBEBUTTON_REQUEST:
        {
            LOG4CPLUS_INFO_EXT(mLogger, " An UnsubscribeButton request has been invoked");
            UnsubscribeButton_request * object = (UnsubscribeButton_request*)message.first;
            core->unsubscribeButton( message );
            UnsubscribeButton_response* response = new UnsubscribeButton_response();
            response->setCorrelationID(object->getCorrelationID());
            response->setMessageType(ALRPCMessage::RESPONSE);
            response->set_success(true);
            response->set_resultCode(Result::SUCCESS);
            Message responseMessage = Message(response, sessionID);
            core->sendMobileRPCResponse( responseMessage );
            break;
        }
        case Marshaller::METHOD_SHOW_REQUEST:
        {
            LOG4CPLUS_INFO_EXT(mLogger, " A Show request has been invoked");
            LOG4CPLUS_INFO_EXT(mLogger, "message " << message.first );
            Show_request* object = (Show_request*)message.first;
            RPC2Communication::Show* showRPC2Request = new RPC2Communication::Show();
            LOG4CPLUS_INFO_EXT(mLogger, "showrpc2request created");
            if(object->get_mainField1())
            {
                showRPC2Request->setMainField1(*object->get_mainField1());
            }
            LOG4CPLUS_INFO_EXT(mLogger, "setMainField1 was called");
            if(object->get_mediaClock())
            {
                showRPC2Request->setMainField2(*object->get_mainField2());
            }
            if(object->get_mediaClock())
            {
                showRPC2Request->setMediaClock(*object->get_mediaClock());
            }
            if(object->get_statusBar())
            {
                showRPC2Request->setStatusBar(*object->get_statusBar());
            }
            if(object->get_alignment())
            {
                showRPC2Request->setTextAlignment(*object->get_alignment());
            }
            LOG4CPLUS_INFO_EXT(mLogger, "Show request almost handled" );
            core->mapMessageToSession(showRPC2Request->getID(), sessionID);
            core->sendHMIRPC2Response(showRPC2Request);
            break;
        }
        case Marshaller::METHOD_SPEAK_REQUEST:
        {
            LOG4CPLUS_INFO_EXT(mLogger, " A Speak request has been invoked");
            Speak_request* object = (Speak_request*)message.first;
            RPC2Communication::Speak* speakRPC2Request = new RPC2Communication::Speak();
            speakRPC2Request->setTTSChunks(object->get_ttsChunks());
            core->mapMessageToSession(speakRPC2Request->getID(), sessionID);
            core->sendHMIRPC2Response(speakRPC2Request);
            break;
        }
        case Marshaller::METHOD_SETGLOBALPROPERTIES_REQUEST:
        {
            LOG4CPLUS_INFO_EXT(mLogger, " A SetGlobalProperties request has been invoked");
            SetGlobalProperties_request* object = (SetGlobalProperties_request*)message.first;
            RPC2Communication::SetGlobalProperties* setGPRPC2Request = new RPC2Communication::SetGlobalProperties();
            core->mapMessageToSession(setGPRPC2Request->getID(), sessionID);
            if(object->get_helpPrompt())
            {
                setGPRPC2Request->setHelpPrompt(*object->get_helpPrompt());
            }

            if(object->get_timeoutPrompt())
            {
                setGPRPC2Request->setTimeoutPrompt(*object->get_timeoutPrompt());
            }
            core->sendHMIRPC2Response(setGPRPC2Request);
            break;
        }
        case Marshaller::METHOD_RESETGLOBALPROPERTIES_REQUEST:
        {
            LOG4CPLUS_INFO_EXT(mLogger, " A ResetGlobalProperties request has been invoked");
            ResetGlobalProperties_request* object = (ResetGlobalProperties_request*)message.first;
            RPC2Communication::ResetGlobalProperties* resetGPRPC2Request = new RPC2Communication::ResetGlobalProperties();
            core->mapMessageToSession(resetGPRPC2Request->getID(), sessionID);
            resetGPRPC2Request->setProperty(object->get_properties());

            core->sendHMIRPC2Response(resetGPRPC2Request);
            break;
        }
        case Marshaller::METHOD_ALERT_REQUEST:
        {
            LOG4CPLUS_INFO_EXT(mLogger, " An Alert request has been invoked");
            Alert_request* object = (Alert_request*)message.first;
            RPC2Communication::Alert* alert = new RPC2Communication::Alert();
            core->mapMessageToSession(alert->getID(), sessionID);
            if(object->get_alertText1())
            {
                alert->setAlertText1(*object->get_alertText1());
            }
            if(object->get_alertText2())
            {
                alert->setAlertText2(*object->get_alertText2());
            }
            if(object->get_duration())
            {
                alert->setDuration(*object->get_duration());
            }
            if(object->get_playTone())
            {
                alert->setPlayTone(*object->get_playTone());
            }
            core->sendHMIRPC2Response(alert);
            break;
        }
<<<<<<< HEAD
        case Marshaller::METHOD_ONBUTTONPRESS:
        {
            LOG4CPLUS_INFO(mLogger, "OnButtonPress Notification has been received.");
            core->mJSONHandler->sendRPCMessage(message.first, sessionID);
=======
        case Marshaller::METHOD_ADDCOMMAND_REQUEST:
        {
            LOG4CPLUS_INFO_EXT(mLogger, " An AddCommand request has been invoked");
            AddCommand_request* object = (AddCommand_request*)message.first;
            RPC2Communication::AddCommand* addCmd = new RPC2Communication::AddCommand();
            core->mapMessageToSession(addCmd->getID(), sessionID);
            addCmd->setCmdId(object->get_cmdID());
            if(object->get_menuParams())
            {
                addCmd->setMenuParams(*object->get_menuParams());
            }
            core->sendHMIRPC2Response(addCmd);
>>>>>>> 84362835
            break;
        }
        case Marshaller::METHOD_SHOW_RESPONSE:
        case Marshaller::METHOD_SPEAK_RESPONSE:
        case Marshaller::METHOD_SETGLOBALPROPERTIES_RESPONSE:
        case Marshaller::METHOD_RESETGLOBALPROPERTIES_RESPONSE:
        case Marshaller::METHOD_REGISTERAPPINTERFACE_RESPONSE:
        case Marshaller::METHOD_SUBSCRIBEBUTTON_RESPONSE:
        case Marshaller::METHOD_UNSUBSCRIBEBUTTON_RESPONSE:
        case Marshaller::METHOD_ONAPPINTERFACEUNREGISTERED:
        case Marshaller::METHOD_ALERT_RESPONSE:
        case Marshaller::METHOD_ADDCOMMAND_RESPONSE:
        case Marshaller::METHOD_ADDSUBMENU_RESPONSE:
        case Marshaller::METHOD_CREATEINTERACTIONCHOICESET_RESPONSE:
        case Marshaller::METHOD_DELETECOMMAND_RESPONSE:
        case Marshaller::METHOD_DELETEINTERACTIONCHOICESET_RESPONSE:
        case Marshaller::METHOD_DELETESUBMENU_RESPONSE:
        case Marshaller::METHOD_ENCODEDSYNCPDATA_RESPONSE:
        case Marshaller::METHOD_GENERICRESPONSE_RESPONSE:
        case Marshaller::METHOD_PERFORMINTERACTION_RESPONSE:
        case Marshaller::METHOD_SETMEDIACLOCKTIMER_RESPONSE:
        case Marshaller::METHOD_UNREGISTERAPPINTERFACE_RESPONSE:
        {
            LOG4CPLUS_INFO_EXT(mLogger, " A "<< message.first->getMethodId() << " response or notification has been invoked");
            LOG4CPLUS_INFO_EXT(mLogger, "sendRPCMessage called for " << core->mJSONHandler << " message "<< message.first);
            core->mJSONHandler->sendRPCMessage(message.first, sessionID);
            break;
        }

        case Marshaller::METHOD_INVALID:
		default:
            LOG4CPLUS_ERROR_EXT(mLogger, " An undefined or invalid RPC message "<< message.first->getMethodId() <<" has been received!");
			break;
    }
}

void AppMgrCore::handleMobileRPCNotification(ALRPCMessage *message, void *pThis)
{
    LOG4CPLUS_INFO_EXT(mLogger, " A mobile RPC notification "<< message->getMethodId() <<" has been received!");
    if(!pThis)
    {
        LOG4CPLUS_ERROR_EXT(mLogger, " pThis should point to an instance of AppMgrCore class");
        return;
    }
    AppMgrCore* core = (AppMgrCore*)pThis;
    switch(message->getMethodId())
    {
        case Marshaller::METHOD_ONAPPINTERFACEUNREGISTERED:
        {
            LOG4CPLUS_INFO_EXT(mLogger, " An OnAppInterfaceUnregistered notification has been invoked");

            OnAppInterfaceUnregistered* object = (OnAppInterfaceUnregistered*)message;
            core->mJSONHandler->sendRPCMessage(message, 1);//just temporarily!!!
            break;
        }
        default:
        {
            LOG4CPLUS_ERROR_EXT(mLogger, " An undefined RPC notification "<< message->getMethodId() <<" has been received!");
            break;
        }
    }
}

void AppMgrCore::handleBusRPCMessageIncoming(RPC2Communication::RPC2Command* msg , void *pThis)
{
    LOG4CPLUS_INFO_EXT(mLogger, " A RPC2 bus message "<< msg->getMethod() <<" has been incoming...");

    if(!pThis)
    {
        LOG4CPLUS_ERROR_EXT(mLogger, " pThis should point to an instance of AppMgrCore class");
        return;
    }
    AppMgrCore* core = (AppMgrCore*)pThis;
	switch(msg->getMethod())
	{
        case RPC2Communication::RPC2Marshaller::METHOD_ONBUTTONEVENT:
        {
            LOG4CPLUS_INFO_EXT(mLogger, " An OnButtonEvent notification has been invoked");
            RPC2Communication::OnButtonEvent * object = (RPC2Communication::OnButtonEvent*)msg;
            OnButtonEvent* event = new OnButtonEvent();
            event->set_buttonEventMode(object->getMode());
            const ButtonName & name = object->getName();
            event->set_buttonName(name);
            unsigned char sessionID = core->findSessionIdSubscribedToButton(name);
            Message message = Message(event, sessionID);
            core->sendMobileRPCResponse( message );
            break;
        }
        case RPC2Communication::RPC2Marshaller::METHOD_ONBUTTONPRESS:
        {
            LOG4CPLUS_INFO_EXT(mLogger, " An OnButtonPress notification has been invoked");
            RPC2Communication::OnButtonPress * object = (RPC2Communication::OnButtonPress*)msg;
            OnButtonPress* event = new OnButtonPress();
            const ButtonName & name = object->getName();
            event->set_buttonName(name);
            event->set_buttonPressMode(object->getMode());
            LOG4CPLUS_INFO_EXT(mLogger, "before we find sessionID");
            unsigned char sessionID = core->findSessionIdSubscribedToButton(name);
            LOG4CPLUS_INFO_EXT(mLogger, "sessionID found " << sessionID);
            Message message = Message(event, sessionID);
            core->sendMobileRPCResponse( message );
            break;
        }
        case RPC2Communication::RPC2Marshaller::METHOD_GET_CAPABILITIES_RESPONSE:
        {
            LOG4CPLUS_INFO_EXT(mLogger, " A GetButtonCapabilities response has been income");
            RPC2Communication::GetCapabilitiesResponse * object = (RPC2Communication::GetCapabilitiesResponse*)msg;
            core->setButtonCapabilities( object );
            break;
        }
        case RPC2Communication::RPC2Marshaller::METHOD_SHOW_RESPONSE:
        {
            LOG4CPLUS_INFO_EXT(mLogger, " A Show response has been income");
            RPC2Communication::ShowResponse* object = (RPC2Communication::ShowResponse*)msg;
            Show_response* response = new Show_response();
            response->setMessageType(ALRPCMessage::RESPONSE);
            response->set_resultCode(object->getResult());
            response->set_success(true);
            unsigned char sessionID = core->findSessionIdByMessage(object->getID());
            core->removeMessageToSessionMapping(object->getID());
            Message responseMessage = Message(response, sessionID);
            core->sendMobileRPCResponse( responseMessage );
            break;
        }
        case RPC2Communication::RPC2Marshaller::METHOD_SPEAK_RESPONSE:
        {
            LOG4CPLUS_INFO_EXT(mLogger, " A Speak response has been income");
            RPC2Communication::SpeakResponse* object = (RPC2Communication::SpeakResponse*)msg;
            Speak_response* response = new Speak_response();
            response->setMessageType(ALRPCMessage::RESPONSE);
            response->set_resultCode(object->getResult());
            response->set_success(true);
            unsigned char sessionID = core->findSessionIdByMessage(object->getID());
            core->removeMessageToSessionMapping(object->getID());
            Message responseMessage = Message(response, sessionID);
            core->sendMobileRPCResponse( responseMessage );
            break;
        }
        case RPC2Communication::RPC2Marshaller::METHOD_SET_GLOBAL_PROPERTIES_RESPONSE:
        {
            LOG4CPLUS_INFO_EXT(mLogger, " A SetGlobalProperties response has been income");
            SetGlobalProperties_response* response = new SetGlobalProperties_response();
            RPC2Communication::SetGlobalPropertiesResponse* object = (RPC2Communication::SetGlobalPropertiesResponse*)msg;
            response->setMessageType(ALRPCMessage::RESPONSE);
            response->set_resultCode(object->getResult());
            response->set_success(true);
            unsigned char sessionID = core->findSessionIdByMessage(object->getID());
            core->removeMessageToSessionMapping(object->getID());
            Message responseMessage = Message(response, sessionID);
            core->sendMobileRPCResponse( responseMessage );
            break;
        }
        case RPC2Communication::RPC2Marshaller::METHOD_RESET_GLOBAL_PROPERTIES_RESPONSE:
        {
            LOG4CPLUS_INFO_EXT(mLogger, " A ResetGlobalProperties response has been income");
            ResetGlobalProperties_response* response = new ResetGlobalProperties_response();
            RPC2Communication::ResetGlobalPropertiesResponse* object = (RPC2Communication::ResetGlobalPropertiesResponse*)msg;
            response->setMessageType(ALRPCMessage::RESPONSE);
            response->set_success(true);
            response->set_resultCode(object->getResult());
            unsigned char sessionID = core->findSessionIdByMessage(object->getID());
            core->removeMessageToSessionMapping(object->getID());
            Message responseMessage = Message(response, sessionID);
            core->sendMobileRPCResponse( responseMessage );
            break;
        }
        case RPC2Communication::RPC2Marshaller::METHOD_ONAPPUNREDISTERED:
        {
            LOG4CPLUS_INFO_EXT(mLogger, " An OnAppUnregistered notification has been income");
            RPC2Communication::OnAppUnregistered * object = (RPC2Communication::OnAppUnregistered*)msg;
            OnAppInterfaceUnregistered* event = new OnAppInterfaceUnregistered();
            event->set_reason(object->getReason());
            core->sendMobileRPCNotification(event);
            break;
        }
        case RPC2Communication::RPC2Marshaller::METHOD_ALERT_RESPONSE:
        {
            LOG4CPLUS_INFO_EXT(mLogger, " An Alert response has been income");
            RPC2Communication::AlertResponse* object = (RPC2Communication::AlertResponse*)msg;
            Alert_response* response = new Alert_response();
            response->set_success(true);
            response->set_resultCode(object->getResult());
            unsigned char sessionID = core->findSessionIdByMessage(object->getID());
            core->removeMessageToSessionMapping(object->getID());
            Message responseMessage = Message(response, sessionID);
            core->sendMobileRPCResponse( responseMessage );
            break;
        }
        case RPC2Communication::RPC2Marshaller::METHOD_ACTIVATEAPP_REQUEST:
        {
            LOG4CPLUS_INFO(mLogger, "ActivateApp has been received!");
            RPC2Communication::ActivateApp* object = static_cast<RPC2Communication::ActivateApp*>(msg);
            if ( !object )
            {
                LOG4CPLUS_ERROR(mLogger, "Couldn't cast object to ActivateApp type");
                break;
            }     
            /*OnHMIStatus * hmiStatus = new OnHMIStatus;
            hmiStatus->set_hmiLevel(HMILevel::HMI_FULL);
            hmiStatus->set_audioStreamingState(AudioStreamingState::NOT_AUDIBLE);
            hmiStatus->set_systemContext(SystemContext::SYSCTXT_MENU);
            Message hmiMessage = Message(hmiStatus, 1);
            core->sendMobileRPCResponse( hmiMessage );*/
            RPC2Communication::ActivateAppResponse * response = new RPC2Communication::ActivateAppResponse;
            response->setID(object->getID());
            response->setResult(Result::SUCCESS);
            core->sendHMIRPC2Response(response);
            break;
        }
        case RPC2Communication::RPC2Marshaller::METHOD_ADDCOMMAND_RESPONSE:
        {
            LOG4CPLUS_INFO_EXT(mLogger, " An AddCommand response has been income");
            RPC2Communication::AddCommandResponse* object = (RPC2Communication::AddCommandResponse*)msg;
            AddCommand_response* response = new AddCommand_response();
            response->set_success(true);
            response->set_resultCode(object->getResult());
            unsigned char sessionID = core->findSessionIdByMessage(object->getID());
            core->removeMessageToSessionMapping(object->getID());
            Message responseMessage = Message(response, sessionID);
            core->sendMobileRPCResponse( responseMessage );
            break;
        }
		case RPC2Communication::RPC2Marshaller::METHOD_INVALID:
		default:
			LOG4CPLUS_ERROR_EXT(mLogger, " An undefined RPC message "<< msg->getMethod() <<" has been received!");

			break;
	}

    LOG4CPLUS_INFO_EXT(mLogger, " A RPC2 bus message "<< msg->getMethod() <<" has been invoked!");
}

void AppMgrCore::handleBusRPCMessageOutgoing(RPC2Communication::RPC2Command *msg, void *pThis)
{
    LOG4CPLUS_INFO_EXT(mLogger, " A RPC2 bus message "<< msg->getMethod() <<" has been outcoming...");
    if(!pThis)
    {
        LOG4CPLUS_ERROR_EXT(mLogger, " pThis should point to an instance of AppMgrCore class");
        return;
    }
    AppMgrCore* core = (AppMgrCore*)pThis;

    switch(msg->getMethod())
    {
        case RPC2Communication::RPC2Marshaller::METHOD_GET_CAPABILITIES_REQUEST:
        {
            LOG4CPLUS_INFO_EXT(mLogger, " A GetCapabilities request has been outcoming");
            //RPC2Communication::GetCapabilities * object = (RPC2Communication::GetCapabilities*)msg;
            core->mJSONRPC2Handler -> sendRequest( static_cast<RPC2Communication::RPC2Request*>(msg) );
            break;
        }
        case RPC2Communication::RPC2Marshaller::METHOD_SHOW_REQUEST:
        {
            core->mJSONRPC2Handler -> sendRequest( static_cast<RPC2Communication::RPC2Request*>(msg) );
            break;
        }
        case RPC2Communication::RPC2Marshaller::METHOD_SPEAK_REQUEST:
        {
            core->mJSONRPC2Handler -> sendRequest( static_cast<RPC2Communication::RPC2Request*>(msg) );
            break;
        }
        case RPC2Communication::RPC2Marshaller::METHOD_SET_GLOBAL_PROPERTIES_REQUEST:
        {
            core->mJSONRPC2Handler -> sendRequest( static_cast<RPC2Communication::RPC2Request*>(msg) );
            break;
        }
        case RPC2Communication::RPC2Marshaller::METHOD_RESET_GLOBAL_PROPERTIES_REQUEST:
        {
            core->mJSONRPC2Handler -> sendRequest( static_cast<RPC2Communication::RPC2Request*>(msg) );
            break;
        }
        case RPC2Communication::RPC2Marshaller::METHOD_ONAPPREGISTERED:
        {
            core->mJSONRPC2Handler -> sendNotification( static_cast<RPC2Communication::RPC2Notification*>(msg) );
            break;
        }
        case RPC2Communication::RPC2Marshaller::METHOD_ONAPPUNREDISTERED:
        {
            core-> mJSONRPC2Handler -> sendNotification( static_cast<RPC2Communication::RPC2Notification*>(msg) );
            break;
        }
        case RPC2Communication::RPC2Marshaller::METHOD_ALERT_REQUEST:
        {
            LOG4CPLUS_INFO_EXT(mLogger, " An Alert request has been income");
            core->mJSONRPC2Handler->sendRequest( static_cast<RPC2Communication::RPC2Request*>(msg) );
            break;
        }
        case RPC2Communication::RPC2Marshaller::METHOD_ACTIVATEAPP_RESPONSE:
        {
            LOG4CPLUS_INFO_EXT(mLogger, "An ActivateApp Response sending to HMI.");
            core->mJSONRPC2Handler->sendResponse( static_cast<RPC2Communication::RPC2Response*>(msg) );
            break;
        }
        case RPC2Communication::RPC2Marshaller::METHOD_ADDCOMMAND_REQUEST:
        {
            LOG4CPLUS_INFO_EXT(mLogger, " An AddCommand request has been income");
            core->mJSONRPC2Handler->sendRequest( static_cast<RPC2Communication::RPC2Request*>(msg) );
            break;
        }
        case RPC2Communication::RPC2Marshaller::METHOD_INVALID:
        default:
        {
            LOG4CPLUS_ERROR_EXT(mLogger, " An undefined RPC message "<< msg->getMethod() <<" has been received!");
            break;
        }
    }

    //NOTE: Please do not refer to message that has already been sent to another module. It doesn't exist for your module anymore.
    //LOG4CPLUS_INFO_EXT(mLogger, " A RPC2 bus message "<< msg->getMethod() <<" has been outcomed");
}

void AppMgrCore::mapMessageToSession(int messageId, unsigned char sessionId)
{
    mMessagesToSessionsMap.insert(MessageToSession(messageId, sessionId));
}

void AppMgrCore::removeMessageToSessionMapping(int messageId)
{
    mMessagesToSessionsMap.erase(messageId);
}

unsigned char AppMgrCore::findSessionIdSubscribedToButton( ButtonName appName ) const
{
    ButtonMap::const_iterator it = mButtonsMapping.find( appName );
    if ( it != mButtonsMapping.end() )
    {
        if ( !it-> second )
        {
            LOG4CPLUS_ERROR_EXT(mLogger, "RegistryItem not found" );
            return '0';
        }
        if ( it->second->getApplication() )
        {
            return it->second->getApplication()->getSessionID();
        }
    }
    LOG4CPLUS_INFO_EXT(mLogger, "Button " << appName.get() << " not found in subscribed." );
    return '0';
}

unsigned char AppMgrCore::findSessionIdByMessage(int messageId) const
{
    return mMessagesToSessionsMap.find(messageId)->second;
}

const RegistryItem* AppMgrCore::registerApplication( const Message& object )
{
    ALRPCMessage* msg = object.first;
    unsigned char sessionID = object.second;
    RegisterAppInterface_request * request = (RegisterAppInterface_request*)msg;
    LOG4CPLUS_INFO_EXT(mLogger, " Registering an application " << request->get_appName() << "!");

    const std::string& appName = request->get_appName();
    Application* application = new Application( appName, sessionID );

    bool isMediaApplication = request->get_isMediaApplication();
    const Language& languageDesired = request->get_languageDesired();
    const SyncMsgVersion& syncMsgVersion = request->get_syncMsgVersion();

    if ( request -> get_ngnMediaScreenAppName() )
    {
        const std::string& ngnMediaScreenAppName = *request->get_ngnMediaScreenAppName();
        application->setNgnMediaScreenAppName(ngnMediaScreenAppName);            
    }
    
    if ( request -> get_vrSynonyms() )
    {
        const std::vector<std::string>& vrSynonyms = *request->get_vrSynonyms();
        application->setVrSynonyms(vrSynonyms);            
    }

    if ( request -> get_usesVehicleData() )
    {
        bool usesVehicleData = request->get_usesVehicleData();
        application->setUsesVehicleData(usesVehicleData);            
    }
    
    if ( request-> get_autoActivateID() )
    {
        const std::string& autoActivateID = *request->get_autoActivateID();
        application->setAutoActivateID(autoActivateID);
    }    

	application->setIsMediaApplication(isMediaApplication);
	application->setLanguageDesired(languageDesired);
	application->setSyncMsgVersion(syncMsgVersion);

	application->setApplicationHMIStatusLevel(HMILevel::HMI_NONE);
    LOG4CPLUS_INFO_EXT(mLogger, "Application created." );

    return AppMgrRegistry::getInstance().registerApplication( application );
}

void AppMgrCore::unregisterApplication(const Message &msg)
{
    ALRPCMessage* message = msg.first;
    unsigned char sessionID = msg.second;
    UnregisterAppInterface_request* request = (UnregisterAppInterface_request*)message;
    RegistryItem* app = AppMgrRegistry::getInstance().getItem(sessionID);
    const std::string& appName = app->getApplication()->getName();
    LOG4CPLUS_INFO_EXT(mLogger, " Unregistering an application " << appName << "!");
    clearButtonSubscribtion(sessionID);
    AppMgrRegistry::getInstance().unregisterApplication(app);

    LOG4CPLUS_INFO_EXT(mLogger, " Unregistered an application " << appName << "!");
}

void AppMgrCore::subscribeButton( const Message& msg )
{
    ALRPCMessage* message = msg.first;
    unsigned char sessionID = msg.second;
    SubscribeButton_request * object = (SubscribeButton_request*)message;
    const ButtonName& name = object->get_buttonName();
    RegistryItem* item = AppMgrRegistry::getInstance().getItem(sessionID);
    LOG4CPLUS_INFO_EXT(mLogger, "Subscribe to button " << name.get() << " in session " << sessionID );
    mButtonsMapping.insert(ButtonMapItem(name, item));
}

void AppMgrCore::unsubscribeButton(const Message& msg )
{
    ALRPCMessage* message = msg.first;
    unsigned char sessionID = msg.second;
    UnsubscribeButton_request * object = (UnsubscribeButton_request*)message;
    const ButtonName& name = object->get_buttonName();
    mButtonsMapping.erase(name);
}

void AppMgrCore::clearButtonSubscribtion(unsigned char sessionID)
{
    for(ButtonMap::iterator it = mButtonsMapping.begin(); it != mButtonsMapping.end(); it++)
    {
        if(it->second->getApplication()->getSessionID() == sessionID)
        {
            mButtonsMapping.erase(it->first);
        }
    }
}

const ALRPCMessage* AppMgrCore::queryInfoForRegistration(const RegistryItem* registryItem)
{
	LOG4CPLUS_INFO_EXT(mLogger, " Querying info for registration of an application " << registryItem->getApplication()->getName() << "!");

 //   RPC2Communication::OnButton

	LOG4CPLUS_INFO_EXT(mLogger, " Queried info for registration of an application " << registryItem->getApplication()->getName() << "!");
}

void AppMgrCore::registerApplicationOnHMI( const std::string& name )
{

}

void AppMgrCore::setButtonCapabilities( RPC2Communication::GetCapabilitiesResponse* msg )
{
    std::vector<RPC2Communication::GetCapabilitiesResponse::GetCapabilitiesResponseInternal> result = msg->getCapabilities();
    Capabilities caps;
    for( std::vector<RPC2Communication::GetCapabilitiesResponse::GetCapabilitiesResponseInternal>::iterator it = result.begin(); it != result.end(); it++ )
    {
        mButtonCapabilities.push_back(it->capability);
    }
}

const Capabilities& AppMgrCore::getButtonCapabilities() const
{
	return mButtonCapabilities;
}

void AppMgrCore::sendMobileRPCResponse( const Message& msg )
{
    LOG4CPLUS_INFO_EXT(mLogger, " Sending mobile RPC response to "<< msg.first->getMethodId() <<"!");

    mQueueRPCAppLinkObjectsOutgoing->pushMessage(msg);
}

void AppMgrCore::sendMobileRPCNotification(ALRPCMessage *msg)
{
    LOG4CPLUS_INFO_EXT(mLogger, " Sending mobile RPC notification to "<< msg->getMethodId() <<"!");

    mQueueMobileRPCNotificationsOutgoing->pushMessage(msg);
}

void AppMgrCore::sendHMIRPC2Response(RPC2Communication::RPC2Command *msg)
{
    LOG4CPLUS_INFO_EXT(mLogger, " Sending HMI RPC2 response to "<< msg->getMethod() <<"!");

    mQueueRPCBusObjectsOutgoing->pushMessage(msg);
}
/*
void* AppMgrCore::handleQueueRPCBusObjectsIncoming( void* )
{
	while(true)
	{
		std::size_t size = mQueueRPCBusObjectsIncoming.size();
		if( size > 0 )
		{
			mMtxRPCBusObjectsIncoming.Lock();
			RPC2Communication::RPC2Command* msg = mQueueRPCBusObjectsIncoming.front();
			mQueueRPCBusObjectsIncoming.pop();
			mMtxRPCBusObjectsIncoming.Unlock();
			if(!msg)
			{
				LOG4CPLUS_ERROR_EXT(mLogger, " Erroneous null-message has been received!");
				continue;
			}
			
			handleBusRPCMessageIncoming( msg );
		}
	}
}

void* AppMgrCore::handleQueueRPCAppLinkObjectsOutgoing( void* )
{
	while(true)
	{
		std::size_t size = mQueueRPCAppLinkObjectsOutgoing.size();
		if( size > 0 )
		{
			mMtxRPCAppLinkObjectsOutgoing.Lock();
            Message msg = mQueueRPCAppLinkObjectsOutgoing.front();
			mQueueRPCAppLinkObjectsOutgoing.pop();
			mMtxRPCAppLinkObjectsOutgoing.Unlock();
            if(!msg.first)
			{
				LOG4CPLUS_ERROR_EXT(mLogger, " Erroneous null-message has been received!");
				continue;
			}
			
			handleMobileRPCMessage( msg );
		}
	}
}

void* AppMgrCore::handleQueueRPCAppLinkObjectsIncoming( void* )
{
	while(true)
	{
		std::size_t size = mQueueRPCAppLinkObjectsIncoming.size();
		if( size > 0 )
		{
			mMtxRPCAppLinkObjectsIncoming.Lock();
            Message message = mQueueRPCAppLinkObjectsIncoming.front();

			mQueueRPCAppLinkObjectsIncoming.pop();
			mMtxRPCAppLinkObjectsIncoming.Unlock();
            if(!message.first)
			{
				LOG4CPLUS_ERROR_EXT(mLogger, " Erroneous null-message has been received!");
				continue;
			}
			
            handleMobileRPCMessage( message );
		}
	}
}

void* AppMgrCore::handleQueueRPCBusObjectsOutgoing( void* )
{
	while(true)
	{
		std::size_t size = mQueueRPCBusObjectsOutgoing.size();
		if( size > 0 )
		{
			mMtxRPCBusObjectsOutgoing.Lock();
			RPC2Communication::RPC2Command* msg = mQueueRPCBusObjectsOutgoing.front();
			mQueueRPCBusObjectsOutgoing.pop();
			mMtxRPCBusObjectsOutgoing.Unlock();
			if(!msg)
			{
				LOG4CPLUS_ERROR_EXT(mLogger, " Erroneous null-message has been received!");
				continue;
			}
			
            handleBusRPCMessageOutgoing( msg );
		}
    }
}

void *AppMgrCore::handleQueueMobileRPCNotificationsOutgoing(void *)
{
    while(true)
    {
        std::size_t size = mQueueMobileRPCNotificationsOutgoing.size();
        if( size > 0 )
        {
            mMtxMobileRPCNotificationsOutgoing.Lock();
            ALRPCMessage* msg = mQueueMobileRPCNotificationsOutgoing.front();
            mQueueMobileRPCNotificationsOutgoing.pop();
            mMtxMobileRPCNotificationsOutgoing.Unlock();
            if(!msg)
            {
                LOG4CPLUS_ERROR_EXT(mLogger, " Erroneous null-message has been received!");
                continue;
            }

            handleMobileRPCNotification( msg );
        }
    }
}
*/
void AppMgrCore::setJsonHandler(JSONHandler* handler)
{
	mJSONHandler = handler;
}

JSONHandler* AppMgrCore::getJsonHandler( ) const
{
    return mJSONHandler;
}

void AppMgrCore::setJsonRPC2Handler(JSONRPC2Handler *handler)
{
    mJSONRPC2Handler = handler;
}

JSONRPC2Handler *AppMgrCore::getJsonRPC2Handler() const
{
    return mJSONRPC2Handler;
}

bool Comparer::operator ()(const ButtonName &b1, const ButtonName &b2) const
{
    return b1.get() < b2.get();
}

}<|MERGE_RESOLUTION|>--- conflicted
+++ resolved
@@ -322,12 +322,11 @@
             core->sendHMIRPC2Response(alert);
             break;
         }
-<<<<<<< HEAD
         case Marshaller::METHOD_ONBUTTONPRESS:
         {
             LOG4CPLUS_INFO(mLogger, "OnButtonPress Notification has been received.");
             core->mJSONHandler->sendRPCMessage(message.first, sessionID);
-=======
+        }
         case Marshaller::METHOD_ADDCOMMAND_REQUEST:
         {
             LOG4CPLUS_INFO_EXT(mLogger, " An AddCommand request has been invoked");
@@ -340,7 +339,6 @@
                 addCmd->setMenuParams(*object->get_menuParams());
             }
             core->sendHMIRPC2Response(addCmd);
->>>>>>> 84362835
             break;
         }
         case Marshaller::METHOD_SHOW_RESPONSE:
