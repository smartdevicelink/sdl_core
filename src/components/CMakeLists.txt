# Copyright (c) 2013, Ford Motor Company
# All rights reserved.
#
# Redistribution and use in source and binary forms, with or without
# modification, are permitted provided that the following conditions are met:
#
# Redistributions of source code must retain the above copyright notice, this
# list of conditions and the following disclaimer.
#
# Redistributions in binary form must reproduce the above copyright notice,
# this list of conditions and the following
# disclaimer in the documentation and/or other materials provided with the
# distribution.
#
# Neither the name of the Ford Motor Company nor the names of its contributors
# may be used to endorse or promote products derived from this software
# without specific prior written permission.
#
# THIS SOFTWARE IS PROVIDED BY THE COPYRIGHT HOLDERS AND CONTRIBUTORS "AS IS"
# AND ANY EXPRESS OR IMPLIED WARRANTIES, INCLUDING, BUT NOT LIMITED TO, THE
# IMPLIED WARRANTIES OF MERCHANTABILITY AND FITNESS FOR A PARTICULAR PURPOSE
# ARE DISCLAIMED. IN NO EVENT SHALL THE COPYRIGHT HOLDER OR CONTRIBUTORS BE
# LIABLE FOR ANY DIRECT, INDIRECT, INCIDENTAL, SPECIAL, EXEMPLARY, OR
# CONSEQUENTIAL DAMAGES (INCLUDING, BUT NOT LIMITED TO, PROCUREMENT OF
# SUBSTITUTE GOODS OR SERVICES; LOSS OF USE, DATA, OR PROFITS; OR BUSINESS
# INTERRUPTION) HOWEVER CAUSED AND ON ANY THEORY OF LIABILITY, WHETHER IN
# CONTRACT, STRICT LIABILITY, OR TORT (INCLUDING NEGLIGENCE OR OTHERWISE)
# ARISING IN ANY WAY OUT OF THE USE OF THIS SOFTWARE, EVEN IF ADVISED OF THE
# POSSIBILITY OF SUCH DAMAGE.

# --- Interfaces
add_subdirectory(./interfaces)

# --- TransportManager
add_subdirectory(./transport_manager)

# --- Policies
add_subdirectory(./resumption)

# --- formatters
add_subdirectory(./formatters)

# --- ProtocolHandler
add_subdirectory(./protocol_handler)

# --- ConnectionHandler
add_subdirectory(./connection_handler)

# --- Utils
add_subdirectory(./utils)

<<<<<<< HEAD
# --- Policy_impl
add_subdirectory(./policy)

# --- Validated types
add_subdirectory(./rpc_base)

# --- Security manager
add_subdirectory(./security_manager)

=======
>>>>>>> b53af8d8
# --- SmartObjects
add_subdirectory(./smart_objects)

# --- Application manager
add_subdirectory(./application_manager)

# --- Request watchdog
add_subdirectory(./request_watchdog)

# --- HMI Message Handler
add_subdirectory(./hmi_message_handler)

# --- Config
add_subdirectory(./config_profile)

# --- AudioManager
add_subdirectory(./media_manager)

# --- Policies
add_subdirectory(./policies)

if (${HMI_DBUS_API})
# --- DBus
    add_subdirectory(./dbus)
endif ()
if (${QT_HMI})
# --- Qt HMI
    add_subdirectory(./qt_hmi)
endif ()
<|MERGE_RESOLUTION|>--- conflicted
+++ resolved
@@ -49,18 +49,9 @@
 # --- Utils
 add_subdirectory(./utils)
 
-<<<<<<< HEAD
-# --- Policy_impl
-add_subdirectory(./policy)
-
-# --- Validated types
-add_subdirectory(./rpc_base)
-
 # --- Security manager
 add_subdirectory(./security_manager)
 
-=======
->>>>>>> b53af8d8
 # --- SmartObjects
 add_subdirectory(./smart_objects)
 
