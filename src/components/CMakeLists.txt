--- conflicted
+++ resolved
@@ -64,18 +64,16 @@
 # --- Config
 add_subdirectory(./config_profile)
 
-<<<<<<< HEAD
 # --- Resumption
 add_subdirectory(./resumption)
 
 if (BUILD_MEDIA_MANAGER)
-=======
->>>>>>> cd5af1dd
 # --- AudioManager
 add_subdirectory(./media_manager)
 
 # --- Policies
 add_subdirectory(./policies)
+endif (BUILD_MEDIA_MANAGER)
 
 if (${QT_HMI})
 # --- DBus
