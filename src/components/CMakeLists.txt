# Copyright (c) 2014, Ford Motor Company
# All rights reserved.
#
# Redistribution and use in source and binary forms, with or without
# modification, are permitted provided that the following conditions are met:
#
# Redistributions of source code must retain the above copyright notice, this
# list of conditions and the following disclaimer.
#
# Redistributions in binary form must reproduce the above copyright notice,
# this list of conditions and the following
# disclaimer in the documentation and/or other materials provided with the
# distribution.
#
# Neither the name of the Ford Motor Company nor the names of its contributors
# may be used to endorse or promote products derived from this software
# without specific prior written permission.
#
# THIS SOFTWARE IS PROVIDED BY THE COPYRIGHT HOLDERS AND CONTRIBUTORS "AS IS"
# AND ANY EXPRESS OR IMPLIED WARRANTIES, INCLUDING, BUT NOT LIMITED TO, THE
# IMPLIED WARRANTIES OF MERCHANTABILITY AND FITNESS FOR A PARTICULAR PURPOSE
# ARE DISCLAIMED. IN NO EVENT SHALL THE COPYRIGHT HOLDER OR CONTRIBUTORS BE
# LIABLE FOR ANY DIRECT, INDIRECT, INCIDENTAL, SPECIAL, EXEMPLARY, OR
# CONSEQUENTIAL DAMAGES (INCLUDING, BUT NOT LIMITED TO, PROCUREMENT OF
# SUBSTITUTE GOODS OR SERVICES; LOSS OF USE, DATA, OR PROFITS; OR BUSINESS
# INTERRUPTION) HOWEVER CAUSED AND ON ANY THEORY OF LIABILITY, WHETHER IN
# CONTRACT, STRICT LIABILITY, OR TORT (INCLUDING NEGLIGENCE OR OTHERWISE)
# ARISING IN ANY WAY OUT OF THE USE OF THIS SOFTWARE, EVEN IF ADVISED OF THE
# POSSIBILITY OF SUCH DAMAGE.

set(COMPONENTS_DIR ${COMPONENTS_DIR} PARENT_SCOPE)

# --- HMI, MOBILE Interfaces
add_subdirectory(./interfaces)

# --- Protocol Handler
add_subdirectory(./protocol)

# --- Transport Manager
add_subdirectory(./transport_manager)

# --- Resumption
add_subdirectory(./resumption)

# --- Formatters
add_subdirectory(./formatters)

# --- Protocol Handler
add_subdirectory(./protocol_handler)

# --- Connection Handler
add_subdirectory(./connection_handler)

# --- Utils
add_subdirectory(./utils)

# --- Security Manager
if(ENABLE_SECURITY)
  add_subdirectory(./security_manager)
endif()

# --- Policy
if (${EXTENDED_POLICY} STREQUAL "EXTERNAL_PROPRIETARY")
  add_subdirectory(./policy/policy_external/)
  message(STATUS "Use external policy")
else()
  add_subdirectory(./policy/policy_regular/)
  message(STATUS "Use regular policy")
endif()

# --- Validated Types
add_subdirectory(./rpc_base)

# --- Smart Objects
add_subdirectory(./smart_objects)

# --- Application Manager
add_subdirectory(./application_manager)

# --- HMI Message Handler
add_subdirectory(./hmi_message_handler)

# --- Config Profile
add_subdirectory(./config_profile)

# --- Media Manager
add_subdirectory(./media_manager)

<<<<<<< HEAD
if(REMOTE_CONTROL)
  # --- CAN Module
  add_subdirectory(./can_cooperation)
  # --- Functional module
  add_subdirectory(./functional_module)
endif()

if (TELEMETRY_MONITOR)
    add_subdirectory(./telemetry_monitor)
=======
# --- Telemetry Monitor
if(TELEMETRY_MONITOR)
  add_subdirectory(./telemetry_monitor)
>>>>>>> d9ce54f3
endif()

# --- DBus
if(HMI_DBUS_API)
  add_subdirectory(./dbus)
endif()<|MERGE_RESOLUTION|>--- conflicted
+++ resolved
@@ -86,7 +86,6 @@
 # --- Media Manager
 add_subdirectory(./media_manager)
 
-<<<<<<< HEAD
 if(REMOTE_CONTROL)
   # --- CAN Module
   add_subdirectory(./can_cooperation)
@@ -94,13 +93,9 @@
   add_subdirectory(./functional_module)
 endif()
 
+# --- Telemetry Monitor
 if (TELEMETRY_MONITOR)
     add_subdirectory(./telemetry_monitor)
-=======
-# --- Telemetry Monitor
-if(TELEMETRY_MONITOR)
-  add_subdirectory(./telemetry_monitor)
->>>>>>> d9ce54f3
 endif()
 
 # --- DBus
