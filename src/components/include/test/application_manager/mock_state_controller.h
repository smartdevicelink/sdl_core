--- conflicted
+++ resolved
@@ -108,14 +108,11 @@
   MOCK_CONST_METHOD1(IsStateActive, bool(am::HmiState::StateID state_id));
   MOCK_METHOD1(ActivateDefaultWindow, void(am::ApplicationSharedPtr app));
   MOCK_METHOD1(ExitDefaultWindow, void(am::ApplicationSharedPtr app));
-<<<<<<< HEAD
   MOCK_METHOD1(ResumePostponedWindows, void(const uint32_t app_id));
   MOCK_METHOD1(DropPostponedWindows, void(const uint32_t app_id));
-=======
   MOCK_METHOD2(DeactivateApp,
                void(am::ApplicationSharedPtr app,
                     const am::WindowID window_id));
->>>>>>> 062d3b0f
 };
 
 }  // namespace application_manager_test
