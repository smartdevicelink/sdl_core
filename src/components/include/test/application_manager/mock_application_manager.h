--- conflicted
+++ resolved
@@ -396,7 +396,6 @@
   MOCK_CONST_METHOD0(GetCommandFactory, application_manager::CommandFactory&());
   MOCK_CONST_METHOD0(get_current_audio_source, uint32_t());
   MOCK_METHOD1(set_current_audio_source, void(const uint32_t));
-<<<<<<< HEAD
   MOCK_METHOD2(RetainRequestInstance,
                bool(const uint32_t connection_key,
                     const uint32_t correlation_id));
@@ -406,7 +405,6 @@
   MOCK_CONST_METHOD2(IsStillWaitingForResponse,
                      bool(const uint32_t connection_key,
                           const uint32_t correlation_id));
-=======
   MOCK_METHOD3(AddExpiredButtonRequest,
                void(const uint32_t app_id,
                     const int32_t corr_id,
@@ -416,7 +414,6 @@
       utils::Optional<application_manager::ExpiredButtonRequestData>(
           const int32_t corr_id));
   MOCK_METHOD1(DeleteExpiredButtonRequest, void(const int32_t corr_id));
->>>>>>> 04c02ecf
 };
 
 }  // namespace application_manager_test
