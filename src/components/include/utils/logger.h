/*
 * Copyright (c) 2015, Ford Motor Company
 * All rights reserved.
 *
 * Redistribution and use in source and binary forms, with or without
 * modification, are permitted provided that the following conditions are met:
 *
 * Redistributions of source code must retain the above copyright notice, this
 * list of conditions and the following disclaimer.
 *
 * Redistributions in binary form must reproduce the above copyright notice,
 * this list of conditions and the following
 * disclaimer in the documentation and/or other materials provided with the
 * distribution.
 *
 * Neither the name of the Ford Motor Company nor the names of its contributors
 * may be used to endorse or promote products derived from this software
 * without specific prior written permission.
 *
 * THIS SOFTWARE IS PROVIDED BY THE COPYRIGHT HOLDERS AND CONTRIBUTORS "AS IS"
 * AND ANY EXPRESS OR IMPLIED WARRANTIES, INCLUDING, BUT NOT LIMITED TO, THE
 * IMPLIED WARRANTIES OF MERCHANTABILITY AND FITNESS FOR A PARTICULAR PURPOSE
 * ARE DISCLAIMED. IN NO EVENT SHALL THE COPYRIGHT HOLDER OR CONTRIBUTORS BE
 * LIABLE FOR ANY DIRECT, INDIRECT, INCIDENTAL, SPECIAL, EXEMPLARY, OR
 * CONSEQUENTIAL DAMAGES (INCLUDING, BUT NOT LIMITED TO, PROCUREMENT OF
 * SUBSTITUTE GOODS OR SERVICES; LOSS OF USE, DATA, OR PROFITS; OR BUSINESS
 * INTERRUPTION) HOWEVER CAUSED AND ON ANY THEORY OF LIABILITY, WHETHER IN
 * CONTRACT, STRICT LIABILITY, OR TORT (INCLUDING NEGLIGENCE OR OTHERWISE)
 * ARISING IN ANY WAY OUT OF THE USE OF THIS SOFTWARE, EVEN IF ADVISED OF THE
 * POSSIBILITY OF SUCH DAMAGE.
 */

#ifndef SRC_COMPONENTS_INCLUDE_UTILS_LOGGER_H_
#define SRC_COMPONENTS_INCLUDE_UTILS_LOGGER_H_

#ifdef ENABLE_LOG
  #include <errno.h>
  #include <string.h>
  #include <sstream>
  #include <log4cxx/propertyconfigurator.h>
  #include <log4cxx/spi/loggingevent.h>
  #include "utils/push_log.h"
  #include "utils/logger_status.h"
  #include "utils/auto_trace.h"
#if defined(OS_WIN32) 
#	if defined(DEBUG)
#		define __PRETTY_FUNCTION__ __FUNCTION__
#	else
#		define __PRETTY_FUNCTION__ __FUNCTION__
#	endif
#endif
#endif  // ENABLE_LOG

#ifdef ENABLE_LOG

    #define CREATE_LOGGERPTR_GLOBAL(logger_var, logger_name) \
      namespace { \
        CREATE_LOGGERPTR_LOCAL(logger_var, logger_name); \
      }

    #define CREATE_LOGGERPTR_LOCAL(logger_var, logger_name) \
      log4cxx::LoggerPtr logger_var = log4cxx::LoggerPtr(log4cxx::Logger::getLogger(logger_name));

#ifdef OS_WIN32
#define INIT_LOGGER(file_name) \
	log4cxx::PropertyConfigurator::configure(file_name);
#else
    #define INIT_LOGGER(file_name) \
      log4cxx::PropertyConfigurator::configure(file_name); \
      logger::set_logs_enabled(profile::Profile::instance()->logs_enabled());
<<<<<<< HEAD
#endif
=======
>>>>>>> e2eb43b9

    // Logger deinitilization function and macro, need to stop log4cxx writing
    // without this deinitilization log4cxx threads continue using some instances destroyed by exit()
    void deinit_logger();
    #define DEINIT_LOGGER() deinit_logger()

    #define LOG4CXX_IS_TRACE_ENABLED(logger) logger->isTraceEnabled()

    log4cxx_time_t time_now();


    #define LOG_WITH_LEVEL(loggerPtr, logLevel, logEvent) \
    do { \
      if (logger::logs_enabled()) { \
        if (logger::logger_status != logger::DeletingLoggerThread) { \
          if (loggerPtr->isEnabledFor(logLevel)) { \
            std::stringstream accumulator; \
            accumulator << logEvent; \
            logger::push_log(loggerPtr, logLevel, accumulator.str(), time_now(), \
                   LOG4CXX_LOCATION, ::log4cxx::spi::LoggingEvent::getCurrentThreadName()); \
          } \
        } \
      } \
    } while (false)

<<<<<<< HEAD
#ifndef OS_WIN32
    #undef LOG4CXX_INFO
    #define LOG4CXX_INFO(loggerPtr, logEvent) LOG_WITH_LEVEL(loggerPtr, ::log4cxx::Level::getInfo(), logEvent)
#endif

    #define LOG4CXX_INFO_EXT(logger, logEvent) LOG4CXX_INFO(logger, __PRETTY_FUNCTION__ << ": " << logEvent)
    #define LOG4CXX_INFO_STR_EXT(logger, logEvent) LOG4CXX_INFO_STR(logger, __PRETTY_FUNCTION__ << ": " << logEvent)
=======
    #undef LOG4CXX_TRACE
    #define LOG4CXX_TRACE(loggerPtr, logEvent) LOG_WITH_LEVEL(loggerPtr, ::log4cxx::Level::getTrace(), logEvent)
>>>>>>> e2eb43b9

    #define LOG4CXX_AUTO_TRACE_WITH_NAME_SPECIFIED(loggerPtr, auto_trace) \
      logger::AutoTrace auto_trace(loggerPtr, LOG4CXX_LOCATION)
    #define LOG4CXX_AUTO_TRACE(loggerPtr) LOG4CXX_AUTO_TRACE_WITH_NAME_SPECIFIED(loggerPtr, SDL_local_auto_trace_object)

#ifndef OS_WIN32
    #undef LOG4CXX_DEBUG
    #define LOG4CXX_DEBUG(loggerPtr, logEvent) LOG_WITH_LEVEL(loggerPtr, ::log4cxx::Level::getDebug(), logEvent)
#endif

    #undef LOG4CXX_INFO
    #define LOG4CXX_INFO(loggerPtr, logEvent) LOG_WITH_LEVEL(loggerPtr, ::log4cxx::Level::getInfo(), logEvent)

#ifndef OS_WIN32
    #undef LOG4CXX_WARN
    #define LOG4CXX_WARN(loggerPtr, logEvent) LOG_WITH_LEVEL(loggerPtr, ::log4cxx::Level::getWarn(), logEvent)
#endif

<<<<<<< HEAD
    #define LOG4CXX_WARN_EXT(logger, logEvent) LOG4CXX_WARN(logger, __PRETTY_FUNCTION__ << ": " << logEvent)
    #define LOG4CXX_WARN_STR_EXT(logger, logEvent) LOG4CXX_WARN_STR(logger, __PRETTY_FUNCTION__ << ": " << logEvent)

#ifndef OS_WIN32
=======
>>>>>>> e2eb43b9
    #undef LOG4CXX_ERROR
    #define LOG4CXX_ERROR(loggerPtr, logEvent) LOG_WITH_LEVEL(loggerPtr, ::log4cxx::Level::getError(), logEvent)
#endif

<<<<<<< HEAD
    #define LOG4CXX_ERROR_EXT(logger, logEvent) LOG4CXX_ERROR(logger, __PRETTY_FUNCTION__ << ": " << logEvent)
    #define LOG4CXX_ERROR_STR_EXT(logger, logEvent) LOG4CXX_ERROR_STR(logger, __PRETTY_FUNCTION__ << ": " << logEvent)

#ifndef OS_WIN32
=======
>>>>>>> e2eb43b9
    #undef LOG4CXX_FATAL
    #define LOG4CXX_FATAL(loggerPtr, logEvent) LOG_WITH_LEVEL(loggerPtr, ::log4cxx::Level::getFatal(), logEvent)
#endif

<<<<<<< HEAD
    #define LOG4CXX_FATAL_EXT(logger, logEvent) LOG4CXX_FATAL(logger, __PRETTY_FUNCTION__ << ": " << logEvent)
    #define LOG4CXX_FATAL_STR_EXT(logger, logEvent) LOG4CXX_FATAL_STR(logger, __PRETTY_FUNCTION__ << ": " << logEvent)

#ifndef OS_WIN32
    #undef LOG4CXX_TRACE
    #define LOG4CXX_TRACE(loggerPtr, logEvent) LOG_WITH_LEVEL(loggerPtr, ::log4cxx::Level::getTrace(), logEvent)
#endif
    #define LOG4CXX_AUTO_TRACE_WITH_NAME_SPECIFIED(loggerPtr, auto_trace) logger::AutoTrace auto_trace(loggerPtr, LOG4CXX_LOCATION)
    #define LOG4CXX_AUTO_TRACE(loggerPtr) LOG4CXX_AUTO_TRACE_WITH_NAME_SPECIFIED(loggerPtr, SDL_local_auto_trace_object)

=======
>>>>>>> e2eb43b9
    #define LOG4CXX_ERROR_WITH_ERRNO(logger, message) \
      LOG4CXX_ERROR(logger, message << ", error code " << errno << " (" << strerror(errno) << ")")

     #define LOG4CXX_WARN_WITH_ERRNO(logger, message) \
       LOG4CXX_WARN(logger, message << ", error code " << errno << " (" << strerror(errno) << ")")

#else  // ENABLE_LOG is OFF

    #define CREATE_LOGGERPTR_GLOBAL(logger_var, logger_name)

    #define CREATE_LOGGERPTR_LOCAL(logger_var, logger_name)

    #define INIT_LOGGER(file_name)

#ifdef OS_WIN32
	#define DEINIT_LOGGER()
#else
    #define DEINIT_LOGGER(file_name)
#endif
    #define LOG4CXX_IS_TRACE_ENABLED(logger) false

    #undef LOG4CXX_TRACE
    #define LOG4CXX_TRACE(x, y)

    #define LOG4CXX_AUTO_TRACE_WITH_NAME_SPECIFIED(loggerPtr, auto_trace)
    #define LOG4CXX_AUTO_TRACE(loggerPtr)

    #undef LOG4CXX_DEBUG
    #define LOG4CXX_DEBUG(x, y)

    #undef LOG4CXX_INFO
    #define LOG4CXX_INFO(x, y)

    #undef LOG4CXX_WARN
    #define LOG4CXX_WARN(x, y)

    #undef LOG4CXX_ERROR
    #define LOG4CXX_ERROR(x, y)

    #undef LOG4CXX_ERROR_WITH_ERRNO
    #define LOG4CXX_ERROR_WITH_ERRNO(x, y)

    #undef LOG4CXX_WARN_WITH_ERRNO
    #define LOG4CXX_WARN_WITH_ERRNO(x, y)
<<<<<<< HEAD

    #undef LOG4CXX_TRACE
    #define LOG4CXX_TRACE(x,y)

    #undef LOG4CXX_DEBUG
    #define LOG4CXX_DEBUG(x,y)

    #undef LOG4CXX_FATAL
    #define LOG4CXX_FATAL(x, y)

    #define LOG4CXX_INFO_EXT(logger, logEvent)
    #define LOG4CXX_INFO_STR_EXT(logger, logEvent)

    #define LOG4CXX_TRACE_EXT(logger, logEvent)
    #define LOG4CXX_TRACE_STR_EXT(logger, logEvent)

    #define LOG4CXX_DEBUG_EXT(logger, logEvent)
    #define LOG4CXX_DEBUG_STR_EXT(logger, logEvent)

    #define LOG4CXX_WARN_EXT(logger, logEvent)
    #define LOG4CXX_WARN_STR_EXT(logger, logEvent)

    #define LOG4CXX_ERROR_EXT(logger, logEvent)
    #define LOG4CXX_ERROR_STR_EXT(logger, logEvent)

    #define LOG4CXX_FATAL_EXT(logger, logEvent)
    #define LOG4CXX_FATAL_STR_EXT(logger, logEvent)

    #define LOG4CXX_AUTO_TRACE_WITH_NAME_SPECIFIED(loggerPtr, auto_trace)
    #define LOG4CXX_AUTO_TRACE(loggerPtr)
=======

    #undef LOG4CXX_FATAL
    #define LOG4CXX_FATAL(x, y)
>>>>>>> e2eb43b9
#endif  // ENABLE_LOG

#endif  // SRC_COMPONENTS_INCLUDE_UTILS_LOGGER_H_<|MERGE_RESOLUTION|>--- conflicted
+++ resolved
@@ -68,10 +68,7 @@
     #define INIT_LOGGER(file_name) \
       log4cxx::PropertyConfigurator::configure(file_name); \
       logger::set_logs_enabled(profile::Profile::instance()->logs_enabled());
-<<<<<<< HEAD
 #endif
-=======
->>>>>>> e2eb43b9
 
     // Logger deinitilization function and macro, need to stop log4cxx writing
     // without this deinitilization log4cxx threads continue using some instances destroyed by exit()
@@ -97,18 +94,8 @@
       } \
     } while (false)
 
-<<<<<<< HEAD
-#ifndef OS_WIN32
-    #undef LOG4CXX_INFO
-    #define LOG4CXX_INFO(loggerPtr, logEvent) LOG_WITH_LEVEL(loggerPtr, ::log4cxx::Level::getInfo(), logEvent)
-#endif
-
-    #define LOG4CXX_INFO_EXT(logger, logEvent) LOG4CXX_INFO(logger, __PRETTY_FUNCTION__ << ": " << logEvent)
-    #define LOG4CXX_INFO_STR_EXT(logger, logEvent) LOG4CXX_INFO_STR(logger, __PRETTY_FUNCTION__ << ": " << logEvent)
-=======
     #undef LOG4CXX_TRACE
     #define LOG4CXX_TRACE(loggerPtr, logEvent) LOG_WITH_LEVEL(loggerPtr, ::log4cxx::Level::getTrace(), logEvent)
->>>>>>> e2eb43b9
 
     #define LOG4CXX_AUTO_TRACE_WITH_NAME_SPECIFIED(loggerPtr, auto_trace) \
       logger::AutoTrace auto_trace(loggerPtr, LOG4CXX_LOCATION)
@@ -127,41 +114,12 @@
     #define LOG4CXX_WARN(loggerPtr, logEvent) LOG_WITH_LEVEL(loggerPtr, ::log4cxx::Level::getWarn(), logEvent)
 #endif
 
-<<<<<<< HEAD
-    #define LOG4CXX_WARN_EXT(logger, logEvent) LOG4CXX_WARN(logger, __PRETTY_FUNCTION__ << ": " << logEvent)
-    #define LOG4CXX_WARN_STR_EXT(logger, logEvent) LOG4CXX_WARN_STR(logger, __PRETTY_FUNCTION__ << ": " << logEvent)
-
-#ifndef OS_WIN32
-=======
->>>>>>> e2eb43b9
     #undef LOG4CXX_ERROR
     #define LOG4CXX_ERROR(loggerPtr, logEvent) LOG_WITH_LEVEL(loggerPtr, ::log4cxx::Level::getError(), logEvent)
-#endif
 
-<<<<<<< HEAD
-    #define LOG4CXX_ERROR_EXT(logger, logEvent) LOG4CXX_ERROR(logger, __PRETTY_FUNCTION__ << ": " << logEvent)
-    #define LOG4CXX_ERROR_STR_EXT(logger, logEvent) LOG4CXX_ERROR_STR(logger, __PRETTY_FUNCTION__ << ": " << logEvent)
-
-#ifndef OS_WIN32
-=======
->>>>>>> e2eb43b9
     #undef LOG4CXX_FATAL
     #define LOG4CXX_FATAL(loggerPtr, logEvent) LOG_WITH_LEVEL(loggerPtr, ::log4cxx::Level::getFatal(), logEvent)
-#endif
 
-<<<<<<< HEAD
-    #define LOG4CXX_FATAL_EXT(logger, logEvent) LOG4CXX_FATAL(logger, __PRETTY_FUNCTION__ << ": " << logEvent)
-    #define LOG4CXX_FATAL_STR_EXT(logger, logEvent) LOG4CXX_FATAL_STR(logger, __PRETTY_FUNCTION__ << ": " << logEvent)
-
-#ifndef OS_WIN32
-    #undef LOG4CXX_TRACE
-    #define LOG4CXX_TRACE(loggerPtr, logEvent) LOG_WITH_LEVEL(loggerPtr, ::log4cxx::Level::getTrace(), logEvent)
-#endif
-    #define LOG4CXX_AUTO_TRACE_WITH_NAME_SPECIFIED(loggerPtr, auto_trace) logger::AutoTrace auto_trace(loggerPtr, LOG4CXX_LOCATION)
-    #define LOG4CXX_AUTO_TRACE(loggerPtr) LOG4CXX_AUTO_TRACE_WITH_NAME_SPECIFIED(loggerPtr, SDL_local_auto_trace_object)
-
-=======
->>>>>>> e2eb43b9
     #define LOG4CXX_ERROR_WITH_ERRNO(logger, message) \
       LOG4CXX_ERROR(logger, message << ", error code " << errno << " (" << strerror(errno) << ")")
 
@@ -206,42 +164,9 @@
 
     #undef LOG4CXX_WARN_WITH_ERRNO
     #define LOG4CXX_WARN_WITH_ERRNO(x, y)
-<<<<<<< HEAD
-
-    #undef LOG4CXX_TRACE
-    #define LOG4CXX_TRACE(x,y)
-
-    #undef LOG4CXX_DEBUG
-    #define LOG4CXX_DEBUG(x,y)
 
     #undef LOG4CXX_FATAL
     #define LOG4CXX_FATAL(x, y)
-
-    #define LOG4CXX_INFO_EXT(logger, logEvent)
-    #define LOG4CXX_INFO_STR_EXT(logger, logEvent)
-
-    #define LOG4CXX_TRACE_EXT(logger, logEvent)
-    #define LOG4CXX_TRACE_STR_EXT(logger, logEvent)
-
-    #define LOG4CXX_DEBUG_EXT(logger, logEvent)
-    #define LOG4CXX_DEBUG_STR_EXT(logger, logEvent)
-
-    #define LOG4CXX_WARN_EXT(logger, logEvent)
-    #define LOG4CXX_WARN_STR_EXT(logger, logEvent)
-
-    #define LOG4CXX_ERROR_EXT(logger, logEvent)
-    #define LOG4CXX_ERROR_STR_EXT(logger, logEvent)
-
-    #define LOG4CXX_FATAL_EXT(logger, logEvent)
-    #define LOG4CXX_FATAL_STR_EXT(logger, logEvent)
-
-    #define LOG4CXX_AUTO_TRACE_WITH_NAME_SPECIFIED(loggerPtr, auto_trace)
-    #define LOG4CXX_AUTO_TRACE(loggerPtr)
-=======
-
-    #undef LOG4CXX_FATAL
-    #define LOG4CXX_FATAL(x, y)
->>>>>>> e2eb43b9
 #endif  // ENABLE_LOG
 
 #endif  // SRC_COMPONENTS_INCLUDE_UTILS_LOGGER_H_