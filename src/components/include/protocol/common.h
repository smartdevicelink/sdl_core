/*
 * Copyright (c) 2014, Ford Motor Company
 * All rights reserved.
 *
 * Redistribution and use in source and binary forms, with or without
 * modification, are permitted provided that the following conditions are met:
 *
 * Redistributions of source code must retain the above copyright notice, this
 * list of conditions and the following disclaimer.
 *
 * Redistributions in binary form must reproduce the above copyright notice,
 * this list of conditions and the following
 * disclaimer in the documentation and/or other materials provided with the
 * distribution.
 *
 * Neither the name of the Ford Motor Company nor the names of its contributors
 * may be used to endorse or promote products derived from this software
 * without specific prior written permission.
 *
 * THIS SOFTWARE IS PROVIDED BY THE COPYRIGHT HOLDERS AND CONTRIBUTORS "AS IS"
 * AND ANY EXPRESS OR IMPLIED WARRANTIES, INCLUDING, BUT NOT LIMITED TO, THE
 * IMPLIED WARRANTIES OF MERCHANTABILITY AND FITNESS FOR A PARTICULAR PURPOSE
 * ARE DISCLAIMED. IN NO EVENT SHALL THE COPYRIGHT HOLDER OR CONTRIBUTORS BE
 * LIABLE FOR ANY DIRECT, INDIRECT, INCIDENTAL, SPECIAL, EXEMPLARY, OR
 * CONSEQUENTIAL DAMAGES (INCLUDING, BUT NOT LIMITED TO, PROCUREMENT OF
 * SUBSTITUTE GOODS OR SERVICES; LOSS OF USE, DATA, OR PROFITS; OR BUSINESS
 * INTERRUPTION) HOWEVER CAUSED AND ON ANY THEORY OF LIABILITY, WHETHER IN
 * CONTRACT, STRICT LIABILITY, OR TORT (INCLUDING NEGLIGENCE OR OTHERWISE)
 * ARISING IN ANY WAY OUT OF THE USE OF THIS SOFTWARE, EVEN IF ADVISED OF THE
 * POSSIBILITY OF SUCH DAMAGE.
 */

#ifndef SRC_COMPONENTS_INCLUDE_PROTOCOL_COMMON_H_
#define SRC_COMPONENTS_INCLUDE_PROTOCOL_COMMON_H_

#include "utils/macro.h"
#include "protocol/raw_message.h"

/**
 *\namespace protocol_handlerHandler
 *\brief Namespace for SmartDeviceLink ProtocolHandler related functionality.
 */
namespace protocol_handler {

/**
 *\brief Size of protocol header version 1.
 */
const uint8_t PROTOCOL_HEADER_V1_SIZE = 8;

/**
 *\brief Size of protocol header version 2 and higher.
 */
const uint8_t PROTOCOL_HEADER_V2_SIZE = 12;

/**
 *\brief Protocol versions constants
 * First 4-bit field of AppLink protocol packet
 */
enum {

  /**
   *\brief Constant: number of protocol version (1).
   */
  PROTOCOL_VERSION_1 = 0x01,
  /**
   *\brief Constant: number of protocol version (2).
   * Has difference with v.1 in Mobile_API.xml and frame Header difference
   * Support SSL with Encryption, Video and Audio services
   */
  PROTOCOL_VERSION_2 = 0x02,
  /**
   *\brief Constant: number of protocol version (3).
   * Has no difference with v.2 in Mobile_API.xml and frame Header difference
   * Support SSL with Encryption, Video and Audio services
   * Support ControlFrame, End Service to/from mobile support, HeartBeat feature
   */
  PROTOCOL_VERSION_3 = 0x03,
  /**
   *@brief Constant: number of protocol version (4).
   * This protocol is compatibility with version 3
   * Support SSL with Encryption, Video and Audio services
   * Support ControlFrame, End Service to/from mobile support, HeartBeat feature,
   * SDL4.0 feature.
   */
  PROTOCOL_VERSION_4 = 0x04,
  /**
   *\brief Maximum value of packet version field (size 4-bit) specified AppLink Protocol v.7
   */
  PROTOCOL_VERSION_MAX = 0x0F
};

/**
 *\brief Flag of protection packet
 * 1-bit field of AppLink protocol packet
 */
const bool PROTECTION_ON  = true;
const bool PROTECTION_OFF = false;

/**
 *\brief Protocol frame type constants
 * 3-bit field of AppLink protocol packet
 */
enum {
  /**
  *\brief Constant: Control type of frame
  */
  FRAME_TYPE_CONTROL = 0x00,
  /**
  *\brief Constant: Single type of frame.
  */
  FRAME_TYPE_SINGLE = 0x01,
  /**
  *\brief Constant: First frame for multiple frames
  */
  FRAME_TYPE_FIRST = 0x02,
  /**
  *\brief Constant: Consecutive type of frame for multiple frames
  */
  FRAME_TYPE_CONSECUTIVE = 0x03,
  /**
   *\brief Maximum value of frame type field (size 3-bit)
   */
  FRAME_TYPE_MAX_VALUE = 0x07
};

/**
 *\brief Protocol frame info
 * 8-bit field of AppLink protocol packet
 */
enum {
  // Frame type FRAME_TYPE_CONTROL (0x0)
  /**
   *\brief Hartbeat frame type
   */
  FRAME_DATA_HEART_BEAT = 0x00,
  /**
   *\brief Start service frame
   */
  FRAME_DATA_START_SERVICE = 0x01,
  /**
   *\brief Start service acknowledgement frame
   */
  FRAME_DATA_START_SERVICE_ACK = 0x02,
  /**
   *\brief Start service not acknowledgement frame
   */
  FRAME_DATA_START_SERVICE_NACK = 0x03,
  /**
   *\brief End service request frame
   */
  FRAME_DATA_END_SERVICE = 0x04,
  /**
   * \brief End service acknowledgement frame
   */
  FRAME_DATA_END_SERVICE_ACK = 0x05,
  /**
   *\brief End service not acknowledgement frame
   */
  FRAME_DATA_END_SERVICE_NACK = 0x06,
  /**
   *\brief Service data ACK frame
   */
  FRAME_DATA_SERVICE_DATA_ACK = 0xFE,
  /**
   *\brief Frame is for heart beat ack
   */
  FRAME_DATA_HEART_BEAT_ACK = 0xFF,

  // Frame type FRAME_TYPE_SINGLE (0x2)
  /**
   *\brief Single frame has reserver frame data value 0x0
   */
  FRAME_DATA_SINGLE = 0x00,

  // Frame type FRAME_TYPE_FIRST (0x3)
  /**
   *\brief First frame has reserver frame data value 0x0
   */
  FRAME_DATA_FIRST = 0x00,

  // Frame type FRAME_TYPE_CONSECUTIVE (0x3)
  /**
   *\brief Marks last frame in mutliframe message
   */
  FRAME_DATA_LAST_CONSECUTIVE = 0x00,
  /**
   *\brief Maximum of consecutive frame numbers after which count has to roll over to 0x01
   */
  FRAME_DATA_MAX_CONSECUTIVE = 0xFF,

  /**
   *\brief Maximum value of frame info field (size 8-bit)
   */
  FRAME_DATA_MAX_VALUE = 0xFF
};

/**
 *\brief If FRAME_TYPE_CONTROL: Constant: Default maximum size of one frame
 *\brief excluding frame header for protocol version 2
 *\brief (used Ethernet MTU as default target transport)
 */
<<<<<<< HEAD
const uint32_t MAXIMUM_FRAME_DATA_V2_SIZE = 1500;
=======
const size_t MAXIMUM_FRAME_DATA_V2_SIZE = 1488;
>>>>>>> feb79e26

/**
 *\brief If FRAME_TYPE_CONSECUTIVE: Constant: Size of first frame in
 *\brief mutliframe message.
 */
const uint8_t FIRST_FRAME_DATA_SIZE = 0x08;

/**
 *\enum RESULT_CODE
 *\brief Return type for operations with message handling.
 */
enum RESULT_CODE {
  RESULT_OK = 1,
  RESULT_FAIL = 2,
  RESULT_NUMBER_BUSY = 3,
  RESULT_CONNECTION_LOST = 4,
  RESULT_DISCONNECTED = 5,
  RESULT_NOTFOUND = 6,
  RESULT_TIMEOUT = 7,
  RESULT_WRONG_SEQUENCE = 8,
  RESULT_AGAIN = 9,
  RESULT_WRONG_FRAME_SEQUENCE = 10,
  RESULT_IN_PROGRESS = 11,
  RESULT_REASSIGN = 12,
  RESULT_XML_PARSING = 13,
  RESULT_RESEND_ACK = 14,
  RESULT_DEFERRED = 15,
  RESULT_ENCRYPTION_FAILED = 16,
  RESULT_HEARTBEAT_IS_NOT_SUPPORTED = 17,
  RESULT_MALFORMED_OCCURS = 18,
  RESULT_UNKNOWN = 255
};
}  // namespace protocol_handler

#endif  // SRC_COMPONENTS_INCLUDE_PROTOCOL_COMMON_H_<|MERGE_RESOLUTION|>--- conflicted
+++ resolved
@@ -199,11 +199,7 @@
  *\brief excluding frame header for protocol version 2
  *\brief (used Ethernet MTU as default target transport)
  */
-<<<<<<< HEAD
-const uint32_t MAXIMUM_FRAME_DATA_V2_SIZE = 1500;
-=======
 const size_t MAXIMUM_FRAME_DATA_V2_SIZE = 1488;
->>>>>>> feb79e26
 
 /**
  *\brief If FRAME_TYPE_CONSECUTIVE: Constant: Size of first frame in
