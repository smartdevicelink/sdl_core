--- conflicted
+++ resolved
@@ -126,8 +126,6 @@
    */
   virtual bool CheckSystemAction(mobile_apis::SystemAction::eType system_action,
                                  const std::string& policy_app_id) const = 0;
-<<<<<<< HEAD
-=======
 
 /**
    * Checks if application has HMI type
@@ -144,7 +142,6 @@
   virtual void AddApplication(const std::string& application_id,
                               const smart_objects::SmartObject* app_types) = 0;
 #endif
->>>>>>> bf59ae9f
   /**
    * Lets client to notify PolicyHandler that more kilometers expired
    * @param kms New value of odometer
