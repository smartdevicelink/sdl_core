/*
 * Copyright (c) 2016, Ford Motor Company
 * All rights reserved.
 *
 * Redistribution and use in source and binary forms, with or without
 * modification, are permitted provided that the following conditions are met:
 *
 * Redistributions of source code must retain the above copyright notice, this
 * list of conditions and the following disclaimer.
 *
 * Redistributions in binary form must reproduce the above copyright notice,
 * this list of conditions and the following
 * disclaimer in the documentation and/or other materials provided with the
 * distribution.
 *
 * Neither the name of the Ford Motor Company nor the names of its contributors
 * may be used to endorse or promote products derived from this software
 * without specific prior written permission.
 *
 * THIS SOFTWARE IS PROVIDED BY THE COPYRIGHT HOLDERS AND CONTRIBUTORS "AS IS"
 * AND ANY EXPRESS OR IMPLIED WARRANTIES, INCLUDING, BUT NOT LIMITED TO, THE
 * IMPLIED WARRANTIES OF MERCHANTABILITY AND FITNESS FOR A PARTICULAR PURPOSE
 * ARE DISCLAIMED. IN NO EVENT SHALL THE COPYRIGHT HOLDER OR CONTRIBUTORS BE
 * LIABLE FOR ANY DIRECT, INDIRECT, INCIDENTAL, SPECIAL, EXEMPLARY, OR
 * CONSEQUENTIAL DAMAGES (INCLUDING, BUT NOT LIMITED TO, PROCUREMENT OF
 * SUBSTITUTE GOODS OR SERVICES; LOSS OF USE, DATA, OR PROFITS; OR BUSINESS
 * INTERRUPTION) HOWEVER CAUSED AND ON ANY THEORY OF LIABILITY, WHETHER IN
 * CONTRACT, STRICT LIABILITY, OR TORT (INCLUDING NEGLIGENCE OR OTHERWISE)
 * ARISING IN ANY WAY OUT OF THE USE OF THIS SOFTWARE, EVEN IF ADVISED OF THE
 * POSSIBILITY OF SUCH DAMAGE.
 */

#ifndef SRC_COMPONENTS_INCLUDE_APPLICATION_MANAGER_POLICIES_POLICY_HANDLER_INTERFACE_H_
#define SRC_COMPONENTS_INCLUDE_APPLICATION_MANAGER_POLICIES_POLICY_HANDLER_INTERFACE_H_

#include <string>
#include <map>
#include <set>
#include <vector>
#include <queue>
#include "interfaces/MOBILE_API.h"
#include "policy/policy_types.h"
#include "application_manager/policies/policy_handler_observer.h"
#include "policy/usage_statistics/statistics_manager.h"
#include "utils/custom_string.h"
#include "policy/policy_settings.h"
#include "smart_objects/smart_object.h"
#include "application_manager/application.h"
#include "application_manager/service.h"

namespace policy {
class PolicyHandlerInterface {
 public:
  virtual ~PolicyHandlerInterface() {}

  virtual bool LoadPolicyLibrary() = 0;
  virtual bool PolicyEnabled() const = 0;
  virtual bool InitPolicyTable() = 0;
  virtual bool ResetPolicyTable() = 0;
  virtual bool ClearUserConsent() = 0;
  virtual bool SendMessageToSDK(const BinaryMessage& pt_string,
                                const std::string& url) = 0;
  virtual bool ReceiveMessageFromSDK(const std::string& file,
                                     const BinaryMessage& pt_string) = 0;
  virtual bool UnloadPolicyLibrary() = 0;
  virtual void OnPermissionsUpdated(const std::string& policy_app_id,
                                    const Permissions& permissions,
                                    const HMILevel& default_hmi) = 0;

  virtual void OnPermissionsUpdated(const std::string& policy_app_id,
                                    const Permissions& permissions) = 0;

#ifdef EXTERNAL_PROPRIETARY_MODE
  virtual void OnSnapshotCreated(const BinaryMessage& pt_string,
                                 const std::vector<int>& retry_delay_seconds,
                                 int timeout_exchange) = 0;
#else   // EXTERNAL_PROPRIETARY_MODE
  virtual void OnSnapshotCreated(const BinaryMessage& pt_string) = 0;
#endif  // EXTERNAL_PROPRIETARY_MODE

  virtual bool GetPriority(const std::string& policy_app_id,
                           std::string* priority) const = 0;
<<<<<<< HEAD
  virtual void CheckPermissions(
      const application_manager::ApplicationSharedPtr app,
      const PTString& rpc,
      const RPCParams& rpc_params,
      CheckPermissionResult& result) = 0;

=======
  virtual void CheckPermissions(const PTString& app_id,
                                const PTString& hmi_level,
                                const PTString& rpc,
                                const RPCParams& rpc_params,
                                CheckPermissionResult& result) = 0;
>>>>>>> 8dc5c158
  virtual uint32_t GetNotificationsNumber(
      const std::string& priority) const = 0;
  virtual DeviceConsent GetUserConsentForDevice(
      const std::string& device_id) const = 0;
  virtual bool GetDefaultHmi(const std::string& policy_app_id,
                             std::string* default_hmi) const = 0;
  virtual bool GetInitialAppData(const std::string& application_id,
                                 StringArray* nicknames = NULL,
                                 StringArray* app_hmi_types = NULL) = 0;
  virtual void GetUpdateUrls(const std::string& service_type,
                             EndpointUrls& out_end_points) = 0;
  virtual void GetUpdateUrls(const uint32_t service_type,
                             EndpointUrls& out_end_points) = 0;
  virtual std::string GetLockScreenIconUrl() const = 0;
  virtual void ResetRetrySequence() = 0;
  virtual uint32_t NextRetryTimeout() = 0;
  virtual int TimeoutExchange() = 0;
  virtual void OnExceededTimeout() = 0;
  virtual void OnSystemReady() = 0;
  virtual void PTUpdatedAt(Counters counter, int value) = 0;
  virtual void add_listener(PolicyHandlerObserver* listener) = 0;
  virtual void remove_listener(PolicyHandlerObserver* listener) = 0;

  virtual utils::SharedPtr<usage_statistics::StatisticsManager>
  GetStatisticManager() const = 0;

  virtual void SendOnAppPermissionsChanged(
      const AppPermissions& permissions,
      const std::string& policy_app_id) const = 0;

  /**
   * @brief CheckSystemAction allows to check whether certain system
   * action is enabled.
   *
   * @param system_action system action to check.
   *
   * @return true if specified system action is enabled, false otherwise.
   */
  virtual bool CheckSystemAction(mobile_apis::SystemAction::eType system_action,
                                 const std::string& policy_app_id) const = 0;
  /**
   * Lets client to notify PolicyHandler that more kilometers expired
   * @param kms New value of odometer
   */
  virtual void KmsChanged(int kms) = 0;

  /**
   * @brief Gather information for application and sends it to HMI
   * @param connection_key Connection key for application
   */
  virtual void OnActivateApp(uint32_t connection_key,
                             uint32_t correlation_id) = 0;

  /**
   * @brief Process user consent on mobile data connection access
   * @param is_allowed - user consent from response
   * @param device_mac - mac adress of device
   */
  virtual void OnAllowSDLFunctionalityNotification(
      bool is_allowed, const std::string& device_mac) = 0;

  /**
   * @brief Increment counter for ignition cycles
   */
  virtual void OnIgnitionCycleOver() = 0;

  virtual void OnPendingPermissionChange(const std::string& policy_app_id) = 0;

  /**
   * Initializes PT exchange at user request
   * @param correlation_id correlation id of request
   */
  virtual void PTExchangeAtUserRequest(uint32_t correlation_id) = 0;

  /**
   * @brief Add's device to policy table
   * @param device_id        Device mac address
   * @param connection_type  Device connection type
   */
  virtual void AddDevice(const std::string& device_id,
                         const std::string& connection_type) = 0;

  /**
   * @brief Save device info for specific device to policy table
   * @param device_id Device mac address
   * @param device_info Device params
   */
  virtual void SetDeviceInfo(const std::string& device_id,
                             const DeviceInfo& device_info) = 0;

  /**
   * @brief Store user-changed permissions consent to DB
   * @param connection_key Connection key of application or 0, if permissions
   * should be applied to all applications
   * @param permissions User-changed group permissions consent
   */
  virtual void OnAppPermissionConsent(const uint32_t connection_key,
                                      const PermissionConsent& permissions) = 0;

  /**
   * @brief Get appropriate message parameters and send them with response
   * to HMI
   * @param message_codes RPC message codes
   * @param language Language
   * @param correlation_id correlation id of request
   */
  virtual void OnGetUserFriendlyMessage(
      const std::vector<std::string>& message_codes,
      const std::string& language,
      uint32_t correlation_id) = 0;

  /**
   * @brief Get list of permissions for application/device binded to
   * connection key from request and send response
   * @param connection_key Connection key for specific application or 0 for all
   * currently registered applications
   * @param correlation_id Correlation id from request
   */
  virtual void OnGetListOfPermissions(const uint32_t connection_key,
                                      const uint32_t correlation_id) = 0;

  /**
   * @brief Get current policy table update state and send response
   * @param correlation_id Correlation id from request
   */
  virtual void OnGetStatusUpdate(const uint32_t correlation_id) = 0;

  /**
   * @brief Send notification to HMI with changed policy update status
   * @param status Current policy update state
   */
  virtual void OnUpdateStatusChanged(const std::string& status) = 0;

  /**
 * @brief Update currently used device id in policies manager for given
 * application
 * @param policy_app_id Application id
 */
  virtual std::string OnCurrentDeviceIdUpdateRequired(
      const std::string& policy_app_id) = 0;

  /**
   * @brief Set parameters from OnSystemInfoChanged to policy table
   * @param language System language
   */
  virtual void OnSystemInfoChanged(const std::string& language) = 0;

  /**
   * @brief Save data from GetSystemInfo request to policy table
   * @param ccpu_version CCPU version
   * @param wers_country_code WERS country code
   * @param language System language
   */
  virtual void OnGetSystemInfo(const std::string& ccpu_version,
                               const std::string& wers_country_code,
                               const std::string& language) = 0;

  /**
   * @brief Send request to HMI to get update on system parameters
   */
  virtual void OnSystemInfoUpdateRequired() = 0;

  /**
   * @brief Sends GetVehicleData request in case when Vechicle info is ready.
   */
  virtual void OnVIIsReady() = 0;

  /**
   * @brief Allows to update vechicle data info.
   * @param SmartObject which contains all needed information.
   */
  virtual void OnVehicleDataUpdated(
      const smart_objects::SmartObject& message) = 0;

  /**
   * Removes device
   * @param device_id id of device
   */
  virtual void RemoveDevice(const std::string& device_id) = 0;

  /**
   * Adds statistics info
   * @param type type of info
   */
  virtual void AddStatisticsInfo(int type) = 0;

  /**
   * Handles system error
   * @param code code of error
   */
  virtual void OnSystemError(int code) = 0;

  /**
   * @brief Choose application id to be used for snapshot sending
   * @return Application id or 0, if there are no applications registered
   */
  virtual uint32_t GetAppIdForSending() const = 0;

  virtual utils::custom_string::CustomString GetAppName(
      const std::string& policy_app_id) = 0;

  virtual void OnUpdateHMIAppType(
      std::map<std::string, StringArray> app_hmi_types) = 0;

  virtual void OnCertificateUpdated(const std::string& certificate_data) = 0;
#ifdef EXTERNAL_PROPRIETARY_MODE
  virtual void OnCertificateDecrypted(bool is_succeeded) = 0;
#endif  // EXTERNAL_PROPRIETARY_MODE
  virtual bool CanUpdate() = 0;

  virtual void OnDeviceConsentChanged(const std::string& device_id,
                                      const bool is_allowed) = 0;

  virtual void OnPTExchangeNeeded() = 0;

  virtual void GetAvailableApps(std::queue<std::string>& apps) = 0;

  /**
   * @brief Allows to add new or update existed application during
   * registration process
   * @param application_id The policy aplication id.
   */
  virtual void AddApplication(const std::string& application_id) = 0;

  /**
   * Checks whether application is revoked
   * @param app_id id application
   * @return true if application is revoked
   */
  virtual bool IsApplicationRevoked(const std::string& app_id) = 0;

  /**
   * @brief Notifies policy manager, that PTS was sent out
   */
  virtual void OnUpdateRequestSentToMobile() = 0;

  /**
   * Returns heart beat timeout
   * @param app_id application id
   * @return if timeout was set then value in milliseconds greater zero
   * otherwise heart beat for specific application isn't set
   */
  virtual uint32_t HeartBeatTimeout(const std::string& app_id) const = 0;

  /**
   * @brief Handler on applications search started
   */
  virtual void OnAppsSearchStarted() = 0;

  /**
   * @brief Handler on applications search completed
   */
  virtual void OnAppsSearchCompleted() = 0;

  /**
   * @brief OnAppRegisteredOnMobile allows to handle event when application were
   * succesfully registered on mobile device.
   * It will send OnAppPermissionSend notification and will try to start PTU.
   *
   * @param application_id registered application.
   */
  virtual void OnAppRegisteredOnMobile(const std::string& application_id) = 0;

  /**
   * @brief Checks if certain request type is allowed for application
   * @param policy_app_id Unique applicaion id
   * @param type Request type
   * @return true, if allowed, otherwise - false
   */
  virtual bool IsRequestTypeAllowed(
      const std::string& policy_app_id,
      mobile_apis::RequestType::eType type) const = 0;

  /**
   * @brief Gets application request types
   * @param policy_app_id Unique application id
   * @return request types
   */
  virtual const std::vector<std::string> GetAppRequestTypes(
      const std::string& policy_app_id) const = 0;

  /**
   * @brief Gets vehicle information
   * @return Structure with vehicle information
   */
  virtual const VehicleInfo GetVehicleInfo() const = 0;
#ifdef EXTERNAL_PROPRIETARY_MODE
  /**
   * @brief Gets meta information
   * @return meta information
   */
  virtual const policy::MetaInfo GetMetaInfo() const = 0;
#endif  // EXTERNAL_PROPRIETARY_MODE
  virtual void Increment(usage_statistics::GlobalCounterId type) = 0;
  virtual void Increment(const std::string& app_id,
                         usage_statistics::AppCounterId type) = 0;
  virtual void Set(const std::string& app_id,
                   usage_statistics::AppInfoId type,
                   const std::string& value) = 0;
  virtual void Add(const std::string& app_id,
                   usage_statistics::AppStopwatchId type,
                   int32_t timespan_seconds) = 0;

  virtual const PolicySettings& get_settings() const = 0;
  virtual const std::string RemoteAppsUrl() const = 0;

#ifdef ENABLE_SECURITY
  virtual std::string RetrieveCertificate() const = 0;
#endif  // ENABLE_SECURITY
#ifdef SDL_REMOTE_CONTROL
  /**
     * Checks if application has HMI type
     * @param application_id ID application
     * @param hmi HMI type to check
     * @param app_types additional list of HMI type to search in it
     * @return true if hmi is contained in policy or app_types
     */

  virtual bool CheckHMIType(const std::string& application_id,
                            mobile_apis::AppHMIType::eType hmi,
                            const smart_objects::SmartObject* app_types) = 0;

  /**
   * Checks access to equipment of vehicle for application by RPC
   * @param device_id unique identifier of device
   * @param app_id policy id application
   * @param zone interior zone
   * @param module type
   * @param rpc name of rpc
   * @param params parameters list
   */
  virtual application_manager::TypeAccess CheckAccess(
      const PTString& device_id,
      const PTString& app_id,
      const application_manager::SeatLocation& zone,
      const PTString& module,
      const std::string& rpc,
      const std::vector<PTString>& params) = 0;

  /**
   * Checks access to module for application
   * @param app_id policy id application
   * @param module
   * @return true if module is allowed for application
   */
  virtual bool CheckModule(const PTString& app_id, const PTString& module) = 0;

  /**
   * Sets access to equipment of vehicle for application by RPC
   * @param device_id unique identifier of device
   * @param app_id policy id application
   * @param zone interior zone
   * @param module type
   * @param allowed true if access is allowed
   */
  virtual void SetAccess(const PTString& device_id,
                         const PTString& app_id,
                         const application_manager::SeatLocation& zone,
                         const PTString& module,
                         bool allowed) = 0;

  /**
   * Resets access application to all resources
   * @param device_id unique identifier of device
   * @param app_id policy id application
   */
  virtual void ResetAccess(const PTString& device_id,
                           const PTString& app_id) = 0;

  /**
   * Resets access by group name for all applications
   * @param zone interior zone
   * @param module type
   */
  virtual void ResetAccess(const application_manager::SeatLocation& zone,
                           const std::string& module) = 0;

  /**
   * Sets device as primary device
   * @param dev_id ID device
   */
  virtual void SetPrimaryDevice(const PTString& dev_id) = 0;

  /**
   * Resets driver's device
   */
  virtual void ResetPrimaryDevice() = 0;

  /*
   * Return id of primary device
   */
  virtual uint32_t PrimaryDevice() const = 0;

  /**
   * Sets device zone
   * @param device_id unique identifier of device
   * @param zone device zone
   */
  virtual void SetDeviceZone(const std::string& device_id,
                             const application_manager::SeatLocation& zone) = 0;

  /**
   * Gets device zone
   * @param dev_id ID device
   * @return device zone is unknown otherwise 0
   */
  virtual const application_manager::SeatLocationPtr GetDeviceZone(
      const std::string& device_id) const = 0;

  /**
   * Sets mode of remote control (on/off)
   * @param enabled true if remote control is turned on
   */
  virtual void SetRemoteControl(bool enabled) = 0;

  /**
   * @brief If remote control is enabled
   * by User and by Policy
   */
  virtual bool GetRemoteControl() const = 0;

  /**
   * @brief Notifies passengers' apps about change
   * @param new_consent New value of remote permission
   */
  virtual void OnRemoteAllowedChanged(bool new_consent) = 0;

  /**
   * @brief Notifies Remote apps about change in permissions
   * @param device_id Device on which app is running
   * @param application_id ID of app whose permissions are changed
   */
  virtual void OnRemoteAppPermissionsChanged(
      const std::string& device_id, const std::string& application_id) = 0;

  virtual void OnUpdateHMIStatus(const std::string& device_id,
                                 const std::string& policy_app_id,
                                 const std::string& hmi_level) = 0;

  virtual void OnUpdateHMIStatus(const std::string& device_id,
                                 const std::string& policy_app_id,
                                 const std::string& hmi_level,
                                 const std::string& device_rank) = 0;

  /**
   * Gets all allowed module types
   * @param app_id unique identifier of application
   * @param list of allowed module types
   * @return true if application has allowed modules
   */
  virtual bool GetModuleTypes(const std::string& policy_app_id,
                              std::vector<std::string>* modules) const = 0;
#endif  // SDL_REMOTE_CONTROL

 protected:
  virtual void OnAppPermissionConsentInternal(
      const uint32_t connection_key, PermissionConsent& permissions) = 0;

  friend class AppPermissionDelegate;
};

}  //  namespace policy

#endif  // SRC_COMPONENTS_INCLUDE_APPLICATION_MANAGER_POLICIES_POLICY_HANDLER_INTERFACE_H_<|MERGE_RESOLUTION|>--- conflicted
+++ resolved
@@ -80,20 +80,12 @@
 
   virtual bool GetPriority(const std::string& policy_app_id,
                            std::string* priority) const = 0;
-<<<<<<< HEAD
   virtual void CheckPermissions(
       const application_manager::ApplicationSharedPtr app,
       const PTString& rpc,
       const RPCParams& rpc_params,
       CheckPermissionResult& result) = 0;
 
-=======
-  virtual void CheckPermissions(const PTString& app_id,
-                                const PTString& hmi_level,
-                                const PTString& rpc,
-                                const RPCParams& rpc_params,
-                                CheckPermissionResult& result) = 0;
->>>>>>> 8dc5c158
   virtual uint32_t GetNotificationsNumber(
       const std::string& priority) const = 0;
   virtual DeviceConsent GetUserConsentForDevice(
