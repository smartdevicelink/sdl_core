/*
 * Copyright (c) 2016, Ford Motor Company
 * All rights reserved.
 *
 * Redistribution and use in source and binary forms, with or without
 * modification, are permitted provided that the following conditions are met:
 *
 * Redistributions of source code must retain the above copyright notice, this
 * list of conditions and the following disclaimer.
 *
 * Redistributions in binary form must reproduce the above copyright notice,
 * this list of conditions and the following
 * disclaimer in the documentation and/or other materials provided with the
 * distribution.
 *
 * Neither the name of the Ford Motor Company nor the names of its contributors
 * may be used to endorse or promote products derived from this software
 * without specific prior written permission.
 *
 * THIS SOFTWARE IS PROVIDED BY THE COPYRIGHT HOLDERS AND CONTRIBUTORS "AS IS"
 * AND ANY EXPRESS OR IMPLIED WARRANTIES, INCLUDING, BUT NOT LIMITED TO, THE
 * IMPLIED WARRANTIES OF MERCHANTABILITY AND FITNESS FOR A PARTICULAR PURPOSE
 * ARE DISCLAIMED. IN NO EVENT SHALL THE COPYRIGHT HOLDER OR CONTRIBUTORS BE
 * LIABLE FOR ANY DIRECT, INDIRECT, INCIDENTAL, SPECIAL, EXEMPLARY, OR
 * CONSEQUENTIAL DAMAGES (INCLUDING, BUT NOT LIMITED TO, PROCUREMENT OF
 * SUBSTITUTE GOODS OR SERVICES; LOSS OF USE, DATA, OR PROFITS; OR BUSINESS
 * INTERRUPTION) HOWEVER CAUSED AND ON ANY THEORY OF LIABILITY, WHETHER IN
 * CONTRACT, STRICT LIABILITY, OR TORT (INCLUDING NEGLIGENCE OR OTHERWISE)
 * ARISING IN ANY WAY OUT OF THE USE OF THIS SOFTWARE, EVEN IF ADVISED OF THE
 * POSSIBILITY OF SUCH DAMAGE.
 */

#ifndef SRC_COMPONENTS_INCLUDE_APPLICATION_MANAGER_STATE_CONTROLLER_H_
#define SRC_COMPONENTS_INCLUDE_APPLICATION_MANAGER_STATE_CONTROLLER_H_

#include "application_manager/application.h"
#include "application_manager/application_manager.h"
#include "application_manager/request_controller_settings.h"
#include "stdint.h"

namespace application_manager {
class StateController {
 public:
  /**
   * @brief SetRegularState setup regular hmi state, that  will appear if
   * no specific events are active
   * @param app appication to setup regular State
   * @param window_id id of applicaion's window to apply HMI state
   * @param state state of new regular state
   * @param request_hmi_state_change: if true, ActivateAppRequest or
   * CloseApplication will be sent to HMI dependent on hmi level of resolved hmi
   * state
   */
  virtual void SetRegularState(ApplicationSharedPtr app,
                               const WindowID window_id,
                               HmiStatePtr state,
                               const bool request_hmi_state_change) = 0;

  /**
   * @brief SetRegularState Change regular hmi level and audio state
   * @param app appication to setup regular State
   * @param window_id id of applicaion's window to apply HMI state
   * @param hmi_level of new regular state
   * @param audio_state of new regular state
   * @paran video_state of new regular state
   * @param request_hmi_state_change: if true, ActivateAppRequest or
   * CloseApplication will be sent to HMI dependent on hmi level of resolved hmi
   * state
   */
  virtual void SetRegularState(
      ApplicationSharedPtr app,
      const WindowID window_id,
      const mobile_apis::HMILevel::eType hmi_level,
      const mobile_apis::AudioStreamingState::eType audio_state,
      const mobile_apis::VideoStreamingState::eType video_state,
      const bool request_hmi_state_change) = 0;

  /**
   * @brief SetRegularState Change regular hmi level
   * @param app appication to setup regular State
   * @param window_id id of applicaion's window to apply HMI state
   * @param hmi_level of new regular state
   * @param request_hmi_state_change: if true, ActivateAppRequest or
   * CloseApplication will be sent to HMI dependent on hmi level of resolved hmi
   * state
   */
  virtual void SetRegularState(ApplicationSharedPtr app,
                               const WindowID window_id,
                               const mobile_apis::HMILevel::eType hmi_level,
                               const bool request_hmi_state_change) = 0;
  /**
   * @brief SetRegularState Change regular hmi level, audio state and system
   * context
   * @param app appication to setup regular State
   * @param window_id id of applicaion's window to apply HMI state
   * @param hmi_level of new regular state
   * @param audio_state of new regular state
   * @param video_state of new regular state
   * @param system_context of new regular state
   * @param request_hmi_state_change: if true, ActivateAppRequest or
   * CloseApplication will be sent to HMI dependent on hmi level of resolved hmi
   * state
   */
  virtual void SetRegularState(
      ApplicationSharedPtr app,
      const WindowID window_id,
      const mobile_apis::HMILevel::eType hmi_level,
      const mobile_apis::AudioStreamingState::eType audio_state,
      const mobile_apis::VideoStreamingState::eType video_state,
      const mobile_apis::SystemContext::eType system_context,
      const bool request_hmi_state_change) = 0;

  /**
   * @brief SetRegularState Sets regular state with new hmi level
   * to application
   * @param app appication to setup regular state
   * @param window_id id of applicaion's window to apply HMI state
   * @param hmi_level new hmi level for application
   */
  virtual void SetRegularState(
      ApplicationSharedPtr app,
      const WindowID window_id,
      const mobile_apis::HMILevel::eType hmi_level) = 0;

  /**
   * @brief SetRegularState Change regular audio state
   * @param app appication to setup regular State
   * @param window_id id of applicaion's window to apply HMI state
   * @param audio_state of new regular state
   * @param video_state of new regular state
   */
  virtual void SetRegularState(
      ApplicationSharedPtr app,
      const WindowID window_id,
      const mobile_apis::AudioStreamingState::eType audio_state,
      const mobile_apis::VideoStreamingState::eType video_state) = 0;

  /**
   * @brief SetRegularState Change regular  system context
   * @param app appication to setup regular State
   * @param window_id id of applicaion's window to apply HMI state
   * @param system_context of new regular state
   */
  virtual void SetRegularState(
      ApplicationSharedPtr app,
      const WindowID window_id,
      const mobile_apis::SystemContext::eType system_context) = 0;

  /**
   * @brief SetRegularState Sets new regular state to application
   * @param app appication to setup regular state
   * @param window_id id of applicaion's window to apply HMI state
   * @param state new hmi state for application
   */
  virtual void SetRegularState(ApplicationSharedPtr app,
                               const WindowID window_id,
                               HmiStatePtr state) = 0;

  /**
   * @brief Sets default application state and apply currently active HMI states
   * on application registration
   * @param app application to apply states
   * @param default_level default HMI level
   */
  virtual void OnApplicationRegistered(
      ApplicationSharedPtr app,
      const mobile_apis::HMILevel::eType default_level) = 0;

  /**
   * @brief OnAppWidgetAdded Sets default state for widget and apply currently
   * active HMI states
   * @param app application to apply states
   * @param window_id id of window to add
   * @param default_level default HMI level
   */
  virtual void OnAppWindowAdded(
      ApplicationSharedPtr app,
      const WindowID window_id,
      const mobile_apis::WindowType::eType window_type,
      const mobile_apis::HMILevel::eType default_level) = 0;

  /**
   * @brief OnVideoStreamingStarted process video streaming started
   * @param app projection or navigation application starting streaming
   */
  virtual void OnVideoStreamingStarted(ApplicationConstSharedPtr app) = 0;

  /**
   * @brief OnVideoStreamingStopped process video streaming stopped
   * @param app projection or navigation application stopping streaming
   */
  virtual void OnVideoStreamingStopped(ApplicationConstSharedPtr app) = 0;

  /**
   * @brief OnStateChanged send HMIStatusNotification if needed
   * @param app application
   * @param window_id id of applicaion's window to apply HMI state
   * @param old_state state before change
   * @param new_state state after change
   */
  virtual void OnStateChanged(ApplicationSharedPtr app,
                              const WindowID window_id,
                              HmiStatePtr old_state,
                              HmiStatePtr new_state) = 0;

  /**
   * @brief Checks activity of Deactivate HMI state.
   * @return Returns TRUE if deactivate HMI state is active, otherwise returns
   * FALSE.
   */
  virtual bool IsStateActive(HmiState::StateID state_id) const = 0;

  /**
   * @brief ActivateDefaultWindow performs set of actions required for a proper
   * application activation (i.e. main window activation)
   * @param app pointer to application to be activated
   */
  virtual void ActivateDefaultWindow(ApplicationSharedPtr app) = 0;

  /**
   * @brief ExitDefaultWindow performs set of action required for a proper
   * application exiting (i.e. main window exit)
   * @param app pointer to application to be exited
   */
  virtual void ExitDefaultWindow(ApplicationSharedPtr app) = 0;

  /**
<<<<<<< HEAD
   * @brief ResumePostponedWindows resumes adding of all postponed windows for a
   * specified application, if exists
   * @param app_id id of application to check
   */
  virtual void ResumePostponedWindows(const uint32_t app_id) = 0;

  /**
   * @brief DropPostponedWindows drops all postponed windows for a specified
   * application, if exists
   * @param app_id id of application to check
   */
  virtual void DropPostponedWindows(const uint32_t app_id) = 0;
=======
   * @brief Sets BACKGROUND or LIMITED hmi level to application
   * depends on application type
   * @param window_id ID of app window to deactivate
   * @param app Application to deactivate
   */
  virtual void DeactivateApp(ApplicationSharedPtr app,
                             const WindowID window_id) = 0;
>>>>>>> 062d3b0f
};

}  // namespace application_manager

#endif  // SRC_COMPONENTS_INCLUDE_APPLICATION_MANAGER_STATE_CONTROLLER_H_<|MERGE_RESOLUTION|>--- conflicted
+++ resolved
@@ -225,20 +225,6 @@
   virtual void ExitDefaultWindow(ApplicationSharedPtr app) = 0;
 
   /**
-<<<<<<< HEAD
-   * @brief ResumePostponedWindows resumes adding of all postponed windows for a
-   * specified application, if exists
-   * @param app_id id of application to check
-   */
-  virtual void ResumePostponedWindows(const uint32_t app_id) = 0;
-
-  /**
-   * @brief DropPostponedWindows drops all postponed windows for a specified
-   * application, if exists
-   * @param app_id id of application to check
-   */
-  virtual void DropPostponedWindows(const uint32_t app_id) = 0;
-=======
    * @brief Sets BACKGROUND or LIMITED hmi level to application
    * depends on application type
    * @param window_id ID of app window to deactivate
@@ -246,7 +232,20 @@
    */
   virtual void DeactivateApp(ApplicationSharedPtr app,
                              const WindowID window_id) = 0;
->>>>>>> 062d3b0f
+
+  /**
+   * @brief ResumePostponedWindows resumes adding of all postponed windows for a
+   * specified application, if exists
+   * @param app_id id of application to check
+   */
+  virtual void ResumePostponedWindows(const uint32_t app_id) = 0;
+
+  /**
+   * @brief DropPostponedWindows drops all postponed windows for a specified
+   * application, if exists
+   * @param app_id id of application to check
+   */
+  virtual void DropPostponedWindows(const uint32_t app_id) = 0;
 };
 
 }  // namespace application_manager
