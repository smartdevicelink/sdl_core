--- conflicted
+++ resolved
@@ -42,15 +42,8 @@
     log4cxx::Logger::getLogger("HMIMessageHandler"));
 
 MessageBrokerAdapter::MessageBrokerAdapter(HMIMessageHandler* handler)
-<<<<<<< HEAD
-  : MessageBrokerController(profile::Profile::instance()->server_address(),
-                            profile::Profile::instance()->server_port(),
-                            "BasicCommunication")
-  , HMIMessageAdapter(handler) {
-=======
     : MessageBrokerController(std::string("127.0.0.1"), 8087, "SDL"),
       HMIMessageAdapter(handler) {
->>>>>>> b42cd1c6
   LOG4CXX_INFO(logger_, "Created MessageBrokerAdapter");
 }
 
