--- conflicted
+++ resolved
@@ -45,12 +45,7 @@
 )
 
 IF (HMIADAPTER STREQUAL "dbus")
-<<<<<<< HEAD
     set (DBUS_SOURCE ${COMPONENTS_DIR}/hmi_message_handler/src/dbus_message_adapter.cc)
-=======
-    set (DBUS_SOURCE ./src/dbus_message_adapter.cc)
-    set (DBUS_HEADER ./include/hmi_message_handler/dbus_message_adapter.h)
->>>>>>> a9899206
     set (DBUS_ADAPTER DBus)
 ENDIF ()
 
