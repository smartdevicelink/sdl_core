--- conflicted
+++ resolved
@@ -84,7 +84,6 @@
   }
 }
 
-<<<<<<< HEAD
 bool ButtonPressRequest::Validate() {
   LOG4CXX_AUTO_TRACE(logger_);
 
@@ -103,10 +102,10 @@
   }
 
   return true;
-=======
+}
+
 std::string ButtonPressRequest::ModuleType(const Json::Value& message) {
   return message.get(message_params::kModuleType, Json::Value("")).asString();
->>>>>>> 4c83f531
 }
 
 }  // namespace commands
