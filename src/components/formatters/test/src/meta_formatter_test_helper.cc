/*
 * Copyright (c) 2015, Ford Motor Company
 * All rights reserved.
 *
 * Redistribution and use in source and binary forms, with or without
 * modification, are permitted provided that the following conditions are met:
 *
 * Redistributions of source code must retain the above copyright notice, this
 * list of conditions and the following disclaimer.
 *
 * Redistributions in binary form must reproduce the above copyright notice,
 * this list of conditions and the following
 * disclaimer in the documentation and/or other materials provided with the
 * distribution.
 *
 * Neither the name of the Ford Motor Company nor the names of its contributors
 * may be used to endorse or promote products derived from this software
 * without specific prior written permission.
 *
 * THIS SOFTWARE IS PROVIDED BY THE COPYRIGHT HOLDERS AND CONTRIBUTORS "AS IS"
 * AND ANY EXPRESS OR IMPLIED WARRANTIES, INCLUDING, BUT NOT LIMITED TO, THE
 * IMPLIED WARRANTIES OF MERCHANTABILITY AND FITNESS FOR A PARTICULAR PURPOSE
 * ARE DISCLAIMED. IN NO EVENT SHALL THE COPYRIGHT HOLDER OR CONTRIBUTORS BE
 * LIABLE FOR ANY DIRECT, INDIRECT, INCIDENTAL, SPECIAL, EXEMPLARY, OR
 * CONSEQUENTIAL DAMAGES (INCLUDING, BUT NOT LIMITED TO, PROCUREMENT OF
 * SUBSTITUTE GOODS OR SERVICES; LOSS OF USE, DATA, OR PROFITS; OR BUSINESS
 * INTERRUPTION) HOWEVER CAUSED AND ON ANY THEORY OF LIABILITY, WHETHER IN
 * CONTRACT, STRICT LIABILITY, OR TORT (INCLUDING NEGLIGENCE OR OTHERWISE)
 * ARISING IN ANY WAY OUT OF THE USE OF THIS SOFTWARE, EVEN IF ADVISED OF THE
 * POSSIBILITY OF SUCH DAMAGE.
 */
#include "gtest/gtest.h"
<<<<<<< HEAD
#include "formatters/meta_formatter_test_helper.h"
=======
#include "meta_formatter_test_helper.h"
#include "json/value.h"
>>>>>>> a9899206

namespace test {
namespace components {
namespace formatters {

using namespace NsSmartDeviceLink::NsJSONHandler::strings;
using namespace NsSmartDeviceLink::NsJSONHandler::Formatters;

void CMetaFormatterTestHelper::SetUp() {
  function_id_items_.insert(FunctionIDTest::RegisterAppInterface);
  function_id_items_.insert(FunctionIDTest::UnregisterAppInterface);
  function_id_items_.insert(FunctionIDTest::SetGlobalProperties);

  message_type_items_.insert(MessageTypeTest::request);
  message_type_items_.insert(MessageTypeTest::response);
  message_type_items_.insert(MessageTypeTest::notification);
}

void CMetaFormatterTestHelper::TearDown() {
  function_id_items_.clear();
  message_type_items_.clear();
}

//-----------------------------------------------------------

void CMetaFormatterTestHelper::AnyObjectToJsonString(
    const SmartObject& obj, std::string& result_string) {
  utils::json::JsonValue params(utils::json::ValueType::OBJECT_VALUE);

  SmartObject formattedObj(obj);
  utils::json::JsonValueRef json_value_ref;
  json_value_ref.Append(params);
  CFormatterJsonBase::objToJsonValue(formattedObj, json_value_ref);

  result_string = params.ToJson(true);
}

//-----------------------------------------------------------

void CMetaFormatterTestHelper::FillObjectIdenticalToSchema(SmartObject& obj) {
  obj[S_PARAMS][S_MESSAGE_TYPE] = MessageTypeTest::request;
  obj[S_PARAMS][S_FUNCTION_ID] = FunctionIDTest::RegisterAppInterface;
  obj[S_PARAMS][S_CORRELATION_ID] = 12;
  obj[S_PARAMS][S_PROTOCOL_VERSION] = 1;
  obj[S_PARAMS][S_PROTOCOL_TYPE] = 0;

  obj[S_MSG_PARAMS]["syncMsgVersion"]["majorVersion"] = 2;
  obj[S_MSG_PARAMS]["syncMsgVersion"]["minorVersion"] = 10;
  obj[S_MSG_PARAMS]["appName"] = "APP NAME";
  obj[S_MSG_PARAMS]["ttsName"][0]["text"] = "ABC";
  obj[S_MSG_PARAMS]["ttsName"][0]["type"] = SpeechCapabilities::SC_TEXT;
  obj[S_MSG_PARAMS]["ngnMediaScreenAppName"] = "SCREEN NAME";
  obj[S_MSG_PARAMS]["vrSynonyms"][0] = "Synonym1";
  obj[S_MSG_PARAMS]["vrSynonyms"][1] = "Synonym2";
  obj[S_MSG_PARAMS]["isMediaApplication"] = true;
  obj[S_MSG_PARAMS]["languageDesired"] = Language::EN_EU;
  obj[S_MSG_PARAMS]["hmiDisplayLanguageDesired"] = Language::RU_RU;
  obj[S_MSG_PARAMS]["appType"][0] = AppTypeTest::SYSTEM;
  obj[S_MSG_PARAMS]["appType"][1] = AppTypeTest::MEDIA;
  obj[S_MSG_PARAMS]["appID"] = "APP ID";
}

//-----------------------------------------------------------
void CMetaFormatterTestHelper::
    FillObjectIdenticalToSchemaWithoutNoMandatoriesParams(SmartObject& obj) {
  obj[S_PARAMS][S_MESSAGE_TYPE] = MessageTypeTest::request;
  obj[S_PARAMS][S_FUNCTION_ID] = FunctionIDTest::RegisterAppInterface;
  obj[S_PARAMS][S_CORRELATION_ID] = 12;
  obj[S_PARAMS][S_PROTOCOL_VERSION] = 1;
  obj[S_PARAMS][S_PROTOCOL_TYPE] = 0;

  obj[S_MSG_PARAMS]["syncMsgVersion"]["majorVersion"] = 2;
  obj[S_MSG_PARAMS]["syncMsgVersion"]["minorVersion"] = 10;
  obj[S_MSG_PARAMS]["appName"] = "APP NAME";
  obj[S_MSG_PARAMS]["ngnMediaScreenAppName"] = "SCREEN NAME";
  obj[S_MSG_PARAMS]["isMediaApplication"] = true;
  obj[S_MSG_PARAMS]["languageDesired"] = Language::EN_EU;
  obj[S_MSG_PARAMS]["hmiDisplayLanguageDesired"] = Language::RU_RU;
  obj[S_MSG_PARAMS]["appID"] = "APP ID";

  // Commented not mandatory params for check creation object without them
  //   obj[S_MSG_PARAMS]["ttsName"][0]["text"] = "ABC";
  //   obj[S_MSG_PARAMS]["ttsName"][0]["type"] =
  //       SpeechCapabilities::SC_TEXT;

  //   obj[S_MSG_PARAMS]["vrSynonyms"][0] = "Synonym1";
  //   obj[S_MSG_PARAMS]["vrSynonyms"][1] = "Synonym2";

  //   obj[S_MSG_PARAMS]["appType"][0] = AppTypeTest::SYSTEM; // not mandatory
  //   obj[S_MSG_PARAMS]["appType"][1] = AppTypeTest::MEDIA;
}

void CMetaFormatterTestHelper::FillObjectWithoutSomeMandatoryFields(
    SmartObject& obj) {
  obj[S_PARAMS][S_MESSAGE_TYPE] = MessageTypeTest::request;
  obj[S_PARAMS][S_FUNCTION_ID] = FunctionIDTest::RegisterAppInterface;

  obj[S_PARAMS][S_PROTOCOL_VERSION] = 1;
  obj[S_PARAMS][S_PROTOCOL_TYPE] = 0;

  // Commented mandatory params for check creation object without them
  //   obj[S_PARAMS][S_CORRELATION_ID] = 12;
  //   obj[S_MSG_PARAMS]["syncMsgVersion"]["majorVersion"] = 2;
  //   obj[S_MSG_PARAMS]["syncMsgVersion"]["minorVersion"] = 10;

  obj[S_MSG_PARAMS]["appName"] = "APP NAME";
  obj[S_MSG_PARAMS]["ttsName"][0]["text"] = "ABC";
  obj[S_MSG_PARAMS]["ttsName"][0]["type"] = SpeechCapabilities::SC_TEXT;
  obj[S_MSG_PARAMS]["ngnMediaScreenAppName"] = "SCREEN NAME";
  obj[S_MSG_PARAMS]["vrSynonyms"][0] = "Synonym1";
  obj[S_MSG_PARAMS]["vrSynonyms"][1] = "Synonym2";
  obj[S_MSG_PARAMS]["isMediaApplication"] = true;
  obj[S_MSG_PARAMS]["languageDesired"] = Language::EN_EU;
  obj[S_MSG_PARAMS]["hmiDisplayLanguageDesired"] = Language::RU_RU;
  obj[S_MSG_PARAMS]["appType"][0] = AppTypeTest::SYSTEM;
  obj[S_MSG_PARAMS]["appType"][1] = AppTypeTest::MEDIA;
  obj[S_MSG_PARAMS]["appID"] = "APP ID";
}

//-----------------------------------------------------------

void CMetaFormatterTestHelper::CompareObjects(const SmartObject& first,
                                              const SmartObject& second) {
  if (SmartType_Array == first.getType()) {
    ASSERT_EQ(SmartType_Array, second.getType());
    for (size_t i = 0; i < first.length(); i++) {
      CompareObjects(first.getElement(i), second.getElement(i));
    }
  } else if (SmartType_Map == first.getType()) {
    ASSERT_EQ(SmartType_Map, second.getType());
    std::set<std::string> keys = first.enumerate();

    for (std::set<std::string>::const_iterator key = keys.begin();
         key != keys.end();
         key++) {
      CompareObjects(first.getElement(*key), second.getElement(*key));
    }
  } else if (SmartType_Boolean == first.getType()) {
    ASSERT_EQ(first.asBool(), second.asBool());
  } else if (SmartType_Integer == first.getType()) {
    ASSERT_EQ(first.asInt(), second.asInt());
  } else if (SmartType_Double == first.getType()) {
    ASSERT_EQ(first.asDouble(), second.asDouble());
  } else if (SmartType_String == first.getType()) {
    ASSERT_EQ(first.asString(), second.asString());
  } else if (SmartType_Null == first.getType()) {
    ASSERT_EQ(SmartType_Null, second.getType());
  } else {
    FAIL() << "Unknown SmartObject type: " << first.getType();
  }
}

//-----------------------------------------------------------

void CMetaFormatterTestHelper::FillObjectWithDefaultValues(SmartObject& obj) {
  obj[S_PARAMS][S_MESSAGE_TYPE] = -1;
  obj[S_PARAMS][S_FUNCTION_ID] = -1;
  obj[S_PARAMS][S_CORRELATION_ID] = 0;
  obj[S_PARAMS][S_PROTOCOL_VERSION] = 0;
  obj[S_PARAMS][S_PROTOCOL_TYPE] = 0;

  obj[S_MSG_PARAMS]["syncMsgVersion"]["majorVersion"] = 0;
  obj[S_MSG_PARAMS]["syncMsgVersion"]["minorVersion"] = 0;
  obj[S_MSG_PARAMS]["appName"] = "";
  obj[S_MSG_PARAMS]["ngnMediaScreenAppName"] = "";
  obj[S_MSG_PARAMS]["isMediaApplication"] = false;
  obj[S_MSG_PARAMS]["languageDesired"] = -1;
  obj[S_MSG_PARAMS]["hmiDisplayLanguageDesired"] = -1;
  obj[S_MSG_PARAMS]["appID"] = "";

  // Commented params for check creation object with only default values
  //   obj[S_MSG_PARAMS]["ttsName"][0]["text"] = "ABC";
  //   obj[S_MSG_PARAMS]["ttsName"][0]["type"] =
  //       SpeechCapabilities::SC_TEXT;

  //   obj[S_MSG_PARAMS]["vrSynonyms"][0] = "Synonym1";
  //   obj[S_MSG_PARAMS]["vrSynonyms"][1] = "Synonym2";

  //   obj[S_MSG_PARAMS]["appType"][0] = AppTypeTest::SYSTEM;
  //   obj[S_MSG_PARAMS]["appType"][1] = AppTypeTest::MEDIA;
}

}  // namespace formatters
}  // namespace components
}  // namespace test<|MERGE_RESOLUTION|>--- conflicted
+++ resolved
@@ -30,12 +30,8 @@
  * POSSIBILITY OF SUCH DAMAGE.
  */
 #include "gtest/gtest.h"
-<<<<<<< HEAD
 #include "formatters/meta_formatter_test_helper.h"
-=======
-#include "meta_formatter_test_helper.h"
 #include "json/value.h"
->>>>>>> a9899206
 
 namespace test {
 namespace components {
