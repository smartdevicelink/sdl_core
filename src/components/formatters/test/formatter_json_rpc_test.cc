/*
 * Copyright (c) 2016, Ford Motor Company
 * All rights reserved.
 *
 * Redistribution and use in source and binary forms, with or without
 * modification, are permitted provided that the following conditions are met:
 *
 * Redistributions of source code must retain the above copyright notice, this
 * list of conditions and the following disclaimer.
 *
 * Redistributions in binary form must reproduce the above copyright notice,
 * this list of conditions and the following
 * disclaimer in the documentation and/or other materials provided with the
 * distribution.
 *
 * Neither the name of the Ford Motor Company nor the names of its contributors
 * may be used to endorse or promote products derived from this software
 * without specific prior written permission.
 *
 * THIS SOFTWARE IS PROVIDED BY THE COPYRIGHT HOLDERS AND CONTRIBUTORS "AS IS"
 * AND ANY EXPRESS OR IMPLIED WARRANTIES, INCLUDING, BUT NOT LIMITED TO, THE
 * IMPLIED WARRANTIES OF MERCHANTABILITY AND FITNESS FOR A PARTICULAR PURPOSE
 * ARE DISCLAIMED. IN NO EVENT SHALL THE COPYRIGHT HOLDER OR CONTRIBUTORS BE
 * LIABLE FOR ANY DIRECT, INDIRECT, INCIDENTAL, SPECIAL, EXEMPLARY, OR
 * CONSEQUENTIAL DAMAGES (INCLUDING, BUT NOT LIMITED TO, PROCUREMENT OF
 * SUBSTITUTE GOODS OR SERVICES; LOSS OF USE, DATA, OR PROFITS; OR BUSINESS
 * INTERRUPTION) HOWEVER CAUSED AND ON ANY THEORY OF LIABILITY, WHETHER IN
 * CONTRACT, STRICT LIABILITY, OR TORT (INCLUDING NEGLIGENCE OR OTHERWISE)
 * ARISING IN ANY WAY OUT OF THE USE OF THIS SOFTWARE, EVEN IF ADVISED OF THE
 * POSSIBILITY OF SUCH DAMAGE.
 */

#include <algorithm>
#include "formatters/formatter_json_rpc.h"
#include <string>
#include <set>
#include <algorithm>
#include <json/writer.h>
#include "gtest/gtest.h"
#include "formatters/formatter_json_rpc.h"
#include <string>
#include <set>
#include "gtest/gtest.h"
#include "formatters/CSmartFactory.h"
#include "HMI_API_schema.h"
#include "MOBILE_API_schema.h"

namespace test {
namespace components {
namespace formatters_test {

using namespace NsSmartDeviceLink::NsSmartObjects;
using namespace NsSmartDeviceLink::NsJSONHandler::Formatters;
using namespace NsSmartDeviceLink::NsJSONHandler::strings;

void CompactJson(std::string& str) {
  Json::Value root;
  Json::Reader reader;
  reader.parse(str, root);
  Json::FastWriter writer;
  str = writer.write(root);
  if (str[str.size() - 1] == '\n') {
      str.erase(str.size()-1,1);
  }
}

namespace {
const int64_t big_64int = 100000000000;
const std::string str_with_big_int64 = "100000000000";
}  // namespace

TEST(FormatterJsonRPCTest, CheckCompactJson){
  std::string before_compact(
     "{\n   \"jsonrpc\" : \"2.0\",\n   \"method\" : \"BasicCommunication.OnSystemRequest\","
     "\n   \"params\" : {\n      \"fileName\" : \"file \n Name\",\n      \"length\" : 100000000000,\n"
     "\"offset\" : 100000000000,\n      \"requestType\" : \"PROPRIETARY\"\n   }\n}\n");
  std::string after_compact = before_compact;
  CompactJson(after_compact);

  EXPECT_NE(before_compact, after_compact);

  std::string expected(
      "{\"jsonrpc\":\"2.0\",\"method\":\"BasicCommunication.OnSystemRequest\","
      "\"params\":{\"fileName\":\"file \\n Name\",\"length\":100000000000,"
      "\"offset\":100000000000,\"requestType\":\"PROPRIETARY\"}}");
  EXPECT_EQ(expected, after_compact);
}

TEST(FormatterJsonRPCTest, CorrectRPCv1Request_ToString_Success) {
  // Create SmartObject
  SmartObject obj;
  obj[S_PARAMS][S_FUNCTION_ID] = hmi_apis::FunctionID::VR_IsReady;
  obj[S_PARAMS][S_MESSAGE_TYPE] = hmi_apis::messageType::request;
  obj[S_PARAMS][S_PROTOCOL_VERSION] = 2;
  obj[S_PARAMS][S_PROTOCOL_TYPE] = 1;
  obj[S_PARAMS][S_CORRELATION_ID] = 4444;
  obj[S_MSG_PARAMS] = SmartObject(SmartType::SmartType_Map);
  // Attach Schema
  hmi_apis::HMI_API factory;
  EXPECT_TRUE(factory.attachSchema(obj, false));

  std::string result;
  // Convert SmartObject to Json string
  EXPECT_TRUE(FormatterJsonRpc::ToString(obj, result));
  CompactJson(result);
  const std::string json_string(
      "{\"id\":4444,\"jsonrpc\":\"2.0\",\"method\":\"VR.IsReady\"}");
  EXPECT_EQ(json_string, result);
}

TEST(FormatterJsonRPCTest, CorrectRPCv2Request_ToString_Success) {
  // Create SmartObject
  SmartObject obj;
  obj[S_PARAMS][S_FUNCTION_ID] = mobile_apis::FunctionID::AddCommandID;
  obj[S_PARAMS][S_MESSAGE_TYPE] = mobile_apis::messageType::request;
  obj[S_PARAMS][S_CORRELATION_ID] = 4444;
  obj[S_MSG_PARAMS] = SmartObject(SmartType::SmartType_Map);
  // Attach Schema
  mobile_apis::MOBILE_API factory;
  EXPECT_TRUE(factory.attachSchema(obj, false));

  std::string result;
  // Convert SmartObject to Json string
  EXPECT_TRUE(FormatterJsonRpc::ToString(obj, result));
  CompactJson(result);
  const std::string json_string(
      "{\"id\":4444,\"jsonrpc\":\"2.0\",\"method\":\"AddCommandID\"}");
  EXPECT_EQ(json_string, result);
}

TEST(FormatterJsonRPCTest, UpperBoundValuesInSystemRequest_ToString_Success) {
  // Create SmartObject
  SmartObject obj;
  obj[S_PARAMS][S_FUNCTION_ID] =
      hmi_apis::FunctionID::BasicCommunication_OnSystemRequest;
  obj[S_PARAMS][S_MESSAGE_TYPE] = hmi_apis::messageType::notification;
  obj[S_PARAMS][S_PROTOCOL_VERSION] = 2;
  obj[S_PARAMS][S_PROTOCOL_TYPE] = 1;
  obj[S_PARAMS][S_CORRELATION_ID] = 4444;
  obj[S_MSG_PARAMS] = SmartObject(SmartType::SmartType_Map);
  obj[S_MSG_PARAMS]["requestType"] = hmi_apis::Common_RequestType::PROPRIETARY;
  obj[S_MSG_PARAMS]["fileName"] = "fileName";
  obj[S_MSG_PARAMS]["length"] = big_64int;
  obj[S_MSG_PARAMS]["offset"] = big_64int;
  // Attach Schema

  hmi_apis::HMI_API factory;
  EXPECT_TRUE(factory.attachSchema(obj));
  EXPECT_EQ(Errors::OK, obj.validate());
  std::string result;
  // Convert SmartObject to Json string
  EXPECT_TRUE(FormatterJsonRpc::ToString(obj, result));
  CompactJson(result);
  const std::string json_string(
      "{\"jsonrpc\":\"2.0\",\"method\":\"BasicCommunication.OnSystemRequest\","
      "\"params\":{\"fileName\":\"fileName\",\"length\":100000000000,"
      "\"offset\":100000000000,\"requestType\":\"PROPRIETARY\"}}");
  EXPECT_EQ(json_string, result);
}

TEST(FormatterJsonRPCTest, CorrectRPCv1Notification_ToString_Success) {
  // Create SmartObject
  SmartObject obj;
  std::string result;
  obj[S_PARAMS][S_FUNCTION_ID] = hmi_apis::FunctionID::Buttons_OnButtonPress;
  obj[S_PARAMS][S_MESSAGE_TYPE] = hmi_apis::messageType::notification;
  obj[S_PARAMS][S_PROTOCOL_VERSION] = 2;
  obj[S_PARAMS][S_PROTOCOL_TYPE] = 1;
  obj[S_PARAMS][S_CORRELATION_ID] = 4222;
  obj[S_MSG_PARAMS] = SmartObject(SmartType::SmartType_Map);
  // Attach Schema
  hmi_apis::HMI_API factory;
<<<<<<< HEAD
  EXPECT_TRUE(factory.attachSchema(obj));
  // Convert SmartObject to Json string
  EXPECT_TRUE(FormatterJsonRpc::ToString(obj, result));
  CompactJson(result);
  const std::string json_string(
      "{\"jsonrpc\":\"2.0\",\"method\":\"Buttons.OnButtonPress\",\"params\":{}"
      "}");
  EXPECT_EQ(json_string, result);
}

TEST(FormatterJsonRPCTest, CorrectResponseToString_Success) {
  // Create SmartObject
  SmartObject obj;
  obj[S_PARAMS][S_FUNCTION_ID] = hmi_apis::FunctionID::VR_AddCommand;
  obj[S_PARAMS][S_MESSAGE_TYPE] = hmi_apis::messageType::response;
  obj[S_PARAMS][S_CORRELATION_ID] = 4440;
  obj[S_PARAMS][kCode] = hmi_apis::Common_Result::SUCCESS;
  obj[S_MSG_PARAMS] = SmartObject(SmartType::SmartType_Map);
  // Attach Schema
  hmi_apis::HMI_API factory;
  EXPECT_TRUE(factory.attachSchema(obj));

  std::string result;
  // Convert SmartObject to Json string
  EXPECT_TRUE(FormatterJsonRpc::ToString(obj, result));
  CompactJson(result);
  const std::string json_string(
      "{\"id\":4440,\"jsonrpc\":\"2.0\",\"result\":{\"code\":0,\"method\":\"VR."
      "AddCommand\"}}");
  EXPECT_EQ(json_string, result);
}

TEST(FormatterJsonRPCTest, ErrorResponse_ToString_Success) {
  // Create SmartObject
  SmartObject obj;
  obj[S_PARAMS][S_FUNCTION_ID] = hmi_apis::FunctionID::VR_AddCommand;
  obj[S_PARAMS][S_MESSAGE_TYPE] = hmi_apis::messageType::error_response;
  obj[S_PARAMS][S_CORRELATION_ID] = 4440;
  obj[S_PARAMS][kCode] = hmi_apis::Common_Result::GENERIC_ERROR;
  obj[S_PARAMS][kMessage] = "Some error";
  obj[S_MSG_PARAMS] = SmartObject(SmartType::SmartType_Map);
  // Attach Schema
  hmi_apis::HMI_API factory;
  EXPECT_TRUE(factory.attachSchema(obj));

  std::string result;
  // Convert SmartObject to Json string
  EXPECT_TRUE(FormatterJsonRpc::ToString(obj, result));
  CompactJson(result);

  const std::string json_string(
      "{\"error\":{\"code\":22,\"data\":{\"method\":\"VR.AddCommand\"},"
      "\"message\":\"Some error\"},\"id\":4440,\"jsonrpc\":\"2.0\"}");
  EXPECT_EQ(json_string, result);
}

TEST(FormatterJsonRPCTest, ResponseWithoutCorID_ToString_Fail) {
  // Create SmartObject
  SmartObject obj;
  obj[S_PARAMS][S_FUNCTION_ID] = hmi_apis::FunctionID::VR_AddCommand;
  obj[S_PARAMS][S_MESSAGE_TYPE] = hmi_apis::messageType::response;
  obj[S_PARAMS][S_PROTOCOL_VERSION] = 2;
  obj[S_PARAMS][S_PROTOCOL_TYPE] = 1;
  obj[S_PARAMS][S_CORRELATION_ID] = 4444;
  obj[S_MSG_PARAMS] = SmartObject(SmartType::SmartType_Map);
  // Attach Schema
  hmi_apis::HMI_API factory;
  EXPECT_TRUE(factory.attachSchema(obj));

  std::string result;
  // Convert SmartObject to Json string will finish wrong
  EXPECT_FALSE(FormatterJsonRpc::ToString(obj, result));
}

TEST(FormatterJsonRPCTest, RequestWithoutMSGParams_ToString_Success) {
  // Create SmartObject
  SmartObject obj;
  obj[S_PARAMS][S_FUNCTION_ID] = mobile_apis::FunctionID::AddCommandID;
  obj[S_PARAMS][S_MESSAGE_TYPE] = mobile_apis::messageType::request;
  obj[S_PARAMS][S_CORRELATION_ID] = 4444;
  // Attach Schema
  mobile_apis::MOBILE_API factory;
  EXPECT_TRUE(factory.attachSchema(obj));

  std::string result;
  // Convert SmartObject to Json string
=======
  EXPECT_TRUE(factory.attachSchema(obj, false));
  // Convert SmrtObject to Json string
>>>>>>> be8feae0
  EXPECT_TRUE(FormatterJsonRpc::ToString(obj, result));
  CompactJson(result);
  const std::string json_string(
      "{\"id\":4444,\"jsonrpc\":\"2.0\",\"method\":\"AddCommandID\"}");
  EXPECT_EQ(json_string, result);
}

TEST(FormatterJsonRPCTest, RequestWithoutCorID_ToString_Fail) {
  // Create SmartObject
  SmartObject obj;
  obj[S_PARAMS][S_FUNCTION_ID] = mobile_apis::FunctionID::AddCommandID;
  obj[S_PARAMS][S_MESSAGE_TYPE] = mobile_apis::messageType::request;
  obj[S_MSG_PARAMS] = SmartObject(SmartType::SmartType_Map);
  // Attach Schema
  mobile_apis::MOBILE_API factory;
  EXPECT_TRUE(factory.attachSchema(obj));

  std::string result;
  // Converting SmartObject to Json string is failed
  EXPECT_FALSE(FormatterJsonRpc::ToString(obj, result));
  CompactJson(result);

  const std::string json_string("{\"jsonrpc\":\"2.0\",\"method\":\"AddCommandID\"}");
  EXPECT_EQ(json_string, result);
}

TEST(FormatterJsonRPCTest, RequestWithoutType_ToString_Fail) {
  // Create SmartObject
  SmartObject obj;
  obj[S_PARAMS][S_FUNCTION_ID] = mobile_apis::FunctionID::AddCommandID;
  obj[S_MSG_PARAMS] = SmartObject(SmartType::SmartType_Map);
  // Attach Schema is impossible
  mobile_apis::MOBILE_API factory;
  EXPECT_FALSE(factory.attachSchema(obj));

  std::string result;
  // Converting SmartObject to Json string is failed
  EXPECT_FALSE(FormatterJsonRpc::ToString(obj, result));
  EXPECT_EQ(std::string("{\n   \"jsonrpc\" : \"2.0\"\n}\n"), result);
}

TEST(FormatterJsonRPCTest, InvalidRPC_ToString_False) {
  // Create SmartObject with notification id and response message type
  SmartObject obj;
  std::string result;
  obj[S_PARAMS][S_FUNCTION_ID] =
      hmi_apis::FunctionID::BasicCommunication_OnReady;
  obj[S_PARAMS][S_MESSAGE_TYPE] = hmi_apis::messageType::response;
  obj[S_PARAMS][S_PROTOCOL_VERSION] = 2;
  obj[S_PARAMS][S_PROTOCOL_TYPE] = 1;
  obj[S_PARAMS][S_CORRELATION_ID] = 4222;
  obj[S_MSG_PARAMS] = SmartObject(SmartType::SmartType_Map);
  // Attach Schema
  hmi_apis::HMI_API factory;
<<<<<<< HEAD
  EXPECT_FALSE(factory.attachSchema(obj));
  // Convert SmartObject to Json string
=======
  EXPECT_FALSE(factory.attachSchema(obj, false));
  // Convert SmrtObject to Json string
>>>>>>> be8feae0
  EXPECT_FALSE(FormatterJsonRpc::ToString(obj, result));
  // Expect result with default value. No correct conversion was done
  EXPECT_EQ(std::string("{\n   \"jsonrpc\" : \"2.0\"\n}\n"), result);
}

TEST(FormatterJsonRPCTest, Notification_ToSmartObject_Success) {
  // Source Json string
  const std::string json_string(
      "{\n   \"jsonrpc\" : \"2.0\",\n   \"method\" : "
      "\"BasicCommunication.OnReady\",\n   \"params\" : {}\n}\n");
  // Smart Object to keep result
  SmartObject obj;
  // Convert json string to smart object
  int32_t result = FormatterJsonRpc::FromString<hmi_apis::FunctionID::eType,
                                                hmi_apis::messageType::eType>(
      json_string, obj);
  EXPECT_EQ(0, result);
  // Get keys collection from Smart Object
  std::set<std::string> keys = obj["params"].enumerate();
  EXPECT_EQ(4u, keys.size());
}

TEST(FormatterJsonRPCTest, InvalidFormatToSmartObject_False) {
  // Source Json string
  const std::string json_string(
      "{\n   \"method\" : \"BasicCommunication.OnReady\",\n   \"params\" : "
      "{}\n}\n");
  // Smart Object to keep result
  SmartObject obj;
  // Convert json string to smart object
  int32_t result = FormatterJsonRpc::FromString<hmi_apis::FunctionID::eType,
                                                hmi_apis::messageType::eType>(
      json_string, obj);
  EXPECT_EQ(2, result);
  // Get keys collection from Smart Object
  std::set<std::string> keys = obj["params"].enumerate();
  EXPECT_EQ(4u, keys.size());
}

TEST(FormatterJsonRPCTest, RequestToSmartObject_Success) {
  // Source Json string
  const std::string json_string(
      "{\n   \"id\" : 4444,\n   \"jsonrpc\" : \"2.0\",\n   \"method\" : "
      "\"VR.IsReady\"\n}\n");
  // Smart Object to keep result
  SmartObject obj;
  // Convert json string to smart object
  int32_t result = FormatterJsonRpc::FromString<hmi_apis::FunctionID::eType,
                                                hmi_apis::messageType::eType>(
      json_string, obj);
  int32_t function_id = hmi_apis::FunctionID::VR_IsReady;
  EXPECT_EQ(0, result);
  // Get keys collection from Smart Object
  std::set<std::string> keys = obj["params"].enumerate();
  EXPECT_EQ(5u, keys.size());
  EXPECT_EQ(4444, obj["params"]["correlation_id"].asInt());
  EXPECT_EQ(function_id, obj["params"]["function_id"].asInt());
  EXPECT_EQ(0, obj["params"]["message_type"].asInt());
  EXPECT_EQ(1, obj["params"]["protocol_type"].asInt());
  EXPECT_EQ(2, obj["params"]["protocol_version"].asInt());
}

TEST(FormatterJsonRPCTest, ResponseToSmartObject_Success) {
  // Source Json string
  const std::string json_string(
      "{\"id\":4440,\"jsonrpc\":\"2.0\",\"result\":{\"code\":0,\"method\":\"VR."
      "AddCommand\"}}");
  // Smart Object to keep result
  SmartObject obj;
  // Convert json string to smart object
  int32_t result = FormatterJsonRpc::FromString<hmi_apis::FunctionID::eType,
                                                hmi_apis::messageType::eType>(
      json_string, obj);

  int32_t function_id = hmi_apis::FunctionID::VR_AddCommand;

  EXPECT_EQ(0, result);
  // Get keys collection from Smart Object
  std::set<std::string> keys = obj["params"].enumerate();
  EXPECT_EQ(6u, keys.size());
  EXPECT_EQ(0, obj["params"]["code"].asInt());
  EXPECT_EQ(4440, obj["params"]["correlation_id"].asInt());
  EXPECT_EQ(function_id, obj["params"]["function_id"].asInt());
  EXPECT_EQ(1, obj["params"]["message_type"].asInt());
  EXPECT_EQ(1, obj["params"]["protocol_type"].asInt());
  EXPECT_EQ(2, obj["params"]["protocol_version"].asInt());
}

TEST(FormatterJsonRPCTest, StringWithUpperBoundValueToSmartObject_Success) {
  // Source Json string
  const std::string json_string(
      "{\"jsonrpc\":\"2.0\",\"method\":\"BasicCommunication.OnSystemRequest\","
      "\"params\":{\"fileName\":\"filename\",\"length\":100000000000,"
      "\"requestType\":\"PROPRIETARY\"}}");
  // Smart Object to keep result
  SmartObject obj;
  // Convert json string to smart object

  int32_t res = FormatterJsonRpc::FromString<hmi_apis::FunctionID::eType,
                                             hmi_apis::messageType::eType>(
      json_string, obj);
  // Get keys collection from Smart Object
  EXPECT_EQ(0, res);
  EXPECT_EQ(big_64int, obj["msg_params"]["length"].asInt());
  EXPECT_EQ(str_with_big_int64, obj["msg_params"]["length"].asString());
  std::set<std::string> keys = obj["params"].enumerate();
  EXPECT_EQ(4u, keys.size());
}

}  // namespace formatters_test
}  // namespace components
}  // namespace test<|MERGE_RESOLUTION|>--- conflicted
+++ resolved
@@ -170,7 +170,6 @@
   obj[S_MSG_PARAMS] = SmartObject(SmartType::SmartType_Map);
   // Attach Schema
   hmi_apis::HMI_API factory;
-<<<<<<< HEAD
   EXPECT_TRUE(factory.attachSchema(obj));
   // Convert SmartObject to Json string
   EXPECT_TRUE(FormatterJsonRpc::ToString(obj, result));
@@ -257,10 +256,6 @@
 
   std::string result;
   // Convert SmartObject to Json string
-=======
-  EXPECT_TRUE(factory.attachSchema(obj, false));
-  // Convert SmrtObject to Json string
->>>>>>> be8feae0
   EXPECT_TRUE(FormatterJsonRpc::ToString(obj, result));
   CompactJson(result);
   const std::string json_string(
@@ -315,13 +310,8 @@
   obj[S_MSG_PARAMS] = SmartObject(SmartType::SmartType_Map);
   // Attach Schema
   hmi_apis::HMI_API factory;
-<<<<<<< HEAD
-  EXPECT_FALSE(factory.attachSchema(obj));
-  // Convert SmartObject to Json string
-=======
   EXPECT_FALSE(factory.attachSchema(obj, false));
   // Convert SmrtObject to Json string
->>>>>>> be8feae0
   EXPECT_FALSE(FormatterJsonRpc::ToString(obj, result));
   // Expect result with default value. No correct conversion was done
   EXPECT_EQ(std::string("{\n   \"jsonrpc\" : \"2.0\"\n}\n"), result);
