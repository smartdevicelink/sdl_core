--- conflicted
+++ resolved
@@ -1,13 +1,8 @@
 <?xml version="1.0" standalone="no"?>
 <?xml-stylesheet type="text/xml" href="protocol2html.xsl"?>
 
-<<<<<<< HEAD
-<interface name="SmartDeviceLink RAPI" version="5.0.0" minVersion="1.0.0" date="2017-09-22">
-    <enum name="Result" internal_scope="base">
-=======
 <interface name="SmartDeviceLink RAPI" version="5.0.0" minVersion="1.0.0" date="2018-08-17">
     <enum name="Result" internal_scope="base" since="1.0">
->>>>>>> 2b888220
         <element name="SUCCESS">
             <description>The request succeeded</description>
         </element>
@@ -988,19 +983,13 @@
         <description>A choice is an option given to the user, which can be selected either by menu, or through voice recognition system.</description>
         <param name="choiceID" type="Integer" minvalue="0" maxvalue="65535"  mandatory="true"/>
         <param name="menuName" type="String" maxlength="500"  mandatory="true"/>
-<<<<<<< HEAD
         <param name="vrCommands" type="String" minsize="1" maxsize="100" maxlength="99" array="true" mandatory="false" since="5.0">
             <history>
                 <param name="vrCommands" type="String" minsize="1" maxsize="100" maxlength="99" array="true" mandatory="true" since="1.0" until="5.0"/>
             </history>
         </param>
-        <param name="image" type="Image" mandatory="false"/>
-        <param name="secondaryText" maxlength="500" type="String" mandatory="false">
-=======
-        <param name="vrCommands" type="String" minsize="1" maxsize="100" maxlength="99" array="true"  mandatory="true"/>
         <param name="image" type="Image" mandatory="false" since="2.0" />
         <param name="secondaryText" maxlength="500" type="String" mandatory="false" since="3.0">
->>>>>>> 2b888220
             <description>Optional secondary text to display; e.g. address of POI in a search result entry</description>
         </param>
         <param name="tertiaryText" maxlength="500" type="String" mandatory="false" since="3.0">
