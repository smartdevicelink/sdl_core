--- conflicted
+++ resolved
@@ -513,11 +513,8 @@
         <element name="VEHICLEDATA_ENGINETORQUE" />
         <element name="VEHICLEDATA_ACCPEDAL" />
         <element name="VEHICLEDATA_STEERINGWHEEL" />
-<<<<<<< HEAD
         <element name="VEHICLEDATA_FUELRANGE" />
-=======
         <element name="VEHICLEDATA_ENGINEOILLIFE" />
->>>>>>> 85f11be0
     </enum>
     
     <enum name="ButtonName">
