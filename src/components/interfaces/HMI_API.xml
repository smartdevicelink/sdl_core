<?xml version="1.0" standalone="yes"?>

<!--
 * Copyright (c) 2016, Ford Motor Company
 * All rights reserved.
 *
 * Redistribution and use in source and binary forms, with or without
 * modification, are permitted provided that the following conditions are met:
 *
 * Redistributions of source code must retain the above copyright notice, this
 * list of conditions and the following disclaimer.
 *
 * Redistributions in binary form must reproduce the above copyright notice,
 * this list of conditions and the following
 * disclaimer in the documentation and/or other materials provided with the
 * distribution.
 *
 * Neither the name of the Ford Motor Company nor the names of its contributors
 * may be used to endorse or promote products derived from this software
 * without specific prior written permission.
 *
 * THIS SOFTWARE IS PROVIDED BY THE COPYRIGHT HOLDERS AND CONTRIBUTORS "AS IS"
 * AND ANY EXPRESS OR IMPLIED WARRANTIES, INCLUDING, BUT NOT LIMITED TO, THE
 * IMPLIED WARRANTIES OF MERCHANTABILITY AND FITNESS FOR A PARTICULAR PURPOSE
 * ARE DISCLAIMED. IN NO EVENT SHALL THE COPYRIGHT HOLDER OR CONTRIBUTORS BE
 * LIABLE FOR ANY DIRECT, INDIRECT, INCIDENTAL, SPECIAL, EXEMPLARY, OR
 * CONSEQUENTIAL DAMAGES (INCLUDING, BUT NOT LIMITED TO, PROCUREMENT OF
 * SUBSTITUTE GOODS OR SERVICES; LOSS OF USE, DATA, OR PROFITS; OR BUSINESS
 * INTERRUPTION) HOWEVER CAUSED AND ON ANY THEORY OF LIABILITY, WHETHER IN
 * CONTRACT, STRICT LIABILITY, OR TORT (INCLUDING NEGLIGENCE OR OTHERWISE)
 * ARISING IN ANY WAY OUT OF THE USE OF THIS SOFTWARE, EVEN IF ADVISED OF THE
 * POSSIBILITY OF SUCH DAMAGE. -->


<interfaces name="SmartDeviceLink HMI API">

<interface name="Common" version="2.1.0" date="2019-03-18">

<enum name="Result">
    <element name="SUCCESS" value="0"/>
    <element name="UNSUPPORTED_REQUEST" value="1"/>
    <element name="UNSUPPORTED_RESOURCE" value="2"/>
    <element name="DISALLOWED" value="3"/>
    <element name="REJECTED" value="4"/>
    <element name="ABORTED" value="5"/>
    <element name="IGNORED" value="6"/>
    <element name="RETRY" value="7"/>
    <element name="IN_USE"  value="8"/>
    <element name="DATA_NOT_AVAILABLE" value="9"/>
    <element name="TIMED_OUT" value="10"/>
    <element name="INVALID_DATA" value="11"/>
    <element name="CHAR_LIMIT_EXCEEDED" value="12"/>
    <element name="INVALID_ID" value="13"/>
    <element name="DUPLICATE_NAME" value="14"/>
    <element name="APPLICATION_NOT_REGISTERED" value="15"/>
    <element name="WRONG_LANGUAGE" value="16"/>
    <element name="OUT_OF_MEMORY" value="17"/>
    <element name="TOO_MANY_PENDING_REQUESTS" value="18"/>
    <element name="NO_APPS_REGISTERED" value="19"/>
    <element name="NO_DEVICES_CONNECTED" value="20"/>
    <element name="WARNINGS" value="21"/>
    <element name="GENERIC_ERROR" value="22"/>
    <element name="USER_DISALLOWED" value="23"/>
    <element name="TRUNCATED_DATA" value="24"/>
    <element name="SAVED" value="25"/>
    <element name="READ_ONLY" value="26"/>
</enum>

<enum name="WindowType">
  <element name="MAIN">
    <description>
      This window type describes the main screen on a display.
    </description>
  </element>
  <element name="WIDGET">
    <description>
      A widget is a small window that the app can create to provide information and softbuttons for a quick app control.
    </description>
  </element>
</enum>

<enum name="CapacityUnit">
    <element name="LITERS" />
    <element name="KILOWATTHOURS" />
    <element name="KILOGRAMS" />
</enum>

<enum name="PredefinedWindows">
  <element name="DEFAULT_WINDOW" value="0">
    <description>The default window is a main window pre-created on behalf of the app.</description>
  </element>
  <element name="PRIMARY_WIDGET" value="1">
    <description>The primary widget of the app.</description>
  </element>
</enum>

<enum name="TransportType">
  <description>Lists of the transport types used for device connection to HU.</description>
  <element name="BLUETOOTH"/>
  <element name="USB_IOS"/>
  <element name="USB_AOA"/>
  <element name="WIFI"/>
  <element name="CLOUD_WEBSOCKET"/>
  <element name="WEBENGINE_WEBSOCKET"/>
</enum>

<enum name="ButtonName">
    <description>Defines the hard (physical) and soft (touchscreen) buttons available from SYNC</description>
    <element name="OK"/>
    <element name="PLAY_PAUSE"/>
    <element name="SEEKLEFT"/>
    <element name="SEEKRIGHT"/>
    <element name="TUNEUP"/>
    <element name="TUNEDOWN"/>
    <element name="PRESET_0"/>
    <element name="PRESET_1"/>
    <element name="PRESET_2"/>
    <element name="PRESET_3"/>
    <element name="PRESET_4"/>
    <element name="PRESET_5"/>
    <element name="PRESET_6"/>
    <element name="PRESET_7"/>
    <element name="PRESET_8"/>
    <element name="PRESET_9"/>
    <element name="CUSTOM_BUTTON"/>
    <element name="SEARCH"/>
      <!-- Climate Buttons -->
    <element name="AC_MAX" />
    <element name="AC" />
    <element name="RECIRCULATE" />
    <element name="FAN_UP" />
    <element name="FAN_DOWN" />
    <element name="TEMP_UP" />
    <element name="TEMP_DOWN" />
    <element name="DEFROST_MAX" />
    <element name="DEFROST" />
    <element name="DEFROST_REAR" />
    <element name="UPPER_VENT" />
    <element name="LOWER_VENT" />

    <!-- Radio Buttons -->
    <element name="VOLUME_UP" />
    <element name="VOLUME_DOWN" />
    <element name="EJECT" />
    <element name="SOURCE" />
    <element name="SHUFFLE" />
    <element name="REPEAT" />

    <!-- Navigation Subscription Buttons -->
    <element name="NAV_CENTER_LOCATION" />
    <element name="NAV_ZOOM_IN" />
    <element name="NAV_ZOOM_OUT" />
    <element name="NAV_PAN_UP" />
    <element name="NAV_PAN_UP_RIGHT" />
    <element name="NAV_PAN_RIGHT" />
    <element name="NAV_PAN_DOWN_RIGHT" />
    <element name="NAV_PAN_DOWN" />
    <element name="NAV_PAN_DOWN_LEFT" />
    <element name="NAV_PAN_LEFT" />
    <element name="NAV_PAN_UP_LEFT" />
    <element name="NAV_TILT_TOGGLE">
        <description>If supported, this toggles between a top-down view and an angled/3D view. If your app supports different, but substantially similar options, then you may implement those. If you don't implement these or similar options, do not subscribe to this button.</description>
    </element>
    <element name="NAV_ROTATE_CLOCKWISE" />
    <element name="NAV_ROTATE_COUNTERCLOCKWISE" />
    <element name="NAV_HEADING_TOGGLE">
        <description>If supported, this toggles between locking the orientation to north or to the vehicle's heading. If your app supports different, but substantially similar options, then you may implement those. If you don't implement these or similar options, do not subscribe to this button.</description>
    </element>
</enum>

<enum name="ButtonEventMode">
    <element name="BUTTONUP">
        <description>A button has been released up</description>
    </element>
    <element name="BUTTONDOWN">
        <description>A button has been pressed down</description>
    </element>
</enum>

<enum name="ButtonPressMode">
    <element name="LONG">
        <description>A button was released, after it was pressed for a long time. Actual timing is defined by head unit and may vary</description>
    </element>
    <element name="SHORT">
        <description>A button was released, after it was pressed for a short time. Actual timing is defined by head unit and may vary</description>
    </element>
</enum>

 <enum name="Language">
     <element name="EN-US" internal_name="EN_US">
      <description>English - US</description>
    </element>
    <element name="ES-MX" internal_name="ES_MX">
      <description>Spanish - Mexico</description>
    </element>
    <element name="FR-CA" internal_name="FR_CA">
      <description>French - Canada</description>
    </element>
    <element name="DE-DE" internal_name="DE_DE">
      <description>German - Germany</description>
    </element>
     <element name="ES-ES" internal_name="ES_ES">
      <description>Spanish - Spain</description>
    </element>
    <element name="EN-GB" internal_name="EN_GB">
      <description>English - GB</description>
    </element>
     <element name="RU-RU" internal_name="RU_RU">
      <description>Russian - Russia</description>
    </element>
     <element name="TR-TR" internal_name="TR_TR">
      <description>Turkish - Turkey</description>
    </element>
     <element name="PL-PL" internal_name="PL_PL">
      <description>Polish - Poland</description>
    </element>
     <element name="FR-FR" internal_name="FR_FR">
      <description>French - France</description>
    </element>
     <element name="IT-IT" internal_name="IT_IT">
      <description>Italian - Italy</description>
    </element>
     <element name="SV-SE" internal_name="SV_SE">
      <description>Swedish - Sweden</description>
    </element>
     <element name="PT-PT" internal_name="PT_PT">
      <description>Portuguese - Portugal</description>
    </element>
     <element name="NL-NL" internal_name="NL_NL">
      <description>Dutch (Standard) - Netherlands</description>
    </element>
     <element name="EN-AU" internal_name="EN_AU">
      <description>English - Australia</description>
    </element>
     <element name="ZH-CN" internal_name="ZH_CN">
      <description>Mandarin - China</description>
    </element>
     <element name="ZH-TW" internal_name="ZH_TW">
      <description>Mandarin - Taiwan</description>
    </element>
     <element name="JA-JP" internal_name="JA_JP">
      <description>Japanese - Japan</description>
    </element>
     <element name="AR-SA" internal_name="AR_SA">
      <description>Arabic - Saudi Arabia</description>
    </element>
     <element name="KO-KR" internal_name="KO_KR">
      <description>Korean - South Korea</description>
    </element>
     <element name="PT-BR" internal_name="PT_BR">
      <description>Portuguese - Brazil</description>
    </element>
     <element name="CS-CZ" internal_name="CS_CZ">
      <description>Czech - Czech Republic</description>
    </element>
     <element name="DA-DK" internal_name="DA_DK">
      <description>Danish - Denmark</description>
    </element>
     <element name="NO-NO" internal_name="NO_NO">
      <description>Norwegian - Norway</description>
    </element>
    <element name="NL-BE" internal_name="NL_BE">
      <description>Dutch (Flemish) - Belgium</description>
    </element>
    <element name="EL-GR" internal_name="EL_GR">
      <description>Greek - Greece</description>
    </element>
    <element name="HU-HU" internal_name="HU_HU">
      <description>Hungarian - Hungary</description>
    </element>
    <element name="FI-FI" internal_name="FI_FI">
      <description>Finnish - Finland</description>
    </element>
    <element name="SK-SK" internal_name="SK_SK">
      <description>Slovak - Slovakia</description>
    </element>
    <element name="EN-IN" internal_name="EN_IN">
      <description>English - India</description>
    </element>
    <element name="TH-TH" internal_name="TH_TH">
      <description>Thai - Thailand</description>
    </element>
    <element name="EN-SA" internal_name="EN_SA">
      <description>English - Middle East</description>
    </element>
    <element name="HE-IL" internal_name="HE_IL">
      <description>Hebrew - Israel</description>
    </element>
    <element name="RO-RO" internal_name="RO_RO">
      <description>Romanian - Romania</description>
    </element>
    <element name="UK-UA" internal_name="UK_UA">
      <description>Ukrainian - Ukraine</description>
    </element>
    <element name="ID-ID" internal_name="ID_ID">
      <description>Indonesian - Indonesia</description>
    </element>
    <element name="VI-VN" internal_name="VI_VN">
      <description>Vietnamese - Vietnam</description>
    </element>
    <element name="MS-MY" internal_name="MS_MY">
      <description>Malay - Malaysia</description>
    </element>
    <element name="HI-IN" internal_name="HI_IN">
      <description>Hindi - India</description>
    </element>
</enum>

<enum name="SoftButtonType">
  <description>Contains information about the SoftButton capabilities.</description>
  <element name="TEXT" internal_name="SBT_TEXT"/>
  <element name="IMAGE" internal_name="SBT_IMAGE"/>
  <element name="BOTH" internal_name="SBT_BOTH"/>
</enum>

<enum name="SystemAction">
  <description>Enumeration that describes system actions that can be triggered.</description>
  <element name="DEFAULT_ACTION">
    <description>Default action occurs.  Standard behavior (e.g. SoftButton clears overlay).</description>
  </element>
  <element name="STEAL_FOCUS">
    <description>The calling app's dialog or related event should clear and the app should be brought into HMI_FULL.</description>
  </element>
  <element name="KEEP_CONTEXT">
    <description>Current system context is maintained.  An overlay is persisted even though a SoftButton has been pressed and the notification sent.</description>
  </element>
</enum>

<enum name="AppHMIType">
  <description>Enumeration listing possible app types.</description>
  <element name="DEFAULT" />
  <element name="COMMUNICATION" />
  <element name="MEDIA" />
  <element name="MESSAGING" />
  <element name="NAVIGATION" />
  <element name="INFORMATION" />
  <element name="SOCIAL" />
  <element name="BACKGROUND_PROCESS" />
  <element name="TESTING" />
  <element name="SYSTEM" />
  <element name="PROJECTION" />
  <element name="REMOTE_CONTROL" />
  <element name="WEB_VIEW" />
</enum>

<enum name="CloudConnectionStatus">
  <element name="NOT_CONNECTED">
    <description>No active websocket session or ongoing connection attempts</description>
  </element>
  <element name="CONNECTED">
    <description>Websocket is active</description>
  </element>
  <element name="RETRY">
    <description>Websocket connection failed and retry attempts are ongoing</description>
  </element>
</enum>

  <enum name="WayPointType">
    <description>Describes what kind of waypoint is requested/provided.</description>
    <element name="ALL" />
    <element name="DESTINATION" />
  </enum>

  <struct name="Coordinate">
    <param name="latitudeDegrees" minvalue="-90" maxvalue="90" type="Float" mandatory="true">
      <description>Latitude of the location.</description>
    </param>
    <param name="longitudeDegrees" minvalue="-180" maxvalue="180" type="Float" mandatory="true">
      <description>Longitude of the location.</description>
    </param>
  </struct>

<enum name="LayoutMode">
  <description>For touchscreen interactions, the mode of how the choices are presented.</description>
  <element name="ICON_ONLY" />
    <description>This mode causes the interaction to display the previous set of choices as icons.</description>
  <element name="ICON_WITH_SEARCH" />
    <description>This mode causes the interaction to display the previous set of choices as icons along with a search field in the HMI.</description>
  <element name="LIST_ONLY" />
    <description>This mode causes the interaction to display the previous set of choices as a list.</description>
  <element name="LIST_WITH_SEARCH" />
    <description>This mode causes the interaction to display the previous set of choices as a list along with a search field in the HMI.</description>
  <element name="KEYBOARD" />
    <description>This mode causes the interaction to immediately display a keyboard entry through the HMI.</description>
</enum>

<enum name="ClockUpdateMode">
  <description>Describes how the media clock timer should behave on the platform</description>
  <element name="COUNTUP" />
  <description>Starts the media clock timer counting upwards, as in time elapsed.</description>
  <element name="COUNTDOWN" />
  <description>Starts the media clock timer counting downwards, as in time remaining.</description>
  <element name="PAUSE" />
  <description>Pauses the media clock timer</description>
  <element name="RESUME" />
  <description>Resume the media clock timer</description>
  <element name="CLEAR" />
  <description>Clears the media clock timer (previously done through Show->mediaClock)</description>
</enum>
<enum name="AudioStreamingIndicator">
  <element name="PLAY_PAUSE">
    <description>Default playback indicator.</description>
  </element>
  <element name="PLAY">
    <description>Indicates that a button press of the Play/Pause button would start the playback.</description>
  </element>
  <element name="PAUSE">
    <description>Indicates that a button press of the Play/Pause button would pause the current playback.</description>
  </element>
  <element name="STOP">
    <description>Indicates that a button press of the Play/Pause button would stop the current playback.</description>
  </element>
</enum>

<enum name="SystemContext">
  <description>Enumeration that describes possible contexts the application might be in on HU.</description>
  <description>Communicated to whichever app is in HMI FULL, except Alert.</description>
  <element name="MAIN" internal_name="SYSCTXT_MAIN">
    <description>The app's persistent display (whether media/non-media/navigation) is fully visible onscreen.</description>
    <description> There is currently no user interaction (user-initiated or app-initiated) with the head-unit</description>
  </element>
  <element name="VRSESSION" internal_name="SYSCTXT_VRSESSION">
    <description>The system is currently in a VR session (with whatever dedicated VR screen being overlaid onscreen).</description>
  </element>
  <element name="MENU" internal_name="SYSCTXT_MENU">
    <description>The system is currently displaying a system or in-App menu onscreen.</description>
  </element>
  <element name="HMI_OBSCURED" internal_name="SYSCTXT_HMI_OBSCURED">
    <description>The app's display HMI is currently obscuring with either a system or other app's overlay (except of Alert element).</description>
  </element>
  <element name="ALERT" internal_name="SYSCTXT_ALERT">
    <description>Broadcast only to whichever app has an alert currently being displayed.</description>
  </element>
</enum>

<enum name="HmiZoneCapabilities">
  <description>Contains information about the HMI zone capabilities.</description>
  <description>For future use.</description>
  <element name="FRONT" />
  <element name="BACK" />
</enum>

<enum name="SpeechCapabilities">
  <description>Contains information about the TTS capabilities.</description>
  <element name="TEXT" internal_name="SC_TEXT" />
  <element name="SAPI_PHONEMES" />
  <element name="LHPLUS_PHONEMES" />
  <element name="PRE_RECORDED" />
  <element name="SILENCE" />
  <element name="FILE" />
</enum>

<enum name="VrCapabilities">
  <description>Contains information about the VR capabilities.</description>
  <element name="TEXT" internal_name="VR_TEXT" />
</enum>

<enum name="PrerecordedSpeech">
  <description>Contains a list of prerecorded speech items present on the platform.</description>
  <element name="HELP_JINGLE" />
  <element name="INITIAL_JINGLE" />
  <element name="LISTEN_JINGLE" />
  <element name="POSITIVE_JINGLE" />
  <element name="NEGATIVE_JINGLE" />
</enum>

<enum name="TBTState">
  <description>Enumeration that describes possible states of turn-by-turn client or SmartDeviceLink app.</description>
  <element name="ROUTE_UPDATE_REQUEST" />
  <element name="ROUTE_ACCEPTED" />
  <element name="ROUTE_REFUSED" />
  <element name="ROUTE_CANCELLED" />
  <element name="ETA_REQUEST" />
  <element name="NEXT_TURN_REQUEST" />
  <element name="ROUTE_STATUS_REQUEST" />
  <element name="ROUTE_SUMMARY_REQUEST" />
  <element name="TRIP_STATUS_REQUEST" />
  <element name="ROUTE_UPDATE_REQUEST_TIMEOUT" />
</enum>

<enum name="ApplicationsCloseReason">
  <description>Describes the reasons for exiting all of applications.</description>
  <element name="IGNITION_OFF" />
  <element name="MASTER_RESET" />
  <element name="FACTORY_DEFAULTS" />
  <element name="SUSPEND" />
</enum>

<enum name="DisplayType">
    <description>The possible types of HU display.</description>
    <element name="CID">
    <description> A 2-line x 20 character "dot matrix" display </description>
    </element>
    <element name="TYPE2">
    <description> 1 line older radio head unit.</description>
    </element>
    <element name="TYPE5">
    <description> Old radio head unit.</description>
    </element>
    <element name="NGN">
    <description> Next Generation Navigation display.</description>
    </element>
    <element name="GEN2_8_DMA">
    <description> GEN-2, 8 inch display.</description>
    </element>
    <element name="GEN2_6_DMA">
    <description> GEN-2, 6 inch display.</description>
    </element>
    <element name="MFD3">
    <description> 3 inch GEN1.1 display </description>
    </element>
    <element name="MFD4">
    <description> 4 inch GEN1.1 display </description>
    </element>
    <element name="MFD5">
    <description> 5 inch GEN1.1 display </description>
    </element>
    <element name="GEN3_8_INCH"/>
    <element name="SDL_GENERIC" />
  </enum>

<enum name="ImageType">
  <description>Contains information about the type of image.</description>
  <element name="STATIC" />
  <element name="DYNAMIC" />
</enum>

<enum name="ApplicationExitReason">
  <element name="DRIVER_DISTRACTION_VIOLATION" >
    <description>By getting this value, SDL puts the named app to NONE HMILevel</description>
  </element>
  <element name="USER_EXIT" >
    <description>By getting this value, SDL puts the named app to NONE HMILevel</description>
  </element>
  <element name="UNAUTHORIZED_TRANSPORT_REGISTRATION">
    <description>By getting this value, SDL unregisters the named application</description>
  </element>
  <element name="UNSUPPORTED_HMI_RESOURCE">
    <description>By getting this value, SDL unregisters the named application</description>
  </element>
  <element name="CLOSE_CLOUD_CONNECTION">
    <description>By getting this value, SDL puts the named app to NONE HMILevel. Used by the HMI to close a cloud app connection.</description>
  </element>
  <element name="RESOURCE_CONSTRAINT">
    <description>By getting this value, SDL should unregister the application to allow the HMI to close the application.</description>
  </element>
</enum>

<enum name="TextFieldName">
  <element name="mainField1">
    <description>The first line of first set of main fields of the persistent display; applies to "Show"</description>
  </element>
  <element name="mainField2">
    <description>The second line of first set of main fields of the persistent display; applies to "Show"</description>
  </element>
  <element name="mainField3">
    <description>The first line of second set of main fields of persistent display; applies to "Show"</description>
  </element>
  <element name="mainField4">
    <description>The second line of second set of main fields of the persistent display; applies to "Show"</description>
  </element>
  <element name="statusBar">
    <description>The status bar on NGN; applies to "Show"</description>
  </element>
  <element name="mediaClock">
    <description>Text value for MediaClock field; applies to "Show"</description>
  </element>
  <element name="mediaTrack">
    <description>The track field of NGN and GEN1.1 MFD displays. This field is only available for media applications; applies to "Show"</description>
  </element>
  <element name="templateTitle">
    <description>The title of the new template that will be displayed; applies to "Show"</description>
  </element>
  <element name="alertText1">
    <description>The first line of the alert text field; applies to "Alert"</description>
  </element>
  <element name="alertText2">
    <description>The second line of the alert text field; applies to "Alert"</description>
  </element>
  <element name="alertText3">
    <description>The third line of the alert text field; applies to "Alert"</description>
  </element>
  <element name="scrollableMessageBody">
    <description>Long form body of text that can include newlines and tabs; applies to "ScrollableMessage"</description>
  </element>
  <element name="initialInteractionText">
    <description> First line suggestion for a user response (in the case of VR enabled interaction</description>
  </element>
  <element name="navigationText1">
    <description> First line of navigation text</description>
  </element>
  <element name="navigationText2">
    <description> Second line of navigation text</description>
  </element>
  <element name="ETA">
    <description> Estimated Time of Arrival time for navigation</description>
  </element>
  <element name="totalDistance">
    <description> Total distance to destination for navigation</description>
  </element>
  <element name="audioPassThruDisplayText1">
    <description> First line of text for audio pass thru</description>
  </element>
  <element name="audioPassThruDisplayText2">
    <description> Second line of text for audio pass thru</description>
  </element>
  <element name="sliderHeader">
    <description> Header text for slider</description>
  </element>
  <element name="sliderFooter">
    <description> Footer text for slider</description>
  </element>
  <element name="menuName">
    <description> Primary text for Choice</description>
  </element>
  <element name="secondaryText">
    <description> Secondary text for Choice</description>
  </element>
  <element name="tertiaryText">
    <description> Tertiary text for Choice</description>
  </element>
  <element name="menuTitle">
    <description> Optional text to label an app menu button (for certain touchscreen platforms).</description>
  </element>
  <element name="locationName">
    <description> Optional name / title of intended location for SendLocation.</description>
  </element>
  <element name="locationDescription">
    <description> Optional description of intended location / establishment (if applicable) for SendLocation.</description>
  </element>
  <element name="addressLines">
    <description> Optional location address (if applicable) for SendLocation.</description>
  </element>
  <element name="phoneNumber">
    <description> Optional phone number of intended location / establishment (if applicable) for SendLocation.</description>
  </element>
  <element name="timeToDestination">
    <description>Optional time to destination field for ShowConstantTBT</description>
  </element>
  <element name="turnText">
    <description>Turn text for turnList parameter of UpdateTurnList</description>
  </element>
  <element name="subtleAlertText1">
    <description>The first line of the subtle alert text field; applies to `SubtleAlert` `alertText1`</description>
  </element>
  <element name="subtleAlertText2">
    <description>The second line of the subtle alert text field; applies to `SubtleAlert` `alertText2`</description>
  </element>
  <element name="subtleAlertSoftButtonText">
    <description>A text field in the soft button of a subtle alert; applies to `SubtleAlert` `softButtons`</description>
  </element>
<<<<<<< HEAD
  <element name="menuCommandSecondaryText">
      <description>Secondary text for AddCommand</description>
  </element>
  <element name="menuCommandTertiaryText">
      <description>Tertiary text for AddCommand</description>
  </element>
  <element name="menuSubMenuSecondaryText">
      <description>Secondary text for AddSubMenu</description>
  </element>
  <element name="menuSubMenuTertiaryText">
      <description>Tertiary text for AddSubMenu</description>
  </element>
  <element name="timeToDestination"/>
    <!-- TO DO to be removed -->
  <element name="turnText"/>
  <element name="navigationText">
    <description>Navigation text for UpdateTurnList.</description>
  </element>
  <element name="notificationText">
    <description>Text of notification to be displayed on screen.</description>
  </element>
=======
>>>>>>> b7ce9c0d
</enum>

<enum name="MetadataType">
  <element name="mediaTitle">
    <description>The data in this field contains the title of the currently playing audio track.</description>
  </element>
  <element name="mediaArtist">
    <description>The data in this field contains the artist or creator of the currently playing audio track.</description>
  </element>
  <element name="mediaAlbum">
    <description>The data in this field contains the album title of the currently playing audio track.</description>
  </element>
  <element name="mediaYear">
    <description>The data in this field contains the creation year of the currently playing audio track.</description>
  </element>
  <element name="mediaGenre">
    <description>The data in this field contains the genre of the currently playing audio track.</description>
  </element>
  <element name="mediaStation">
    <description>The data in this field contains the name of the current source for the media.</description>
  </element>
  <element name="rating">
    <description>The data in this field is a rating.</description>
  </element>
  <element name="currentTemperature">
    <description>The data in this field is the current temperature.</description>
  </element>
  <element name="maximumTemperature">
    <description>The data in this field is the maximum temperature for the day.</description>
  </element>
  <element name="minimumTemperature">
    <description>The data in this field is the minimum temperature for the day.</description>
  </element>
  <element name="weatherTerm">
    <description>The data in this field describes the current weather (ex. cloudy, clear, etc.).</description>
  </element>
  <element name="humidity">
    <description>The data in this field describes the current humidity value.</description>
  </element>
</enum>

<enum name="ImageFieldName">
  <element name="softButtonImage">
    <description>The image field for SoftButton</description>
  </element>
  <element name="choiceImage">
    <description>The first image field for Choice</description>
  </element>
  <element name="choiceSecondaryImage">
    <description>The secondary image field for Choice</description>
  </element>
  <element name="vrHelpItem">
    <description>The image field for vrHelpItem</description>
  </element>
  <element name="turnIcon">
    <description>The image field for Turn</description>
  </element>
  <element name="menuIcon">
    <description>The image field for the menu icon in SetGlobalProperties</description>
  </element>
  <element name="cmdIcon">
    <description>The image field for AddCommand</description>
  </element>
  <element name="appIcon">
    <description>The image field for the app icon (set by setAppIcon)</description>
  </element>
  <element name="graphic">
    <description>The primary image field for Show</description>
  </element>
  <element name="secondaryGraphic">
    <description>The secondary image field for Show</description>
  </element>
  <element name="showConstantTBTIcon">
    <description>The primary image field for ShowConstantTBT</description>
  </element>
  <element name="showConstantTBTNextTurnIcon">
    <description>The secondary image field for ShowConstantTBT</description>
  </element>
  <element name="locationImage">
    <description>The optional image of a destination / location</description>
  </element>
  <element name="alertIcon">
    <description>The image field for Alert</description>
  </element>
  <element name="subMenuIcon">
    <description>The image field for AddSubMenu.menuIcon</description>
  </element>
  <element name="subtleAlertIcon">
    <description>The image of the subtle alert; applies to `SubtleAlert` `alertIcon`</description>
  </element>
  <element name="menuCommandSecondaryImage">
    <description>The secondary image field for AddCommand</description>
  </element>
  <element name="menuSubMenuSecondaryImage">
    <description>The secondary image field for AddSubMenu</description>
  </element>
</enum>

<enum name="TextAlignment">
  <description>The list of possible alignments, left, right, or centered</description>
  <element name="LEFT_ALIGNED" />
  <element name="RIGHT_ALIGNED" />
  <element name="CENTERED" />
</enum>

<enum name="DriverDistractionState">
  <description>Enumeration that describes possible states of driver distraction.</description>
  <element name="DD_ON" />
  <element name="DD_OFF" />
</enum>

<enum name="EmergencyState">
  <description>Enumeration that describes possible states of emergency event.</description>
  <element name="EMERGENCY_ON" />
  <element name="EMERGENCY_OFF" />
</enum>

<enum name="MediaClockFormat">
  <element name="CLOCK1">
    <description>
      minutesFieldWidth = 2;minutesFieldMax = 19;secondsFieldWidth = 2;secondsFieldMax = 99;maxHours = 19;maxMinutes = 59;maxSeconds = 59;
      Is used for Type II, NGN and CID head units.
    </description>
  </element>
  <element name="CLOCK2">
    <description>
      minutesFieldWidth = 3;minutesFieldMax = 199;secondsFieldWidth = 2;secondsFieldMax = 99;maxHours = 59;maxMinutes = 59;maxSeconds = 59;
    Is used for Type V head units.
    </description>
  </element>
  <element name="CLOCK3">
    <description>
      minutesFieldWidth = 2;minutesFieldMax = 59;secondsFieldWidth = 2;secondsFieldMax = 59;maxHours = 9;maxMinutes = 59;maxSeconds = 59;
    Is used for GEN1.1 (i.e. MFD3/4/5) head units.
    </description>
  </element>
  <element name="CLOCKTEXT1">
    <description>
      5 characters possible
      Format:      1|sp   c   :|sp   c   c
      1|sp : digit "1" or space
      c    : character out of following character set: sp|0-9|[letters
      :|sp : colon or space
    Is used for Type II head unit
    </description>
  </element>
  <element name="CLOCKTEXT2">
    <description>
      5 chars possible
      Format:      1|sp   c   :|sp   c   c
      1|sp : digit "1" or space
      c    : character out of following character set: sp|0-9|[letters
      :|sp : colon or space
    Is used for CID and NGN head unit
    </description>
  </element>
  <element name="CLOCKTEXT3">
    <description>
      6 chars possible
      Format:      1|sp   c   c   :|sp   c   c
      1|sp : digit "1" or space
      c    : character out of following character set: sp|0-9|[letters
      :|sp : colon or space
    Is used for Type V head unit
  </description>
  </element>
  <element name="CLOCKTEXT4">
    <description>
      6 chars possible
      Format:      c   :|sp   c   c   :   c   c
      :|sp : colon or space
      c    : character out of following character set: sp|0-9|[letters].
    Is used for GEN1.1 (i.e. MFD3/4/5) head units
  </description>
  </element>
</enum>

<enum name="VRCommandType">
  <element name="Choice">
    <description>Type that expound that current AddCommand should be pocessed as choise for initiated PerformInteraction request for current active on HMI.</description>
  </element>
  <element name="Command">
    <description>Type that expound that current AddCommand should be pocessed as common command for current application on HMI.</description>
  </element>
</enum>

<!--IVI part-->
<enum name="ElectronicParkBrakeStatus">
  <element name="CLOSED">
    <description>
      Park brake actuators have been fully applied.
    </description>
  </element>
  <element name="TRANSITION">
    <description>
      Park brake actuators are transitioning to either Apply/Closed or Release/Open state.
    </description>
  </element>
  <element name="OPEN">
    <description>
      Park brake actuators are released.
    </description>
  </element>
  <element name="DRIVE_ACTIVE">
    <description>
      When driver pulls the Electronic Park Brake switch while driving "at speed".
    </description>
  </element>
 <element name="FAULT">
    <description>
      When system has a fault or is under maintenance.
    </description>
 </element>
</enum>
<enum name="FuelType">
    <element name="GASOLINE" />
    <element name="DIESEL" />
    <element name="CNG">
        <description>
            For vehicles using compressed natural gas.
        </description>
    </element>
    <element name="LPG">
        <description>
            For vehicles using liquefied petroleum gas.
        </description>
    </element>
    <element name="HYDROGEN">
        <description>For FCEV (fuel cell electric vehicle).</description>
    </element>
    <element name="BATTERY">
        <description>For BEV (Battery Electric Vehicle), PHEV (Plug-in Hybrid Electric Vehicle), solar vehicles and other vehicles which run on a battery.</description>
    </element>
</enum>


<enum name="ComponentVolumeStatus">
  <description>The volume status of a vehicle component.</description>
  <element name="UNKNOWN" internal_name="CVS_UNKNOWN">
  <description> The data is unknown.</description>
  </element>
  <element name="NORMAL" internal_name="CVS_NORMAL">
  <description> The volume is normal.</description>
  </element>
  <element name="LOW" internal_name="CVS_LOW">
  <description> The volume is low.</description>
  </element>
  <element name="FAULT" internal_name="CVS_FAULT">
  <description> The module/sensor is currently faulted. </description>
  </element>
  <element name="ALERT"  internal_name="CVS_ALERT">
  <description> The component`s volume is in critical level.</description>
  </element>
  <element name="NOT_SUPPORTED" internal_name="CVS_NOT_SUPPORTED">
  <description> The data is not supported.</description>
  </element>
</enum>

<struct name="FuelRange">
    <param name="type" type="Common.FuelType" mandatory="false"/>
    <param name="range" type="Float" minvalue="0" maxvalue="10000" mandatory="false">
        <description>
            The estimate range in KM the vehicle can travel based on fuel level and consumption.
        </description>
    </param>
    <param name="level" type="Float" minvalue="-6" maxvalue="1000000" mandatory="false">
       <description>The relative remaining capacity of this fuel type (percentage).</description>
    </param>
    <param name="levelState" type="Common.ComponentVolumeStatus" mandatory="false">
        <description>The fuel level state</description>
    </param>
    <param name="capacity" type="Float" minvalue="0" maxvalue="1000000" mandatory="false">
       <description>The absolute capacity of this fuel type.</description>
    </param>
    <param name="capacityUnit" type="Common.CapacityUnit" mandatory="false">
       <description>The unit of the capacity of this fuel type such as liters for gasoline or kWh for batteries.</description>
    </param>
</struct>

<enum name="TPMS">
  <element name="UNKNOWN">
    <description>If set the status of the tire is not known.</description>
  </element>
  <element name="SYSTEM_FAULT">
    <description>TPMS does not function.</description>
  </element>
  <element name="SENSOR_FAULT">
    <description>The sensor of the tire does not function.</description>
  </element>
  <element name="LOW">
    <description>TPMS is reporting a low tire pressure for the tire.</description>
  </element>
  <element name="SYSTEM_ACTIVE">
    <description>TPMS is active and the tire pressure is monitored.</description>
  </element>
  <element name="TRAIN">
    <description>TPMS is reporting that the tire must be trained.</description>
  </element>
  <element name="TRAINING_COMPLETE">
    <description>TPMS reports the training for the tire is completed.</description>
  </element>
  <element name="NOT_TRAINED">
    <description>TPMS reports the tire is not trained.</description>
  </element>
</enum>

<enum name="PRNDL">
  <description>The selected gear.</description>
  <element name="PARK">
    <description>Parking</description>
  </element>
  <element name="REVERSE">
    <description>Reverse gear</description>
  </element>
  <element name="NEUTRAL">
    <description>No gear</description>
  </element>
  <element name="DRIVE">
    <description>Regular Drive mode</description>
  </element>
  <element name="SPORT">
    <description>Drive Sport mode</description>
  </element>
  <element name="LOWGEAR">
    <description>1st gear hold</description>
  </element>
  <element name="FIRST">
  </element>
  <element name="SECOND">
  </element>
  <element name="THIRD">
  </element>
  <element name="FOURTH">
  </element>
  <element name="FIFTH">
  </element>
  <element name="SIXTH">
  </element>
  <element name="SEVENTH">
  </element>
  <element name="EIGHTH">
  </element>
  <element name="NINTH">
  </element>
  <element name="TENTH">
  </element>
  <element name="UNKNOWN">
  </element>
  <element name="FAULT">
  </element>
</enum>

<enum name="TransmissionType">
  <description>Type of transmission used in the vehicle.</description>
  <element name="MANUAL">
    <description>Manual transmission.</description>
  </element>
  <element name="AUTOMATIC">
    <description>Automatic transmission.</description>
  </element>
  <element name="SEMI_AUTOMATIC">
    <description>Semi automatic transmission.</description>
  </element>
  <element name="DUAL_CLUTCH">
    <description>Dual clutch transmission.</description>
  </element>
  <element name="CONTINUOUSLY_VARIABLE">
    <description>Continuously variable transmission(CVT).</description>
  </element>
  <element name="INFINITELY_VARIABLE">
    <description>Infinitely variable transmission.</description>
  </element>
  <element name="ELECTRIC_VARIABLE">
    <description>Electric variable transmission.</description>
  </element>
  <element name="DIRECT_DRIVE">
    <description>Direct drive between engine and wheels.</description>
  </element>
</enum>

<enum name="VehicleDataEventStatus">
  <description>Reflects the status of a vehicle data event; e.g. a seat belt event status.</description>
  <element name="NO_EVENT" internal_name="VDES_NO_EVENT">
  <description> The system does not have the adequate information to send valid YES or NO states.</description>
  </element>
  <element name="NO" internal_name="VDES_NO">
  <description> The requested event is in NO state.</description>
  </element>
  <element name="YES" internal_name="VDES_YES">
  <description> The requested event is in YES state.</description>
  </element>
  <element name="NOT_SUPPORTED" internal_name="VDES_NOT_SUPPORTED">
  <description> The requested data is not supported </description>
  </element>
  <element name="FAULT" internal_name="VDES_FAULT">
  <description> The module/sensor is currently faulted.</description>
  </element>
</enum>

<enum name="VehicleDataStatus">
  <description>Reflects the status of a binary vehicle data item.</description>
  <element name="NO_DATA_EXISTS" internal_name="VDS_NO_DATA_EXISTS">
  </element>
  <element name="OFF" internal_name="VDS_OFF">
  </element>
  <element name="ON" internal_name="VDS_ON">
  </element>
</enum>

<enum name="IgnitionStableStatus">
  <description>Reflects the ignition switch stability.</description>
  <element name="IGNITION_SWITCH_NOT_STABLE">
  </element>
  <element name="IGNITION_SWITCH_STABLE">
  </element>
  <element name="MISSING_FROM_TRANSMITTER">
  <description> Either the data is not accessible or the sensor is broken.</description>
  </element>
</enum>

<enum name="IgnitionStatus">
  <description>Reflects the status of ignition.</description>
  <element name="UNKNOWN" internal_name="IS_UNKNOWN">
  <description> The information is not acceptable. </description>
  </element>
  <element name="OFF" internal_name="IS_OFF">
  <description> The ignition is off.</description>
  </element>
  <element name="ACCESSORY" internal_name="IS_ACCESSORY">
  <description> The accessories are active (power windows, audio, display, etc.).</description>
  </element>
  <element name="RUN" internal_name="IS_RUN">
   <description> Ignition is active.</description>
  </element>
  <element name="START" internal_name="IS_START">
  <description> Starter is switched.</description>
  </element>
  <element name="INVALID" internal_name="IS_INVALID">
  <description> The data is provided, but there is some sort of fault or problem.</description>
  </element>
</enum>

<enum name="DeviceLevelStatus">
  <description>Reflects the reported component status of the connected device, if reported.</description>
  <element name="ZERO_LEVEL_BARS">
  </element>
  <element name="ONE_LEVEL_BARS">
  </element>
  <element name="TWO_LEVEL_BARS">
  </element>
  <element name="THREE_LEVEL_BARS">
  </element>
  <element name="FOUR_LEVEL_BARS">
  </element>
  <element name="NOT_PROVIDED">
  </element>
</enum>

<enum name="PrimaryAudioSource">
  <description>Reflects the current primary audio source (if selected).</description>
  <element name="NO_SOURCE_SELECTED">
  </element>
  <element name="CD">
  </element>
  <element name="USB">
  </element>
  <element name="USB2">
  </element>
  <element name="BLUETOOTH_STEREO_BTST">
  </element>
  <element name="LINE_IN">
  </element>
  <element name="IPOD">
  </element>
  <element name="MOBILE_APP">
  </element>
  <element name="AM">
  </element>
  <element name="FM">
  </element>
  <element name="XM">
  </element>
  <element name="DAB">
  </element>
</enum>

<enum name="CompassDirection">
  <description>The list of potential compass directions</description>
  <element name="NORTH">
  </element>
  <element name="NORTHWEST">
  </element>
  <element name="WEST">
  </element>
  <element name="SOUTHWEST">
  </element>
  <element name="SOUTH">
  </element>
  <element name="SOUTHEAST">
  </element>
  <element name="EAST">
  </element>
  <element name="NORTHEAST">
  </element>
</enum>

<enum name="Dimension">
  <description>The supported dimensions of the GPS</description>
  <element name="NO_FIX" internal_name="Dimension_NO_FIX">
    <description>No GPS at all</description>
  </element>
  <element name="2D" internal_name="Dimension_2D">
    <description>Longitude and lattitude</description>
  </element>
  <element name="3D" internal_name="Dimension_3D">
    <description>Longitude and lattitude and altitude</description>
  </element>
</enum>

<enum name="TouchType">
  <element name="BEGIN"/>
  <element name="MOVE"/>
  <element name="END"/>
  <element name="CANCEL"/>
</enum>

<enum name="WarningLightStatus">
  <description>Reflects the status of a cluster instrument warning light.</description>
  <element name="OFF" internal_name="WLS_OFF">
  </element>
  <element name="ON" internal_name="WLS_ON">
  </element>
  <element name="FLASH" internal_name="WLS_FLASH">
  </element>
  <element name="NOT_USED" internal_name="WLS_NOT_USED">
  </element>
</enum>

<enum name="VehicleDataResultCode">
  <description>Enumeration that describes possible result codes of a vehicle data entry request.</description>
  <element name="SUCCESS" internal_name="VDRC_SUCCESS"/>
  <element name="TRUNCATED_DATA" internal_name="VDRC_TRUNCATED_DATA"/>
  <element name="DISALLOWED" internal_name="VDRC_DISALLOWED"/>
  <element name="USER_DISALLOWED" internal_name="VDRC_USER_DISALLOWED"/>
  <element name="INVALID_ID" internal_name="VDRC_INVALID_ID"/>
  <element name="VEHICLE_DATA_NOT_AVAILABLE" internal_name="VDRC_DATA_NOT_AVAILABLE"/>
  <element name="DATA_ALREADY_SUBSCRIBED" internal_name="VDRC_DATA_ALREADY_SUBSCRIBED"/>
  <element name="DATA_NOT_SUBSCRIBED" internal_name="VDRC_DATA_NOT_SUBSCRIBED"/>
  <element name="IGNORED" internal_name="VDRC_IGNORED"/>
</enum>

<enum name="VehicleDataType">
  <description>Defines the data types that can be published and subscribed to.</description>
  <element name="VEHICLEDATA_GPS">
    <description>Notifies GPSData may be subscribed</description>
  </element>
  <element name="VEHICLEDATA_SPEED" />
  <element name="VEHICLEDATA_RPM" />
  <element name="VEHICLEDATA_FUELLEVEL" />
  <element name="VEHICLEDATA_FUELLEVEL_STATE" />
  <element name="VEHICLEDATA_FUELCONSUMPTION" />
  <element name="VEHICLEDATA_EXTERNTEMP" />
  <element name="VEHICLEDATA_CLIMATEDATA"/>
  <element name="VEHICLEDATA_VIN" />
  <element name="VEHICLEDATA_GEARSTATUS" />
  <element name="VEHICLEDATA_PRNDL" />
  <element name="VEHICLEDATA_TIREPRESSURE" />
  <element name="VEHICLEDATA_ODOMETER" />
  <element name="VEHICLEDATA_BELTSTATUS" />
  <element name="VEHICLEDATA_BODYINFO" />
  <element name="VEHICLEDATA_DEVICESTATUS" />
  <element name="VEHICLEDATA_ECALLINFO" />
  <element name="VEHICLEDATA_AIRBAGSTATUS" />
  <element name="VEHICLEDATA_EMERGENCYEVENT" />
  <element name="VEHICLEDATA_CLUSTERMODESTATUS" />
  <element name="VEHICLEDATA_MYKEY" />
  <element name="VEHICLEDATA_BRAKING" />
  <element name="VEHICLEDATA_WIPERSTATUS" />
  <element name="VEHICLEDATA_HEADLAMPSTATUS" />
  <element name="VEHICLEDATA_BATTVOLTAGE" />
  <element name="VEHICLEDATA_ENGINETORQUE" />
  <element name="VEHICLEDATA_ACCPEDAL" />
  <element name="VEHICLEDATA_STEERINGWHEEL" />
  <element name="VEHICLEDATA_TURNSIGNAL" />
  <element name="VEHICLEDATA_FUELRANGE" />
  <element name="VEHICLEDATA_ENGINEOILLIFE" />
  <element name="VEHICLEDATA_ELECTRONICPARKBRAKESTATUS" />
  <element name="VEHICLEDATA_CLOUDAPPVEHICLEID" />
  <element name="VEHICLEDATA_OEM_CUSTOM_DATA" />
  <element name="VEHICLEDATA_STABILITYCONTROLSSTATUS" />
  <element name="VEHICLEDATA_WINDOWSTATUS"/>
  <element name="VEHICLEDATA_HANDSOFFSTEERING"/>
  <element name="VEHICLEDATA_SEATOCCUPANCY"/>
</enum>

<enum name="WiperStatus">
  <description>Reflects the status of the wipers.</description>
  <element name="OFF">
    <description> The wipers are off.</description>
  </element>
  <element name="AUTO_OFF">
    <description> The wipers are automatically off </description>
  </element>
  <element name="OFF_MOVING">
    <description> Means that though set to off, somehow the wipers have been engaged (physically moved enough to engage a wiping motion).</description>
  </element>
  <element name="MAN_INT_OFF">
    <description> The wipers are manually off after having been working.</description>
  </element>
  <element name="MAN_INT_ON">
    <description> The wipers are manually on.</description>
  </element>
  <element name="MAN_LOW">
    <description> The wipers are manually set to low speed.</description>
  </element>
  <element name="MAN_HIGH">
    <description> The wipers are manually set to high speed.</description>
  </element>
  <element name="MAN_FLICK">
    <description> The wipers are manually set for doing a flick.</description>
  </element>
  <element name="WASH">
    <description> The wipers are set to use the water from vehicle washer bottle for cleaning the windscreen.</description>
  </element>
  <element name="AUTO_LOW">
    <description> The wipers are automatically set to low speed.</description>
  </element>
  <element name="AUTO_HIGH">
    <description> The wipers are automatically set to high speed.</description>
  </element>
  <element name="COURTESYWIPE">
    <description> This is for when a user has just initiated a WASH and several seconds later a secondary wipe is automatically initiated to clear remaining fluid.</description>
  </element>
  <element name="AUTO_ADJUST">
    <description> This is set as the user moves between possible automatic wiper speeds.</description>
  </element>
  <element name="STALLED">
    <description> The wiper is stalled to its place. </description>
  </element>
  <element name="NO_DATA_EXISTS">
    <description> The sensor / module cannot provide any information for wiper.</description>
  </element>
</enum>

<enum name="SamplingRate">
  <description>Describes different sampling options for PerformAudioPassThru.</description>
  <element name="8KHZ" internal_name="RATE_8KHZ">
    <description>Sampling rate of 8000 Hz.</description>
  </element>
  <element name="16KHZ" internal_name="RATE_16KHZ">
    <description>Sampling rate of 16000 Hz.</description>
  </element>
  <element name="22KHZ" internal_name="RATE_22KHZ">
    <description>Sampling rate of 22050 Hz.</description>
  </element>
  <element name="44KHZ" internal_name="RATE_44KHZ">
    <description>Sampling rate of 44100 Hz.</description>
  </element>
</enum>

<enum name="BitsPerSample">
  <description>Describes different quality options for PerformAudioPassThru.</description>
  <element name="8_BIT" internal_name="RATE_8_BIT">
    <description>Audio sample is 8 bits wide, unsigned.</description>
  </element>
  <element name="16_BIT" internal_name="RATE_16_BIT">
    <description>Audio sample is 16 bits wide, signed, and in little endian.</description>
  </element>
</enum>

<enum name="AudioType">
  <description>Describes different audio type options for PerformAudioPassThru.</description>
  <element name="PCM">
    <description>Linear PCM.</description>
  </element>
</enum>

<enum name="KeyboardLayout">
  <description>Enumeration listing possible keyboard layouts.</description>
  <element name="QWERTY" />
  <element name="QWERTZ" />
  <element name="AZERTY" />
</enum>

<enum name="KeyboardEvent">
  <description>Enumeration listing possible keyboard events.</description>
  <element name="KEYPRESS" />
  <element name="ENTRY_SUBMITTED" />
  <element name="ENTRY_VOICE" />
  <element name="ENTRY_CANCELLED" />
  <element name="ENTRY_ABORTED" />
</enum>

<enum name="KeypressMode">
  <description>Enumeration listing possible keyboard events.</description>
  <element name="SINGLE_KEYPRESS">
    <description>Each keypress is individually sent as the user presses the keyboard keys.</description>
  </element>
  <element name="QUEUE_KEYPRESSES">
    <description>The keypresses are queued and a string is eventually sent once the user chooses to submit their entry.</description>
  </element>
  <element name="RESEND_CURRENT_ENTRY">
    <description>The keypresses are queue and a string is sent each time the user presses a keyboard key; the string contains the entire current entry.</description>
  </element>
</enum>

<enum name="AmbientLightStatus">
  <description>Reflects the status of the ambient light sensor.</description>
  <element name="NIGHT" />
  <element name="TWILIGHT_1" />
  <element name="TWILIGHT_2" />
  <element name="TWILIGHT_3" />
  <element name="TWILIGHT_4" />
  <element name="DAY" />
  <element name="UNKNOWN" />
  <element name="INVALID" />
</enum>

<enum name="FileType">
  <description>Enumeration listing possible file types.</description>
  <element name="GRAPHIC_BMP" />
  <element name="GRAPHIC_JPEG" />
  <element name="GRAPHIC_PNG" />
  <element name="AUDIO_WAVE" />
  <element name="AUDIO_MP3" />
  <element name="AUDIO_AAC" />
  <element name="BINARY" />
  <element name="JSON" />
</enum>

<enum name="RequestType">
  <description>Enumeration listing possible asynchronous requests.</description>
  <element name="HTTP" />
  <element name="FILE_RESUME" />
  <element name="AUTH_REQUEST" />
  <element name="AUTH_CHALLENGE" />
  <element name="AUTH_ACK" />
  <element name="PROPRIETARY" />
  <element name="QUERY_APPS" />
  <element name="LAUNCH_APP" />
  <element name="LOCK_SCREEN_ICON_URL" />
  <element name="TRAFFIC_MESSAGE_CHANNEL" />
  <element name="DRIVER_PROFILE" />
  <element name="VOICE_SEARCH" />
  <element name="NAVIGATION" />
  <element name="PHONE" />
  <element name="CLIMATE" />
  <element name="SETTINGS" />
  <element name="VEHICLE_DIAGNOSTICS" />
  <element name="EMERGENCY" />
  <element name="MEDIA" />
  <element name="FOTA" />
  <element name="OEM_SPECIFIC"/>
  <element name="ICON_URL"/>
</enum>

<enum name="ECallConfirmationStatus">
  <description>Reflects the status of the eCall Notification.</description>
  <element name="NORMAL" internal_name="ECCS_NORMAL">
  </element>
  <element name="CALL_IN_PROGRESS" internal_name="ECCS_CALL_IN_PROGRESS">
  </element>
  <element name="CALL_CANCELLED" internal_name="ECCS_CALL_CANCELLED">
  </element>
  <element name="CALL_COMPLETED">
  </element>
  <element name="CALL_UNSUCCESSFUL" internal_name="ECCS_CALL_UNSUCCESSFUL">
  </element>
  <element name="ECALL_CONFIGURED_OFF" internal_name="ECCS_ECALL_CONFIGURED_OFF">
  </element>
  <element name="CALL_COMPLETE_DTMF_TIMEOUT" internal_name="ECCS_CALL_COMPLETE_DTMF_TIMEOUT">
  </element>
</enum>

<enum name="VehicleDataNotificationStatus">
  <description>Reflects the status of a vehicle data notification.</description>
  <element name="NOT_SUPPORTED" internal_name="VDNS_NOT_SUPPORTED">
  </element>
  <element name="NORMAL" internal_name="VDNS_NORMAL">
  </element>
  <element name="ACTIVE" internal_name="VDNS_ACTIVE">
  </element>
  <element name="NOT_USED" internal_name="VDNS_NOT_USED">
  </element>
</enum>

<enum name="EmergencyEventType">
  <description>Reflects the emergency event status of the vehicle.</description>
  <element name="NO_EVENT" internal_name="EET_NO_EVENT">
  </element>
  <element name="FRONTAL" internal_name="EET_FRONTAL">
  </element>
  <element name="SIDE" internal_name="EET_SIDE">
  </element>
  <element name="REAR" internal_name="EET_REAR">
  </element>
  <element name="ROLLOVER" internal_name="EET_ROLLOVER">
  </element>
  <element name="NOT_SUPPORTED" internal_name="EET_NOT_SUPPORTED">
  </element>
  <element name="FAULT" internal_name="EET_FAULT">
  </element>
</enum>

<enum name="FuelCutoffStatus">
  <description>Reflects the status of the RCM fuel cutoff.</description>
  <element name="TERMINATE_FUEL" internal_name="FCS_TERMINATE_FUEL">
  </element>
  <element name="NORMAL_OPERATION" internal_name="FCS_NORMAL_OPERATION">
  </element>
  <element name="FAULT" internal_name="FCS_FAULT">
  </element>
</enum>

<enum name="PowerModeQualificationStatus">
  <description>Reflects the status of the current power mode qualification.</description>
  <element name="POWER_MODE_UNDEFINED">
  </element>
  <element name="POWER_MODE_EVALUATION_IN_PROGRESS">
  </element>
  <element name="NOT_DEFINED">
  </element>
  <element name="POWER_MODE_OK">
  </element>
</enum>

<enum name="CarModeStatus">
  <description>Reflects the status of the current car mode.</description>
  <element name="NORMAL" internal_name="CMS_NORMAL">
  </element>
  <element name="FACTORY" internal_name="CMS_FACTORY">
  </element>
  <element name="TRANSPORT" internal_name="CMS_TRANSPORT">
  </element>
  <element name="CRASH" internal_name="CMS_CRASH">
  </element>
</enum>

<enum name="PowerModeStatus">
  <description>Reflects the status of the current power mode.</description>
  <element name="KEY_OUT">
  </element>
  <element name="KEY_RECENTLY_OUT">
  </element>
  <element name="KEY_APPROVED_0">
  </element>
  <element name="POST_ACCESORY_0">
  </element>
  <element name="ACCESORY_1">
  </element>
  <element name="POST_IGNITION_1">
  </element>
  <element name="IGNITION_ON_2">
  </element>
  <element name="RUNNING_2">
  </element>
  <element name="CRANK_3">
  </element>
</enum>

<enum name="CharacterSet">
  <description>The list of potential character sets</description>
  <element name="TYPE2SET">
    <description>Note that this element is deprecated in the MOBILE API</description>
  </element>
  <element name="TYPE5SET">
    <description>Note that this element is deprecated in the MOBILE API</description>
  </element>
  <element name="CID1SET">
    <description>Note that this element is deprecated in the MOBILE API</description>
  </element>
  <element name="CID2SET">
    <description>Note that this element is deprecated in the MOBILE API</description>
  </element>
  <element name="ASCII">
    <description>ASCII as defined in https://en.wikipedia.org/wiki/ASCII as defined in codes 0-127. Non-printable characters such as tabs and back spaces are ignored</description>
  </element>
  <element name="ISO_8859_1">
    <description>Latin-1, as defined in https://en.wikipedia.org/wiki/ISO/IEC_8859-1</description>
  </element>
  <element name="UTF_8">
    <description>The UTF-8 character set that uses variable bytes per code point. See https://en.wikipedia.org/wiki/UTF-8 for more details. This is the preferred character set</description>
  </element>
</enum>

<!-- End of IVI part-->

<enum name="AppPriority">
  <element name="EMERGENCY"/>
  <element name="NAVIGATION"/>
  <element name="VOICE_COMMUNICATION"/>
  <element name="COMMUNICATION"/>
  <element name="NORMAL"/>
  <element name="NONE"/>
</enum>

<enum name="MethodName">
  <description>Defines the type of the request which causes text-to-speech prompt</description>
  <element name="ALERT" />
  <element name="SUBTLE_ALERT" />
  <element name="SPEAK" />
  <element name="AUDIO_PASS_THRU" />
  <element name="ALERT_MANEUVER" />
</enum>

<enum name="AlertType">
<description>Defines the type of the request which causes text-to-speech prompt</description>
<element name="UI" />
<element name="BOTH" />
</enum>

<enum name="HMILevel">
  <element name="FULL"/>
  <element name="LIMITED" />
  <element name="BACKGROUND"/>
  <element name="NONE"/>
</enum>

<enum name="EventTypes">
  <description>Reflects the current active event</description>
  <element name="AUDIO_SOURCE">
    <description>Navigated to audio(radio, etc)</description>
  </element>
  <element name="EMBEDDED_NAVI">
    <description>Navigated to navigation screen</description>
  </element>
  <element name="PHONE_CALL">
    <description>Phone call is active</description>
  </element>
  <element name="EMERGENCY_EVENT">
    <description>Active emergency event, active parking event</description>
  </element>
  <element name="DEACTIVATE_HMI">
    <description> GAL/DIO is active </description>
  </element>
</enum>

<enum name="DeliveryMode">
  <description>The mode in which the SendLocation request is sent</description>
  <element name="PROMPT" />
  <element name="DESTINATION" />
  <element name="QUEUE" />
</enum>

<enum name="VideoStreamingProtocol">
  <description>Enum for each type of video streaming protocol type.</description>
  <element name="RAW">
    <description>
      Raw stream bytes that contains no timestamp data and is the lowest supported video streaming
    </description>
  </element>
  <element name="RTP">
    <description>
      RTP facilitates the transfer of real-time data. Information provided by this protocol include
      timestamps (for synchronization), sequence numbers (for packet loss and reordering detection)
      and the payload format which indicates the encoded format of the data.
    </description>
  </element>
  <element name="RTSP">
    <description>
      The transmission of streaming data itself is not a task of RTSP. Most RTSP servers use the
      Real-time Transport Protocol (RTP) in conjunction with Real-time Control Protocol (RTCP)
      for media stream delivery. However, some vendors implement proprietary transport protocols.
    </description>
  </element>
  <element name="RTMP">
    <description>
      Real-Time Messaging Protocol (RTMP) was initially a proprietary protocol developed by
      Macromedia for streaming audio, video and data over the Internet, between a Flash player
      and a server. Macromedia is now owned by Adobe, which has released an incomplete version
      of the specification of the protocol for public use.
    </description>
  </element>
  <element name="WEBM">
    <description>
      The WebM container is based on a profile of Matroska. WebM initially supported VP8 video and
      Vorbis audio streams. In 2013 it was updated to accommodate VP9 video and Opus audio.
    </description>
  </element>
</enum>

<enum name="VideoStreamingCodec">
  <description>Enum for each type of video streaming codec.</description>
  <element name="H264">
    <description>
      A block-oriented motion-compensation-based video compression standard.
      As of 2014 it is one of the most commonly used formats for the recording, compression, and
      distribution of video content.
    </description>
  </element>
  <element name="H265">
    <description>
      High Efficiency Video Coding (HEVC), also known as H.265 and MPEG-H Part 2, is a video
      compression standard, one of several potential successors to the widely used AVC (H.264 or
      MPEG-4 Part 10). In comparison to AVC, HEVC offers about double the data compression ratio
      at the same level of video quality, or substantially improved video quality at the same
      bit rate. It supports resolutions up to 8192x4320, including 8K UHD.
    </description>
  </element>
  <element name="Theora">
    <description>
      Theora is derived from the formerly proprietary VP3 codec, released into the public domain
      by On2 Technologies. It is broadly comparable in design and bitrate efficiency to
      MPEG-4 Part 2, early versions of Windows Media Video, and RealVideo while lacking some of
      the features present in some of these other codecs. It is comparable in open standards
      philosophy to the BBC's Dirac codec.
    </description>
  </element>
  <element name="VP8">
    <description>
      VP8 can be multiplexed into the Matroska-based container format WebM along with Vorbis and
      Opus audio. The image format WebP is based on VP8's intra-frame coding. VP8's direct
      successor, VP9, and the emerging royalty-free internet video format AV1 from the Alliance for
      Open Media (AOMedia) are based on VP8.
    </description>
  </element>
  <element name="VP9">
    <description>
      Similar to VP8, but VP9 is customized for video resolutions beyond high-definition video (UHD)
      and also enables lossless compression.
    </description>
  </element>
</enum>

<!-- Policies -->
  <enum name="UpdateResult">
    <element name="UP_TO_DATE"/>
    <element name="UPDATING" />
    <element name="UPDATE_NEEDED"/>
  </enum>

  <enum name="SystemError">
    <element name="SYNC_REBOOTED"/>
    <element name="SYNC_OUT_OF_MEMMORY" />
  </enum>

  <enum name="StatisticsType">
    <element name="iAPP_BUFFER_FULL"/>
  </enum>

  <enum name="ConsentSource">
    <element name="GUI"/>
    <element name="VUI" />
  </enum>

  <enum name="DeviceState">
    <element name="UNKNOWN"/>
    <element name="UNPAIRED"/>
  </enum>
  <struct name="UserFriendlyMessage" scope="internal">
    <param name="messageCode" type="String" mandatory="true"/>
    <param name="ttsString" type="String" mandatory="false"/>
    <param name="label" type="String" mandatory="false" />
    <param name="line1" type="String" mandatory="false"/>
    <param name="line2" type="String" mandatory="false"/>
    <param name="textBody" type="String" mandatory="false"/>
  </struct>

  <struct name="PermissionItem">
    <param name="name" type="String" mandatory="true">
      <description>Code of message of user-friendly text about functional group to be allowed/disallowed</description>
    </param>
    <param name="id" type="Integer" mandatory="true">
      <description>Id of corresponding functional group, needed by SDL.</description>
    </param>
    <param name="allowed" type="Boolean" mandatory="false">
      <description>Specifies whether functionality was allowed/disallowed. If ommited - no information about User Consent is yet found for app.</description>
    </param>
  </struct>
  <struct name="ServiceInfo">
    <param name="url" type="String" mandatory="true">
      <description>Get URL based on service type.</description>
    </param>
    <param name="appID" type="Integer" mandatory="false">
      <description>ID of application that requested this RPC.</description>
    </param>
  </struct>

  <enum name="EntityStatus">
    <element name="ON"/>
    <element name="OFF"/>
  </enum>

  <struct name="ExternalConsentStatus">
    <param name="entityType" type="Integer" minvalue="0" maxvalue="128" mandatory="true">
      <description>The entityType which status is informed by "status" param.</description>
    </param>
    <param name="entityID" type="Integer" minvalue="0" maxvalue="128" mandatory="true">
      <description>The corresponding ID of entityType which status is informed by "status" param</description>
    </param>
    <param name="status" type="Common.EntityStatus" mandatory="true">
      <description>Status of the ExternalConsentStatus entity: "ON" or "OFF". </description>
    </param>
  </struct>
<!-- End of Policies -->

<!-- Remote Control -->
<struct name="Grid">
    <description>Describes a location (origin coordinates and span) of a vehicle component.</description>
    <param name="col" type="Integer" mandatory="true" minvalue="-1" maxvalue="100">
    </param>
    <param name="row" type="Integer"  mandatory="true" minvalue="-1" maxvalue="100">
    </param>
    <param name="level" type="Integer" mandatory="false"  defvalue="0" minvalue="-1" maxvalue="100" >
    </param>
    <param name="colspan" type="Integer" mandatory="false" defvalue="1" minvalue="1" maxvalue="100">
    </param>
    <param name="rowspan" type="Integer" mandatory="false" defvalue="1" minvalue="1" maxvalue="100">
    </param>
    <param name="levelspan" type="Integer" mandatory="false" defvalue="1" minvalue="1" maxvalue="100">
    </param>
</struct>

<struct name="WindowState">
  <param name="approximatePosition" type="Integer" minvalue="0" maxvalue="100" mandatory="true">
    <description>The approximate percentage that the window is open - 0 being fully closed, 100 being fully open</description>
  </param>
  <param name="deviation" type="Integer" minvalue="0" maxvalue="100" mandatory="true">
    <description>The percentage deviation of the approximatePosition. e.g. If the approximatePosition is 50 and the deviation is 10, then the window's location is somewhere between 40 and 60.</description>
  </param>
</struct>

<struct name="WindowStatus">
  <description>Describes the status of a window of a door/liftgate etc.</description>
  <param name="location" type="Common.Grid" mandatory="true"/>
  <param name="state" type="Common.WindowState" mandatory="true"/>      
</struct>

<struct name="ModuleInfo">
    <description>Information about a RC module</description>
    <param name="moduleId" type="String" maxlength="100" mandatory="true">
        <description> uuid of a module. "moduleId + moduleType" uniquely identify a module.</description>
    </param>
    <param name="location" type="Grid" mandatory="false">
       <description>Location of a module.</description>
    </param>
    <param name="serviceArea" type="Grid" mandatory="false">
       <description>Service area of a module. </description>
    </param>
    <param name="allowMultipleAccess" type="Boolean" mandatory="false" defvalue="true">
        <description>allow multiple users/apps to access the module or not </description>
    </param>
</struct>

<struct name="SeatLocation">
    <description>Describes the location of a seat.</description>
    <param name="grid" type="Common.Grid"  mandatory="false">
    </param>
</struct>

<struct name="SeatLocationCapability">
    <description>Contains information about the locations of each seat</description>
    <param name="rows" type="Integer" minvalue="1" maxvalue="100" mandatory="false"></param>
    <param name="columns" type="Integer" minvalue="1" maxvalue="100" mandatory="false"></param>
    <param name="levels" type="Integer" minvalue="1" maxvalue="100" defvalue="1" mandatory="false">   
    </param>
    <param name="seats" type="SeatLocation" array="true" mandatory="false">
        <description>Contains a list of SeatLocation in the vehicle</description>
    </param>
</struct>

<struct name="SeatStatus">
  <description>Describes the status of a parameter of seat.</description>
  <param name="seatLocation" type="Common.SeatLocation" mandatory="true"/>
  <param name="conditionActive" type="Boolean" mandatory="true"/>
</struct>

<struct name="SeatOccupancy">
  <param name="seatsOccupied" type="Common.SeatStatus" array="true" minsize="0" maxsize="100" mandatory="false">
    <description>Seat status array containing location and whether the seats are occupied.</description>
  </param>
  <param name="seatsBelted" type="Common.SeatStatus" array="true" minsize="0" maxsize="100" mandatory="false">
    <description>Seat status array containing location and whether the seats are belted.</description>
  </param>
</struct>

<enum name="ModuleType">
   <element name="CLIMATE"/>
   <element name="RADIO"/>
   <element name="SEAT"/>
   <element name="AUDIO"/>
   <element name="LIGHT"/>
   <element name="HMI_SETTINGS"/>
</enum>

    <enum name="MassageZone">
      <description>List possible zones of a multi-contour massage seat.</description>
      <element name="LUMBAR">
        <description>The back of a multi-contour massage seat. or SEAT_BACK</description>
      </element>
      <element name="SEAT_CUSHION">
        <description>The bottom a multi-contour massage seat. or SEAT_BOTTOM </description>
      </element>
    </enum>

    <enum name="MassageMode">
      <description>List possible modes of a massage zone.</description>
      <element name="OFF"/>
      <element name="LOW"/>
      <element name="HIGH"/>
    </enum>

    <struct name="MassageModeData">
      <description>Specify the mode of a massage zone.</description>
      <param name="massageZone" type="MassageZone" mandatory="true"></param>
      <param name="massageMode" type="MassageMode" mandatory="true"></param>
    </struct>

    <enum name="MassageCushion">
      <description>List possible cushions of a multi-contour massage seat.</description>
      <element name="TOP_LUMBAR"/>
      <element name="MIDDLE_LUMBAR"/>
      <element name="BOTTOM_LUMBAR"/>
      <element name="BACK_BOLSTERS"/>
      <element name="SEAT_BOLSTERS"/>
    </enum>

    <struct name="MassageCushionFirmness">
      <description>The intensity or firmness of a cushion.</description>
      <param name="cushion" type="MassageCushion" mandatory="true"></param>
      <param name="firmness" type="Integer" minvalue="0" maxvalue="100" mandatory="true"></param>
    </struct>

    <enum name="SeatMemoryActionType">
      <element name="SAVE">
        <description>Save current seat positions and settings to seat memory.</description>
      </element>
      <element name="RESTORE">
        <description>Restore / apply the seat memory settings to the current seat. </description>
      </element>
      <element name="NONE">
        <description>No action to be performed.</description>
      </element>
    </enum>

    <struct name="SeatMemoryAction">
      <param name="id" type="Integer" minvalue="1" maxvalue="10" mandatory="true"/>
      <param name="label" type="String" maxlength="100" mandatory="false"/>
      <param name="action" type="SeatMemoryActionType" mandatory="true"/>
    </struct>

    <enum name="SupportedSeat">
      <description>List possible seats that is a remote controllable seat.</description>
      <element name="DRIVER"/>
      <element name="FRONT_PASSENGER"/>
    </enum>

    <struct name="SeatControlData">
      <description>Seat control data corresponds to "SEAT" ModuleType. </description>
      <param name="id" type="SupportedSeat" mandatory="false"></param>
      <param name="heatingEnabled" type="Boolean" mandatory="false"></param>
      <param name="coolingEnabled" type="Boolean" mandatory="false"></param>
      <param name="heatingLevel" type="Integer" minvalue="0" maxvalue="100" mandatory="false"></param>
      <param name="coolingLevel" type="Integer" minvalue="0" maxvalue="100" mandatory="false"></param>

      <param name="horizontalPosition" type="Integer" minvalue="0" maxvalue="100" mandatory="false"></param>
      <param name="verticalPosition" type="Integer" minvalue="0" maxvalue="100" mandatory="false"></param>
      <param name="frontVerticalPosition" type="Integer" minvalue="0" maxvalue="100" mandatory="false"></param>
      <param name="backVerticalPosition" type="Integer" minvalue="0" maxvalue="100" mandatory="false"></param>
      <param name="backTiltAngle" type="Integer" minvalue="0" maxvalue="100" mandatory="false"></param>

      <param name="headSupportHorizontalPosition" type="Integer" minvalue="0" maxvalue="100" mandatory="false"></param>
      <param name="headSupportVerticalPosition" type="Integer" minvalue="0" maxvalue="100" mandatory="false"></param>

      <param name="massageEnabled" type="Boolean" mandatory="false"></param>
      <param name="massageMode" type="MassageModeData" minsize="1" maxsize="2" array="true" mandatory="false"></param>
      <param name="massageCushionFirmness" type="MassageCushionFirmness" minsize="1" maxsize="5" array="true" mandatory="false"></param>
      <param name="memory" type="SeatMemoryAction" mandatory="false"></param>
    </struct>

    <struct name="SeatControlCapabilities">
      <param name="moduleName" type="String" maxlength="100"  mandatory="true">
        <description>
        The short friendly name of the light control module.
        It should not be used to identify a module by mobile application.
        </description>
      </param>
      <param name="moduleInfo" type="ModuleInfo" mandatory="false">
          <description>Information about a RC module, including its id. </description>
      </param>
      <param name="heatingEnabledAvailable" type="Boolean" mandatory="false">
      </param>
      <param name="coolingEnabledAvailable" type="Boolean" mandatory="false">
      </param>
      <param name="heatingLevelAvailable" type="Boolean" mandatory="false">
      </param>
      <param name="coolingLevelAvailable" type="Boolean" mandatory="false">
      </param>
      <param name="horizontalPositionAvailable" type="Boolean" mandatory="false">
      </param>
      <param name="verticalPositionAvailable" type="Boolean" mandatory="false">
      </param>
      <param name="frontVerticalPositionAvailable" type="Boolean" mandatory="false">
      </param>
      <param name="backVerticalPositionAvailable" type="Boolean" mandatory="false">
      </param>
      <param name="backTiltAngleAvailable" type="Boolean" mandatory="false">
      </param>
      <param name="headSupportHorizontalPositionAvailable" type="Boolean" mandatory="false">
      </param>
      <param name="headSupportVerticalPositionAvailable" type="Boolean" mandatory="false">
      </param>
      <param name="massageEnabledAvailable" type="Boolean" mandatory="false">
      </param>
      <param name="massageModeAvailable" type="Boolean" mandatory="false">
      </param>
      <param name="massageCushionFirmnessAvailable" type="Boolean" mandatory="false">
      </param>
      <param name="memoryAvailable" type="Boolean" mandatory="false">
      </param>
    </struct>

 <enum name="RadioBand">
   <element name="AM"/>
   <element name="FM"/>
   <element name="XM"/>
 </enum>

 <struct name="RdsData">
  <param name="PS" type="String" minlength="0" maxlength="8" mandatory="false">
     <description>Program Service Name</description>
   </param>
  <param name="RT" type="String" minlength="0" maxlength="64" mandatory="false">
     <description>Radio Text</description>
   </param>
   <param name="CT" type="String" minlength="24" maxlength="24" mandatory="false">
     <description>The clock text in UTC format as YYYY-MM-DDThh:mm:ss.sTZD</description>
   </param>
  <param name="PI" type="String" minlength="0" maxlength="6" mandatory="false">
     <description>Program Identification - the call sign for the radio station</description>
   </param>
  <param name="PTY" type="Integer" minvalue="0" maxvalue="31" mandatory="false">
     <description>The program type - The region should be used to differentiate between EU and North America program types</description>
   </param>
  <param name="TP" type="Boolean" mandatory="false">
     <description>Traffic Program Identification - Identifies a station that offers traffic</description>
   </param>
  <param name="TA" type="Boolean" mandatory="false">
     <description>Traffic Announcement Identification - Indicates an ongoing traffic announcement</description>
   </param>
  <param name="REG" type="String" mandatory="false">
     <description>Region</description>
   </param>
 </struct>

 <enum name="RadioState">
   <element name="ACQUIRING"/>
   <element name="ACQUIRED"/>
   <element name="MULTICAST"/>
   <element name="NOT_FOUND"/>
 </enum>

 <struct name="StationIDNumber">
     <param name="countryCode" type="Integer" minvalue="0" maxvalue="999"  mandatory="false">
         <description>Binary Representation of ITU Country Code. USA Code is 001.</description>
     </param>
     <param name="fccFacilityId" type="Integer" minvalue="0" maxvalue="999999"  mandatory="false">
         <description>Binary representation  of unique facility ID assigned by the FCC; FCC controlled for U.S. territory</description>
     </param>
 </struct>

 <struct name="GPSData">
   <description>Struct with the GPS data.</description>
   <param name="longitudeDegrees" type="Float" minvalue="-180" maxvalue="180" mandatory="true">
   </param>
   <param name="latitudeDegrees" type="Float" minvalue="-90" maxvalue="90" mandatory="true">
   </param>
   <param name="utcYear" type="Integer" minvalue="2010" maxvalue="2100" mandatory="false">
       <description>The current UTC year.</description>
   </param>
   <param name="utcMonth" type="Integer" minvalue="1" maxvalue="12" mandatory="false">
       <description>The current UTC month.</description>
  </param>
   <param name="utcDay" type="Integer" minvalue="1" maxvalue="31" mandatory="false">
      <description>The current UTC day.</description>
   </param>
   <param name="utcHours" type="Integer" minvalue="0" maxvalue="23" mandatory="false">
       <description>The current UTC hour.</description>
   </param>
   <param name="utcMinutes" type="Integer" minvalue="0" maxvalue="59" mandatory="false">
       <description>The current UTC minute.</description>
   </param>
   <param name="utcSeconds" type="Integer" minvalue="0" maxvalue="59" mandatory="false">
       <description>The current UTC second.</description>
   </param>
   <param name="compassDirection" type="Common.CompassDirection" mandatory="false">
       <description>See CompassDirection.</description>
   </param>
   <param name="pdop" type="Float" minvalue="0" maxvalue="1000" mandatory="false">
       <description>PDOP.</description>
   </param>
   <param name="hdop" type="Float" minvalue="0" maxvalue="1000" mandatory="false">
       <description>HDOP.</description>
   </param>
   <param name="vdop" type="Float" minvalue="0" maxvalue="1000" mandatory="false">
       <description>VDOP.</description>
   </param>
   <param name="actual" type="Boolean" mandatory="false">
       <description>
         True, if actual.
         False, if infered.
       </description>
   </param>
   <param name="satellites" type="Integer" minvalue="0" maxvalue="31" mandatory="false">
       <description>Number of satellites in view</description>
   </param>
   <param name="dimension" type="Common.Dimension" mandatory="false">
       <description>See Dimension</description>
   </param>
   <param name="altitude" type="Float" minvalue="-10000" maxvalue="10000" mandatory="false">
       <description>Altitude in meters</description>
   </param>
   <param name="heading" type="Float" minvalue="0" maxvalue="359.99" mandatory="false">
       <description>The heading. North is 0. Resolution is 0.01</description>
   </param>
   <param name="speed" type="Float" minvalue="0" maxvalue="500" mandatory="false">
       <description>The speed in KPH</description>
   </param>
   <param name="shifted" type="Boolean" mandatory="false">
       <description>
           True, if GPS lat/long, time, and altitude have been purposefully shifted (requires a proprietary algorithm to unshift).
           False, if the GPS data is raw and un-shifted.
           If not provided, then value is assumed False.
       </description>
   </param>
 </struct>

 <struct name="SisData">
     <param name="stationShortName" type="String" minlength="4" maxlength="7"  mandatory="false">
         <description>Identifies the 4-alpha-character station call sign plus an optional (-FM) extension</description>
     </param>
     <param name="stationIDNumber" type="StationIDNumber"  mandatory="false">
         <description>Used for network Application. Consists of Country Code and FCC Facility ID.</description>
     </param>
     <param name="stationLongName" type="String" minlength="0" maxlength="56"  mandatory="false">
         <description>Identifies the station call sign or other identifying information in the long format.</description>
     </param>
     <param name="stationLocation" type="GPSData" mandatory="false">
         <description>Provides the 3-dimensional geographic station location.</description>
     </param>
     <param name="stationMessage" type="String" minlength="0" maxlength="56"  mandatory="false">
         <description>May be used to convey textual information of general interest to the consumer such as weather forecasts or public service announcements. Includes a high priority delivery feature to convey emergencies that may be in the listening area.</description>
     </param>
 </struct>

 <struct name="RadioControlData">
   <param name="frequencyInteger" type="Integer" minvalue="0" maxvalue="1710" mandatory="false">
     <description>The integer part of the frequency ie for 101.7 this value should be 101</description>
   </param>
   <param name="frequencyFraction" type="Integer" minvalue="0" maxvalue="9" mandatory="false">
     <description>The fractional part of the frequency for 101.7 is 7</description>
   </param>
   <param name="band" type="Common.RadioBand" mandatory="false">
   </param>
   <param name="rdsData" type="Common.RdsData" mandatory="false">
   </param>
   <param name="hdRadioEnable" type="Boolean" mandatory="false">
     <description> True if the hd radio is on, false is the radio is off</description>
   </param>
   <param name="availableHDs" type="Integer" minvalue="1" maxvalue="7" mandatory="false">
    <description>
       Number of HD sub-channels if available.
       Note that this parameter is deprecated in MOBILE API.
    </description>
   </param>
   <param name="availableHdChannels" type="Integer" minvalue="0" maxvalue="7" array="true" minsize="0" maxsize="8" mandatory="false">
     <description>The list of available hd sub-channel indexes. Empty list means no Hd channel is available. Read-only.</description>
   </param>
   <param name="hdChannel" type="Integer" minvalue="0" maxvalue="7" mandatory="false">
     <description>Current HD sub-channel if available</description>
   </param>
   <param name="signalStrength" type="Integer" minvalue="0" maxvalue="100" mandatory="false">
   </param>
   <param name="signalChangeThreshold" type="Integer" minvalue="0" maxvalue="100" mandatory="false">
     <description>If the signal strength falls below the set value for this parameter, the radio will tune to an alternative frequency</description>
   </param>
   <param name="radioEnable" type="Boolean" mandatory="false">
     <description> True if the radio is on, false is the radio is off</description>
   </param>
   <param name="state" type="Common.RadioState" mandatory="false">
   </param>
   <param name="sisData" type="SisData" mandatory="false">
       <description>Read-only Station Information Service (SIS) data provides basic information about the station such as call sign, as well as information not displayable to the consumer such as the station identification number</description>
   </param>
 </struct>

 <struct name="RadioControlCapabilities">
   <description>Contains information about a radio control module's capabilities.</description>
   <param name="moduleName" type="String" maxlength="100" mandatory="true" >
     <description>The short name or a short description of the radio control module.</description>
   </param>
   <param name="moduleInfo" type="ModuleInfo" mandatory="false">
       <description>Information about a RC module, including its id. </description>
   </param>
   <param name="radioEnableAvailable" type="Boolean" mandatory="false">
     <description>
       Availability of the control of enable/disable radio.
       True: Available, False: Not Available, Not present: Not Available.
     </description>
   </param>
   <param name="radioBandAvailable" type="Boolean" mandatory="false" >
     <description>
       Availability of the control of radio band.
       True: Available, False: Not Available, Not present: Not Available.
     </description>
   </param>
   <param name="radioFrequencyAvailable" type="Boolean" mandatory="false" >
     <description>
       Availability of the control of radio frequency.
       True: Available, False: Not Available, Not present: Not Available.
     </description>
   </param>
   <param name="hdChannelAvailable" type="Boolean" mandatory="false" >
     <description>
       Availability of the control of HD radio channel.
       True: Available, False: Not Available, Not present: Not Available.
     </description>
   </param>
   <param name="rdsDataAvailable" type="Boolean" mandatory="false" >
     <description>
       Availability of the getting Radio Data System (RDS) data.
       True: Available, False: Not Available, Not present: Not Available.
     </description>
   </param>
   <param name="availableHDsAvailable" type="Boolean" mandatory="false" >
   <description>
       Availability of the getting the number of available HD channels.
       True: Available, False: Not Available, Not present: Not Available.
       Note that this parameter is deprecated in MOBILE API
     </description>
   </param>

   <param name="availableHdChannelsAvailable" type="Boolean" mandatory="false">
     <description>
       Availability of the list of available HD sub-channel indexes.
       True: Available, False: Not Available, Not present: Not Available.
     </description>
   </param>
   <param name="stateAvailable" type="Boolean" mandatory="false" >
     <description>
       Availability of the getting the Radio state.
       True: Available, False: Not Available, Not present: Not Available.
     </description>
   </param>
   <param name="signalStrengthAvailable" type="Boolean" mandatory="false" >
     <description>
       Availability of the getting the signal strength.
       True: Available, False: Not Available, Not present: Not Available.
     </description>
   </param>
   <param name="signalChangeThresholdAvailable" type="Boolean" mandatory="false" >
     <description>
       Availability of the getting the signal Change Threshold.
       True: Available, False: Not Available, Not present: Not Available.
     </description>
   </param>
   <param name="sisDataAvailable" type="Boolean" mandatory="false">
       <description>
         Availability of the getting HD radio Station Information Service (SIS) data.
         True: Available, False: Not Available, Not present: Not Available.
       </description>
   </param>
   <param name="hdRadioEnableAvailable" type="Boolean" mandatory="false">
     <description>
       Availability of the control of enable/disable HD radio.
       True: Available, False: Not Available, Not present: Not Available.
     </description>
   </param>
   <param name="siriusxmRadioAvailable" type="Boolean" mandatory="false">
     <description>
       Availability of Sirius XM radio.
       True: Available, False: Not Available, Not present: Not Available.
     </description>
   </param>
 </struct>

 <enum name="DefrostZone">
   <element name="FRONT"/>
   <element name="REAR"/>
   <element name="ALL"/>
   <element name="NONE"/>
 </enum>

 <enum name="VentilationMode">
   <element name="UPPER"/>
   <element name="LOWER"/>
   <element name="BOTH"/>
   <element name="NONE"/>
 </enum>

 <enum name="TemperatureUnit">
   <element name="FAHRENHEIT"/>
   <element name="CELSIUS"/>
 </enum>

 <struct name="Temperature">
    <param name="unit" type="Common.TemperatureUnit" mandatory="true" >
      <description>Temperature Unit</description>
    </param>
    <param name="value" type="Float" mandatory="true" >
      <description>Temperature Value in TemperatureUnit specified unit. Range depends on OEM and is not checked by SDL.</description>
    </param>
  </struct>

 <struct name="ClimateControlData">
   <param name="fanSpeed" type="Integer" minvalue="0" maxvalue="100" mandatory="false">
   </param>
   <param name="currentTemperature" type="Common.Temperature" mandatory="false">
   </param>
   <param name="desiredTemperature" type="Common.Temperature" mandatory="false">
   </param>
   <param name="acEnable" type="Boolean" mandatory="false">
   </param>
   <param name="circulateAirEnable" type="Boolean" mandatory="false">
   </param>
   <param name="autoModeEnable" type="Boolean" mandatory="false">
   </param>
   <param name="defrostZone" type="DefrostZone" mandatory="false">
   </param>
   <param name="dualModeEnable" type="Boolean" mandatory="false">
   </param>
   <param name="acMaxEnable" type="Boolean" mandatory="false">
   </param>
   <param name="ventilationMode" type="Common.VentilationMode" mandatory="false">
   </param>
   <param name="heatedSteeringWheelEnable" type="Boolean" mandatory="false">
       <description>value false means disabled/turn off, value true means enabled/turn on.</description>
   </param>
   <param name="heatedWindshieldEnable" type="Boolean" mandatory="false">
       <description>value false means disabled, value true means enabled.</description>
   </param>
   <param name="heatedRearWindowEnable" type="Boolean" mandatory="false">
       <description>value false means disabled, value true means enabled.</description>
   </param>
   <param name="heatedMirrorsEnable" type="Boolean" mandatory="false">
       <description>value false means disabled, value true means enabled.</description>
   </param>
   <param name="climateEnable" type="Boolean" mandatory="false">
   </param>
 </struct>

   <struct name="ClimateControlCapabilities">
   <description>Contains information about a climate control module's capabilities.</description>
   <param name="moduleName" type="String" maxlength="100" mandatory="true" >
     <description>The short name or a short description of the climate control module.</description>
   </param>
   <param name="moduleInfo" type="ModuleInfo" mandatory="false">
       <description>Information about a RC module, including its id. </description>
   </param>
   <param name="currentTemperatureAvailable" type="Boolean" mandatory="false">
     <description>
       Availability of the reading of current temperature.
       True: Available, False: Not Available, Not present: Not Available.
     </description>
   </param>
   <param name="fanSpeedAvailable" type="Boolean" mandatory="false">
     <description>
       Availability of the control of fan speed.
       True: Available, False: Not Available, Not present: Not Available.
     </description>
   </param>
   <param name="desiredTemperatureAvailable" type="Boolean" mandatory="false">
     <description>
       Availability of the control of desired temperature.
       True: Available, False: Not Available, Not present: Not Available.
     </description>
   </param>
   <param name="acEnableAvailable" type="Boolean" mandatory="false">
     <description>
       Availability of the control of turn on/off AC.
       True: Available, False: Not Available, Not present: Not Available.
     </description>
   </param>
   <param name="acMaxEnableAvailable" type="Boolean" mandatory="false">
     <description>
       Availability of the control of enable/disable air conditioning is ON on the maximum level.
       True: Available, False: Not Available, Not present: Not Available.
     </description>
   </param>
   <param name="circulateAirEnableAvailable" type="Boolean" mandatory="false">
     <description>
       Availability of the control of enable/disable circulate Air mode.
       True: Available, False: Not Available, Not present: Not Available.
     </description>
   </param>
   <param name="autoModeEnableAvailable" type="Boolean" mandatory="false">
     <description>
       Availability of the control of enable/disable auto mode.
       True: Available, False: Not Available, Not present: Not Available.
     </description>
   </param>
   <param name="dualModeEnableAvailable" type="Boolean" mandatory="false">
     <description>
       Availability of the control of enable/disable dual mode.
       True: Available, False: Not Available, Not present: Not Available.
     </description>
   </param>
   <param name="defrostZoneAvailable" type="Boolean" mandatory="false">
     <description>
       Availability of the control of defrost zones.
       True: Available, False: Not Available, Not present: Not Available.
     </description>
   </param>
   <param name="defrostZone" type="Common.DefrostZone" minsize="1" maxsize="100" array="true" mandatory="false">
     <description>
       A set of all defrost zones that are controllable.
     </description>
   </param>
   <param name="ventilationModeAvailable" type="Boolean" mandatory="false">
     <description>
       Availability of the control of air ventilation mode.
       True: Available, False: Not Available, Not present: Not Available.
     </description>
   </param>
   <param name="ventilationMode" type="Common.VentilationMode" minsize="1" maxsize="100" array="true" mandatory="false">
     <description>
       A set of all ventilation modes that are controllable.
     </description>
   </param>
   <param name="heatedSteeringWheelAvailable" type="Boolean" mandatory="false">
       <description>
         Availability of the control (enable/disable) of heated Steering Wheel.
         True: Available, False: Not Available, Not present: Not Available.
       </description>
   </param>
   <param name="heatedWindshieldAvailable" type="Boolean" mandatory="false">
       <description>
         Availability of the control (enable/disable) of heated Windshield.
         True: Available, False: Not Available, Not present: Not Available.
       </description>
   </param>
   <param name="heatedRearWindowAvailable" type="Boolean" mandatory="false">
       <description>
         Availability of the control (enable/disable) of heated Rear Window.
         True: Available, False: Not Available, Not present: Not Available.
       </description>
   </param>
   <param name="heatedMirrorsAvailable" type="Boolean" mandatory="false">
       <description>
         Availability of the control (enable/disable) of heated Mirrors.
         True: Available, False: Not Available, Not present: Not Available.
       </description>
   </param>
   <param name="climateEnableAvailable" type="Boolean" mandatory="false">
       <description>
         Availability of the control of enable/disable climate control.
         True: Available, False: Not Available, Not present: Not Available.
       </description>
   </param>
 </struct>

 <struct name="EqualizerSettings">
     <description>Defines the each Equalizer channel settings.</description>
     <param name="channelId" type="Integer" minvalue="1" maxvalue="100" mandatory="true"></param>
     <param name="channelName" type="String" mandatory="false" maxlength="50">
         <description>read-only channel / frequency name (e.i. "Treble, Midrange, Bass" or "125 Hz")</description>
     </param>
     <param name="channelSetting" type="Integer" minvalue="0" maxvalue="100" mandatory="true"></param>
 </struct>

 <struct name="AudioControlData">
     <param name="source" type="PrimaryAudioSource" mandatory="false">
         <description>
           In a getter response or a notification, it is the current primary audio source of the system.
           In a setter request, it is the target audio source that the system shall switch to.
           If the value is MOBILE_APP, the system shall switch to the mobile media app that issues the setter RPC.
         </description>
     </param>
     <param name="keepContext" type="Boolean" mandatory="false">
         <description>
           This parameter shall not be present in any getter responses or notifications.
           This parameter is optional in a setter request. The default value is false.
           If it is false, the system not only changes the audio source but also brings the default application
           or system UI associated with the audio source to foreground.
           If it is true, the system changes the audio source, but still keeps the current application in foreground.
         </description>
     </param>
     <param name="volume" type="Integer" mandatory="false" minvalue="0" maxvalue="100">
         <description>Reflects the volume of audio, from 0%-100%.</description>
     </param>
     <param name="equalizerSettings" type="EqualizerSettings" minsize="1" maxsize="100" mandatory="false" array="true">
         <description>Defines the list of supported channels (band) and their current/desired settings on HMI</description>
     </param>
 </struct>

 <struct name="AudioControlCapabilities">
     <param name="moduleName" type="String" maxlength="100" mandatory="true">
         <description>
           The short friendly name of the light control module.
           It should not be used to identify a module by mobile application.
         </description>
     </param>
     <param name="moduleInfo" type="ModuleInfo" mandatory="false">
         <description>Information about a RC module, including its id. </description>
     </param>
     <param name="sourceAvailable" type="Boolean" mandatory="false">
         <description>Availability of the control of audio source. </description>
     </param>
     <param name="keepContextAvailable" type="Boolean" mandatory="false">
         <description>Availability of the keepContext paramter. </description>
     </param>
     <param name="volumeAvailable" type="Boolean" mandatory="false">
         <description>Availability of the control of audio volume.</description>
     </param>
     <param name="equalizerAvailable" type="Boolean" mandatory="false">
         <description>Availability of the control of Equalizer Settings.</description>
     </param>
     <param name="equalizerMaxChannelId" type="Integer" minvalue="1" maxvalue="100" mandatory="false">
         <description>Must be included if equalizerAvailable=true, and assume all IDs starting from 1 to this value are valid</description>
     </param>
 </struct>


 <struct name="RGBColor">
     <param name="red" type="Integer" minvalue="0" maxvalue="255" mandatory="true" />
     <param name="green" type="Integer" minvalue="0" maxvalue="255" mandatory="true" />
     <param name="blue" type="Integer" minvalue="0" maxvalue="255" mandatory="true" />
 </struct>

 <enum name="LightName">
     <!-- Common Single Light 0~500 -->
     <element name="FRONT_LEFT_HIGH_BEAM" value="0"/>
     <element name="FRONT_RIGHT_HIGH_BEAM" value="1"/>
     <element name="FRONT_LEFT_LOW_BEAM" value="2"/>
     <element name="FRONT_RIGHT_LOW_BEAM" value="3"/>
     <element name="FRONT_LEFT_PARKING_LIGHT" value="4"/>
     <element name="FRONT_RIGHT_PARKING_LIGHT" value="5"/>
     <element name="FRONT_LEFT_FOG_LIGHT" value="6"/>
     <element name="FRONT_RIGHT_FOG_LIGHT" value="7"/>
     <element name="FRONT_LEFT_DAYTIME_RUNNING_LIGHT" value="8"/>
     <element name="FRONT_RIGHT_DAYTIME_RUNNING_LIGHT" value="9"/>
     <element name="FRONT_LEFT_TURN_LIGHT" value="10"/>
     <element name="FRONT_RIGHT_TURN_LIGHT" value="11"/>
     <element name="REAR_LEFT_FOG_LIGHT" value="12"/>
     <element name="REAR_RIGHT_FOG_LIGHT" value="13"/>
     <element name="REAR_LEFT_TAIL_LIGHT" value="14"/>
     <element name="REAR_RIGHT_TAIL_LIGHT" value="15"/>
     <element name="REAR_LEFT_BRAKE_LIGHT" value="16"/>
     <element name="REAR_RIGHT_BRAKE_LIGHT" value="17"/>
     <element name="REAR_LEFT_TURN_LIGHT" value="18"/>
     <element name="REAR_RIGHT_TURN_LIGHT" value="19"/>
     <element name="REAR_REGISTRATION_PLATE_LIGHT" value="20"/>

     <!-- Exterior Lights by common function groups 501~800 -->
     <element name="HIGH_BEAMS" value="501">
         <description>Include all high beam lights: front_left and front_right.</description>
     </element>
     <element name="LOW_BEAMS" value="502">
         <description>Include all low beam lights: front_left and front_right.</description>
     </element>
     <element name="FOG_LIGHTS" value="503">
         <description>Include all fog lights: front_left, front_right, rear_left and rear_right.</description>
     </element>
     <element name="RUNNING_LIGHTS" value="504">
         <description>Include all daytime running lights: front, left and right.</description>
     </element>
     <element name="PARKING_LIGHTS" value="505">
         <description>Include all parking lights: front_left and front_right.</description>
     </element>
     <element name="BRAKE_LIGHTS" value="506">
         <description>Include all brake lights: rear_left and rear_right.</description>
     </element>
     <element name="REAR_REVERSING_LIGHTS" value="507"/>
     <element name="SIDE_MARKER_LIGHTS" value="508"/>
     <element name="LEFT_TURN_LIGHTS" value="509">
         <description>Include all left turn signal lights: front_left, rear_left, left_side and mirror_mounted.</description>
     </element>
     <element name="RIGHT_TURN_LIGHTS" value="510">
         <description>Include all right turn signal lights: front_right, rear_right, right_side and mirror_mounted.</description>
     </element>
     <element name="HAZARD_LIGHTS" value="511">
         <description>Include all hazard lights: front_left, front_right, rear_left and rear_right.</description>
     </element>
     <element name="REAR_CARGO_LIGHTS" value="512">
         <description>Cargo lamps illuminate the cargo area.</description>
     </element>
     <element name="REAR_TRUCK_BED_LIGHTS" value="513">
         <description>Truck bed lamps light up the bed of the truck.</description>
     </element>
     <element name="REAR_TRAILER_LIGHTS" value="514">
         <description>Trailer lights are lamps mounted on a trailer hitch.</description>
     </element>
     <element name="LEFT_SPOT_LIGHTS" value="515">
         <description>It is the spotlights mounted on the left side of a vehicle.</description>
     </element>
     <element name="RIGHT_SPOT_LIGHTS" value="516">
         <description>It is the spotlights mounted on the right side of a vehicle.</description>
     </element>
     <element name="LEFT_PUDDLE_LIGHTS" value="517">
         <description>Puddle lamps illuminate the ground beside the door as the customer is opening or approaching the door.</description>
     </element>
     <element name="RIGHT_PUDDLE_LIGHTS" value="518">
         <description>Puddle lamps illuminate the ground beside the door as the customer is opening or approaching the door.</description>
     </element>

     <!-- Interior Lights by common function groups 801~900 -->
     <element name="AMBIENT_LIGHTS" value="801"/>
     <element name="OVERHEAD_LIGHTS" value="802"/>
     <element name="READING_LIGHTS" value="803"/>
     <element name="TRUNK_LIGHTS" value="804"/>

     <!-- Lights by location 901~1000-->
     <element name="EXTERIOR_FRONT_LIGHTS" value="901">
         <description>Include exterior lights located in front of the vehicle. For example, fog lights and low beams.</description>
     </element>
     <element name="EXTERIOR_REAR_LIGHTS" value="902">
         <description>Include exterior lights located at the back of the vehicle. For example, license plate lights, reverse lights, cargo lights, bed lights an trailer assist lights.</description>
     </element>
     <element name="EXTERIOR_LEFT_LIGHTS" value="903">
         <description>Include exterior lights located at the left side of the vehicle. For example, left puddle lights and spot lights.</description>
     </element>
     <element name="EXTERIOR_RIGHT_LIGHTS" value="904">
         <description>Include exterior lights located at the right side of the vehicle. For example, right puddle lights and spot lights.</description>
     </element>
     <element name="EXTERIOR_ALL_LIGHTS" value="905">
         <description> Include all exterior lights around the vehicle.</description>
     </element>
 </enum>

 <enum name="LightStatus">
     <element name="ON"/>
     <element name="OFF"/>
     <element name="RAMP_UP"/>
     <element name="RAMP_DOWN"/>
     <element name="UNKNOWN"/>
     <element name="INVALID"/>
 </enum>

 <struct name="LightCapabilities">
     <param name="name" type="LightName" mandatory="true" />
     <param name="statusAvailable" type="Boolean" mandatory="false">
       <description>
         Indicates if the status (ON/OFF) can be set remotely. App shall not use read-only values (RAMP_UP/RAMP_DOWN/UNKNOWN/INVALID) in a setInteriorVehicleData request.
       </description>
     </param>
     <param name="densityAvailable" type="Boolean" mandatory="false">
         <description>
           Indicates if the light's density can be set remotely (similar to a dimmer).
         </description>
     </param>
     <param name="rgbColorSpaceAvailable" type="Boolean" mandatory="false">
         <description>
           Indicates if the light's color can be set remotely by using the RGB color space.
         </description>
     </param>
 </struct>

 <struct name="LightControlCapabilities">
     <param name="moduleName" type="String" maxlength="100" mandatory="true">
         <description>
           The short friendly name of the light control module.
           It should not be used to identify a module by mobile application.
         </description>
     </param>
     <param name="moduleInfo" type="ModuleInfo" mandatory="false">
         <description>Information about a RC module, including its id. </description>
     </param>
     <param name="supportedLights" type="LightCapabilities" minsize="1" maxsize="100" array="true" mandatory="true">
     <description> An array of available light names that are controllable. </description>
     </param>
 </struct>

 <struct name="LightState">
     <param name="id" type="LightName" mandatory="true">
         <description>The name of a light or a group of lights. </description>
     </param>
     <param name="status" type="LightStatus" mandatory="true"/>
     <param name="density" type="Float" minvalue="0" maxvalue="1" mandatory="false" />
     <param name="color" type="RGBColor" mandatory="false" />
 </struct>

 <struct name="LightControlData">
     <param name="lightState" type="LightState" mandatory="true" minsize="1" maxsize="100" array="true">
         <description>An array of LightNames and their current or desired status. No change to the status of the LightNames that are not listed in the array.</description>
     </param>
 </struct>

 <enum name="DisplayMode">
     <element name="DAY"/>
     <element name="NIGHT"/>
     <element name="AUTO"/>
 </enum>
 <enum name="DistanceUnit">
     <element name="MILES"/>
     <element name="KILOMETERS"/>
 </enum>

 <struct name="HMISettingsControlData">
     <description>Corresponds to "HMI_SETTINGS" ModuleType</description>
     <param name="displayMode" type="DisplayMode" mandatory="false"></param>
     <param name="temperatureUnit" type="TemperatureUnit" mandatory="false"></param>
     <param name="distanceUnit" type="DistanceUnit" mandatory="false"></param>
 </struct>

 <struct name="HMISettingsControlCapabilities">
     <param name="moduleName" type="String" maxlength="100" mandatory="true">
         <description>
           The short friendly name of the hmi setting module.
           It should not be used to identify a module by mobile application.
         </description>
     </param>
     <param name="moduleInfo" type="ModuleInfo" mandatory="false">
         <description>Information about a RC module, including its id. </description>
     </param>
     <param name="distanceUnitAvailable" type="Boolean" mandatory="false">
         <description>Availability of the control of distance unit. </description>
     </param>
     <param name="temperatureUnitAvailable" type="Boolean" mandatory="false">
         <description>Availability of the control of temperature unit. </description>
     </param>
     <param name="displayModeUnitAvailable" type="Boolean" mandatory="false">
         <description>Availability of the control of HMI display mode. </description>
     </param>
 </struct>

 <struct name="ModuleData">
   <description>The moduleType indicates which type of data should be changed and identifies which data object exists in this struct. For example, if the moduleType is CLIMATE then a "climateControlData" should exist</description>
   <param name="moduleType" type="Common.ModuleType" mandatory="true" >
   </param>
   <param name="moduleId" type="String" maxlength="100" mandatory="false">
       <description>Id of a module, published by System Capability. </description>
   </param>
   <param name="radioControlData" type="Common.RadioControlData" mandatory="false">
   </param>
   <param name="climateControlData" type="Common.ClimateControlData" mandatory="false">
   </param>
   <param name="seatControlData" type="SeatControlData" mandatory="false">
   </param>
   <param name="audioControlData" type="AudioControlData" mandatory="false">
   </param>
   <param name="lightControlData" type="LightControlData" mandatory="false">
   </param>
   <param name="hmiSettingsControlData" type="HMISettingsControlData" mandatory="false">
   </param>
 </struct>

<enum name="RCAccessMode">
    <description>Enumeration that describes possible remote control access mode the application might be in on HU.</description>
    <element name="AUTO_ALLOW"/>
    <element name="AUTO_DENY"/>
    <element name="ASK_DRIVER"/>
</enum>

<!-- End Remote Control -->
<struct name="TextField">
  <param name="name" type="Common.TextFieldName" mandatory="true">
    <description>The name that identifies the field. See TextFieldName.</description>
  </param>
  <param name="characterSet" type="Common.CharacterSet" mandatory="true">
    <description>
      The set of characters that are supported by this text field.
      All text is sent in UTF-8 format, but not all systems may support all of the characters expressed by UTF-8.
      All systems will support at least ASCII, but they may support more, either the LATIN-1 character set, or the full UTF-8 character set.
    </description>
  </param>
  <param name="width" type="Integer" minvalue="1" maxvalue="500" mandatory="true">
    <description>The number of characters in one row of this field.</description>
  </param>
  <param name="rows" type="Integer" minvalue="1" maxvalue="8" mandatory="true">
    <description>The number of rows of this field.</description>
  </param>
</struct>

<struct name="ButtonCapabilities">
    <description>Contains the information about capabilities of a button.</description>
    <param name="name" type="Common.ButtonName" mandatory="true">
        <description>The name of the Button from the ButtonName enum</description>
    </param>
    <param name="moduleInfo" type="ModuleInfo" mandatory="false">
        <description>Information about a RC module, including its id. </description>
    </param>
    <param name="shortPressAvailable" type="Boolean" mandatory="true">
        <description>The button supports a short press. Whenever the button is pressed short, onButtonPressed(SHORT) should be invoked.</description>
    </param>
    <param name="longPressAvailable" type="Boolean" mandatory="true">
        <description>The button supports a LONG press. Whenever the button is pressed long, onButtonPressed(LONG) should be invoked.</description>
    </param>
    <param name="upDownAvailable" type="Boolean" mandatory="true">
        <description>The button supports "button down" and "button up". Whenever the button is pressed, onButtonEvent(DOWN) should be invoked. Whenever the button is released, onButtonEvent(UP) should be invoked.</description>
    </param>
</struct>

<struct name="VehicleDataResult">
  <description>Individual published data request result</description>
  <param name="dataType" type="Common.VehicleDataType" mandatory="true">
    <description>Defined published data element type.</description>
  </param>
  <param name="resultCode" type="Common.VehicleDataResultCode" mandatory="true">
    <description>Published data result code.</description>
  </param>
</struct>

<struct name="TouchCoord">
  <param name="x" type="Integer" mandatory="true" minvalue="0" maxvalue="10000">
    <description>The x coordinate of the touch.</description>
  </param>
  <param name="y" type="Integer" mandatory="true" minvalue="0" maxvalue="10000">
    <description>The y coordinate of the touch.</description>
  </param>
</struct>

<struct name="TouchEvent">
  <param name="id" type="Integer" mandatory="true" minvalue="0" maxvalue="9">
    <description>
      A touch's unique identifier.  The application can track the current touch events by id.
      If a touch event has type begin, the id should be added to the set of touches.
      If a touch event has type end, the id should be removed from the set of touches.
    </description>
  </param>
  <param name="ts" type="Integer" mandatory="true" array="true" minvalue="0" maxvalue="2147483647" minsize="1" maxsize="1000">
    <description>
      The time that the touch was recorded.  This number can the time since the beginning of the session or something else as long as the units are in milliseconds.
      The timestamp is used to determined the rate of change of position of a touch.
      The application also uses the time to verify whether two touches, with different ids, are part of a single action by the user.
      If there is only a single timestamp in this array, it is the same for every coordinate in the coordinates array.
    </description>
  </param>
  <param name="c" type="Common.TouchCoord" mandatory="true" array="true" minsize="1" maxsize="1000">
  </param>
</struct>

<struct name="PresetBankCapabilities">
    <description>Contains information about on-screen preset capabilities (whether the HW preset buttons could be duplicated with onscreen buttons).</description>
    <param name="onScreenPresetsAvailable" type="Boolean" mandatory="true">
        <description>Must be true if onscreen custom presets are available.</description>
    </param>
</struct>

<struct name="Image">
  <param name="value" maxlength="65535" type="String" mandatory="true">
    <description>The path to the dynamic image stored on HU or the static binary image itself.</description>
  </param>
  <param name="imageType" type="Common.ImageType" mandatory="true">
    <description>Describes, whether it is a static or dynamic image.</description>
  </param>
  <param name="isTemplate" type="Boolean" mandatory="false">
    <description>Optional value to specify whether it's a template image. A template image can be (re)colored by the HMI as needed by using an image pattern</description>
  </param>
</struct>

<struct name="DeviceInfo">
  <param name="name" type="String" mandatory="true">
    <description>The name of the device connected.</description>
  </param>
  <param name="id" type="String" mandatory="true">
    <description>The ID of the device connectedi: either hash of device's USB serial number(in case of USB connection) or has of device's MAC address(in case of BlueTooth or WIFI connection</description>
  </param>
  <param name="transportType" type="Common.TransportType" mandatory="false">
    <description>The transport type the named-app's-device is connected over HU(BlueTooth, USB or WiFi). It must be provided in OnAppRegistered and in UpdateDeviceList</description>
  </param>
  <param name="isSDLAllowed" type="Boolean" mandatory="false">
    <description>Sent by SDL in UpdateDeviceList. ’true’ – if device is allowed for PolicyTable Exchange; ‘false’ – if device is NOT allowed for PolicyTable Exchange </description>
  </param>
</struct>

<struct name="SoftButton">
    <param name="type" type="Common.SoftButtonType" mandatory="true">
      <description>Describes, whether text, icon or both text and image should be displayed on the soft button. See softButtonType</description>
    </param>
    <param name="text" maxlength="500" type="String" mandatory="false">
      <description>Optional text to be displayed (if defined as TEXT or BOTH)</description>
    </param>
    <param name="image" type="Common.Image" mandatory="false">
      <description>Optional image struct for SoftButton (if defined as IMAGE or BOTH)</description>
    </param>
    <param name="isHighlighted" type="Boolean" mandatory="false">
      <description>If true, must be highlighted</description>
      <description>If false, must be not</description>
    </param>
    <param name="softButtonID" type="Integer" minvalue="0" maxvalue="65535" mandatory="true">
      <description>Value which must be returned via OnButtonPress / OnButtonEvent</description>
    </param>
    <param name="systemAction" type="Common.SystemAction" mandatory="true">
      <description>Parameter indicates whether clicking a SoftButton must call a specific system action.  See SystemAction</description>
    </param>
 </struct>

<struct name="TTSChunk">
    <description>A TTS chunk, that consists of text/phonemes to speak or the name of a file to play, and a TTS type (like text or SAPI)</description>
    <param name="text" type="String" mandatory="true" maxlength="500">
        <description>The text or phonemes to be spoken, or the name of an audio file to play.</description>
    </param>
    <param name="type" type="Common.SpeechCapabilities" mandatory="true">
      <description>Describes whether the TTS chunk is plain text, a specific phoneme set, or an audio file. See SpeechCapabilities.</description>
    </param>
</struct>


<struct name="TemplateColorScheme">
  <description>
    A color scheme for all display layout templates.
  </description>
  <param name="primaryColor" type="Common.RGBColor" mandatory="false">
    <description>The primary "accent" color</description>
  </param>
  <param name="secondaryColor" type="Common.RGBColor" mandatory="false">
      <description>The secondary "accent" color</description>
  </param>
  <param name="backgroundColor" type="Common.RGBColor" mandatory="false">
    <description>The color of the background</description>
  </param>
</struct>

<struct name="TemplateConfiguration">
  <param name="template" type="String" maxlength="500" mandatory="true">
    <description>
      Predefined or dynamically created window template.
      Currently only predefined window template layouts are defined.
    </description>
  </param>
  <param name="dayColorScheme" type="TemplateColorScheme" mandatory="false" />
  <param name="nightColorScheme" type="TemplateColorScheme" mandatory="false" />
</struct>

<struct name="HMIApplication">
    <description>Data type containing information about application needed by HMI.</description>
    <param name="appName" type="String" maxlength="100" mandatory="true">
      <description>The mobile application name, e.g. "Ford Drive Green".</description>
    </param>
    <param name="ngnMediaScreenAppName" type="String" maxlength="100" mandatory="false">
      <description>Provides an abbreviated version of the app name (if needed), that may be displayed on the NGN media screen.</description>
      <description>If not provided, the appName should be used instead (and may be truncated if too long)</description>
    </param>
    <param name="icon" type="String" mandatory="false">
      <description>Path to application icon stored on HU.</description>
    </param>
    <param name="deviceInfo" type="Common.DeviceInfo" mandatory="true">
       <description>The ID, serial number, transport type the named-app's-device is connected over to HU.</description>
    </param>
    <param name="secondaryDeviceInfo" type="Common.DeviceInfo" mandatory="false">
       <description>The ID, serial number, transport type that are acquired through Secondary Transport.</description>
    </param>
    <param name="policyAppID" type="String" maxlength="50" minlength="1" mandatory="true">
      <description>Policy ID(=the appID the application registers with) of registered application.</description>
    </param>
    <param name="ttsName" type="Common.TTSChunk" minsize="1" maxsize="100" array="true" mandatory="false" >
      <description>
        TTS string for VR recognition of the mobile application name, e.g. "Ford Drive Green".
        Meant to overcome any failing on speech engine in properly pronouncing / understanding app name.
        May not be empty.
        May not start with a new line character.
        Not unique value
      </description>
    </param>
    <param name="vrSynonyms" type="String" maxlength="40" minsize="1" maxsize="100" array="true" mandatory="false">
      <description>
        Defines an additional voice recognition command.
        Must not interfere with any name of previously registered applications from the same device.
      </description>
    </param>
    <param name="appID" type="Integer" mandatory="true">
      <description>Unique (during ignition cycle) id of the application. To be used in all RPCs sent by both HU system and SDL</description>
    </param>
    <param name="hmiDisplayLanguageDesired" type="Common.Language" mandatory="false">
      <description>The language the application intends to use on HU  </description>
    </param>
    <param name="isMediaApplication" type="Boolean" mandatory="false">
      <description>Indicates whether it is a media or a non-media application.</description>
    </param>
    <param name="appType" type="Common.AppHMIType" minsize="1" maxsize="100" array="true" mandatory="false">
      <description>List of all applicable app types stating which classifications to be given to the app.</description>
      <description>e.g. for platforms like GEN2, this determines which "corner(s)" the app can populate.</description>
    </param>
    <param name="greyOut" type="Boolean" mandatory="false">
      <description>Indicates whether application should be dimmed on the screen.</description>
      <description>Applicable only for apps received through QueryApps and still not registered.</description>
    </param>
    <param name="requestType" type="Common.RequestType" minsize="0" maxsize="100" array="true" mandatory="false">
      <description>The list of SystemRequest's RequestTypes allowed by policies for the named application</description>
      <description>(the app's SystemRequest sent with RequestType out of this list will get 'disallowed' response from SDL).</description>
      <description>If SDL sends an empty array - any RequestType is allowed for this app.</description>
      <description>If SDL omits this parameter - none RequestType is allowed for this app</description>
      <description>(either this is a pre-registered app or such is dictated by policies).</description>
    </param>
    <param name="requestSubType" type="String" maxlength="100" minsize="0" maxsize="100" array="true" mandatory="false">
      <description>
        The list of SystemRequest's requestSubTypes allowed by policies for the named application.
        If the app sends a requestSubType which is not specified in this list, then that request should be rejected.
        An empty array signifies that any value of requestSubType is allowed for this app.
        If this parameter is omitted, then a request with any value of requestSubType is now allowed for this app
      </description>
    </param>
    <param name="dayColorScheme" type="Common.TemplateColorScheme" mandatory="false"></param>
    <param name="nightColorScheme" type="Common.TemplateColorScheme" mandatory="false"></param>
    <param name="isCloudApplication" type="Boolean" mandatory="false"></param>
    <param name="cloudConnectionStatus" type="Common.CloudConnectionStatus" mandatory="false"></param>
</struct>

<struct name="MenuParams">
  <param name="parentID" type="Integer" minvalue="0" maxvalue="2000000000" mandatory="false">
    <description>unique ID of the sub menu, the command must be added to.</description>
    <description>If not provided or 0, the command must be added to the top level of the in application menu.</description>
  </param>
  <param name="position" type="Integer" minvalue="0" maxvalue="1000" mandatory="false">
    <description>Position within the items that are at the top level of the in application menu.</description>
    <description>0 should insert at the front.</description>
    <description>1 should insert at the second position.</description>
    <description>if position is greater than or equal to the number of items on the top level, the the sub menu/command should be appended to the end.</description>
    <description>If this param is omitted the entry should be added at the end.</description>
  </param>
  <param name="menuName" type="String" maxlength="500" mandatory="true">
    <description>The name of the sub menu/command.</description>
  </param>
  <param name="secondaryText" maxlength="500" type="String" mandatory="false">
      <description>Optional secondary text to display</description>
  </param>
  <param name="tertiaryText" maxlength="500" type="String" mandatory="false">
      <description>Optional tertiary text to display</description>
  </param>
</struct>

<enum name="MenuLayout">
    <description>How the main menu or submenu is laid out on screen</description>
    <element name="LIST" />
    <element name="TILES" />
</enum>

<struct name="Choice">
  <description>A choice is an option given to the user which can be selected either by menu, or through voice recognition system.</description>
  <param name="choiceID" type="Integer" minvalue="0" maxvalue="65535" mandatory="true">
    <description> The unique within the concerned application identifier for this choice </description>
  </param>
  <param name="menuName" type="String" maxlength="500" mandatory="false">
    <description> The name of the choice </description>
  </param>
  <param name="image" type="Common.Image" mandatory="false">
    <description> The image for representing the choice </description>
  </param>
  <param name="secondaryText" maxlength="500" type="String" mandatory="false">
    <description>Optional secondary text to display; e.g. address of POI in a search result entry</description>
  </param>
  <param name="tertiaryText" maxlength="500" type="String" mandatory="false">
    <description>Optional tertiary text to display; e.g. distance to POI for a search result entry</description>
  </param>
  <param name="secondaryImage" type="Common.Image" mandatory="false">
    <description>Optional secondary image struct for choice</description>
  </param>
</struct>

<struct name="VrHelpItem">
  <param name="text" maxlength="500" type="String" mandatory="true">
    <description>Text to display for VR Help item</description>
  </param>
  <param name="image" type="Common.Image" mandatory="false">
    <description>Image struct for VR Help item</description>
  </param>
  <param name="position" type="Integer" minvalue="1" maxvalue="100" mandatory="true">
    <description>Position to display item in VR Help list</description>
  </param>
</struct>

<struct name="TimeFormat">
  <param name="hours" type="Integer" minvalue="0" maxvalue="59" mandatory="true">
    <description>The hour of the media clock.</description>
    <description>Some units only support a max of 19 hours. If out of range, it should be rejected.</description>
  </param>
  <param name="minutes" type="Integer" minvalue="0" maxvalue="59" mandatory="true"/>
  <param name="seconds" type="Integer" minvalue="0" maxvalue="59" mandatory="true"/>
</struct>

<struct name="TouchEventCapabilities">
  <param name="pressAvailable" type="Boolean" mandatory="true">
  </param>
  <param name="multiTouchAvailable" type="Boolean" mandatory="true">
  </param>
  <param name="doublePressAvailable" type="Boolean" mandatory="true">
  </param>
</struct>

<struct name="ImageResolution">
  <param name="resolutionWidth" type="Integer" minvalue="1" maxvalue="10000" mandatory="true">
    <description>The image resolution width.</description>
  </param>
  <param name="resolutionHeight" type="Integer" minvalue="1" maxvalue="10000" mandatory="true">
    <description>The image resolution height.</description>
  </param>
</struct>

<struct name="ScreenParams">
  <param name="resolution" type="Common.ImageResolution" mandatory="true">
    <description>The resolution of the prescribed screen area.</description>
  </param>
  <param name="touchEventAvailable" type="Common.TouchEventCapabilities" mandatory="false">
    <description>Types of screen touch events available in screen area.</description>
  </param>
</struct>

<struct name="ImageField">
  <param name="name" type="Common.ImageFieldName" mandatory="true">
    <description>The name that identifies the field. See ImageFieldName.</description>
  </param>
  <param name="imageTypeSupported" type="Common.FileType" maxsize="100" array="true" mandatory="false" minsize="1">
    <description>The image types that are supported in this field. See FileType.</description>
  </param>
  <param name="imageResolution" type="Common.ImageResolution" mandatory="false">
    <description>The image resolution of this field.</description>
  </param>
</struct>

<struct name="VideoStreamingFormat">
  <description>Video streaming formats and their specifications.</description>
  <param name="protocol" type="Common.VideoStreamingProtocol" mandatory="true">
    <description>Protocol type, see VideoStreamingProtocol</description>
  </param>
  <param name="codec" type="Common.VideoStreamingCodec" mandatory="true">
    <description>Codec type, see VideoStreamingCodec</description>
  </param>
</struct>

<struct name="VideoConfig">
  <description>Configuration of a video stream.</description>
  <param name="protocol" type="Common.VideoStreamingProtocol" mandatory="false">
    <description>The video protocol configuration</description>
  </param>
  <param name="codec" type="Common.VideoStreamingCodec" mandatory="false">
    <description>The video codec configuration</description>
  </param>
  <param name="width" type="Integer" mandatory="false">
    <description>Width of the video stream, in pixels.</description>
  </param>
  <param name="height" type="Integer" mandatory="false">
    <description>Height of the video stream, in pixels.</description>
  </param>
</struct>

<struct name="DisplayCapabilities">
  <description>Contains information about the display capabilities.</description>
  <param name="displayType" type="Common.DisplayType" mandatory="true">
    <description>The type of the display. See DisplayType</description>
  </param>
  <param name="displayName" type="String" mandatory="false">
      <description>The name of the display the app is connected to.</description>
  </param>
  <param name="textFields" type="Common.TextField" minsize="0" maxsize="100" array="true" mandatory="true">
    <description>A set of all fields for text displaying supported by HU. See TextFieldName.</description>
    <description>If there are no textfields supported, the empty array must be returned</description>
  </param>
  <param name="imageFields" type="Common.ImageField" minsize="1" maxsize="100" array="true" mandatory="false">
    <description>A set of all fields that support images. See ImageField</description>
  </param>
  <param name="mediaClockFormats" type="Common.MediaClockFormat" minsize="0" maxsize="100" array="true" mandatory="true">
    <description>A set of all supported formats of the media clock. See MediaClockFormat</description>
  </param>
  <param name="imageCapabilities" type="Common.ImageType" array="true" minsize="0" maxsize="2" mandatory="false">
  </param>
  <param name="graphicSupported" type="Boolean" mandatory="true">
    <description>The display's persistent screen supports referencing a static or dynamic image.</description>
  </param>
  <param name="templatesAvailable" type="String" minsize="0" maxsize="100" maxlength="100" array="true" mandatory="true">
    <description>A set of all predefined persistent display templates available on headunit.  To be referenced in SetDisplayLayout.</description>
  </param>
  <param name="screenParams" type="Common.ScreenParams" mandatory="false">
    <description>A set of all parameters related to a prescribed screen area (e.g. for video / touch input).</description>
  </param>
  <param name="numCustomPresetsAvailable" type="Integer" minvalue="1" maxvalue="100" mandatory="false">
    <description>The number of on-screen custom presets available (if any); otherwise omitted.</description>
  </param>
</struct>

<struct name="SoftButtonCapabilities">
  <description>Contains information about a SoftButton's capabilities.</description>
  <param name="shortPressAvailable" type="Boolean" mandatory="true">
    <description>The button supports a short press.</description>
    <description>Whenever the button is pressed short, onButtonPressed( SHORT) must be invoked.</description>
  </param>
  <param name="longPressAvailable" type="Boolean" mandatory="true">
    <description>The button supports a LONG press.</description>
    <description>Whenever the button is pressed long, onButtonPressed( LONG) must be invoked.</description>
  </param>
  <param name="upDownAvailable" type="Boolean" mandatory="true">
    <description>The button supports "button down" and "button up".</description>
    <description>Whenever the button is pressed, onButtonEvent( DOWN) must be invoked.</description>
    <description>Whenever the button is released, onButtonEvent( UP) must be invoked.</description>
  </param>
  <param name="imageSupported" type="Boolean" mandatory="true">
    <description>Must be true if the button supports referencing a static or dynamic image.</description>
  </param>
  <param name="textSupported" type="Boolean" mandatory="false" >
    <description>
      The button supports the use of text.
      If not included, the default value should be considered true that the button will support text.
    </description>
  </param>
</struct>

<struct name="HMICapabilities">
  <param name="navigation" type="Boolean" mandatory="false">
    <description>Availability of build in Nav. True: Available, False: Not Available</description>
  </param>
  <param name="phoneCall" type="Boolean" mandatory="false">
    <description>Availability of build in phone. True: Available, False: Not Available</description>
  </param>
  <param name="videoStreaming" type="Boolean" mandatory="false">
    <description>Availability of built-in video streaming. True: Available, False: Not Available</description>
  </param>
</struct>

<struct name="AudioPassThruCapabilities">
  <description>
    Describes different audio type configurations for PerformAudioPassThru.
    e.g. 8kHz,8-bit,PCM
    The audio is recorded in monaural.
  </description>
  <param name="samplingRate" type="Common.SamplingRate" mandatory="true"/>
  <param name="bitsPerSample" type="Common.BitsPerSample" mandatory="true"/>
  <param name="audioType" type="Common.AudioType" mandatory="true"/>
</struct>

<struct name="TextFieldStruct">
  <param name="fieldName" type="Common.TextFieldName" mandatory="true">
    <description>The name of the field for displaying the text.</description>
  </param>
  <param name="fieldText" type="String" maxlength="500" mandatory="true">
    <description>The  text itself.</description>
  </param>
  <param name="fieldTypes" type="Common.MetadataType" minsize="0" maxsize="5" array="true" mandatory="false">
    <description>The type of data contained in the field.</description>
  </param>
</struct>

<struct name="KeyboardProperties">
  <description>Configuration of on-screen keyboard (if available).</description>
  <param name="language" type="Common.Language" mandatory="false">
    <description>The keyboard language.</description>
  </param>
  <param name="keyboardLayout" type="Common.KeyboardLayout" mandatory="false" >
    <description>Desired keyboard layout.</description>
  </param>
  <param name="keypressMode" type="Common.KeypressMode" mandatory="false" >
    <description>
        Desired keypress mode.
        If omitted, this value will be set to RESEND_CURRENT_ENTRY.
    </description>
  </param>
  <param name="limitedCharacterList" type="String" maxlength="1" minsize="1" maxsize="100" array="true" mandatory="false">
    <description>Array of keyboard characters to enable.</description>
    <description>All omitted characters will be greyed out (disabled) on the keyboard.</description>
    <description>If omitted, the entire keyboard will be enabled.</description>
  </param>
  <param name="autoCompleteList" type="String" maxlength="1000" minsize="0" maxsize="100" array="true" mandatory="false">
    <description>
      Allows an app to pre-populate the text field with a list of suggested or completed entries as the user types. 
      If empty, the auto-complete list will be removed from the screen.
    </description>
  </param>
</struct>

<struct name="Turn">
  <param name="navigationText" type="Common.TextFieldStruct" mandatory="false">
    <description>Describes the `Turn` using `TextFieldName` `turnText`</description>
  </param>
  <param name="turnIcon" type="Common.Image" mandatory="false">
  </param>
</struct>

<struct name="VehicleType">
  <param name="make" type="String" maxlength="500" mandatory="false">
    <description>Make of the vehicle</description>
    <description>e.g. Ford</description>
  </param>
  <param name="model" type="String" maxlength="500" mandatory="false">
    <description>Model of the vehicle</description>
    <description>e.g. Fiesta</description>
  </param>
  <param name="modelYear" type="String" maxlength="500" mandatory="false">
    <description>Model Year of the vehicle</description>
    <description>e.g. 2013</description>
  </param>
  <param name="trim" type="String" maxlength="500" mandatory="false">
    <description>Trim of the vehicle</description>
    <description>e.g. SE</description>
  </param>
</struct>

<!--IVI part-->
<enum name="TurnSignal">
  <description>Enumeration that describes the status of the turn light indicator.</description>
  <element name="OFF">
    <description>Turn signal is OFF</description>
  </element>
  <element name="LEFT">
    <description>Left turn signal is on</description>
  </element>
  <element name="RIGHT">
    <description>Right turn signal is on</description>
  </element>
  <element name="BOTH">
    <description>Both signals (left and right) are on.</description>
  </element>
</enum>

<struct name="SingleTireStatus">
  <param name="status" type="Common.ComponentVolumeStatus" mandatory="true">
    <description>The status of component volume. See ComponentVolumeStatus.</description>
  </param>
  <param name="tpms" type="TPMS" mandatory="false">
      <description>The status of TPMS according to the particular tire.</description>
  </param>
  <param name="pressure" type="Float" mandatory="false" minvalue="0" maxvalue="2000">
    <description>The pressure value of the particular tire in kilo pascal.</description>
  </param>
</struct>

<struct name="DIDResult">
  <description>Individual requested DID result and data</description>
  <param name="resultCode" type="Common.VehicleDataResultCode" mandatory="true">
    <description>Individual DID result code.</description>
  </param>
  <param name="didLocation" type="Integer" minvalue="0" maxvalue="65535" mandatory="true">
    <description>Location of raw data (the address from ReadDID request)</description>
  </param>
  <param name="data" type="String" maxlength="5000" mandatory="false">
    <description>Raw DID-based data returned for requested element.</description>
  </param>
</struct>

<struct name="HeadLampStatus">
  <param name="lowBeamsOn" type="Boolean" mandatory="true">
    <description>Status of the low beam lamps.</description>
  </param>
  <param name="highBeamsOn" type="Boolean" mandatory="true">
    <description>Status of the high beam lamps.</description>
  </param>
  <param name="ambientLightSensorStatus" type="Common.AmbientLightStatus" mandatory="true">
    <description>Status of the ambient light sensor.</description>
  </param>
</struct>

<struct name="TireStatus">
  <description>The status and pressure of the tires.</description>
  <param name="pressureTelltale" type="Common.WarningLightStatus" mandatory="false">
    <description>Status of the Tire Pressure Telltale. See WarningLightStatus.</description>
  </param>
  <param name="leftFront" type="Common.SingleTireStatus" mandatory="false">
    <description>The status of the left front tire.</description>
  </param>
  <param name="rightFront" type="Common.SingleTireStatus" mandatory="false">
    <description>The status of the right front tire.</description>
  </param>
  <param name="leftRear" type="Common.SingleTireStatus" mandatory="false">
    <description>The status of the left rear tire.</description>
  </param>
  <param name="rightRear" type="Common.SingleTireStatus" mandatory="false">
    <description>The status of the right rear tire.</description>
  </param>
  <param name="innerLeftRear" type="Common.SingleTireStatus" mandatory="false">
    <description>The status of the inner left rear.</description>
  </param>
  <param name="innerRightRear" type="Common.SingleTireStatus" mandatory="false">
    <description>The status of the inner right rear.</description>
  </param>
</struct>

<struct name="BeltStatus">
  <param name="driverBeltDeployed" type="Common.VehicleDataEventStatus" mandatory="false">
    <description>See VehicleDataEventStatus.</description>
  </param>
  <param name="passengerBeltDeployed" type="Common.VehicleDataEventStatus" mandatory="false">
    <description>See VehicleDataEventStatus.</description>
  </param>
  <param name="passengerBuckleBelted" type="Common.VehicleDataEventStatus" mandatory="false">
    <description>See VehicleDataEventStatus.</description>
  </param>
  <param name="driverBuckleBelted" type="Common.VehicleDataEventStatus" mandatory="false">
    <description>See VehicleDataEventStatus.</description>
  </param>
  <param name="leftRow2BuckleBelted" type="Common.VehicleDataEventStatus" mandatory="false">
    <description>See VehicleDataEventStatus.</description>
  </param>
  <param name="passengerChildDetected" type="Common.VehicleDataEventStatus" mandatory="false">
    <description>See VehicleDataEventStatus.</description>
  </param>
  <param name="rightRow2BuckleBelted" type="Common.VehicleDataEventStatus" mandatory="false">
    <description>See VehicleDataEventStatus.</description>
  </param>
  <param name="middleRow2BuckleBelted" type="Common.VehicleDataEventStatus" mandatory="false">
    <description>See VehicleDataEventStatus.</description>
  </param>
  <param name="middleRow3BuckleBelted" type="Common.VehicleDataEventStatus" mandatory="false">
    <description>See VehicleDataEventStatus.</description>
  </param>
  <param name="leftRow3BuckleBelted" type="Common.VehicleDataEventStatus" mandatory="false">
    <description>See VehicleDataEventStatus.</description>
  </param>
  <param name="rightRow3BuckleBelted" type="Common.VehicleDataEventStatus" mandatory="false">
    <description>See VehicleDataEventStatus.</description>
  </param>
  <param name="leftRearInflatableBelted" type="Common.VehicleDataEventStatus" mandatory="false">
    <description>See VehicleDataEventStatus.</description>
  </param>
  <param name="rightRearInflatableBelted" type="Common.VehicleDataEventStatus" mandatory="false">
    <description>See VehicleDataEventStatus.</description>
  </param>
  <param name="middleRow1BeltDeployed" type="Common.VehicleDataEventStatus" mandatory="false">
    <description>See VehicleDataEventStatus.</description>
  </param>
  <param name="middleRow1BuckleBelted" type="Common.VehicleDataEventStatus" mandatory="false">
    <description>See VehicleDataEventStatus.</description>
  </param>
</struct>

<struct name="StabilityControlsStatus">
	<param name="escSystem" type="Common.VehicleDataStatus" mandatory="false">
		<description>true if vehicle stability control is ON, else false</description>
	</param>
	<param name="trailerSwayControl" type="Common.VehicleDataStatus" mandatory="false">
		<description>true if vehicle trailer sway control is ON, else false</description>
	</param>
</struct>

<enum name="DoorStatusType">
  <element name="CLOSED"/>
  <element name="LOCKED"/>
  <element name="AJAR"/>
  <element name="REMOVED"/>
</enum>

<struct name="DoorStatus">
  <description>Describes the status of a parameter of door.</description>
  <param name="location" type="Common.Grid" mandatory="true"/>
  <param name="status" type="Common.DoorStatusType" mandatory="true"/>
</struct>

<struct name="GateStatus">
  <description>Describes the status of a parameter of trunk/hood/etc.</description>
  <param name="location" type="Common.Grid" mandatory="true"/>
  <param name="status" type="Common.DoorStatusType" mandatory="true"/>
</struct>

<struct name="RoofStatus">
  <description>
    Describes the status of a parameter of roof, convertible roof, sunroof/moonroof etc.
    If roof is open (AJAR), state will determine percentage of roof open.
  </description>
  <param name="location" type="Common.Grid" mandatory="true"/>
  <param name="status" type="Common.DoorStatusType" mandatory="true"/>
  <param name="state" type="Common.WindowState" mandatory="false"/>
</struct>

<struct name="BodyInformation">
  <param name="parkBrakeActive" type="Boolean" mandatory="true">
    <description>Must be true if the park brake is active</description>
  </param>
  <param name="ignitionStableStatus" type="Common.IgnitionStableStatus" mandatory="true">
    <description>Information about the ignition switch. See IgnitionStableStatus.</description>
  </param>
  <param name="ignitionStatus" type="Common.IgnitionStatus" mandatory="true">
    <description>The status of the ignition. See IgnitionStatus.</description>
  </param>
  <param name="driverDoorAjar" type="Boolean" mandatory="false">
    <description>References signal "DrStatDrv_B_Actl". Deprecated starting with RPC Spec 7.1.0.</description>
  </param>
  <param name="passengerDoorAjar" type="Boolean" mandatory="false">
    <description>References signal "DrStatPsngr_B_Actl". Deprecated starting with RPC Spec 7.1.0.</description>
  </param>
  <param name="rearLeftDoorAjar" type="Boolean" mandatory="false">
    <description>References signal "DrStatRl_B_Actl". Deprecated starting with RPC Spec 7.1.0.</description>
  </param>
  <param name="rearRightDoorAjar" type="Boolean" mandatory="false">
    <description>References signal "DrStatRr_B_Actl". Deprecated starting with RPC Spec 7.1.0.</description>
  </param>
  <param name="doorStatuses" type="Common.DoorStatus" array="true" minsize="0" maxsize="100" mandatory="false">
    <description>Provides status for doors if Ajar/Closed/Locked</description>
  </param>
  <param name="gateStatuses" type="Common.GateStatus" array="true" minsize="0" maxsize="100" mandatory="false">
    <description>Provides status for trunk/hood/etc. if Ajar/Closed/Locked</description>
  </param>
  <param name="roofStatuses" type="Common.RoofStatus" array="true" minsize="0" maxsize="100" mandatory="false">
    <description>Provides status for roof/convertible roof/sunroof/moonroof etc., if Closed/Ajar/Removed etc.</description>
  </param>
</struct>

<struct name="DeviceStatus">
  <param name="voiceRecOn" type="Boolean" mandatory="false">
    <description>Must be true if the voice recording is on.</description>
  </param>
  <param name="btIconOn" type="Boolean" mandatory="false">
    <description>Must be true if Bluetooth icon is displayed.</description>
  </param>
  <param name="callActive" type="Boolean" mandatory="false">
    <description>Must be true if there is an active call..</description>
  </param>
  <param name="phoneRoaming" type="Boolean" mandatory="false">
    <description>Must be true if ther is a phone roaming.</description>
  </param>
  <param name="textMsgAvailable" type="Boolean" mandatory="false">
    <description>Must be true if the text message is available.</description>
  </param>
  <param name="battLevelStatus" type="Common.DeviceLevelStatus" mandatory="false">
    <description>Device battery level status. See DeviceLevelStatus.</description>
  </param>
  <param name="stereoAudioOutputMuted" type="Boolean" mandatory="false">
    <description>Must be true if stereo audio output is muted.</description>
  </param>
  <param name="monoAudioOutputMuted" type="Boolean" mandatory="false">
    <description>Must be true if mono audio output is muted.</description>
  </param>
  <param name="signalLevelStatus" type="Common.DeviceLevelStatus" mandatory="false">
    <description>Device signal level status. See DeviceLevelStatus.</description>
  </param>
  <param name="primaryAudioSource" type="Common.PrimaryAudioSource" mandatory="false">
    <description>See PrimaryAudioSource.</description>
  </param>
  <param name="eCallEventActive" type="Boolean" mandatory="false">
    <description>Must be true if emergency call event is active.</description>
  </param>
</struct>

<struct name="ECallInfo">
  <param name="eCallNotificationStatus" type="Common.VehicleDataNotificationStatus" mandatory="true">
    <description>References signal "eCallNotification_4A". See VehicleDataNotificationStatus.</description>
  </param>
  <param name="auxECallNotificationStatus" type="Common.VehicleDataNotificationStatus" mandatory="true">
    <description>References signal "eCallNotification". See VehicleDataNotificationStatus.</description>
  </param>
  <param name="eCallConfirmationStatus" type="Common.ECallConfirmationStatus" mandatory="true">
    <description>References signal "eCallConfirmation". See ECallConfirmationStatus.</description>
  </param>
</struct>

<struct name="AirbagStatus">
  <param name="driverAirbagDeployed" type="Common.VehicleDataEventStatus" mandatory="true">
    <description>References signal "VedsDrvBag_D_Ltchd". See VehicleDataEventStatus.</description>
  </param>
  <param name="driverSideAirbagDeployed" type="Common.VehicleDataEventStatus" mandatory="true">
    <description>References signal "VedsDrvSideBag_D_Ltchd". See VehicleDataEventStatus.</description>
  </param>
  <param name="driverCurtainAirbagDeployed" type="Common.VehicleDataEventStatus" mandatory="true">
    <description>References signal "VedsDrvCrtnBag_D_Ltchd". See VehicleDataEventStatus.</description>
  </param>
  <param name="passengerAirbagDeployed" type="Common.VehicleDataEventStatus" mandatory="true">
    <description>References signal "VedsPasBag_D_Ltchd". See VehicleDataEventStatus.</description>
  </param>
  <param name="passengerCurtainAirbagDeployed" type="Common.VehicleDataEventStatus" mandatory="true">
    <description>References signal "VedsPasCrtnBag_D_Ltchd". See VehicleDataEventStatus.</description>
  </param>
  <param name="driverKneeAirbagDeployed" type="Common.VehicleDataEventStatus" mandatory="true">
    <description>References signal "VedsKneeDrvBag_D_Ltchd". See VehicleDataEventStatus.</description>
  </param>
  <param name="passengerSideAirbagDeployed" type="Common.VehicleDataEventStatus" mandatory="true">
    <description>References signal "VedsPasSideBag_D_Ltchd". See VehicleDataEventStatus.</description>
  </param>
  <param name="passengerKneeAirbagDeployed" type="Common.VehicleDataEventStatus" mandatory="true">
    <description>References signal "VedsKneePasBag_D_Ltchd". See VehicleDataEventStatus.</description>
  </param>
</struct>

<struct name="EmergencyEvent">
  <param name="emergencyEventType" type="Common.EmergencyEventType" mandatory="true">
    <description>References signal "VedsEvntType_D_Ltchd". See EmergencyEventType.</description>
  </param>
  <param name="fuelCutoffStatus" type="Common.FuelCutoffStatus" mandatory="true">
    <description>References signal "RCM_FuelCutoff". See FuelCutoffStatus.</description>
  </param>
  <param name="rolloverEvent" type="Common.VehicleDataEventStatus" mandatory="true">
    <description>References signal "VedsEvntRoll_D_Ltchd". See VehicleDataEventStatus.</description>
  </param>
  <param name="maximumChangeVelocity" type="Integer" minvalue="0" maxvalue="255" mandatory="true">
    <description>
      References signal "VedsMaxDeltaV_D_Ltchd". Change in velocity in KPH.  Additional reserved values:
      0x00 No event
      0xFE Not supported
      0xFF Fault
    </description>
  </param>
  <param name="multipleEvents" type="Common.VehicleDataEventStatus" mandatory="true">
    <description>References signal "VedsMultiEvnt_D_Ltchd". See VehicleDataEventStatus.</description>
  </param>
</struct>

<struct name="ClusterModeStatus">
  <param name="powerModeActive" type="Boolean" mandatory="true">
    <description>References signal "PowerMode_UB".</description>
  </param>
  <param name="powerModeQualificationStatus" type="Common.PowerModeQualificationStatus" mandatory="true">
    <description>References signal "PowerModeQF". See PowerModeQualificationStatus.</description>
  </param>
  <param name="carModeStatus" type="Common.CarModeStatus" mandatory="true">
    <description>References signal "CarMode". See CarMode.</description>
  </param>
  <param name="powerModeStatus" type="Common.PowerModeStatus" mandatory="true">
    <description>References signal "PowerMode". See PowerMode.</description>
  </param>
</struct>

<struct name="MyKey">
  <param name="e911Override" type="Common.VehicleDataStatus" mandatory="true">
    <description>Indicates whether e911 override is on. See VehicleDataStatus.</description>
  </param>
</struct>
<!--end of IVI part-->

<struct name="DateTime">
  <param name="millisecond" type="Integer" minvalue="0" maxvalue="999" mandatory="false">
    <description>Milliseconds </description>
  </param>
  <param name="second" type="Integer" minvalue="0" maxvalue="60" mandatory="false">
    <description>Seconds part of time</description>
  </param>
  <param name="minute" type="Integer" minvalue="0" maxvalue="59" mandatory="false">
    <description>Minutes part of time</description>
  </param>
  <param name="hour" type="Integer" minvalue="0" maxvalue="23" mandatory="false">
    <description>Hours part of time. Note that this structure accepts time only in 24 Hr format</description>
  </param>
  <param name="day" type="Integer" minvalue="1" maxvalue="31" mandatory="false">
    <description>Day of the month</description>
  </param>
  <param name="month" type="Integer" minvalue="1" maxvalue="12" mandatory="false">
    <description>Month of the year</description>
  </param>
  <param name="year" type="Integer" maxvalue="4095" mandatory="false">
    <description>The year in YYYY format</description>
  </param>
  <param name="tz_hour" type="Integer" minvalue="-12" maxvalue="14" defvalue="0" mandatory="false">
    <description>Time zone offset in Hours wrt UTC.</description>
  </param>
  <param name="tz_minute" type="Integer" minvalue="0" maxvalue="59" defvalue="0" mandatory="false">
    <description>Time zone offset in Min wrt UTC.</description>
  </param>
</struct>

<struct name="OASISAddress">
  <param name="countryName" minlength="0" maxlength="200" type="String" mandatory="false">
    <description>Name of the country (localized)</description>
  </param>
  <param name="countryCode" minlength="0" maxlength="50" type="String" mandatory="false">
    <description>Name of country (ISO 3166-2)</description>
  </param>
  <param name="postalCode" minlength="0" maxlength="16" type="String" mandatory="false">
    <description>(PLZ, ZIP, PIN, CAP etc.)</description>
  </param>
  <param name="administrativeArea" minlength="0" maxlength="200" type="String" mandatory="false">
    <description>Portion of country (e.g. state)</description>
  </param>
  <param name="subAdministrativeArea" minlength="0" maxlength="200" type="String" mandatory="false">
    <description>Portion of e.g. state (e.g. county)</description>
  </param>
  <param name="locality" minlength="0" maxlength="200" type="String" mandatory="false">
    <description>Hypernym for e.g. city/village</description>
  </param>
  <param name="subLocality" minlength="0" maxlength="200" type="String" mandatory="false">
    <description>Hypernym for e.g. district</description>
  </param>
  <param name="thoroughfare" minlength="0" maxlength="200" type="String" mandatory="false">
    <description>Hypernym for street, road etc.</description>
  </param>
  <param name="subThoroughfare" minlength="0" maxlength="200" type="String" mandatory="false">
    <description>Portion of thoroughfare e.g. house number</description>
  </param>
</struct>

  <struct name="LocationDetails">
    <param name="coordinate" type="Coordinate" mandatory="false">
      <description>Latitude/Longitude of the location.</description>
    </param>
    <param name="locationName" type="String" maxlength="500" mandatory="false">
      <description>Name of location.</description>
    </param>
    <param name="addressLines" type="String" maxlength="500" minsize="0" maxsize="4" array="true" mandatory="false">
      <description>Location address for display purposes only</description>
    </param>
    <param name="locationDescription" type="String" maxlength="500" mandatory="false">
      <description>Description intended location / establishment (if applicable)</description>
    </param>
    <param name="phoneNumber" type="String" maxlength="500" mandatory="false">
      <description>Phone number of location / establishment.</description>
    </param>
    <param name="locationImage" type="Image" mandatory="false">
      <description>Image / icon of intended location.</description>
    </param>
    <param name="searchAddress" type="OASISAddress" mandatory="false">
      <description>Address to be used by navigation engines for search</description>
    </param>
  </struct>

  <struct name="NavigationCapability">
    <description>Extended capabilities for an onboard navigation system</description>
    <param name="sendLocationEnabled" type="Boolean" mandatory="false">
      <description>If the module has the ability to add locations to the onboard nav</description>
    </param>
    <param name="getWayPointsEnabled" type="Boolean" mandatory="false">
      <description>If the module has the ability to return way points from onboard nav</description>
    </param>
  </struct>

  <struct name="PhoneCapability">
    <description>Extended capabilities of the module's phone feature</description>
    <param name="dialNumberEnabled" type="Boolean" mandatory="false">
      <description>If the module has the abiulity to perform dial number</description>
    </param>
  </struct>

  <struct name="VideoStreamingCapability">
    <description>Contains information about this system's video streaming capabilities.</description>
    <param name="preferredResolution" type="Common.ImageResolution" mandatory="false">
      <description>The preferred resolution of a video stream for decoding and rendering on HMI.</description>
    </param>
    <param name="maxBitrate" type="Integer" minvalue="0" maxvalue="2147483647" mandatory="false">
      <description>The maximum bitrate of video stream that is supported, in kbps.</description>
    </param>
    <param name="supportedFormats" type="Common.VideoStreamingFormat" array="true" mandatory="false">
      <description>
        Detailed information on each format supported by this system, in its preferred order
        (i.e. the first element in the array is most preferable to the system).
        Each object will contain a VideoStreamingFormat that describes what can be expected.
      </description>
    </param>
    <param name="hapticSpatialDataSupported" type="Boolean" mandatory="false">
      <description>True if the system can utilize the haptic spatial data from the source being streamed. </description>
    </param>
    <param name="diagonalScreenSize" type="Float" minvalue="0" mandatory="false">
      <description>The diagonal screen size in inches.</description>
    </param>
    <param name="pixelPerInch" type="Float" minvalue="0" mandatory="false">
      <description>PPI is the diagonal resolution in pixels divided by the diagonal screen size in inches.</description>
    </param>
    <param name="scale" type="Float" minvalue="1" maxvalue="10" mandatory="false">
      <description>The scaling factor the app should use to change the size of the projecting view.</description>
    </param>
    <param name="preferredFPS" type="Integer" minvalue="0" maxvalue="2147483647" mandatory="false">
      <description>The preferred frame rate per second of the head unit. The mobile application / app library may take other factors into account that constrain the frame rate lower than this value, but it should not perform streaming at a higher frame rate than this value.</description>
    </param>
  </struct>

  <struct name="DynamicUpdateCapabilities">
    <param name="supportedDynamicImageFieldNames" type="ImageFieldName" array="true" mandatory="false" minsize="1">
      <description>An array of ImageFieldName values for which the system supports sending OnFileUpdate notifications. If you send an Image struct for that image field with a name without having uploaded the image data using PutFile that matches that name, the system will request that you upload the data with PutFile at a later point when the HMI needs it. The HMI will then display the image in the appropriate field. If not sent, assume false.</description>
    </param>

    <param name="supportsDynamicSubMenus" type="Boolean" mandatory="false">
      <description>If true, the head unit supports dynamic sub-menus by sending OnUpdateSubMenu notifications. If true, you should not send AddCommands that attach to a parentID for an AddSubMenu until OnUpdateSubMenu is received with the menuID. At that point, you should send all AddCommands with a parentID that match the menuID. If not set, assume false.</description>
    </param>
  </struct>

  <struct name="WindowTypeCapabilities">
    <param name="type" type="Common.WindowType" mandatory="true" />
    <param name="maximumNumberOfWindows" type="Integer" mandatory="true" />
  </struct>

  <struct name="WindowCapability">
    <param name="windowID" type="Integer" mandatory="false">
      <description>
        The specified ID of the window. Can be set to a predefined window,
        or omitted for the main window on the main display.
      </description>
    </param>
    <param name="textFields" type="TextField" minsize="1" maxsize="100" array="true" mandatory="false">
      <description>A set of all fields that support text data. See TextField</description>
    </param>
    <param name="imageFields" type="ImageField" minsize="1" maxsize="100" array="true" mandatory="false">
      <description>A set of all fields that support images. See ImageField</description>
    </param>
    <param name="imageTypeSupported" type="ImageType" array="true" minsize="0" maxsize="1000" mandatory="false">
      <description>Provides information about image types supported by the system.</description>
    </param>
    <param name="templatesAvailable" type="String" minsize="0" maxsize="100" maxlength="100" array="true" mandatory="false">
      <description>A set of all window templates available on the head unit.</description>
    </param>
    <param name="numCustomPresetsAvailable" type="Integer" minvalue="1" maxvalue="100" mandatory="false">
      <description>The number of on-window custom presets available (if any); otherwise omitted.</description>
    </param>
    <param name="buttonCapabilities" type="ButtonCapabilities" minsize="1" maxsize="100" array="true" mandatory="false">
      <description>The number of buttons and the capabilities of each on-window button.</description>
    </param>
    <param name="softButtonCapabilities" type="SoftButtonCapabilities" minsize="1" maxsize="100" array="true" mandatory="false">
      <description>The number of soft buttons available on-window and the capabilities for each button.</description>
    </param>
    <param name="menuLayoutsAvailable" type="Common.MenuLayout" array="true" minsize="1" maxsize="1000" mandatory="false">
      <description>An array of available menu layouts. If this parameter is not provided, only the `LIST` layout is assumed to be available</description>
    </param>
    <param name="dynamicUpdateCapabilities" type="DynamicUpdateCapabilities" mandatory="false">
      <description>Contains the head unit's capabilities for dynamic updating features declaring if the module will send dynamic update RPCs.</description>
    </param>
  </struct>

  <struct name="DisplayCapability">
    <description>Contains information about the display capabilities.</description>
    <param name="displayName" type="String" mandatory="false" />
    <param name="windowTypeSupported" type="WindowTypeCapabilities" array="true" minsize="1" mandatory="false">
      <description>
        Informs the application how many windows the app is allowed to create per type.
      </description>
    </param>
    <param name="windowCapabilities" type="WindowCapability" array="true" minsize="1" maxsize="1000" mandatory="false">
      <description>
        Contains a list of capabilities of all windows related to the app.
        Once the app has registered the capabilities of all windows are provided.
        GetSystemCapability still allows requesting window capabilities of all windows.
        After registration, only windows with capabilities changed will be included.
        Following cases will cause only affected windows to be included:
        1. App creates a new window. After the window is created, a system capability notification will be sent
        related only to the created window.
        2. App sets a new layout to the window. The new layout changes window capabilities.
        The notification will reflect those changes to the single window.
      </description>
    </param>
  </struct>

  <struct name="DriverDistractionCapability">
      <param name="menuLength" type="Integer" mandatory="false">
          <description>The number of items allowed in a Choice Set or Command menu while the driver is distracted</description>
      </param>
      <param name="subMenuDepth" type="Integer" minvalue="1" mandatory="false">
          <description>The depth of submenus allowed when the driver is distracted. e.g. 3 == top level menu -> submenu -> submenu; 1 == top level menu only</description>
      </param>
  </struct>

  <struct name="SystemCapabilities">
      <param name="navigationCapability" type="NavigationCapability" mandatory="false">
      </param>
      <param name="phoneCapability" type="PhoneCapability" mandatory="false">
      </param>
      <param name="videoStreamingCapability" type="VideoStreamingCapability" mandatory="false">
      </param>
      <param name="driverDistractionCapability" type="DriverDistractionCapability" mandatory="false">
        <description>Describes capabilities when the driver is distracted</description>
    </param>
  </struct>

  <struct name="RemoteControlCapabilities">
    <param name="climateControlCapabilities" type="ClimateControlCapabilities" mandatory="false" minsize="1" maxsize="100" array="true">
      <description>If included, the platform supports RC climate controls. For this baseline version, maxsize=1. i.e. only one climate control module is supported.</description >
    </param>
    <param name="radioControlCapabilities" type="RadioControlCapabilities" mandatory="false" minsize="1" maxsize="100" array="true">
      <description>If included, the platform supports RC radio controls. For this baseline version, maxsize=1. i.e. only one climate control module is supported.</description >
    </param>
    <param name="buttonCapabilities" type="ButtonCapabilities"  mandatory="false" minsize="1" maxsize="100" array="true" >
      <description>If included, the platform supports RC button controls with the included button names.</description >
    </param>
    <param name="seatControlCapabilities" type="SeatControlCapabilities" mandatory="false" minsize="1" maxsize="100" array="true">
      <description>
      If included, the platform supports seat controls.
      </description >
    </param>
    <param name="audioControlCapabilities" type="AudioControlCapabilities" mandatory="false" minsize="1" maxsize="100" array="true">
        <description> If included, the platform supports audio controls. </description >
    </param>
    <param name="hmiSettingsControlCapabilities" type="HMISettingsControlCapabilities" mandatory="false">
        <description> If included, the platform supports hmi setting controls. </description >
    </param>
    <param name="lightControlCapabilities" type="LightControlCapabilities" mandatory="false">
        <description> If included, the platform supports light controls. </description >
    </param>
  </struct>

  <struct name="Rectangle">
    <param name="x" type="Float" mandatory="true">
      <description>The X-coordinate of the user control</description>
    </param>
    <param name="y" type="Float" mandatory="true">
      <description>The Y-coordinate of the user control</description>
    </param>
    <param name="width" type="Float" mandatory="true">
      <description>The width of the user control's bounding rectangle</description>
    </param>
    <param name="height" type="Float" mandatory="true">
      <description>The height of the user control's bounding rectangle</description>
    </param>
  </struct>

  <struct name="HapticRect">
    <description>Defines haptic rectangle data for each user control object for video streaming application</description>
    <param name="id" type="Integer" minvalue="0" maxvalue="2000000000" mandatory="true">
      <description>A user control spatial identifier</description>
    </param>
    <param name="rect" type="Common.Rectangle" mandatory="true">
      <description>The position of the haptic rectangle to be highlighted. The center of this rectangle will be "touched" when a press occurs.</description>
    </param>
  </struct>

  <struct name="SyncMsgVersion">
        <description>Specifies the version number of the SmartDeviceLink protocol that is supported by the mobile application or app service</description>

        <param name="majorVersion" type="Integer" minvalue="1" maxvalue="10" mandatory="true">
            <description>The major version indicates versions that is not-compatible to previous versions.</description>
        </param>
        <param name="minorVersion" type="Integer" minvalue="0" maxvalue="1000" mandatory="true">
            <description>The minor version indicates a change to a previous version that should still allow to be run on an older version (with limited functionality)</description>
        </param>
        <param name="patchVersion" type="Integer" minvalue="0" maxvalue="1000" mandatory="false">
            <description>The patch version indicates a fix to existing functionality in a previous version that should still be able to be run on an older version </description>
        </param>
    </struct>

  <enum name="ServiceType">
    <element name="VIDEO" >
      <description>Refers to the Video service.</description>
    </element>
    <element name="AUDIO" >
      <description>Refers to the Audio service.</description>
    </element>
    <element name="RPC" >
      <description>Refers to the RPC service.</description>
    </element>
  </enum>

  <enum name="ServiceEvent">
    <element name="REQUEST_RECEIVED" >
      <description>When a request for a Service is received.</description>
    </element>
    <element name="REQUEST_ACCEPTED" >
      <description>When a request for a Service is Accepted.</description>
    </element>
    <element name="REQUEST_REJECTED" >
      <description>When a request for a Service is Rejected.</description>
    </element>
  </enum>

  <enum name="ServiceStatusUpdateReason">
    <element name="PTU_FAILED" >
      <description>When a Service is rejected because the system was unable to get a required Policy Table Update.</description>
    </element>
    <element name="INVALID_CERT" >
      <description>When a Service is rejected because the security certificate is invalid/expired.</description>
    </element>
    <element name="INVALID_TIME" >
      <description>When a Service is rejected because the system was unable to get a valid SystemTime from HMI, which is required for certificate authentication.</description>
    </element>
    <element name="PROTECTION_ENFORCED" >
      <description>When a Service is rejected because the system configuration ini file requires the service must be protected, but the app asks for an unprotected service.</description>
    </element>
    <element name="PROTECTION_DISABLED" >
      <description>When a mobile app requests a protected service, but the system starts an unprotected service instead.</description>
    </element>
  </enum>

    <!-- App Services -->

    <enum name="AppServiceType">
        <element name="MEDIA"/>
        <element name="WEATHER"/>
        <element name="NAVIGATION"/>
    </enum>

    <struct name="MediaServiceManifest">
    </struct>

    <enum name="MediaType">
        <element name="MUSIC"/>
        <element name="PODCAST"/>
        <element name="AUDIOBOOK"/>
        <element name="OTHER"/>
    </enum>

    <struct name="MediaServiceData">
        <description>This data is related to what a media service should provide</description>

        <param name="mediaType" type="Common.MediaType" mandatory="false">
            <description>The type of the currently playing or paused track.</description>
        </param>

        <param name="mediaTitle" type="String" mandatory="false">
            <description>
                Music: The name of the current track
                Podcast: The name of the current episode
                Audiobook: The name of the current chapter
            </description>
        </param>

        <param name="mediaArtist" type="String" mandatory="false">
            <description>
                Music: The name of the current album artist
                Podcast: The provider of the podcast (hosts, network, company)
                Audiobook: The book author's name
            </description>
        </param>

        <param name="mediaAlbum" type="String" mandatory="false">
            <description>
                Music: The name of the current album
                Podcast: The name of the current podcast show
                Audiobook: The name of the current book
            </description>
        </param>

        <param name="playlistName" type="String" mandatory="false">
            <description>
                Music: The name of the playlist or radio station, if the user is playing from a playlist, otherwise, Null
                Podcast: The name of the playlist, if the user is playing from a playlist, otherwise, Null
                Audiobook: Likely not applicable, possibly a collection or "playlist" of books
            </description>
        </param>

        <param name="isExplicit" type="Boolean" mandatory="false">
            <description> Whether or not the content currently playing (e.g. the track, episode, or book) contains explicit content</description>
        </param>

        <param name="trackPlaybackProgress" type="Integer" mandatory="false">
            <description>
                Music: The current progress of the track in seconds
                Podcast: The current progress of the episode in seconds
                Audiobook: The current progress of the current segment (e.g. the chapter) in seconds
            </description>
        </param>

        <param name="trackPlaybackDuration" type="Integer" mandatory="false">
            <description>
                Music: The total duration of the track in seconds
                Podcast: The total duration of the episode in seconds
                Audiobook: The total duration of the current segment (e.g. the chapter) in seconds
            </description>
        </param>

        <param name="queuePlaybackProgress" type="Integer" mandatory="false">
            <description>
                Music: The current progress of the playback queue in seconds
                Podcast: The current progress of the playback queue in seconds
                Audiobook: The current progress of the playback queue (e.g. the book) in seconds
            </description>
        </param>

        <param name="queuePlaybackDuration" type="Integer" mandatory="false">
            <description>
                Music: The total duration of the playback queue in seconds
                Podcast: The total duration of the playback queue in seconds
                Audiobook: The total duration of the playback queue (e.g. the book) in seconds
            </description>
        </param>

        <param name="queueCurrentTrackNumber" type="Integer" mandatory="false">
            <description>
                Music: The current number (1 based) of the track in the playback queue
                Podcast: The current number (1 based) of the episode in the playback queue
                Audiobook: The current number (1 based) of the episode in the playback queue (e.g. the chapter number in the book)
            </description>
        </param>

        <param name="queueTotalTrackCount" type="Integer" mandatory="false">
            <description>
                Music: The total number of tracks in the playback queue
                Podcast: The total number of episodes in the playback queue
                Audiobook: The total number of sections in the playback queue (e.g. the number of chapters in the book)
            </description>
        </param>

        <param name="mediaImage" type="Common.Image" mandatory="false">
            <description>
                Music: The album art of the current track
                Podcast: The podcast or chapter artwork of the current podcast episode
                Audiobook: The book or chapter artwork of the current audiobook
            </description>
        </param>
    </struct>

    <struct name="WeatherServiceManifest">
        <param name="currentForecastSupported" type="Boolean" mandatory="false"/>
        <param name="maxMultidayForecastAmount" type="Integer" mandatory="false"/>
        <param name="maxHourlyForecastAmount" type="Integer" mandatory="false"/>
        <param name="maxMinutelyForecastAmount" type="Integer" mandatory="false"/>
        <param name="weatherForLocationSupported" type="Boolean" mandatory="false"/>
    </struct>

    <struct name="WeatherAlert">
        <param name="title" type="String" mandatory="false"/>
        <param name="summary" type="String" mandatory="false"/>
        <param name="expires" type="Common.DateTime" mandatory="false"/>
        <param name="regions" type="String" array="true" minsize="1" maxsize="99" mandatory="false"/>
        <param name="severity" type="String" mandatory="false"/>
        <param name="timeIssued" type="Common.DateTime" mandatory="false"/>
    </struct>

    <struct name="WeatherData">
        <param name="currentTemperature" type="Common.Temperature" mandatory="false"/>
        <param name="temperatureHigh" type="Common.Temperature" mandatory="false"/>
        <param name="temperatureLow" type="Common.Temperature" mandatory="false"/>
        <param name="apparentTemperature" type="Common.Temperature" mandatory="false"/>
        <param name="apparentTemperatureHigh" type="Common.Temperature" mandatory="false"/>
        <param name="apparentTemperatureLow" type="Common.Temperature" mandatory="false"/>

        <param name="weatherSummary" type="String" mandatory="false"/>
        <param name="time" type="Common.DateTime" mandatory="false"/>
        <param name="humidity" type="Float" minvalue="0" maxvalue="1" mandatory="false">
            <description> 0 to 1, percentage humidity </description>
        </param>
        <param name="cloudCover" type="Float" minvalue="0" maxvalue="1" mandatory="false">
            <description> 0 to 1, percentage cloud cover </description>
        </param>
        <param name="moonPhase" type="Float" minvalue="0" maxvalue="1" mandatory="false">
            <description> 0 to 1, percentage of the moon seen, e.g. 0 = no moon, 0.25 = quarter moon </description>
        </param>

        <param name="windBearing" type="Integer" mandatory="false">
            <description> In degrees, true north at 0 degrees </description>
        </param>
        <param name="windGust" type="Float" mandatory="false">
            <description> km/hr </description>
        </param>
        <param name="windSpeed" type="Float" mandatory="false">
            <description> km/hr </description>
        </param>

        <param name="nearestStormBearing" type="Integer" mandatory="false">
            <description> In degrees, true north at 0 degrees </description>
        </param>
        <param name="nearestStormDistance" type="Integer" mandatory="false">
            <description> In km </description>
        </param>
        <param name="precipAccumulation" type="Float" mandatory="false">
            <description> cm </description>
        </param>
        <param name="precipIntensity" type="Float" mandatory="false">
            <description> cm of water per hour </description>
        </param>
        <param name="precipProbability" type="Float" minvalue="0" maxvalue="1" mandatory="false">
            <description> 0 to 1, percentage chance </description>
        </param>
        <param name="precipType" type="String" mandatory="false">
            <description> e.g. "rain", "snow", "sleet", "hail" </description>
        </param>
        <param name="visibility" type="Float" mandatory="false">
            <description> In km </description>
        </param>

        <param name="weatherIcon" type="Common.Image" mandatory="false"/>
    </struct>

    <struct name="WeatherServiceData">
        <description> This data is related to what a weather service would provide</description>
        <param name="location" type="Common.LocationDetails" mandatory="true"/>
        <param name="currentForecast" type="Common.WeatherData" mandatory="false"/>
        <param name="minuteForecast" type="Common.WeatherData" array="true" minsize="15" maxsize="60" mandatory="false"/>
        <param name="hourlyForecast" type="Common.WeatherData" array="true" minsize="1" maxsize="96" mandatory="false"/>
        <param name="multidayForecast" type="Common.WeatherData" array="true" minsize="1" maxsize="30" mandatory="false"/>
        <param name="alerts" type="Common.WeatherAlert" array="true" minsize="1" maxsize="10" mandatory="false">
            <description> This array should be ordered with the first object being the current day</description>
        </param>
    </struct>

    <struct name="NavigationServiceManifest">
        <param name="acceptsWayPoints" type="Boolean" mandatory="false">
            <description> Informs the subscriber if this service can actually accept way points. </description>
        </param>
    </struct>

    <enum name="NavigationAction">
        <element name="TURN">
            <description> Using this action plus a supplied direction can give the type of turn. </description>
        </element>
        <element name="EXIT"/>
        <element name="STAY"/>
        <element name="MERGE"/>
        <element name="FERRY"/>
        <element name="CAR_SHUTTLE_TRAIN"/>
        <element name="WAYPOINT"/>
    </enum>

    <enum name="NavigationJunction">
        <element name="REGULAR">
            <description> A junction that represents a standard intersection with a single road crossing another. </description>
        </element>
        <element name="BIFURCATION">
            <description> A junction where the road splits off into two paths; a fork in the road. </description>
        </element>
        <element name="MULTI_CARRIAGEWAY">
            <description> A junction that has multiple intersections and paths. </description>
        </element>
        <element name="ROUNDABOUT">
            <description> A junction where traffic moves in a single direction around a central, non-traversable point to reach one of the connecting roads. </description>
        </element>
        <element name="TRAVERSABLE_ROUNDABOUT">
            <description> Similar to a roundabout, however the center of the roundabout is fully traversable. Also known as a mini-roundabout. </description>
        </element>
        <element name="JUGHANDLE">
            <description> A junction where lefts diverge to the right, then curve to the left, converting a left turn to a crossing maneuver. </description>
        </element>
        <element name="ALL_WAY_YIELD">
            <description> Multiple way intersection that allows traffic to flow based on priority; most commonly right of way and first in, first out. </description>
        </element>
        <element name="TURN_AROUND">
            <description> A junction designated for traffic turn arounds. </description>
        </element>
    </enum>

    <enum name="Direction">
        <element name="LEFT"/>
        <element name="RIGHT"/>
    </enum>

    <struct name="NavigationInstruction">
        <param name="locationDetails" type="Common.LocationDetails" mandatory="true"/>

        <param name="action" type="Common.NavigationAction" mandatory="true"/>

        <param name="eta" type="Common.DateTime" mandatory="false"/>

        <param name="bearing" type="Integer" minvalue="0" maxvalue="359" mandatory="false">
            <description> The angle at which this instruction takes place. For example, 0 would mean straight, less than 45 is bearing right, greater than 135 is sharp right, between 45 and 135 is a regular right, and 180 is a U-Turn, etc. </description>
        </param>

        <param name="junctionType" type="Common.NavigationJunction" mandatory="false"/>

        <param name="drivingSide" type="Common.Direction" mandatory="false">
            <description> Used to infer which side of the road this instruction takes place. For a U-Turn (action=TURN, bearing=180) this will determine which direction the turn should take place. </description>
        </param>

        <param name="details" type="String" mandatory="false">
            <description> This is a string representation of this instruction, used to display instructions to the users. This is not intended to be read aloud to the users, see the param prompt in NavigationServiceData for that. </description>
        </param>

        <param name="image" type="Common.Image" mandatory="false">
            <description> An image representation of this instruction. </description>
        </param>
    </struct>

    <struct name="NavigationServiceData">
        <description> This data is related to what a navigation service would provide.</description>

        <param name="timeStamp" type="Common.DateTime" mandatory="true">
            <description> This is the timestamp of when the data was generated. This is to ensure any time or distance given in the data can accurately be adjusted if necessary. </description>
        </param>

        <param name="origin" type="Common.LocationDetails" mandatory="false"/>
        <param name="destination" type="Common.LocationDetails" mandatory="false"/>
        <param name="destinationETA" type="Common.DateTime" mandatory="false"/>

        <param name="instructions" type="Common.NavigationInstruction" array="true" mandatory="false">
            <description> This array should be ordered with all remaining instructions. The start of this array should always contain the next instruction.</description>
        </param>

        <param name="nextInstructionETA" type="Common.DateTime" mandatory="false"/>
        <param name="nextInstructionDistance" type="Float" mandatory="false">
            <description>The distance to this instruction from current location. This should only be updated ever .1 unit of distance. For more accuracy the consumer can use the GPS location of itself and the next instruction. </description>
        </param>
        <param name="nextInstructionDistanceScale" type="Float" mandatory="false">
            <description>Distance till next maneuver (starting from) from previous maneuver.</description>
        </param>

        <param name="prompt" type="String" mandatory="false">
            <description>This is a prompt message that should be conveyed to the user through either display or voice (TTS). This param will change often as it should represent the following: approaching instruction, post instruction, alerts that affect the current navigation session, etc.</description>
        </param>
    </struct>

    <struct name="AppServiceManifest">
        <description> This manifest contains all the information necessary for the service to be published, activated, and consumers able to interact with it </description>

        <param name="serviceName" type="String" mandatory="false">
            <description> Unique name of this service </description>
        </param>

        <param name="serviceType" type="String" mandatory="true">
            <description> The type of service that is to be offered by this app. See AppServiceType for known enum equivalent types. Parameter is a string to allow for new service types to be used by apps on older versions of SDL Core. </description>
        </param>

        <param name="serviceIcon" type="Common.Image" mandatory="false">
            <description> The icon to be associated with this service. Most likely the same as the appIcon.</description>
        </param>

        <param name="allowAppConsumers" type="Boolean" mandatory="false" defvalue="false">
            <description> If true, app service consumers beyond the IVI system will be able to access this service. If false, only the IVI system will be able consume the service. If not provided, it is assumed to be false. </description>
        </param>

        <param name="rpcSpecVersion" type="Common.SyncMsgVersion" mandatory="false">
            <description> This is the max RPC Spec version the app service understands. This is important during the RPC passthrough functionality. If not included, it is assumed the max version of the module is acceptable. </description>
        </param>

        <param name="handledRPCs" type="Integer" array="true" mandatory="false">
            <description> This field contains the Function IDs for the RPCs that this service intends to handle correctly. This means the service will provide meaningful responses. </description>
        </param>

        <param name="mediaServiceManifest" type="Common.MediaServiceManifest" mandatory="false"/>
        <param name="weatherServiceManifest" type="Common.WeatherServiceManifest" mandatory="false"/>
        <param name="navigationServiceManifest" type="Common.NavigationServiceManifest" mandatory="false"/>
    </struct>

    <struct name="AppServiceRecord">
        <description> This is the record of an app service publisher that the module has. It should contain the most up to date information including the service's active state</description>

        <param name="serviceID" type="String" mandatory="true">
            <description> A unique ID tied to this specific service record. The ID is supplied by the module that services publish themselves. </description>
        </param>

        <param name="serviceManifest" type="Common.AppServiceManifest" mandatory="true">
            <description> Manifest for the service that this record is for.</description>
        </param>

        <param name="servicePublished" type="Boolean" mandatory="true">
            <description> If true, the service is published and available. If false, the service has likely just been unpublished, and should be considered unavailable.</description>
        </param>

        <param name="serviceActive" type="Boolean" mandatory="true">
            <description> If true, the service is the active primary service of the supplied service type. It will receive all potential RPCs that are passed through to that service type. If false, it is not the primary service of the supplied type. See servicePublished for its availability. </description>
        </param>
    </struct>

    <struct name="AppServiceData">
        <description> Contains all the current data of the app service. The serviceType will link to which of the service data objects are included in this object (e.g. if the service type is MEDIA, the mediaServiceData param should be included).</description>

        <param name="serviceType" type="String" mandatory="true">
            <description>The type of service that is to be offered by this app. See AppServiceType for known enum equivalent types. Parameter is a string to allow for new service types to be used by apps on older versions of SDL Core.</description>
        </param>
        <param name="serviceID" type="String" mandatory="true"/>

        <param name="mediaServiceData" type="Common.MediaServiceData" mandatory="false"/>
        <param name="weatherServiceData" type="Common.WeatherServiceData" mandatory="false"/>
        <param name="navigationServiceData" type="Common.NavigationServiceData" mandatory="false"/>
    </struct>

    <enum name="ServiceUpdateReason">
        <element name="PUBLISHED">
            <description> The service has just been published with the module and once activated to the primary service of its type, it will be ready for possible consumption.</description>
        </element>
        <element name="REMOVED">
            <description> The service has just been unpublished with the module and is no longer accessible</description>
        </element>
        <element name="ACTIVATED">
            <description> The service is activated as the primary service of this type. All requests dealing with this service type will be handled by this service.</description>
        </element>
        <element name="DEACTIVATED">
            <description> The service has been deactivated as the primary service of its type</description>
        </element>
        <element name="MANIFEST_UPDATE">
          <description> The service has updated its manifest. This could imply updated capabilities. Note: Currently unimplemented </description>
        </element>
    </enum>

    <struct name="AppServiceCapability">
        <param name="updateReason" type="Common.ServiceUpdateReason" mandatory="false">
            <description> Only included in OnSystemCapabilityUpdated. Update reason for service record.</description>
        </param>
        <param name="updatedAppServiceRecord" type="Common.AppServiceRecord" mandatory="true">
            <description>Service record for a specific app service provider</description>
        </param>
    </struct>

    <struct name="AppServicesCapabilities">
        <description>Capabilities of app services including what service types are supported and the current state of services.</description>
        <param name="appServices" type="Common.AppServiceCapability" array="true" mandatory="false">
            <description>An array of currently available services. If this is an update to the capability the affected services will include an update reason in that item</description>
        </param>
    </struct>

    <!-- End App Services -->

    <enum name="SystemCapabilityType">
        <description>Enumerations of all available system capability types</description>
        <element name="NAVIGATION"/>
        <element name="PHONE_CALL"/>
        <element name="VIDEO_STREAMING"/>
        <element name="REMOTE_CONTROL"/>
        <element name="APP_SERVICES" />
        <element name="SEAT_LOCATION"/>
        <element name="DISPLAYS"/>
        <element name="DRIVER_DISTRACTION" />
    </enum>

    <struct name="SystemCapability">
        <description>
          The systemCapabilityType identifies which data object exists in this struct. For example,
          if the SystemCapability Type is NAVIGATION then a "navigationCapability" should exist
        </description>
        <param name="systemCapabilityType" type="Common.SystemCapabilityType" mandatory="true">
            <description>Used as a descriptor of what data to expect in this struct. The corresponding param to this enum should be included and the only other param included.</description>
        </param>
        <param name="navigationCapability" type="Common.NavigationCapability" mandatory="false">
            <description>Describes extended capabilities for onboard navigation system </description>
        </param>
        <param name="phoneCapability" type="Common.PhoneCapability" mandatory="false">
            <description>Describes extended capabilities of the module's phone feature</description>
        </param>
        <param name="videoStreamingCapability" type="Common.VideoStreamingCapability" mandatory="false">
            <description>Describes extended capabilities of the module's phone feature</description>
        </param>
        <param name="remoteControlCapability" type="Common.RemoteControlCapabilities" mandatory="false">
            <description>Describes extended capabilities of the module's phone feature</description>
        </param>
        <param name="appServicesCapabilities" type="Common.AppServicesCapabilities" mandatory="false">
            <description>
              An array of currently available services.
              If this is an update to the capability the affected services will include
              an update reason in that item
            </description>
        </param>
        <param name="displayCapabilities" type="Common.DisplayCapability" array="true" minsize="1" maxsize="1000" mandatory="false"/>
        <param name="seatLocationCapability" type="SeatLocationCapability" mandatory="false">
            <description>Contains information about the locations of each seat</description>
        </param>
        <param name="driverDistractionCapability" type="DriverDistractionCapability" mandatory="false">
            <description>Describes capabilities when the driver is distracted</description>
        </param>      
    </struct>
    
    <enum name="HybridAppPreference">
        <description>Enumeration for the user's preference of which app type to use when both are available</description>
        <element name="MOBILE" />
        <element name="CLOUD" />
        <element name="BOTH"/>
    </enum>

    <struct name="AppProperties">
      <param name="nicknames" type="String" minlength="0" maxlength="100" array="true" minsize="0" maxsize="100" mandatory="false">
          <description>An array of app names an app is allowed to register with. If included in a SetAppProperties request, this value will overwrite the existing "nicknames" field in the app policies section of the policy table.</description>
      </param>
      <param name="policyAppID" type="String" maxlength="100" minlength="1" mandatory="true" />
      <param name="enabled" type="Boolean" mandatory="false">
          <description>If true, the app will be marked as "available" or "installed" and will be included in HMI RPC UpdateAppList.</description>
      </param>
      <param name="authToken" type="String" maxlength="65535" mandatory="false">
          <description>Used to authenticate connection on app activation</description>
      </param>
      <param name="transportType" type="String" maxlength="100" mandatory="false">
          <description>
            Specifies the connection type Core should use. The Core role (server or client) is dependent of "endpoint" being specified.
            See "endpoint" for details.
          </description>
      </param>
      <param name="hybridAppPreference" type="Common.HybridAppPreference" mandatory="false">
          <description>Specifies the user preference to use one specific app type or all available types</description>
      </param>
      <param name="endpoint" type="String" maxlength="65535" mandatory="false">
          <description>
            If specified, which Core uses a client implementation of the connection type and attempts to connect to the endpoint when this app is selected (activated).
            If omitted, Core won't attempt to connect as the app selection (activation) is managed outside of Core. Instead it uses a server implementation of the connection type and expects the app to connect.
          </description>
      </param>
    </struct>

    <struct name="ClimateData">
      <param name="externalTemperature" type="Common.Temperature" mandatory="false">
        <description>The external temperature in degrees celsius</description>
      </param>
      <param name="cabinTemperature" type="Common.Temperature" mandatory="false">
        <description>Internal ambient cabin temperature in degrees celsius</description>
      </param>
      <param name="atmosphericPressure" type="Float" minvalue="0" maxvalue="2000" mandatory="false">
        <description>Current atmospheric pressure in mBar</description>
      </param>
    </struct>

    <struct name="GearStatus">
      <param name="userSelectedGear" type="Common.PRNDL" mandatory="false">
        <description>Gear position selected by the user i.e. Park, Drive, Reverse</description>
      </param>
      <param name="actualGear" type="Common.PRNDL" mandatory="false">
        <description>Actual Gear in use by the transmission</description>
      </param>
      <param name="transmissionType" type="Common.TransmissionType" mandatory="false">
        <description>Tells the transmission type</description>
      </param>
    </struct>

    <enum name="SeekIndicatorType">
      <element name="TRACK" />
      <element name="TIME" />
    </enum>

    <struct name="SeekStreamingIndicator">
      <description>
        The seek next / skip previous subscription buttons' content
      </description>
      <param name="type" type="SeekIndicatorType" mandatory="true" />
      <param name="seekTime" type="Integer" minvalue="1" maxvalue="99" mandatory="false">
        <description>
          If the type is TIME, this number of seconds may be present alongside the skip indicator.
          It will indicate the number of seconds that the currently playing media will skip forward or backward.
        </description>
      </param>
    </struct>
</interface>

<interface name="Buttons" version="1.3.0" date="2017-07-18">
    <function name="GetCapabilities" messagetype="request">
      <description>Method is invoked at system start-up. SDL requests the information about all supported hardware buttons and their capabilities</description>
    </function>
    <function name="GetCapabilities" messagetype="response">
      <param name="capabilities" type="Common.ButtonCapabilities" array="true" minsize="1" maxsize="100" mandatory="true">
        <description>Response must provide the names of available buttons and their capabilities.See ButtonCapabilities</description>
      </param>
      <param name="presetBankCapabilities" type="Common.PresetBankCapabilities" mandatory="false">
        <description>Must be returned if the platform supports custom on-screen Presets</description>
      </param>
    </function>

    <function name="ButtonPress" messagetype="request">
      <description>Method is invoked when the application tries to press a button</description>
      <param name="moduleType" type="Common.ModuleType" mandatory="true" >
        <description>The module where the button should be pressed</description>
      </param>
      <param name="moduleId" type="String" maxlength="100" mandatory="false">
        <description>Id of a module, published by System Capability. </description>
      </param>
      <param name="buttonName" type="Common.ButtonName" mandatory="true" />
      <param name="buttonPressMode" type="Common.ButtonPressMode" mandatory="true" >
        <description>Indicates whether this is a LONG or SHORT button press event.</description>
      </param>
      <param name="appID" type="Integer" mandatory="true">
        <description>ID of the application that triggers the permission prompt.</description>
      </param>
    </function>
    <function name="ButtonPress" messagetype="response">
    </function>

    <function name="OnButtonEvent" messagetype="notification">
      <description>HU system must notify about every UP/DOWN event for buttons</description>
      <param name="name" type="Common.ButtonName" mandatory="true"/>
      <param name="mode" type="Common.ButtonEventMode" mandatory="true">
            <description>Indicates whether this is an UP or DOWN event.</description>
      </param>
      <param name="customButtonID" type="Integer" mandatory="false" minvalue="0" maxvalue="65536">
        <description>Must be provided if ButtonName is CUSTOM_BUTTON, this references the integer ID passed by a custom button. (e.g. softButtonName)</description>
      </param>
      <param name="appID" type="Integer" mandatory="false">
        <description>
                If appID is not sent together with CUSTOM_BUTTON, this notification will be ignored by SDL.
                If appID is present for OK button -> SDL transfers notification to the named app only if it is in FULL or LIMITED (ignores if app is in NONE or BACKGROUND).
                If appID is omitted for OK button -> SDL transfers notification to app in FULL
        </description>
      </param>
    </function>
    <function name="OnButtonPress" messagetype="notification">
        <param name="name" type="Common.ButtonName" mandatory="true"/>
        <param name="mode" type="Common.ButtonPressMode" mandatory="true">
            <description>Indicates whether this is a LONG or SHORT button press event.</description>
        </param>
        <param name="customButtonID" type="Integer" mandatory="false" minvalue="0" maxvalue="65536">
            <description>Must be returned if ButtonName is CUSTOM_BUTTON, this references the string passed by a custom button. (e.g. softButtonName)</description>
        </param>
        <param name="appID" type="Integer" mandatory="false">
            <description>
                If appID is not sent together with CUSTOM_BUTTON, this notification will be ignored by SDL.
                If appID is present for OK button -> SDL transfers notification to the named app only if it is in FULL or LIMITED (ignores if app is in NONE or BACKGROUND).
                If appID is omitted for OK button -> SDL transfers notification to app in FULL
            </description>
        </param>
    </function>
    <function name="OnButtonSubscription" messagetype="notification">
      <description>
        Sender: SDL->HMI. Purpose: to notify about button subscription state is changed for the named application
      </description>
      <param name="name" type="Common.ButtonName" mandatory="true" />
      <param name="isSubscribed" type="Boolean" mandatory="true">
        <description>
          Defines whether the named button has status of 'subscribed' or 'unsubscribed':
          If "true" - the named button is subscribed.
          If "false" - the named button is unsubscribed.
        </description>
      </param>
      <param name="appID" type="Integer" mandatory="true">
        <description>
          The ID of application that relates to this button-subscription status change.
        </description>
      </param>
    </function>
</interface>

<interface name="BasicCommunication" version="2.1.0" date="2019-03-18">
<function name="OnServiceUpdate" messagetype="notification">
  <description>
    Must be sent by SDL to HMI when there is an update on status of certain services.
    Services supported with current version: Video
  </description>
  <param name="serviceType" type="Common.ServiceType" mandatory="true">
    <description>Specifies the service which has been updated.</description>
  </param>
  <param name="serviceEvent" type="Common.ServiceEvent" mandatory="false">
    <description>Specifies service update event.</description>
  </param>
  <param name="reason" type="Common.ServiceStatusUpdateReason" mandatory="false">
    <description>
      The reason for a service event. Certain events may not have a reason, such as when a service is ACCEPTED (which is the normal expected behavior).
    </description>
  </param>
   <param name="appID" type="Integer" mandatory="false">
       <description>ID of the application which triggered the update.</description>
   </param>
</function>
    <function name="GetSystemTime" messagetype="request">
      <description>Request from SDL to HMI to obtain current UTC time.</description>
    </function>
    <function name="GetSystemTime" messagetype="response">
      <param name="systemTime" type="Common.DateTime" mandatory="true">
        <description>Current UTC system time</description>
      </param>
    </function>
    <function name="OnSystemTimeReady" messagetype="notification">
      <description>HMI must notify SDL about readiness to provide system time.</description>
    </function>
    <function name="OnReady" messagetype="notification">
      <description>HMI must notify SDL about its readiness to start communication. In fact, this has to be the first message between SDL and HMI.</description>
    </function>
    <function name="OnStartDeviceDiscovery" messagetype="notification">
      <description>Initiated by HMI user for getting the list of connected devices.</description>
    </function>
    <function name="OnUpdateDeviceList" messagetype="notification">
      <description>Notification from HMI to SDL sent when HMI requires update of device list (i.e. when user clicks 'Change Device' button)</description>
    </function>
    <function name="OnResumeAudioSource" messagetype="notification">
      <description>This method must be invoked by SDL to update audio state.</description>
      <param name="appID" type="Integer" mandatory="true">
        <description>The ID of app to be resumed audio source.</description>
      </param>
    </function>
    <function name="OnSDLPersistenceComplete" messagetype="notification">
    </function>
    <function name="UpdateAppList" messagetype="request">
      <description>Issued by SDL to notify HMI about new applications registered.</description>
      <param name="applications" type="Common.HMIApplication" mandatory="true" array="true" minsize="0" maxsize="100"/>
    </function>
    <function name="UpdateAppList" messagetype="response">
    </function>
    <function name="UpdateDeviceList" messagetype="request">
      <description>Request from SmartDeviceLink to HMI to change device list.</description>
      <param name="deviceList" type="Common.DeviceInfo" mandatory="true" array="true" minsize="0" maxsize="100">
        <description>The array of names/IDs of connected devices</description>
      </param>
    </function>
    <function name="UpdateDeviceList" messagetype="response">
    </function>
    <function name="OnFileRemoved" messagetype="notification">
      <description>Notifies HMI in case some application file has been removed</description>
      <param name="fileName" type="String" minlength="1" maxlength="30" mandatory="true">
        <description>The name of the removed file</description>
      </param>
      <param name="fileType" type="Common.FileType" mandatory="true">
        <description>The file type. See FileType.</description>
      </param>
      <param name="appID" type="Integer" mandatory="true">
        <description>ID of the application.</description>
      </param>
    </function>
    <function name="OnDeviceChosen" messagetype="notification">
      <description>Notification must be initiated by HMI on user selecting device in the list of devices.</description>
      <param name="deviceInfo" type="Common.DeviceInfo" mandatory="true">
        <description>The name and ID of the device chosen</description>
      </param>
    </function>
    <function name="OnFindApplications" messagetype="notification">
      <description>This method must be invoked by HMI to get list of registered apps.</description>
      <description>DEPRECATED - This RPC is not implemented</description>
      <param name="deviceInfo" type="Common.DeviceInfo" mandatory="false">
        <description>The name and ID of the device the list of registered applications is required for.</description>
      </param>
    </function>
    <function name="ActivateApp" messagetype="request">
      <description>Request from SDL to HMI to bring specified application to front on UI e.g make it HMI status 'FULL'.</description>
      <param name="appID" type="Integer" mandatory="true">
        <description>ID of deactivated application.</description>
      </param>
      <param name="priority" type="Common.AppPriority" mandatory="false">
        <description>Send to HMI so that it can coordinate order of requests/notifications correspondingly.</description>
      </param>
      <param name="level" type="Common.HMILevel" mandatory="false">
        <description>If level for application is to be changed to something else then FULL then this parameter should be used.</description>
      </param>
    </function>
    <function name="ActivateApp" messagetype="response">
    </function>
    <function name="CloseApplication" messagetype="request">
      <description>Request from the application to exit the foreground.</description>
      <param name="appID" type="Integer" mandatory="true">
        <description>ID of selected application.</description>
      </param>
    </function>
    <function name="CloseApplication" messagetype="response">
    </function>
    <function name="OnAppActivated" messagetype="notification">
      <description>Must be sent by HU system when the user clicks on app in the list of registered apps or on soft button with 'STEAL_FOCUS' action.</description>
      <param name="appID" type="Integer" mandatory="true">
        <description>ID of selected application.</description>
      </param>
      <param name="windowID" type="Integer" mandatory="false">
        <description>
          This is the unique ID assigned to the window that this RPC is intended. If this param is not included, it will be assumed that this request is specifically for the main window on the main display. See PredefinedWindows enum.
        </description>
      </param>
    </function>
    <function name="OnAppDeactivated" messagetype="notification">
      <description>Must be sent by HU system when the user switches to any functionality which is not other mobile application.</description>
      <param name="appID" type="Integer" mandatory="true">
        <description>ID of deactivated application.</description>
      </param>
      <param name="windowID" type="Integer" mandatory="false">
        <description>
          This is the unique ID assigned to the window that this RPC is intended. If this param is not included, it will be assumed that this request is specifically for the main window on the main display. See PredefinedWindows enum.
        </description>
      </param>
    </function>
    <function name="OnAppRegistered" messagetype="notification">
      <description>Issued by SDL to notify HMI about new application registered.</description>
      <param name="application" type="Common.HMIApplication" mandatory="true">
        <description>The information about application registered. See HMIApplication. </description>
      </param>
      <param name="ttsName" type="Common.TTSChunk" minsize="1" maxsize="100" array="true" mandatory="false" >
        <description>
          TTS string for VR recognition of the mobile application name, e.g. "Ford Drive Green".
          Meant to overcome any failing on speech engine in properly pronouncing / understanding app name.
          May not be empty.
          May not start with a new line character.
          Not unique value
        </description>
      </param>
      <param name="vrSynonyms" type="String" maxlength="40" minsize="1" maxsize="100" array="true" mandatory="false">
        <description>
          Defines an additional voice recognition command.
          Must not interfere with any name of previously registered applications from the same device.
        </description>
      </param>
      <param name="resumeVrGrammars" type="Boolean" mandatory="false">
        <description>The flag if VR grammars resume is required</description>
      </param>
      <param name="priority" type="Common.AppPriority" mandatory="false">
        <description>Send to HMI so that it can coordinate order of requests/notifications correspondingly.</description>
      </param>
    </function>
    <function name="OnAppUnregistered" messagetype="notification">
      <description>
        Issued by SDL to notify HMI about application unregistered.
        Application then to be removed from application list; all data connected with application has to be cleared up.
      </description>
      <param name="unexpectedDisconnect" type="Boolean" mandatory="true">
        <description>
          SDL sends 'true' in case the connection is unexpectedly lost.
          SDL sends 'false' in case the mobile app is unregistered gracefully (via appropriate RPC)
        </description>
      </param>
      <param name="appID" type="Integer" mandatory="true">
        <description>ID of the application unregistered</description>
      </param>
    </function>
    <function name="OnExitApplication" messagetype="notification">
      <description>Must be sent by HMI when the User chooses to exit the application..</description>
      <param name="reason" type="Common.ApplicationExitReason" mandatory="true">
        <description>Specifies reason of moving the app to NONE</description>
      </param>
      <param name="appID" type="Integer" mandatory="true">
        <description>ID of the application to be exited.</description>
      </param>
    </function>
    <function name="OnExitAllApplications" messagetype="notification">
      <description>Sent by HMI to SDL to close all registered applications.</description>
      <param name="reason" type="Common.ApplicationsCloseReason" mandatory="true">
        <description>Specifies reason for exiting all apllications.</description>
      </param>
    </function>
    <function name="OnAwakeSDL" messagetype="notification">
        <description>
            Sender: HMI->SDL. Must be sent to return SDL to normal operation after 'Suspend' or 'LowVoltage' events
        </description>
    </function>
    <function name="MixingAudioSupported" messagetype="request">
      <description>Request from SDL to HMI to find out if the last one supports mixing audio (i.e. recording TTS command and playing audio).</description>
    </function>
    <function name="MixingAudioSupported" messagetype="response">
      <description>If no response received SDL supposes that mixing audio is not supported</description>
      <param name="attenuatedSupported" type="Boolean" mandatory="true">
        <description>Must be true if supported</description>
      </param>
    </function>
    <function name="DialNumber" messagetype="request">
      <description>Request from SDL to call a specific number.</description>
      <param name="number" type="String" maxlength="40" mandatory="true">
        <description>
            Phone number is a string, which can be up to 40 chars.
            All characters shall be stripped from string except digits 0-9 and * # , ; +
        </description>
      </param>
      <param name="appID" type="Integer" mandatory="true">
        <description>ID of application that concerns this RPC.</description>
      </param>
    </function>
    <function name="DialNumber" messagetype="response">
    </function>
    <!-- Policies -->

    <!-- SyncP RPC-->
    <function name="OnSystemRequest" messagetype="notification" >
      <description>
        An asynchronous request from the system for specific data from the device or the cloud or response to a request from the device or cloud
        Binary data can be included in hybrid part of message for some requests (such as Authentication request responses)
      </description>
      <param name="requestType" type="Common.RequestType" mandatory="true">
        <description>The type of system request.</description>
      </param>
      <param name="requestSubType" type="String" maxlength="255" mandatory="false">
        <description>
          This parameter is filled for supporting OEM proprietary data exchanges.
        </description>
      </param>
      <param name="url" type="String" minlength="1" mandatory="false">
        <description>Optional array of URL(s) for HTTP requests.</description>
      </param>
      <param name="fileType" type="Common.FileType" mandatory="false">
        <description>Optional file type (meant for HTTP file requests).</description>
      </param>
      <param name="offset" type="Integer" minvalue="0" maxvalue="100000000000" mandatory="false">
        <description>Optional offset in bytes for resuming partial data chunks</description>
      </param>
      <param name="length" type="Integer" minvalue="0" maxvalue="100000000000" mandatory="false">
        <description>Optional length in bytes for resuming partial data chunks</description>
      </param>
      <param name="timeout" type="Integer" minvalue="0" maxvalue="2000000000" mandatory="false">
      </param>
      <param name="fileName" type="String" maxlength="255" minlength="1" mandatory="true">
        <description>File reference name.</description>
      </param>
      <param name="appID" type="Integer" mandatory="false">
        <description>ID of application that requested this RPC.</description>
      </param>
    </function>
    <function name="SystemRequest" messagetype="request">
      <description>An asynchronous request from the device; binary data can be included in hybrid part of message for some requests (such as Authentication requests)</description>
      <param name="requestType" type="Common.RequestType" mandatory="true">
          <description>The type of system request.</description>
      </param>
      <param name="requestSubType" type="String" maxlength="255" mandatory="false">
          <description>
              This parameter is filled for supporting OEM proprietary data exchanges.
          </description>
      </param>
      <param name="fileName" type="String" maxlength="255" minlength="1" mandatory="true">
          <description>The path to file.</description>
      </param>
      <param name="appID" type="Integer" mandatory="true">
        <description>Internal ID of the application that requested this RPC.</description>
      </param>
    </function>
    <function name="SystemRequest" messagetype="response">
    </function>
    <function name="PolicyUpdate" messagetype="request">
      <description>
        From: SDL
        To: SYNCP Manager
        Asks SYNCP Manager to send given Policy Table snapshot to the backend
      </description>
      <param name="file" type="String" minlength="1" maxlength="255" mandatory="true">
        <description>
          Location of policy table snapshot
        </description>
      </param>
      <param name="timeout" type="Integer" minvalue="0" maxvalue="65535" mandatory="true">
        <description>
          Send attempt timeout in seconds
        </description>
      </param>
      <param name="retry" type="Integer" minvalue="0" maxvalue="65535" array="true" minsize="1" maxsize="5" mandatory="true">
        <description>
          Array of delays to wait after failed atempts
        </description>
      </param>
    </function>
    <function name="PolicyUpdate" messagetype="response">
    </function>
    <!-- End of SyncP RPC-->

    <function name="OnSDLClose" messagetype="notification">
      <description>SDL must notify HMI about finish working application</description>
    </function>

    <function name="OnPutFile" messagetype="notification" >
      <description>
        Notification that is sent to HMI when a mobile application uploads a file
      </description>

      <param name="offset" type="Integer" minvalue="0" maxvalue="100000000000" mandatory="false">
        <description>Optional offset in bytes for resuming partial data chunks</description>
      </param>
      <param name="length" type="Integer" minvalue="0" maxvalue="100000000000" mandatory="false">
        <description>Optional length in bytes for resuming partial data chunks</description>
      </param>

      <param name="fileSize" type="Integer" minvalue="0" maxvalue="100000000000" mandatory="false">
        <description>Full Size of file. sends in first OnPutFile notification if file is splited
                    into many PutFiles
        </description>
      </param>

      <param name="FileName" type="String" maxlength="255" mandatory="true">
        <description>File reference name.</description>
      </param>

      <param name="syncFileName" type="String" maxlength="255" mandatory="true">
        <description>File reference name.</description>
      </param>

      <param name="fileType" type="Common.FileType" mandatory="true">
          <description>Selected file type.</description>
      </param>

      <param name="persistentFile" type="Boolean" defvalue="false" mandatory="false">
        <description>
          Indicates if the file is meant to persist between sessions / ignition cycles.
          If set to TRUE, then the system will aim to persist this file through session / cycles.
          While files with this designation will have priority over others, they are subject to deletion by the system at any time.
          In the event of automatic deletion by the system, the app will receive a rejection and have to resend the file.
          If omitted, the value will be set to false.
        </description>
      </param>
      <param name="isSystemFile" type="Boolean" defvalue="false" mandatory="false">
        <description>
          Indicates if the file is meant to be passed thru core to elsewhere on the system.
          If true the system will pass the data thru as it arrives to a predetermined area outside of core.
        </description>
      </param>
      <param name="appID" type="Integer" mandatory="false">
        <description> ID of application that uploaded this file. </description>
      </param>
    </function>

  <function name="GetFilePath" messagetype="request">
    <description>This request is sent to retrieve a file path from the HMI.</description>
    <param name="fileName" type="String" maxlength="255" mandatory="true">
      <description>File name that should be retrieved.</description>
    </param>
    <param name="fileType" type="Common.FileType" mandatory="false">
      <description>Selected file type.</description>
    </param>
    <param name="appServiceId" type="String" mandatory="false">
      <description> ID of the service that should have uploaded the requested file.</description>
    </param>
  </function>

  <function name="GetFilePath" messagetype="response">
    <description> HMI handles the request internally and returns the file path with the response.</description>
    <param name="filePath" type="String" mandatory="false">
      <description>Path to file in hmi</description>
    </param>
    <param name="fileType" type="Common.FileType" mandatory="false">
      <description>Selected file type.</description>
    </param>
  </function>

<!-- Policies -->
  <function name="GetSystemInfo" messagetype="request">
    <description>Request from SDL to HMI to obtain information about head unit system.</description>
  </function>
  <function name="GetSystemInfo" messagetype="response">
    <param name="ccpu_version" type="String" maxlength="500" mandatory="true">
      <description>Software version of the module</description>
    </param>
    <param name="language" type="Common.Language" mandatory="true">
      <description>ISO 639-1 combined with ISO 3166 alpha-2 country code (i.e. en-us)</description>
    </param>
    <param name="wersCountryCode" type="String" maxlength="500" mandatory="true">
      <description>Country code from the Ford system WERS (i.e.WAEGB).</description>
    </param>
    <param name="systemHardwareVersion" type="String" maxlength="500" mandatory="false">
      <description>The hardware version of the system</description>
    </param>
  </function>
  <function name="OnSystemInfoChanged" messagetype="notification">
    <description>Issued by system to SDL to notify that some system param has changed. Currently applied for Sync Language.</description>
    <param name="language" type="Common.Language" mandatory="true"/>
  </function>
  <function name="OnIgnitionCycleOver" messagetype="notification">
    <description>Notification from system to SDL to let it know that ignition cycle is over.</description>
  </function>
  <function name="DecryptCertificate" messagetype="request">
     <description>Sender: SDL->HMI. Purpose: to decrypt the certificate received via the Updated Policy Table. </description>
     <param name="fileName" type="String" maxlength="255" minlength="1" mandatory="true">
         <description>The path to the file with the encrypted certificate from the PolicyTable.</description>
     </param>
   </function>
   <function name="DecryptCertificate" messagetype="response">
         <description>SUCCESS - in case the certificate is decrypted and placed to the same file from request.</description>
   </function>
  <!-- End of Policies -->
   <function name="OnEventChanged" messagetype="notification">
     <description>Sender: HMI->SDL. When event is become active</description>
     <param name="eventName" type="Common.EventTypes" mandatory="true">
        <description>Specifies the types of active events.</description>
     </param>
     <param name="isActive" type="Boolean" mandatory="true">
        <description>Must be 'true' - when the event is started on HMI. Must be 'false' when the event is ended on HMI</description>
     </param>
   </function>
  <function name="OnSystemCapabilityUpdated" messagetype="notification">
    <description>
      A notification between HMI and SDL that a specific system capability has been changed.
      It can be sent in both directions SDL to HMI and HMI to SDL. Direction is dependent on
      the point where capabilities have been changed
    </description>
    <param name="systemCapability" type="Common.SystemCapability" mandatory="true">
      <description>The system capability that has been updated</description>
    </param>
    <param name="appID" type="Integer" mandatory="false">
      <description>ID of application that is related to this RPC.</description>
    </param>
  </function>
  
  <function name="SetAppProperties" messagetype="request">
    <description>
      HMI >SDL. RPC used to enable/disable an application and set authentication data
    </description>
    <param name="properties" type="Common.AppProperties" mandatory="true">
      <description>The new application properties</description>
    </param>
  </function> 
  
  <function name="SetAppProperties" messagetype="response">
    <description>The response to SetAppProperties</description>
  </function>
  
  <function name="GetAppProperties" messagetype="request">
    <description>
      HMI >SDL. RPC used to get the current properties of an application
    </description>
    <param name="policyAppID" type="String" maxlength="100" mandatory="false">
      <description>
        If specified the response will contain the properties of the specified app ID.
        Otherwise if omitted all app properties will be returned at once.
      </description>
    </param>
  </function>
  
  <function name="GetAppProperties" messagetype="response">
    <description>The response to GetAppProperties</description>
    <param name="properties" type="Common.AppProperties" array="true" minsize="1" mandatory="false">
      <description>The requested application properties</description>
    </param>
  </function>
  
  <function name="OnAppPropertiesChange" messagetype="notification">
    <description>
      SDL >HMI. RPC used to inform HMI about app properties change (such as auth token).
    </description>
    <param name="properties" type="Common.AppProperties" mandatory="true">
      <description>The new application properties</description>
    </param>
  </function>
</interface>

<interface name="VR" version="1.1.0" date="2017-04-27">
  <function name="IsReady" messagetype="request">
    <description>Method is invoked at system startup. Response provides information about presence of VR module and its readiness to cooperate with SDL.</description>
  </function>
  <function name="IsReady" messagetype="response">
    <param name="available" type="Boolean" mandatory="true">
      <description>Must be true if VR is present and ready to communicate with SDL.</description>
    </param>
  </function>
  <function name="Started" messagetype="notification">
    <description>Must be initiated  by VR module to let SDL know that VR session has started.</description>
  </function>
  <function name="Stopped" messagetype="notification">
    <description>Must be initiated by VR module to let SDL know that VR session has stopped.</description>
  </function>
  <function name="AddCommand" messagetype="request">
    <description>Request from SDL to add a command(string with associated id) to VR.</description>
    <param name="cmdID" type="Integer" minvalue="0" maxvalue="2000000000" mandatory="true">
      <description>ID of a command (further to be used in OnCommand notification).</description>
    </param>
    <param name="vrCommands" type="String" mandatory="true" maxlength="99" minsize="1" maxsize="100" array="true">
      <description>List of strings to be used as VR commands.</description>
    </param>
    <param name="type" type="Common.VRCommandType" mandatory="true">
      <description>Type of added command. See VRCommandType.</description>
    </param>
    <param name="grammarID" type="Integer" minvalue="0" maxvalue="2000000000" mandatory="true">
      <description>
        ID of the specific grammar, whether top-level or choice set.
      </description>
    </param>
    <param name="appID" type="Integer" mandatory="false">
      <description>ID of application that requested this RPC.</description>
    </param>
  </function>
  <function name="AddCommand" messagetype="response">
  </function>
  <function name="DeleteCommand" messagetype="request">
    <description>Request from SDL to delete a command from VR.</description>
    <param name="cmdID" type="Integer" minvalue="0" maxvalue="2000000000" mandatory="true">
      <description>Id of a command (list of strings), previously sent by AddCommand.</description>
    </param>
    <param name="type" type="Common.VRCommandType" mandatory="true">
      <description>Type of added command. See VRCommandType.</description>
    </param>
    <param name="grammarID" type="Integer" minvalue="0" maxvalue="2000000000" mandatory="true">
      <description>ID of the specific grammar.</description>
    </param>
    <param name="appID" type="Integer" mandatory="true">
      <description>ID of application that requested this RPC.</description>
    </param>
  </function>
  <function name="DeleteCommand" messagetype="response">
  </function>
  <function name="PerformInteraction" messagetype="request">
    <description>
      Sets some properties for the application initiated request.
    </description>
    <param name="helpPrompt" type="Common.TTSChunk" minsize="1" maxsize="100" array="true" mandatory="false">
      <description>
        The help prompt. An array of text chunks of type TTSChunk. See TTSChunk. The array must have at least one item.
      </description>
    </param>
    <param name="initialPrompt" type="Common.TTSChunk" minsize="1" maxsize="100" array="true" mandatory="false">
      <description>
        This is the intial prompt spoken to the user at the start of an interaction. An array of text chunks of type TTSChunk. See TTSChunk. The array must have at least one item.
      </description>
    </param>
    <param name="timeoutPrompt" type="Common.TTSChunk" minsize="1" maxsize="100" array="true" mandatory="false">
      <description>
        Help text for a wait timeout. An array of text chunks of type TTSChunk. See TTSChunk. The array must have at least one item.
      </description>
    </param>
    <param name="timeout" type="Integer" mandatory="true">
      <description>Timeout initiate timeoutPrompt</description>
    </param>
    <param name="grammarID" type="Integer" minvalue="0" maxvalue="2000000000" minsize="1" maxsize="100" array="true" mandatory="false">
      <description>
        IDs of the specific compiled grammars for this voice interaction.
      </description>
    </param>
    <param name="appID" type="Integer" mandatory="true">
      <description>ID of application related to this RPC.</description>
    </param>
    <param name="cancelID" type="Integer" mandatory="false">
      <description>
        An ID for this specific alert to allow cancellation through the `CancelInteraction` RPC.
      </description>
    </param>
  </function>
  <function name="PerformInteraction" messagetype="response">
    <param name="choiceID" type="Integer" minvalue="0" maxvalue="2000000000" mandatory="false">
      <description>
        ID of the choice that was selected in response to PerformInteraction.
      </description>
    </param>
  </function>
  <function name="OnCommand" messagetype="notification">
    <description>Notifies SDL about command trigerred via VR</description>
    <param name="cmdID" type="Integer" mandatory="true" minvalue="0" maxvalue="2000000000">
      <description>ID of of the command (list of strings)</description>
    </param>
    <param name="appID" type="Integer" mandatory="true">
      <description>ID of application related to this RPC.</description>
    </param>
  </function>
  <function name="ChangeRegistration" messagetype="request">
    <description>Request from SmartDeviceLink to HMI to change language of VR.</description>
    <param name="vrSynonyms" type="String" maxlength="40" minsize="1" maxsize="100" array="true" mandatory="false">
      <description>
        Request new VR synonyms registration
        Defines an additional voice recognition command.
        Must not interfere with any name of previously registered applications from the same device.
      </description>
    </param>
    <param name="language" type="Common.Language" mandatory="true">
      <description>The language application wants to switch to.</description>
    </param>
    <param name="appID" type="Integer" mandatory="true">
      <description>ID of application that concerns this RPC.</description>
    </param>
  </function>
  <function name="ChangeRegistration" messagetype="response">
  </function>
  <function name="OnLanguageChange" messagetype="notification">
    <description>Notification from HMI to SmartDeviceLink about change of  language.</description>
    <param name="language" type="Common.Language" mandatory="true">
      <description>Language VR has switched to.</description>
    </param>
  </function>
  <function name="GetSupportedLanguages" messagetype="request">
    <description>Method is invoked at system start-up. Response must provide the information about VR supported languages.</description>
  </function>
  <function name="GetSupportedLanguages" messagetype="response">
    <param name="languages" type="Common.Language" mandatory="true" array="true" minsize="1" maxsize="100">
      <description>List of languages supported in VR.</description>
    </param>
  </function>
  <function name="GetLanguage" messagetype="request">
    <description>Request from SmartDeviceLink to HMI to get currently active  VR language</description>
  </function>
  <function name="GetLanguage" messagetype="response">
    <param name="language" type="Common.Language" mandatory="true"/>
  </function>
  <function name="GetCapabilities" messagetype="request">
    <description>Method is invoked at system startup by SDL to request information about VR capabilities of HMI.</description>
  </function>
  <function name="GetCapabilities" messagetype="response">
    <param name="vrCapabilities" type="Common.VrCapabilities" minsize="1" maxsize="100" array="true" mandatory="false">
      <description>Types of input recognized by VR module.</description>
    </param>
  </function>
</interface>

<interface name="TTS" version="2.0.0" date="2018-09-05">
  <description>RPCs for communication between TTS and SDL.</description>
  <function name="GetCapabilities" messagetype="request">
    <description>Method is invoked at system start-up. SDL requests the information about all supported hardware and their capabilities</description>
  </function>
  <function name="GetCapabilities" messagetype="response">
    <param name="speechCapabilities" type="Common.SpeechCapabilities" minsize="1" maxsize="100" array="true" mandatory="true">
      <description>See SpeechCapabilities</description>
    </param>
    <param name="prerecordedSpeechCapabilities" type="Common.PrerecordedSpeech" minsize="1" maxsize="100" array="true" mandatory="true">
      <description>See PrerecordedSpeech</description>
    </param>
  </function>
  <function name="Started" messagetype="notification">
    <description>Must be initiated  by TTS module to let SDL know that TTS session has started.</description>
  </function>
  <function name="Stopped" messagetype="notification">
    <description>Must be initiated by TTS module to let SDL know that TTS session has stopped.</description>
  </function>
  <function name="IsReady" messagetype="request">
    <description>Method is invoked at system start-up. Response must provide the information about presence of TTS module and its readiness to cooperate with SDL.</description>
  </function>
  <function name="IsReady" messagetype="response">
    <param name="available" type="Boolean" mandatory="true">
      <description>Must be true if TTS is present and ready to communicate with SDL.</description>
    </param>
  </function>
  <function name="Speak" messagetype="request">
    <description>RPC from SDL to TTS for speaking the text.</description>
    <param name="ttsChunks" type="Common.TTSChunk" mandatory="true" array="true" minsize="1" maxsize="100">
      <description>List of strings to be spoken.</description>
    </param>
    <param name="appID" type="Integer" mandatory="true">
      <description>ID of application that requested this RPC.</description>
    </param>
    <param name="speakType" type="Common.MethodName" mandatory="false">
      <description>Defines the type of the request which causes text-to-speech</description>
    </param>
    <param name="playTone" type="Boolean" mandatory="false">
      <description>Defines that the tone should be played</description>
    </param>
  </function>
  <function name="Speak" messagetype="response">
    <description>Provides information about success of operation.</description>
  </function>
  <function name="StopSpeaking" messagetype="request">
    <description>Initiated by SDL to stop speaking the text.</description>
  </function>
  <function name="StopSpeaking" messagetype="response">
  </function>
  <function name="ChangeRegistration" messagetype="request">
    <description>Request from SmartDeviceLink to HMI to change language of TTS.</description>
    <param name="ttsName" type="Common.TTSChunk" minsize="1" maxsize="100" array="true" mandatory="false" >
      <description>
        Request new ttsName registration
        TTS string for VR recognition of the mobile application name, e.g. "Ford Drive Green".
        Meant to overcome any failing on speech engine in properly pronouncing / understanding app name.
        May not be empty.
        May not start with a new line character.
        Not unique value (SDL makes all the checks)
      </description>
    </param>
    <param name="language" type="Common.Language" mandatory="true">
      <description>The language application wants to switch to.</description>
    </param>
    <param name="appID" type="Integer" mandatory="true">
      <description>ID of application related to this RPC.</description>
    </param>
  </function>
  <function name="ChangeRegistration" messagetype="response">
  </function>
  <function name="OnLanguageChange" messagetype="notification">
    <description>Notification from HMI to SmartDeviceLink about change of  language.</description>
    <param name="language" type="Common.Language" mandatory="true">
      <description>Language TTS has switched to.</description>
    </param>
  </function>
  <function name="GetSupportedLanguages" messagetype="request">
    <description>Method is invoked at system start-up by SDL. Response must provide the information about TTS supported languages.</description>
  </function>
  <function name="GetSupportedLanguages" messagetype="response">
    <param name="languages" type="Common.Language" mandatory="true" array="true" minsize="1" maxsize="100">
      <description>List of languages supported in TTS.</description>
    </param>
  </function>
  <function name="GetLanguage" messagetype="request">
    <description>Request from SmartDeviceLink to HMI to get currently active  TTS language</description>
  </function>
  <function name="GetLanguage" messagetype="response">
    <param name="language" type="Common.Language" mandatory="true"/>
  </function>
  <function name="SetGlobalProperties" messagetype="request">
    <description>Sets some properties for the application initiated request.</description>
    <param name="helpPrompt" type="Common.TTSChunk" minsize="0" maxsize="100" array="true" mandatory="false" >
      <description>
          The help prompt.
          An array of text chunks of type TTSChunk. See TTSChunk.
      </description>
    </param>
    <param name="timeoutPrompt" type="Common.TTSChunk" minsize="1" maxsize="100" array="true" mandatory="false" >
      <description>
          Help text for a wait timeout.
          An array of text chunks of type TTSChunk. See TTSChunk.
          The array must have at least one item.
      </description>
    </param>
    <param name="appID" type="Integer" mandatory="true">
      <description>ID of application related to this RPC.</description>
    </param>
  </function>
  <function name="SetGlobalProperties" messagetype="response">
  </function>
  <function name="OnResetTimeout" messagetype="notification">
    <description>
      Sender: HMI->SDL. HMI must send this notification every 10 sec. in case the 'methodName'
      results long processing on HMI
    </description>
    <param name="appID" type="Integer" mandatory="true">
      <description>Id of application that concerns the 'methodName'.</description>
    </param>
    <param name="methodName" type="String" mandatory="true">
      <description>The name of the method, the renew of timeout is required for</description>
    </param>
  </function>
</interface>

<interface name="UI" version="1.4.0" date="2019-07-24">
  <function name="Alert" messagetype="request">
    <description>Request from SDL to show an alert message on the display.</description>
    <param name="alertStrings" type="Common.TextFieldStruct" mandatory="true" array="true" minsize="0" maxsize="3">
      <description>Array of lines of alert text fields. See TextFieldStruct. Uses alertText1, alertText2, alertText3.</description>
    </param>
    <param name="duration" type="Integer" mandatory="true" minvalue="3000" maxvalue="10000">
      <description>Timeout in milliseconds.</description>
    </param>
    <param name="softButtons" type="Common.SoftButton" mandatory="false" minsize="0" maxsize="4" array="true">
      <description>App defined SoftButtons</description>
    </param>
    <param name="progressIndicator" type="Boolean" mandatory="false">
      <description>If supported on the given platform, the alert GUI will include some sort of animation indicating that loading of a feature is progressing.  e.g. a spinning wheel or hourglass, etc.</description>
    </param>
    <param name="alertType" type="Common.AlertType" mandatory="true">
      <description>Defines if only UI or BOTH portions of the Alert request are being sent to HMI Side</description>
    </param>
    <param name="appID" type="Integer" mandatory="true">
      <description>ID of application requested this RPC.</description>
    </param>
    <param name="cancelID" type="Integer" mandatory="false">
      <description>
        An ID for this specific alert to allow cancellation through the `CancelInteraction` RPC.
      </description>
    </param>
    <param name="alertIcon" type="Common.Image" mandatory="false" >
      <description>
        Image to be displayed for the corresponding alert. See Image. 
        If omitted, no (or the default if applicable) icon should be displayed.
      </description>
    </param>
  </function>

  <function name="Alert" messagetype="response">
    <param name="tryAgainTime" type="Integer" mandatory="false" minvalue="0" maxvalue="2000000000">
      <description>Amount of time (in milliseconds) that SDL must wait before resending an alert. Must be provided if another system event or overlay currently has a higher priority than this alert.</description>
    </param>
  </function>

  <function name="SubtleAlert" messagetype="request">
    <description>Request from SDL to show a subtle alert message on the display.</description>
    <param name="alertStrings" type="Common.TextFieldStruct" mandatory="true" array="true" minsize="0" maxsize="2">
      <description>Array of lines of alert text fields. See TextFieldStruct. Uses subtleAlertText1, subtleAlertText2.</description>
    </param>
    <param name="alertIcon" type="Common.Image" mandatory="false">
      <description>
        Image to be displayed for the corresponding alert. See Image. 
        If omitted, no (or the default if applicable) icon should be displayed.
      </description>
    </param>
    <param name="duration" type="Integer" mandatory="false" minvalue="3000" maxvalue="10000">
      <description>Timeout in milliseconds.</description>
    </param>
    <param name="softButtons" type="Common.SoftButton" mandatory="false" minsize="0" maxsize="2" array="true">
      <description>App defined SoftButtons</description>
    </param>
    <param name="alertType" type="Common.AlertType" mandatory="true">
      <description>Defines if only UI or BOTH portions of the Alert request are being sent to HMI Side</description>
    </param>
    <param name="appID" type="Integer" mandatory="true">
      <description>ID of application requested this RPC.</description>
    </param>
    <param name="cancelID" type="Integer" mandatory="false">
      <description>
        An ID for this specific alert to allow cancellation through the `CancelInteraction` RPC.
      </description>
    </param>
  </function>

  <function name="SubtleAlert" messagetype="response">
    <param name="tryAgainTime" type="Integer" mandatory="false" minvalue="0" maxvalue="2000000000">
      <description>Amount of time (in milliseconds) that SDL must wait before resending an alert. Must be provided if another system event or overlay currently has a higher priority than this alert.</description>
    </param>
  </function>

  <function name="OnSubtleAlertPressed" messagetype="notification">
    <description>
      Sent when the alert itself is touched (outside of a soft button). Touching (or otherwise selecting) the alert should open the app before sending this notification.
    </description>
    <param name="appID" type="Integer" mandatory="true">
      <description>ID of application that is related to this RPC.</description>
    </param>
  </function>

  <function name="SetDisplayLayout" messagetype="request">
    <description>This RPC is deprecated. Use Show RPC to change layout.</description>
    <param name="displayLayout" type="String" maxlength="500" mandatory="true">
      <description>
        Predefined or dynamically created screen layout.
        Currently only predefined screen layouts are defined.
      </description>
    </param>
    <param name="appID" type="Integer" mandatory="true">
      <description>ID of application related to this RPC.</description>
    </param>
    <param name="dayColorScheme" type="Common.TemplateColorScheme" mandatory="false"></param>
    <param name="nightColorScheme" type="Common.TemplateColorScheme" mandatory="false"></param>
  </function>

  <function name="SetDisplayLayout" messagetype="response">
    <description>This RPC is deprecated. Use Show RPC to change layout.</description>
    <param name="displayCapabilities" type="Common.DisplayCapabilities" mandatory="false">
      <description>See DisplayCapabilities</description>
    </param>
    <param name="buttonCapabilities" type="Common.ButtonCapabilities" minsize="1" maxsize="100" array="true" mandatory="false">
      <description>See ButtonCapabilities</description >
    </param>
    <param name="softButtonCapabilities" type="Common.SoftButtonCapabilities" minsize="1" maxsize="100" array="true" mandatory="false">
      <description>If returned, the platform supports on-screen SoftButtons; see SoftButtonCapabilities.</description >
    </param>
    <param name="presetBankCapabilities" type="Common.PresetBankCapabilities" mandatory="false">
      <description>If returned, the platform supports custom on-screen Presets; see PresetBankCapabilities.</description >
    </param>
  </function>

  <function name="Show" messagetype="request">
    <param name="showStrings" type="Common.TextFieldStruct" mandatory="true" array="true" minsize="0" maxsize="8">
      <description>Array of lines of show text fields. See TextFieldStruct. If some field is not set, the corresponding text should stay unchanged. If field's text is empty "", the field must be cleared.
          mainField1: The text that should be displayed in a single or upper display line.
          mainField2: The text that should be displayed on the second display line.
          mainField3: The text that should be displayed on the second "page" first display line.
          mainField4: The text that should be displayed on the second "page" second display line.
          templateTitle: The title of the new template that will be displayed.
          statusBar: statusBar.
          mediaClock: Text value for MediaClock field.
          mediaTrack: The text that should be displayed in the track field. This field is only valid for media applications on NGN type ACMs.
      </description>
    </param>
    <param name="alignment" type="Common.TextAlignment" mandatory="false">
      <description>Specifies how mainField1 and mainField2 texts should be aligned on the display.</description>
      <description>If omitted, texts must be centered</description>
    </param>
    <param name="graphic" type="Common.Image" mandatory="false">
      <description>Path to optional dynamic image or the static binary image itself.  See Image. If omitted, the displayed graphic should not change.</description>
    </param>
    <param name="secondaryGraphic" type="Common.Image" mandatory="false">
      <description>
        Image struct determining whether static or dynamic secondary image to display in app.
        If omitted on supported displays, the displayed secondary graphic shall not change.
      </description>
    </param>
    <param name="softButtons" type="Common.SoftButton" minsize="0" maxsize="8" array="true" mandatory="false">
      <description>App defined SoftButtons.</description>
      <description>If omitted, the currently displayed SoftButton values should not change.</description>
    </param>
    <param name="customPresets" type="String" maxlength="500" minsize="0" maxsize="10" array="true" mandatory="false">
      <description>App labeled on-screen presets (i.e. GEN3 media presets or dynamic search suggestions).</description>
      <description>If omitted on supported displays, the presets will be shown as not defined.</description>
    </param>
    <param name="appID" type="Integer" mandatory="true">
      <description>Id of application related to this RPC.</description>
    </param>
    <param name="windowID" type="Integer" mandatory="false" >
      <description>
        This is the unique ID assigned to the window that this RPC is intended.
        If this param is not included,
        it will be assumed that this request is specifically for the main window
        on the main display.
        See PredefinedWindows enum.
      </description>
    </param>

    <param name="templateConfiguration" type="Common.TemplateConfiguration" mandatory="false">
        <description>
          Used to set an alternate template layout to a window.
        </description>
    </param>
  </function>

  <function name="Show" messagetype="response">
  </function>

  <function name="CreateWindow" messagetype="request">
    <description>
      Create a new window on the display with the specified window type.
    </description>
    <param name="windowID" type="Integer" mandatory="true">
      <description>
        A unique ID to identify the window. The value of '0' will always be the default main window on the main display and should not be used in this context as it will already be created for the app. See PredefinedWindows enum. Creating a window with an ID that is already in use will be rejected with `INVALID_ID`.
      </description>
    </param>

    <param name="windowName" type="String" maxlength="100" mandatory="true">
      <description>
        The window name to be used by the HMI. The name of the pre-created default window will match the app name.
        Multiple apps can share the same window name except for the default main window.
        Creating a window with a name which is already in use by the app will result in `DUPLICATE_NAME`.
      </description>
    </param>

    <param name="type" type="Common.WindowType" mandatory="true">
      <description>The type of the window to be created. Main window or widget.</description>
    </param>

    <param name="associatedServiceType" type="String" mandatory="false">
      <description>
        Allows an app to create a widget related to a specific service type.
        As an example if a `MEDIA` app becomes active, this app becomes audible and is allowed to play audio.
        Actions such as skip or play/pause will be directed to this active media app.
        In case of widgets, the system can provide a single "media" widget which will act as a placeholder for the active media app.
        It is only allowed to have one window per service type. This means that a media app can only have a single MEDIA widget.
        Still the app can create widgets omitting this parameter.
        Those widgets would be available as app specific widgets that are permanently included in the HMI.
        This parameter is related to widgets only. The default main window, which is pre-created during app registration,
        will be created based on the HMI types specified in the app registration request.
      </description>
    </param>

    <param name="duplicateUpdatesFromWindowID" type="Integer" mandatory="false">
      <description>
        Optional parameter. Specify whether the content sent to an existing window
        should be duplicated to the created window.
        If there isn't a window with the ID, the request will be rejected with `INVALID_DATA`.
      </description>
    </param>
    <param name="appID" type="Integer" mandatory="true">
      <description>ID of application that concerns this RPC.</description>
    </param>
  </function>

  <function name="CreateWindow" messagetype="response">
  </function>

  <function name="DeleteWindow" messagetype="request">
    <description>
      Deletes previously created window of the SDL application.
    </description>
    <param name="windowID" type="Integer" mandatory="true">
      <description>
        A unique ID to identify the window. The value of '0' will always be the default main window
        on the main display and cannot be deleted.
        See PredefinedWindows enum.
      </description>
    </param>
    <param name="appID" type="Integer" mandatory="true">
      <description>ID of application that concerns this RPC.</description>
    </param>
  </function>

  <function name="DeleteWindow" messagetype="response">
  </function>

  <function name="AddCommand" messagetype="request">
    <description>Request from SDL to add a command to the application menu.</description>
    <param name="cmdID" type="Integer" minvalue="0" maxvalue="2000000000" mandatory="true">
      <description>ID of the command to be added.</description>
    </param>
    <param name="menuParams" type="Common.MenuParams" mandatory="false">
      <description>
        Optional sub value containing parameters of the command (position, name, etc.). See MenuParams.
        If omitted the command should be added to the end of the list of commands.</description>
    </param>
    <param name="cmdIcon" type="Common.Image" mandatory="false">
      <description>Image to be displayed for representing the command. See Image.</description>
      <description>If omitted, no (or the default if applicable) icon should be displayed.</description>
    </param>
    <param name="secondaryImage" type="Common.Image" mandatory="false">
      <description>Optional secondary image struct for menu cell</description>
    </param>
    <param name="appID" type="Integer" mandatory="true">
      <description>ID of application that concerns this RPC.</description>
    </param>
  </function>

  <function name="AddCommand" messagetype="response">
  </function>

  <function name="DeleteCommand" messagetype="request">
    <description>Request from SDL to delete a command from the in-application menu with the specified command id.</description>
    <param name="cmdID" type="Integer" mandatory="true" minvalue="0" maxvalue="2000000000">
      <description>cmdId previously sent via AddCommand request - id of the command to be deleted.</description>
    </param>
    <param name="appID" type="Integer" mandatory="true">
      <description>ID of application that concerns this RPC.</description>
    </param>
  </function>

  <function name="DeleteCommand" messagetype="response">
  </function>

  <function name="AddSubMenu" messagetype="request">
    <description>Request from SDL to add a sub menu to the in-application menu.</description>
    <param name="menuID" type="Integer" minvalue="1" maxvalue="2000000000" mandatory="true">
      <description>ID of the sub menu to be added. Unique for the application.</description>
    </param>
    <param name="menuParams" type="Common.MenuParams" mandatory="true">
      <description>Position, parentID, and name of menu to be added.</description>
    </param>
    <param name="menuIcon" type="Common.Image" mandatory="false">
      <description>The image field for AddSubMenu</description>
    </param>
    <param name="secondaryImage" type="Common.Image" mandatory="false">
        <description>Optional secondary image struct for menu cell</description>
    </param>
    <param name="appID" type="Integer" mandatory="true">
      <description>ID of application that requested this RPC.</description>
    </param>
    <param name="menuLayout" type="Common.MenuLayout" mandatory="false">
      <description>Sets the layout of the submenu screen.</description>
    </param>
  </function>
  <function name="AddSubMenu" messagetype="response">
  </function>
  <function name="DeleteSubMenu" messagetype="request">
    <description>Request from SDL to delete a submenu from the in-application menu.</description>
    <param name="menuID" type="Integer" minvalue="1" maxvalue="2000000000" mandatory="true" >
      <description>The "menuID" of the sub-menu to be deleted. (See addSubMenu.menuID)</description>
    </param>
    <param name="appID" type="Integer" mandatory="true">
      <description>ID of application that concerns this RPC.</description>
    </param>
  </function>
  <function name="DeleteSubMenu" messagetype="response">
  </function>
  <function name="ShowAppMenu" messagetype="request">
    <description>Request from SDL to show an app's menu or a corresponding sub-menu.</description>
    <param name="menuID" type="Integer" minvalue="1" maxvalue="2000000000" mandatory="false">
      <description>
        If ommited the HMI opens the app's menu.
        If set to a sub-menu ID the HMI opens the corresponding sub-menu previously added using `AddSubMenu`.
      </description>
    </param>
    <param name="appID" type="Integer" mandatory="true">
      <description>ID of application that concerns this RPC.</description>
    </param>
  </function>
  <function name="ShowAppMenu" messagetype="response">
  </function>
  <function name="PerformInteraction" messagetype="request">
    <description>Request from SDL for triggering an interaction (e.g. "Permit GPS?" - Yes, no, Always Allow).</description>
    <param name="initialText" type="Common.TextFieldStruct" mandatory="false">
      <description>Uses initialInteractionText. See TextFieldStruct.</description>
    </param>
    <param name="choiceSet" type="Common.Choice" minsize="1" maxsize="100" array="true" mandatory="false">
      <description>The list of choices to be used for the interaction with the user</description>
    </param>
    <param name="vrHelpTitle" type="String" maxlength="500" mandatory="false">
      <description>VR Help Title text.</description>
      <description>If omitted on supported displays, the default HU system help title should be used.</description>
    </param>
    <param name="vrHelp" type="Common.VrHelpItem" minsize="1" maxsize="100" array="true" mandatory="false">
      <description>VR Help Items. If omitted on supported displays, the default HU system generated help items should be used.</description>
    </param>
    <param name="timeout" type="Integer" minvalue="5000" maxvalue="100000" defvalue="10000" mandatory="true">
      <description>Timeout in milliseconds.</description>
    </param>
    <param name="interactionLayout" type="Common.LayoutMode" mandatory="false">
      <description>See LayoutMode.</description>
    </param>
    <param name="appID" type="Integer" mandatory="true">
      <description>ID of application that concerns this RPC.</description>
    </param>
    <param name="cancelID" type="Integer" mandatory="false">
      <description>
        An ID for this specific alert to allow cancellation through the `CancelInteraction` RPC.
      </description>
    </param>
  </function>
  <function name="PerformInteraction" messagetype="response">
    <param name="choiceID" type="Integer" minvalue="0" maxvalue="2000000000" mandatory="false">
      <description>ID of the choice that was selected in response to PerformInteraction.</description>
    </param>
    <param name="manualTextEntry" type="String" minlength="0" maxlength="500" mandatory="false">
      <description>
            Manually entered text selection, e.g. through keyboard
            Can be returned in lieu of choiceID, depending on trigger source
      </description>
    </param>
  </function>
  <function name="CancelInteraction" messagetype="request">
    <param name="cancelID" type="Integer" mandatory="false">
      <description>
        The ID of the specific interaction you want to dismiss. If not set, the most recent of the RPC type set in functionID will be dismissed.
      </description>
    </param>
    <param name="functionID" type="Integer" mandatory="true">
      <description>
        The ID of the type of interaction the developer wants to dismiss. Only values 10, (PerformInteractionID), 12 (AlertID), 25 (ScrollableMessageID), 26 (SliderID), and 64 (SubtleAlertID) are permitted.
      </description>
    </param>
    <param name="appID" type="Integer" mandatory="true">
      <description>ID of application requested this RPC.</description>
    </param>
  </function>
  <function name="CancelInteraction" messagetype="response">
  </function>
  <function name="SetMediaClockTimer" messagetype="request">
    <description>Sets the initial media clock value and automatic update method.</description>
    <param name="startTime" type="Common.TimeFormat" mandatory="false">
      <description>SDL transfers startTime together with modes: "COUNTUP", "COUNTDOWN", "PAUSE" to HMI.
      SDL ignores startTime for modes: "RESUME", and "CLEAR"</description>
    </param>
    <param name="endTime" type="Common.TimeFormat" mandatory="false">
      <description>
          See TimeFormat.
          SDL transfers endTime together with modes: "COUNTUP", "COUNTDOWN", "PAUSE" to HMI. To be used to calculate any visual progress bar (if not provided, this feature is ignored).
          SDL ignores endTime for modes: "RESUME", and "CLEAR"
      </description>
    </param>
    <param name="updateMode" type="Common.ClockUpdateMode" mandatory="true">
      <description>The update method of the media clock.</description>
      <description>In case of pause, resume, or clear, the start time value is ignored and shall be left out.  For resume, the time continues with the same value as it was when paused.</description>
    </param>
    <param name="audioStreamingIndicator" type="Common.AudioStreamingIndicator" mandatory="false">
      <description>Indicates that a button press of the Play/Pause button would play, pause or Stop the current playback.</description>
    </param>
    <param name="forwardSeekIndicator" type="Common.SeekStreamingIndicator" mandatory="false">
      <description>Used to control the forward seek button to either skip forward a set amount of time or to the next track.</description>
    </param>
    <param name="backSeekIndicator" type="Common.SeekStreamingIndicator" mandatory="false">
      <description>Used to control the backward seek button to either skip back a set amount of time or to the previous track.</description>
    </param>
    <param name="countRate" type="Float" minvalue="0.1" maxvalue="100.0" defvalue="1.0" mandatory="false">
      <description>
        The value of this parameter is the amount that the media clock timer will advance per 1.0 seconds of real time.
        Values less than 1.0 will therefore advance the timer slower than real-time, while values greater than 1.0 will advance the timer faster than real-time.
        e.g. If this parameter is set to `0.5`, the timer will advance one second per two seconds real-time, or at 50% speed. If this parameter is set to `2.0`, the timer will advance two seconds per one second real-time, or at 200% speed.
      </description>
    </param>
    <param name="appID" type="Integer" mandatory="true">
      <description>ID of application that requested this RPC.</description>
    </param>
  </function>
  <function name="SetMediaClockTimer" messagetype="response">
  </function>
  <function name="SetGlobalProperties" messagetype="request">
    <description>Request from SDL to set some properties for VR help.</description>
    <param name="vrHelpTitle" type="String" maxlength="500" mandatory="false">
      <description>VR Help Title text.</description>
      <description>If omitted on supported displays, the default HU system help title should be used.</description>
    </param>
    <param name="vrHelp" type="Common.VrHelpItem" minsize="1" maxsize="100" array="true" mandatory="false">
      <description>VR Help Items. If omitted on supported displays, the default HU system generated help items should be used.</description>
    </param>
    <param name="menuTitle" maxlength="500" type="String" mandatory="false">
      <description>Optional text to label an app menu button (for certain touchscreen platforms).</description>
    </param>
    <param name="menuIcon" type="Common.Image" mandatory="false">
      <description>Optional icon to draw on an app menu button (for certain touchscreen platforms).</description>
    </param>
    <param name="keyboardProperties" type="Common.KeyboardProperties" mandatory="false">
      <description>On-screen keybaord configuration (if available).</description>
    </param>
    <param name="appID" type="Integer" mandatory="true">
      <description>ID of application that concerns this RPC.</description>
    </param>
    <param name="menuLayout" type="Common.MenuLayout" mandatory="false">
      <description>Sets the layout of the main menu screen. If this is sent while a menu is already on-screen, the head unit will change the display to the new layout type.</description>
    </param>
  </function>
  <function name="SetGlobalProperties" messagetype="response">
  </function>
  <function name="OnCommand" messagetype="notification">
    <description>Notification must be initiated by HMI on user choosing menu item.</description>
    <param name="cmdID" type="Integer" minvalue="0" maxvalue="2000000000" mandatory="true">
      <description>Command ID, which is related to a specific menu entry (previously sent with AddCommand).</description>
    </param>
    <param name="appID" type="Integer" mandatory="true">
      <description>ID of application that is related to this RPC.</description>
    </param>
  </function>
  <function name="OnSystemContext" messagetype="notification">
    <description>
      Notification must be initiated by HMI when the user changes the context of application: goes to menu (in-application menu or system menu);
      switches to VR; pop-up appears on screen etc.
    </description>
    <param name="systemContext" type="Common.SystemContext" mandatory="true">
      <description>The context the application is brought into.</description>
    </param>
    <param name="appID" type="Integer" mandatory="false">
      <description>ID of application that is related to this RPC.</description>
    </param>
    <param name="windowID" type="Integer" mandatory="false">
      <description>
        This is the unique ID assigned to the window that this RPC is intended. If this param is not included, it will be assumed that this request is specifically for the main window on the main display. See PredefinedWindows enum.
      </description>
    </param>
  </function>
  <function name="GetCapabilities" messagetype="request">
    <description>Method is invoked at system startup by SDL to request information about UI capabilities of HMI.</description>
  </function>
  <function name="GetCapabilities" messagetype="response">
    <param name="displayCapabilities" type="Common.DisplayCapabilities" mandatory="true">
      <description>Information about the capabilities of the display: its type, text field supported, etc. See DisplayCapabilities. </description>
    </param>
    <param name="audioPassThruCapabilities" type="Common.AudioPassThruCapabilities" mandatory="true">
      <description>
        Describes an audio configuration that the system supports for PerformAudioPassThru.
        Note: please fill out both audioPassThruCapabilities and audioPassThruCapabilitiesList parameters, as:
        - Newer SDL Core uses audioPassThruCapabilitiesList instead of audioPassThruCapabilities, and
        - audioPassThruCapabilities is a mandatory field and cannot be omitted.
      </description>
    </param>
    <param name="audioPassThruCapabilitiesList" type="Common.AudioPassThruCapabilities" minsize="1" maxsize="100" array="true" mandatory="false">
      <description>Describes the audio configurations that the system supports for PerformAudioPassThru.</description>
    </param>
    <param name="hmiZoneCapabilities" type="Common.HmiZoneCapabilities" mandatory="true"/>
    <param name="softButtonCapabilities" type="Common.SoftButtonCapabilities" minsize="1" maxsize="100" array="true" mandatory="false">
      <description>Must be returned if the platform supports on-screen SoftButtons.</description>
    </param>
    <param name="hmiCapabilities" type="Common.HMICapabilities" mandatory="false">
      <description>Specifies the HMI’s capabilities. See HMICapabilities.</description>
    </param>
    <param name="systemCapabilities" type="Common.SystemCapabilities" mandatory="false">
      <description>Specifies system capabilities. See SystemCapabilities</description>
    </param>
    <param name="pcmStreamCapabilities" type="Common.AudioPassThruCapabilities" mandatory="false"/>
  </function>
  <function name="ChangeRegistration" messagetype="request">
    <description>Request from SmartDeviceLink to HMI to change language for app.</description>
    <param name="appName" type="String" maxlength="100" mandatory="false">
      <description>
        Request new app name registration
        Needs to be unique over all applications from the same device.
        May not be empty. May not start with a new line character.
        May not interfere with any name or synonym of any registered applications from the same device.
        Additional applications with the same name from the same device will be rejected.
      </description>
    </param>
    <param name="ngnMediaScreenAppName" type="String" maxlength="100" mandatory="false">
      <description>Request new app short name registration</description>
    </param>
    <param name="language" type="Common.Language" mandatory="true">
      <description>The language application wants to switch to.</description>
    </param>
    <param name="appHMIType" type="Common.AppHMIType" minsize="1" maxsize="100" array="true" mandatory="false">
      <description>
       Sent when app's requested-during-registration AppHMIType is changed to different one due to Policies update. Contains the updated list of all allowed app's AppHMITypes.
      </description>
    </param>
    <param name="appID" type="Integer" mandatory="true">
      <description>ID of application that concerns this RPC.</description>
    </param>
  </function>
  <function name="ChangeRegistration" messagetype="response">
  </function>
  <function name="OnLanguageChange" messagetype="notification">
    <description>Notification from HMI to SmartDeviceLink about change of  language.</description>
    <param name="language" type="Common.Language" mandatory="true">
      <description>Language UI has switched to.</description>
    </param>
  </function>
  <function name="GetSupportedLanguages" messagetype="request">
    <description>Method should be invoked at system startup. Response provides information about UI supported languages.</description>
  </function>
  <function name="GetSupportedLanguages" messagetype="response">
    <param name="languages" type="Common.Language" mandatory="true" array="true" minsize="1" maxsize="100">
      <description>List of languages supported in UI.</description>
    </param>
  </function>
  <function name="GetLanguage" messagetype="request">
    <description>Request from SmartDeviceLink to HMI to get currently active  UI language</description>
  </function>
  <function name="GetLanguage" messagetype="response">
    <param name="language" type="Common.Language" mandatory="true"/>
  </function>
  <function name="OnDriverDistraction" messagetype="notification">
    <description>Notification must be sent from HMI to SDL when driver distraction state is changed. Driver distraction rules are defined by the platform.</description>
    <param name="state" type="Common.DriverDistractionState" mandatory="true">
      <description>See DriverDistractionState. </description>
    </param>
  </function>
  <function name="SetAppIcon" messagetype="request">
    <description>Used to set existing local file on SYNC as the app's icon.</description>
    <param name="syncFileName" type="Common.Image" mandatory="true">
      <description>Either the path to the dynamic image stored on HY or the static binary image itself. See Image</description>
    </param>
    <param name="appID" type="Integer" mandatory="true">
      <description>ID of application related to this RPC.</description>
    </param>
  </function>
  <function name="SetAppIcon" messagetype="response">
  </function>
  <function name="OnKeyboardInput" messagetype="notification">
    <description>On-screen keyboard event.</description>
    <description>Can be full string or individual keypresses depending on keyboard mode.</description>
    <param name="event" type="Common.KeyboardEvent" mandatory="true">
      <description>On-screen keyboard input data.</description>
    </param>
    <param name="data" type="String" minlength="0" maxlength="500" mandatory="false">
      <description>On-screen keyboard input data.</description>
      <description>For dynamic keypress events, this will be the current compounded string of entry text.</description>
      <description>For entry submission events, this will be the full text entry (this will always return regardless of the mode).</description>
      <description>For entry cancelled and entry aborted events, this data param will be omitted.</description>
    </param>
  </function>
  <function name="OnTouchEvent" messagetype="notification">
    <description>Notifies about touch events on the screen's prescribed area</description>
    <param name="type" type="Common.TouchType" mandatory="true">
      <description>The type of touch event.</description>
    </param>
    <param name="event" type="Common.TouchEvent" mandatory="true" minsize="1" maxsize="10" array="true">
      <description>List of all individual touches involved in this event.</description>
    </param>
  </function>
  <function name="Slider" messagetype="request">
    <description>Creates a full screen or pop-up overlay (depending on platform) with a single user controlled slider.</description>
    <param name="numTicks" type="Integer" minvalue="2" maxvalue="26" mandatory="true">
      <description>Number of selectable items on a horizontal axis</description>
    </param>
    <param name="position" type="Integer" minvalue="1" maxvalue="26" mandatory="true">
      <description>Initial position of slider control (cannot exceed numTicks)</description>
    </param>
    <param name="sliderHeader" type="String" maxlength="500" mandatory="true">
      <description>Text header to be displayed.</description>
    </param>
    <param name="sliderFooter" type="String" maxlength="500"  minsize="1" maxsize="26" array="true" mandatory="false">
      <description>Text footer to be displayed (meant to display min/max threshold descriptors).</description>
      <description>For a static text footer, only one footer string shall be provided in the array.</description>
      <description>For a dynamic text footer, the number of footer text string in the array must match the numTicks value.</description>
      <description>For a dynamic text footer, text array string should correlate with potential slider position index.</description>
      <description>If omitted on supported displays, no footer text shall be displayed.</description>
    </param>
    <param name="timeout" type="Integer" minvalue="1000" maxvalue="65535" mandatory="true">
      <description>Timeout. The slider should be displayed until the defined amount of time has elapsed. </description>
    </param>
    <param name="appID" type="Integer" mandatory="true">
      <description>ID of application that concerns this RPC.</description>
    </param>
    <param name="cancelID" type="Integer" mandatory="false">
      <description>
        An ID for this specific alert to allow cancellation through the `CancelInteraction` RPC.
      </description>
    </param>
  </function>
  <function name="Slider" messagetype="response">
    <param name="sliderPosition" type="Integer" minvalue="1" maxvalue="26" mandatory="false">
      <description>Current slider position. Must be returned when the user has clicked the ‘Save’ or ‘Canceled’ button or by the timeout </description>
    </param>
  </function>
  <function name="ScrollableMessage" messagetype="request">
    <description>Creates a full screen overlay containing a large block of formatted text that can be scrolled with up to 8 SoftButtons defined</description>
    <param name="messageText" type="Common.TextFieldStruct" mandatory="true">
      <description>Body of text that can include newlines and tabs. Uses scrollableMessageBody.</description>
    </param>
    <param name="timeout" type="Integer" minvalue="0" maxvalue="65535" mandatory="true">
      <description>Timeout in milliseconds. The message should be displayed until the time defined is up.</description>
    </param>
    <param name="softButtons" type="Common.SoftButton" minsize="0" maxsize="8" array="true" mandatory="false">
      <description>App defined SoftButtons.</description>
      <description>If omitted on supported displays, only the system defined "Close" SoftButton should be displayed.</description>
    </param>
    <param name="appID" type="Integer" mandatory="true">
      <description>ID of application related to this RPC.</description>
    </param>
    <param name="cancelID" type="Integer" mandatory="false">
      <description>
        An ID for this specific alert to allow cancellation through the `CancelInteraction` RPC.
      </description>
    </param>
  </function>
  <function name="ScrollableMessage" messagetype="response">
  </function>
  <function name="PerformAudioPassThru" messagetype="request">
    <param name="appID" type="Integer" mandatory="true">
      <description>ID of application related to this RPC.</description>
    </param>
    <param name="audioPassThruDisplayTexts" type="Common.TextFieldStruct" mandatory="true" minsize="0" maxsize="2" array="true">
      <description>Uses
            audioPassThruDisplayText1: First line of text displayed during audio capture.
            audioPassThruDisplayText2: Second line of text displayed during audio capture.</description>
    </param>
    <param name="maxDuration" type="Integer" minvalue="1" maxvalue="1000000" mandatory="true">
      <description>The maximum duration of audio recording in milliseconds. If not provided, the recording should be performed until EndAudioPassThru arrives.</description>
    </param>
    <param name="muteAudio" type="Boolean" mandatory="true">
      <description>
        Defines if the current audio source should be muted during the APT session. If not, the audio source will play without interruption.
        If omitted, the value is set to true.
      </description>
    </param>
  </function>
  <function name="PerformAudioPassThru" messagetype="response">
  </function>
  <function name="EndAudioPassThru" messagetype="request">
    <description>Request is sent by SDL to stop the audio capturing.</description>
  </function>
  <function name="EndAudioPassThru" messagetype="response">
  </function>
  <function name="IsReady" messagetype="request">
    <description>Method is invoked at system startup. Response provides information about presence of UI module and its readiness to cooperate with SDL.</description>
  </function>
  <function name="IsReady" messagetype="response">
    <param name="available" type="Boolean" mandatory="true">
      <description>Must be true if UI is present and ready to communicate with SDL.</description>
    </param>
  </function>
  <function name="ClosePopUp" messagetype="request">
    <description>Initiated by SDL to close currently active pop-up on HMI.</description>
    <param name="methodName" type="String" mandatory="false">
      <description>Method to be closed</description>
    </param>
  </function>
  <function name="ClosePopUp" messagetype="response">
    <description>Provides the result of operation.</description>
  </function>
  <function name="OnResetTimeout" messagetype="notification">
    <description>HMI must provide SDL with notifications specific to the current Turn-By-Turn client status on the module</description>
    <param name="appID" type="Integer" mandatory="true">
      <description>Id of application that invoked notifcation.</description>
    </param>
    <param name="methodName" type="String" mandatory="true">
      <description>Currently used method name on which was triggered action</description>
    </param>
  </function>
  <function name="OnRecordStart" messagetype="notification">
    <description>Issued by SDL to notify HMI about capturing mic data should be started</description>
    <param name="appID" type="Integer" mandatory="true">
      <description>ID of application related to this RPC.</description>
    </param>
  </function>
  <function name="SendHapticData" messagetype="request">
    <description>Send the UI spatial data from MOBILE. This data will be utilized by the HMI to determine how and when haptic events should occur</description>
    <param name="appID" type="Integer" mandatory="true">
      <description>Internal ID of the application that requested this RPC.</description>
    </param>
    <param name="hapticRectData" type="Common.HapticRect" minsize="0" maxsize="1000" mandatory="false" array="true">
      <description>
        Array of rectangle data structures that represent the locations of all user controls present on the HMI.
        This data should be updated if/when the application presents a new screen.
        When a request is sent, if successful, it will replace all rectangle data previously sent through RPC.
        Avoidance of doubt, when an empty hapticRectData, it will be clear all rectangle data previously sent through RPC.
      </description>
    </param>
  </function>
  <function name="SendHapticData" messagetype="response">
  </function>

  <function name="OnUpdateFile" messagetype="notification">
    <description>For the HMI to tell Core that a file needs to be retrieved from the app.</description>
    <param name="appID" type="Integer" mandatory="true">
      <description>ID of application related to this RPC.</description>
    </param>
    <param name="fileName" type="String" maxlength="255" mandatory="true">
      <description>File reference name.</description>
    </param>
  </function>

  <function name="OnUpdateSubMenu" messagetype="notification">
    <description>For the HMI to tell Core that a submenu needs updating</description>

    <param name="appID" type="Integer" mandatory="true">
      <description>ID of application related to this RPC.</description>
    </param>

    <param name="menuID" type="Integer" minvalue="0" maxvalue="2000000000" mandatory="true">
      <description>This menuID must match a menuID in the current menu structure</description>
    </param>

    <param name="updateSubCells" type="Boolean" mandatory="false">
      <description>If not set, assume false. If true, the app should send AddCommands with parentIDs matching the menuID. These AddCommands will then be attached to the submenu and displayed if the submenu is selected.</description>
    </param>
  </function>

</interface>

<interface name="Navigation" version="1.5.0" date="2017-08-15">

  <function name="IsReady" messagetype="request">
    <description>Method is invoked at system startup. Response must provide the information about presence of UI Navigation module and its readiness to cooperate with SDL.</description>
  </function>
  <function name="IsReady" messagetype="response">
    <param name="available" type="Boolean" mandatory="true">
      <description>Must be true if Navigation is present and ready to communicate with SDL.</description>
    </param>
  </function>
  <function name="SendLocation" messagetype="request">
      <description>That allows the app to send a destination to the embedded nav system.</description>
    <param name="appID" type="Integer" mandatory="true">
      <description>ID of application related to this RPC.</description>
    </param>
    <param name="longitudeDegrees" type="Float" minvalue="-180" maxvalue="180" mandatory="false">
    </param>
    <param name="latitudeDegrees" type="Float" minvalue="-90" maxvalue="90" mandatory="false">
    </param>
    <param name="locationName" type="String" maxlength="500" mandatory="false">
      <description>     Name / title of intended location   </description>
    </param>
    <param name="locationDescription" type="String" maxlength="500" mandatory="false">
      <description>        Description intended location / establishment (if applicable)   </description>
    </param>
    <param name="addressLines" type="String" maxlength="500" minsize="0" maxsize="4" array="true" mandatory="false">
      <description>     Location address (if applicable)   </description>
    </param>
    <param name="phoneNumber" type="String" maxlength="500" mandatory="false">
      <description>     Phone number of intended location / establishment (if applicable)   </description>
    </param>
    <param name="locationImage" type="Common.Image" mandatory="false">
      <description>     Image / icon of intended location (if applicable and supported)   </description>
    </param>
    <param name="timeStamp" type="Common.DateTime" mandatory="false">
        <description>
            timestamp in ISO 8601 format
        </description>
    </param>
    <param name="address" type="Common.OASISAddress" mandatory="false">
        <description>Address to be used for setting destination</description>
    </param>
    <param name="deliveryMode" type="Common.DeliveryMode" mandatory="false">
      <description>Defines the mode of prompt for user</description>
    </param>
  </function>
  <function name="SendLocation" messagetype="response" >
  </function>
  <function name="ShowConstantTBT" messagetype="request">
    <description>Request from SmartDeviceLinkCore to HMI to show info about navigation.</description>
    <param name="navigationTexts" type="Common.TextFieldStruct" mandatory="true" array="true" minsize="0" maxsize="5">
      <description>See TextFieldStruct. Uses:
        navigationText1
        navigationText2
        ETA
        totalDistance
        timeToDestination.
      </description>
    </param>
    <param name="turnIcon" type="Common.Image" mandatory="false">
    </param>
    <param name="nextTurnIcon" type="Common.Image" mandatory="false">
    </param>
    <param name="distanceToManeuver" type="Float" minvalue="0" maxvalue="1000000000" mandatory="true">
      <description>Distance (in meters) until next maneuver. May be used to calculate progress bar.</description>
    </param>
    <param name="distanceToManeuverScale" type="Float" minvalue="0" maxvalue="1000000000" mandatory="true">
      <description>Distance (in meters) from previous maneuver to next maneuver. May be used to calculate progress bar.</description>
    </param>
    <param name="maneuverComplete" type="Boolean" mandatory="false">
      <description>If and when a maneuver has completed while an AlertManeuver is active, SDL will send this value set to TRUE in order to clear the AlertManeuver overlay.</description>
      <description>If omitted the value should be assumed as FALSE.</description>
    </param>
    <param name="softButtons" type="Common.SoftButton" minsize="0" maxsize="3" array="true" mandatory="false">
      <description>Three dynamic SoftButtons available</description>
      <description>If omitted on supported displays, the currently displayed SoftButton values will not change.</description>
    </param>
    <param name="appID" type="Integer" mandatory="true">
      <description>ID of application related to this RPC.</description>
    </param>
  </function>
  <function name="ShowConstantTBT" messagetype="response">
  </function>
  <function name="AlertManeuver" messagetype="request">
    <description>Request from SmartDeviceLinkCore to HMI to announce navigation maneuver</description>
    <param name="softButtons" type="Common.SoftButton" minsize="0" maxsize="3" array="true" mandatory="false">
      <description>If omitted, only the system defined "Close" SoftButton should be displayed.</description>
    </param>
    <param name="appID" type="Integer" mandatory="true">
      <description>ID of the application requested this RPC.</description>
    </param>
  </function>
  <function name="AlertManeuver" messagetype="response">
  </function>
  <function name="UpdateTurnList" messagetype="request">
    <description>Request from SmartDeviceLinkCore to HMI to update turn list.</description>
    <param name="turnList" type="Common.Turn" minsize="1" maxsize="100" array="true" mandatory="false">
    </param>
    <param name="softButtons" type="Common.SoftButton" minsize="0" maxsize="1" array="true" mandatory="false">
      <description>If omitted, app-defined SoftButton should be left blank.</description>
    </param>
    <param name="appID" type="Integer" mandatory="true">
      <description>ID of application related to this RPC.</description>
    </param>
  </function>
  <function name="UpdateTurnList" messagetype="response">
  </function>
  <function name="OnTBTClientState" messagetype="notification">
    <description>HMI must provide SDL with notifications specific to the current Turn-By-Turn client status on the module</description>
    <param name="state" type="Common.TBTState" mandatory="true">
      <description>Current State of TBT client</description>
    </param>
  </function>
  <function name="SetVideoConfig" messagetype="request">
    <description>Request from SDL to HMI to ask whether HMI accepts a video stream with given configuration.</description>
    <param name="config" type="Common.VideoConfig" mandatory="true">
      <description>Configuration of a video stream.</description>
    </param>
    <param name="appID" type="Integer" mandatory="true">
      <description>ID of application related to this RPC.</description>
    </param>
  </function>
  <function name="SetVideoConfig" messagetype="response">
    <description>
      Response from HMI to SDL whether the configuration is accepted.
      In a negative response, a list of rejected parameters are supplied.
    </description>
    <param name="rejectedParams" type="String" array="true" minsize="1" maxsize="1000" mandatory="false">
      <description>
        List of params of VideoConfig struct which are not accepted by HMI, e.g. "protocol" and "codec".
        This param exists only when the response is negative.
      </description>
    </param>
  </function>
  <function name="StartStream" messagetype="request">
    <description>Request from SmartDeviceLinkCore to HMI to start playing video streaming.</description>
    <param name="url" type="String" minlength="21" mandatory="true">
      <description>URL that HMI start playing.</description>
    </param>
    <param name="appID" type="Integer" mandatory="true">
      <description>ID of application related to this RPC.</description>
    </param>
  </function>
  <function name="StartStream" messagetype="response">
  </function>
  <function name="StopStream" messagetype="request">
    <description>Request from SmartDeviceLinkCore to HMI to stop playing video streaming.</description>
    <param name="appID" type="Integer" mandatory="true">
      <description>ID of application related to this RPC.</description>
    </param>
  </function>
  <function name="StopStream" messagetype="response">
  </function>
  <function name="StartAudioStream" messagetype="request">
    <description>Request from SmartDeviceLinkCore to HMI to start playing audio streaming.</description>
    <param name="url" type="String" minlength="21" mandatory="true">
      <description>URL that HMI start playing.</description>
    </param>
    <param name="appID" type="Integer" mandatory="true">
      <description>ID of application related to this RPC.</description>
    </param>
  </function>
  <function name="StartAudioStream" messagetype="response">
  </function>
  <function name="StopAudioStream" messagetype="request">
    <description>Request from SmartDeviceLinkCore to HMI to stop playing audio streaming.</description>
    <param name="appID" type="Integer" mandatory="true">
      <description>ID of application related to this RPC.</description>
    </param>
  </function>
  <function name="StopAudioStream" messagetype="response">
  </function>
  <function name="OnAudioDataStreaming" messagetype="notification">
    <description>Sender: SDL->HMI. Purpose: notify about raw audio data presence over the URL provided via StartAudioStream SDL's request.</description>
    <param name="available" type="Boolean" mandatory="true">
      <description>If "true" - audio data started. If "false" - audio data stopped.</description>
    </param>
  </function>
  <function name="OnVideoDataStreaming" messagetype="notification">
    <description>Sender: SDL->HMI. Purpose: notify about raw video data presence over the URL provided via StartStream SDL's request.</description>
    <param name="available" type="Boolean" mandatory="true">
      <description>If "true" - video data started. If "false" - video data stopped.</description>
    </param>
  </function>
  <function name="GetWayPoints" functionID="GetWayPointsID" messagetype="request">
    <description>Request for getting waypoint/destination data.</description>
    <param name="wayPointType" type="Common.WayPointType" mandatory="true">
      <description>To request for either the destination only or for all waypoints including destination</description>
    </param>
    <param name="appID" type="Integer" mandatory="true">
      <description>ID of the application.</description>
    </param>
  </function>
  <function name="GetWayPoints" functionID="GetWayPointsID" messagetype="response">
    <param name="appID" type="Integer" mandatory="true">
      <description>ID of the application.</description>
    </param>
    <param name="wayPoints" type="Common.LocationDetails" mandatory="false" array="true" minsize="1" maxsize="10">
      <description>See LocationDetails</description>
    </param>
  </function>
  <function name="OnWayPointChange" functionID="OnWayPointChangeID" messagetype="notification">
    <description>Notification which provides the entire LocationDetails when there is a change to any waypoints or destination.</description>
    <param name="wayPoints" type="Common.LocationDetails" mandatory="true" array="true" minsize="1" maxsize="10">
      <description>See LocationDetails</description>
    </param>
  </function>

  <function name="SubscribeWayPoints" functionID="SubscribeWayPointsID" messagetype="request">
    <description>To subscribe in getting changes for Waypoints/destinations</description>
  </function>

  <function name="SubscribeWayPoints" functionID="SubscribeWayPointsID" messagetype="response">
  </function>

  <function name="UnsubscribeWayPoints" functionID="UnsubscribeWayPointsID" messagetype="request">
    <description>Request to unsubscribe from WayPoints and Destination</description>
  </function>

  <function name="UnsubscribeWayPoints" functionID="UnsubscribeWayPointsID" messagetype="response">
  </function>

</interface>

<interface name="VehicleInfo" version="2.1.0" date="2019-03-18">
  <function name="IsReady" messagetype="request">
    <description>Method is invoked at system startup. Response should provide information about presence of any of vehicle information modules (ECU, GPS, etc) and their readiness to cooperate with SDL.</description>
  </function>
  <function name="IsReady" messagetype="response">
    <param name="available" type="Boolean" mandatory="true">
      <description>Must be true if vehicle data modules are present and ready to communicate with SDL.</description>
    </param>
  </function>
  <function name="GetVehicleType" messagetype="request">
    <description>Request from SmartDeviceLinkCore to HMI to get info about the vehicle (type, model, etc.).</description>
  </function>
  <function name="GetVehicleType" messagetype="response">
    <param name="vehicleType" type="Common.VehicleType" mandatory="true"/>
  </function>
  <function name="ReadDID" messagetype="request">
    <description>Request from SDL for vehicle data reading.</description>
    <param name="ecuName" type="Integer" minvalue="0" maxvalue="65535" mandatory="true">
      <description>Name of ECU.</description>
    </param>
    <param name="didLocation" type="Integer" minvalue="0" maxvalue="65535" minsize="1" maxsize="1000" array="true" mandatory="true">
      <description>Get raw data from vehicle data DID location(s).</description>
    </param>
    <param name="appID" type="Integer" mandatory="true">
      <description>ID of application related to this RPC.</description>
    </param>
  </function>
  <function name="ReadDID" messagetype="response">
    <param name="didResult" type="Common.DIDResult" minsize="0" maxsize="1000" array="true" mandatory="false">
      <description>Array of requested DID results (with data if available).</description>
    </param>
  </function>
  <function name="GetDTCs" messagetype="request">
    <description>Vehicle module diagnostic trouble code request.</description>
    <param name="ecuName" type="Integer" minvalue="0" maxvalue="65535" mandatory="true">
      <description>Name of ECU.</description>
    </param>
    <param name="dtcMask" type="Integer" minvalue="0" maxvalue="255" mandatory="false">
      <description>DTC Mask Byte to be sent in diagnostic request to module .</description>
    </param>
    <param name="appID" type="Integer" mandatory="true">
      <description>ID of application that requested this RPC.</description>
    </param>
  </function>
  <function name="GetDTCs" messagetype="response">
    <param name="ecuHeader" type="Integer" minvalue="0" maxvalue="65535" mandatory="true">
      <description>2 byte ECU Header for DTC response (as defined in VHR_Layout_Specification_DTCs.pdf)</description>
    </param>
    <param name="dtc" type="String" mandatory="false" minsize="1" maxsize="15" maxlength="10" array="true">
      <description>
        Array of all reported DTCs on module. Each DTC is represented with 4 bytes:
        3 bytes for data
        1 byte for status
      </description>
    </param>
  </function>
  <function name="DiagnosticMessage" messagetype="request">
    <description>Non periodic vehicle diagnostic request</description>
    <param name="targetID" type="Integer" minvalue="0" maxvalue="65535" mandatory="true">
      <description>Name of target ECU.</description>
    </param>
    <param name="messageLength" type="Integer" minvalue="0" maxvalue="65535" mandatory="true">
      <description>Length of message (in bytes).</description>
    </param>
    <param name="messageData" type="Integer" minvalue="0" maxvalue="255" minsize="1" maxsize="65535" array="true" mandatory="true">
      <description>
        Array of bytes comprising CAN message.
      </description>
    </param>
    <param name="appID" type="Integer" mandatory="true">
      <description>ID of application that requested this RPC.</description>
    </param>
  </function>
  <function name="DiagnosticMessage" messagetype="response">
    <param name="messageDataResult" type="Integer" minvalue="0" maxvalue="255" minsize="1" maxsize="65535" array="true" mandatory="true">
      <description>
        Array of bytes comprising CAN message result.
      </description>
    </param>
  </function>
  <function name="SubscribeVehicleData" messagetype="request">
    <description>
        Subscribes for specific published data items.
        The data will be only sent if it has changed.
        The application will be notified by the onVehicleData notification whenever new data is available.
        To unsubscribe the notifications, use unsubscribe with the same subscriptionType.
    </description>
    <param name="gps" type="Boolean" mandatory="false">
      <description>See GPSData</description>
    </param>
    <param name="speed" type="Boolean" mandatory="false">
      <description>The vehicle speed in kilometers per hour</description>
    </param>
    <param name="rpm" type="Boolean" mandatory="false">
      <description>The number of revolutions per minute of the engine</description>
    </param>
    <param name="fuelLevel" type="Boolean" mandatory="false">
      <description>The fuel level in the tank (percentage). This parameter is deprecated starting RPC Spec 7.0, please see fuelRange</description>
    </param>
    <param name="fuelLevel_State" type="Boolean" mandatory="false">
      <description>The fuel level state. This parameter is deprecated starting RPC Spec 7.0, please see fuelRange</description>
    </param>
    <param name="instantFuelConsumption" type="Boolean" mandatory="false">
      <description>The instantaneous fuel consumption in microlitres</description>
    </param>
    <param name="fuelRange" type="Boolean" mandatory="false">
      <description>
        The fuel type, estimated range in KM, fuel level/capacity and fuel level state for the vehicle.
        See struct FuelRange for details.
      </description>
    </param>
    <param name="externalTemperature" type="Boolean" mandatory="false">
      <description>The external temperature in degrees celsius</description>
    </param>
    <param name="climateData" type="Boolean" mandatory="false">
      <description>See ClimateData</description>
    </param>
    <param name="turnSignal" type="Boolean" mandatory="false">
        <description>See TurnSignal</description>
    </param>
    <param name="gearStatus" type="Boolean" mandatory="false">
      <description>See GearStatus</description>
    </param>
    <param name="prndl" type="Boolean" mandatory="false">
      <description>See PRNDL. This parameter is deprecated and it is now covered in `gearStatus`</description>
    </param>
    <param name="tirePressure" type="Boolean" mandatory="false">
      <description>See TireStatus</description>
    </param>
    <param name="odometer" type="Boolean" mandatory="false">
      <description>Odometer in km</description>
    </param>
    <param name="beltStatus" type="Boolean" mandatory="false">
      <description>The status of the seat belts</description>
    </param>
    <param name="bodyInformation" type="Boolean" mandatory="false">
      <description>The body information including power modes</description>
    </param>
    <param name="deviceStatus" type="Boolean" mandatory="false">
      <description>The device status including signal and battery strength</description>
    </param>
    <param name="driverBraking" type="Boolean" mandatory="false">
      <description>The status of the brake pedal</description>
    </param>
    <param name="wiperStatus" type="Boolean" mandatory="false">
      <description>The status of the wipers</description>
    </param>
    <param name="headLampStatus" type="Boolean" mandatory="false">
      <description>Status of the head lamps</description>
    </param>
    <param name="engineTorque" type="Boolean" mandatory="false">
      <description>Torque value for engine (in Nm) on non-diesel variants</description>
    </param>
    <param name="accPedalPosition" type="Boolean" mandatory="false">
      <description>Accelerator pedal position (percentage depressed)</description>
    </param>
    <param name="steeringWheelAngle" type="Boolean" mandatory="false">
      <description>Current angle of the steering wheel (in deg)</description>
    </param>
    <param name="engineOilLife" type="Boolean" mandatory="false">
      <description>The estimated percentage of remaining oil life of the engine.</description>
    </param>
    <param name="electronicParkBrakeStatus" type="Boolean" mandatory="false">
      <description>The status of the park brake as provided by Electric Park Brake (EPB) system.</description>
    </param>
    <param name="cloudAppVehicleID" type="Boolean" mandatory="false">
      <description>Parameter used by cloud apps to identify a head unit</description>
    </param>
    <param name="stabilityControlsStatus" type="Boolean" mandatory="false">
	    <description>See StabilityControlsStatus</description>
    </param>
    <param name="windowStatus" type="Boolean" mandatory="false">
      <description>See WindowStatus</description>
    </param>
    <param name="handsOffSteering" type="Boolean" mandatory="false">
      <description>To indicate whether driver hands are off the steering wheel</description>
    </param>
    <param name="seatOccupancy" type="Boolean" mandatory="false">
      <description>See SeatOccupancy</description>
    </param>

        <!-- Ford Specific Data Items -->
    <param name="eCallInfo" type="Boolean" mandatory="false">
      <description>Emergency Call notification and confirmation data</description>
    </param>
    <param name="airbagStatus" type="Boolean" mandatory="false">
      <description>The status of the air bags</description>
    </param>
    <param name="emergencyEvent" type="Boolean" mandatory="false">
      <description>Information related to an emergency event (and if it occurred)</description>
    </param>
    <param name="clusterModeStatus" type="Boolean" mandatory="false">
      <description>The status modes of the cluster</description>
    </param>
    <param name="myKey" type="Boolean" mandatory="false">
      <description>Information related to the MyKey feature</description>
    </param>
        <!-- / Ford Specific Data Items -->

  </function>
  <function name="SubscribeVehicleData" messagetype="response">
    <param name="gps" type="Common.VehicleDataResult" mandatory="false">
      <description>See GPSData</description>
    </param>
    <param name="speed" type="Common.VehicleDataResult" mandatory="false">
      <description>The vehicle speed in kilometers per hour</description>
    </param>
    <param name="rpm" type="Common.VehicleDataResult" mandatory="false">
      <description>The number of revolutions per minute of the engine</description>
    </param>
    <param name="fuelLevel" type="Common.VehicleDataResult" mandatory="false">
      <description>The fuel level in the tank (percentage). This parameter is deprecated starting RPC Spec 7.0, please see fuelRange</description>
    </param>
    <param name="fuelLevel_State" type="Common.VehicleDataResult" mandatory="false">
      <description>The fuel level state. This parameter is deprecated starting RPC Spec 7.0, please see fuelRange</description>
    </param>
    <param name="instantFuelConsumption" type="Common.VehicleDataResult" mandatory="false">
      <description>The instantaneous fuel consumption in microlitres</description>
    </param>
    <param name="fuelRange" type="Common.VehicleDataResult" mandatory="false">
      <description>
        The fuel type, estimated range in KM, fuel level/capacity and fuel level state for the vehicle.
        See struct FuelRange for details.
      </description>
    </param>
    <param name="externalTemperature" type="Common.VehicleDataResult" mandatory="false">
      <description>The external temperature in degrees celsius.</description>
    </param>
    <param name="climateData" type="Common.VehicleDataResult" mandatory="false">
      <description>See ClimateData</description>
    </param>
    <param name="turnSignal" type="Common.VehicleDataResult" mandatory="false">
        <description>See TurnSignal</description>
    </param>
    <param name="gearStatus" type="Common.VehicleDataResult" mandatory="false">
      <description>See GearStatus</description>
    </param>
    <param name="prndl" type="Common.VehicleDataResult" mandatory="false">
      <description>See PRNDL. This parameter is deprecated and it is now covered in `gearStatus`</description>
    </param>
    <param name="tirePressure" type="Common.VehicleDataResult" mandatory="false">
      <description>See TireStatus</description>
    </param>
    <param name="odometer" type="Common.VehicleDataResult" mandatory="false">
      <description>Odometer in km</description>
    </param>
    <param name="beltStatus" type="Common.VehicleDataResult" mandatory="false">
      <description>The status of the seat belts</description>
    </param>
    <param name="bodyInformation" type="Common.VehicleDataResult" mandatory="false">
      <description>The body information including power modes</description>
    </param>
    <param name="deviceStatus" type="Common.VehicleDataResult" mandatory="false">
      <description>The device status including signal and battery strength</description>
    </param>
    <param name="driverBraking" type="Common.VehicleDataResult" mandatory="false">
      <description>The status of the brake pedal</description>
    </param>
    <param name="wiperStatus" type="Common.VehicleDataResult" mandatory="false">
      <description>The status of the wipers</description>
    </param>
    <param name="headLampStatus" type="Common.VehicleDataResult" mandatory="false">
      <description>Status of the head lamps</description>
    </param>
    <param name="engineTorque" type="Common.VehicleDataResult" mandatory="false">
      <description>Torque value for engine (in Nm) on non-diesel variants</description>
    </param>
    <param name="accPedalPosition" type="Common.VehicleDataResult" mandatory="false">
      <description>Accelerator pedal position (percentage depressed)</description>
    </param>
    <param name="steeringWheelAngle" type="Common.VehicleDataResult" mandatory="false">
      <description>Current angle of the steering wheel (in deg)</description>
    </param>
    <param name="engineOilLife" type="Common.VehicleDataResult" mandatory="false">
      <description>The estimated percentage of remaining oil life of the engine.</description>
    </param>
    <param name="electronicParkBrakeStatus" type="Common.VehicleDataResult" mandatory="false">
      <description>The status of the park brake as provided by Electric Park Brake (EPB) system.</description>
    </param>
    <param name="cloudAppVehicleID" type="Common.VehicleDataResult" mandatory="false">
      <description>Parameter used by cloud apps to identify a head unit</description>
    </param>
    <param name="stabilityControlsStatus" type="Common.VehicleDataResult" mandatory="false">
	    <description>See StabilityControlsStatus</description>
    </param>
    <param name="windowStatus" type="Common.VehicleDataResult" mandatory="false">
      <description>See WindowStatus</description>
    </param>
    <param name="handsOffSteering" type="Common.VehicleDataResult" mandatory="false">
      <description>To indicate whether driver hands are off the steering wheel</description>
    </param>
    <param name="seatOccupancy" type="Common.VehicleDataResult" mandatory="false">
      <description>See SeatOccupancy</description>
    </param>

        <!-- Ford Specific Data Items -->
    <param name="eCallInfo" type="Common.VehicleDataResult" mandatory="false">
      <description>Emergency Call notification and confirmation data</description>
    </param>
    <param name="airbagStatus" type="Common.VehicleDataResult" mandatory="false">
      <description>The status of the air bags</description>
    </param>
    <param name="emergencyEvent" type="Common.VehicleDataResult" mandatory="false">
      <description>Information related to an emergency event (and if it occurred)</description>
    </param>
    <param name="clusterModes" type="Common.VehicleDataResult" mandatory="false">
      <description>The status modes of the cluster</description>
    </param>
    <param name="myKey" type="Common.VehicleDataResult" mandatory="false">
      <description>Information related to the MyKey feature</description>
    </param>
        <!-- / Ford Specific Data Items -->

  </function>
  <function name="UnsubscribeVehicleData" messagetype="request">
    <description>
      This function is used to unsubscribe the notifications from the subscribeVehicleData function.
    </description>
    <param name="gps" type="Boolean" mandatory="false">
      <description>See GPSData</description>
    </param>
    <param name="speed" type="Boolean" mandatory="false">
      <description>The vehicle speed in kilometers per hour</description>
    </param>
    <param name="rpm" type="Boolean" mandatory="false">
      <description>The number of revolutions per minute of the engine</description>
    </param>
    <param name="fuelLevel" type="Boolean" mandatory="false">
      <description>The fuel level in the tank (percentage). This parameter is deprecated starting RPC Spec 7.0, please see fuelRange</description>
    </param>
    <param name="fuelLevel_State" type="Boolean" mandatory="false">
      <description>The fuel level state. This parameter is deprecated starting RPC Spec 7.0, please see fuelRange</description>
    </param>
    <param name="instantFuelConsumption" type="Boolean" mandatory="false">
      <description>The instantaneous fuel consumption in microlitres</description>
    </param>
    <param name="fuelRange" type="Boolean" mandatory="false">
      <description>
        The fuel type, estimated range in KM, fuel level/capacity and fuel level state for the vehicle.
        See struct FuelRange for details.
      </description>
    </param>
    <param name="externalTemperature" type="Boolean" mandatory="false">
      <description>The external temperature in degrees celsius.</description>
    </param>
    <param name="climateData" type="Boolean" mandatory="false">
      <description>See ClimateData</description>
    </param>
    <param name="turnSignal" type="Boolean" mandatory="false">
        <description>See TurnSignal</description>
    </param>
    <param name="gearStatus" type="Boolean" mandatory="false">
      <description>See GearStatus</description>
    </param>
    <param name="prndl" type="Boolean" mandatory="false">
      <description>See PRNDL. This parameter is deprecated and it is now covered in `gearStatus`</description>
    </param>
    <param name="tirePressure" type="Boolean" mandatory="false">
      <description>See TireStatus</description>
    </param>
    <param name="odometer" type="Boolean" mandatory="false">
      <description>Odometer in km</description>
    </param>
    <param name="beltStatus" type="Boolean" mandatory="false">
      <description>The status of the seat belts</description>
    </param>
    <param name="bodyInformation" type="Boolean" mandatory="false">
      <description>The body information including power modes</description>
    </param>
    <param name="deviceStatus" type="Boolean" mandatory="false">
      <description>The device status including signal and battery strength</description>
    </param>
    <param name="driverBraking" type="Boolean" mandatory="false">
      <description>The status of the brake pedal</description>
    </param>
    <param name="wiperStatus" type="Boolean" mandatory="false">
      <description>The status of the wipers</description>
    </param>
    <param name="headLampStatus" type="Boolean" mandatory="false">
      <description>Status of the head lamps</description>
    </param>
    <param name="engineTorque" type="Boolean" mandatory="false">
      <description>Torque value for engine (in Nm) on non-diesel variants</description>
    </param>
    <param name="accPedalPosition" type="Boolean" mandatory="false">
      <description>Accelerator pedal position (percentage depressed)</description>
    </param>
    <param name="steeringWheelAngle" type="Boolean" mandatory="false">
      <description>Current angle of the steering wheel (in deg)</description>
    </param>
    <param name="engineOilLife" type="Boolean" mandatory="false">
      <description>The estimated percentage of remaining oil life of the engine.</description>
    </param>
    <param name="electronicParkBrakeStatus" type="Boolean" mandatory="false">
      <description>The status of the park brake as provided by Electric Park Brake (EPB) system.</description>
    </param>
    <param name="cloudAppVehicleID" type="Boolean" mandatory="false">
      <description>Parameter used by cloud apps to identify a head unit</description>
    </param>
    <param name="stabilityControlsStatus" type="Boolean" mandatory="false">
	    <description>See StabilityControlsStatus</description>
    </param>
    <param name="windowStatus" type="Boolean" mandatory="false">
      <description>See WindowStatus</description>
    </param>
    <param name="handsOffSteering" type="Boolean" mandatory="false">
      <description>To indicate whether driver hands are off the steering wheel</description>
    </param>
    <param name="seatOccupancy" type="Boolean" mandatory="false">
      <description>See SeatOccupancy</description>
    </param>

        <!-- Ford Specific Data Items -->
    <param name="eCallInfo" type="Boolean" mandatory="false">
      <description>Emergency Call notification and confirmation data</description>
    </param>
    <param name="airbagStatus" type="Boolean" mandatory="false">
      <description>The status of the air bags</description>
    </param>
    <param name="emergencyEvent" type="Boolean" mandatory="false">
      <description>Information related to an emergency event (and if it occurred)</description>
    </param>
    <param name="clusterModeStatus" type="Boolean" mandatory="false">
      <description>The status modes of the cluster</description>
    </param>
    <param name="myKey" type="Boolean" mandatory="false">
      <description>Information related to the MyKey feature</description>
    </param>
        <!-- / Ford Specific Data Items -->

  </function>
  <function name="UnsubscribeVehicleData" messagetype="response">
    <param name="gps" type="Common.VehicleDataResult" mandatory="false">
      <description>See GPSData</description>
    </param>
    <param name="speed" type="Common.VehicleDataResult" mandatory="false">
      <description>The vehicle speed in kilometers per hour</description>
    </param>
    <param name="rpm" type="Common.VehicleDataResult" mandatory="false">
      <description>The number of revolutions per minute of the engine</description>
    </param>
    <param name="fuelLevel" type="Common.VehicleDataResult" mandatory="false">
      <description>The fuel level in the tank (percentage). This parameter is deprecated starting RPC Spec 7.0, please see fuelRange</description>
    </param>
    <param name="fuelLevel_State" type="Common.VehicleDataResult" mandatory="false">
      <description>The fuel level state. This parameter is deprecated starting RPC Spec 7.0, please see fuelRange</description>
    </param>
    <param name="instantFuelConsumption" type="Common.VehicleDataResult" mandatory="false">
      <description>The instantaneous fuel consumption in microlitres</description>
    </param>
    <param name="fuelRange" type="Common.VehicleDataResult" mandatory="false">
      <description>
        The fuel type, estimated range in KM, fuel level/capacity and fuel level state for the vehicle.
        See struct FuelRange for details.
      </description>
    </param>
    <param name="externalTemperature" type="Common.VehicleDataResult" mandatory="false">
      <description>The external temperature in degrees celsius</description>
    </param>
    <param name="climateData" type="Common.VehicleDataResult" mandatory="false">
      <description>See ClimateData</description>
    </param>
    <param name="turnSignal" type="Common.VehicleDataResult" mandatory="false">
        <description>See TurnSignal</description>
    </param>
    <param name="gearStatus" type="Common.VehicleDataResult" mandatory="false">
      <description>See GearStatus</description>
    </param>
    <param name="prndl" type="Common.VehicleDataResult" mandatory="false">
      <description>See PRNDL. This parameter is deprecated and it is now covered in `gearStatus`</description>
    </param>
    <param name="tirePressure" type="Common.VehicleDataResult" mandatory="false">
      <description>See TireStatus</description>
    </param>
    <param name="odometer" type="Common.VehicleDataResult" mandatory="false">
      <description>Odometer in km</description>
    </param>
    <param name="beltStatus" type="Common.VehicleDataResult" mandatory="false">
      <description>The status of the seat belts</description>
    </param>
    <param name="bodyInformation" type="Common.VehicleDataResult" mandatory="false">
      <description>The body information including power modes</description>
    </param>
    <param name="deviceStatus" type="Common.VehicleDataResult" mandatory="false">
      <description>The device status including signal and battery strength</description>
    </param>
    <param name="driverBraking" type="Common.VehicleDataResult" mandatory="false">
      <description>The status of the brake pedal</description>
    </param>
    <param name="wiperStatus" type="Common.VehicleDataResult" mandatory="false">
      <description>The status of the wipers</description>
    </param>
    <param name="headLampStatus" type="Common.VehicleDataResult" mandatory="false">
      <description>Status of the head lamps</description>
    </param>
    <param name="engineTorque" type="Common.VehicleDataResult" mandatory="false">
      <description>Torque value for engine (in Nm) on non-diesel variants</description>
    </param>
    <param name="accPedalPosition" type="Common.VehicleDataResult" mandatory="false">
      <description>Accelerator pedal position (percentage depressed)</description>
    </param>
    <param name="steeringWheelAngle" type="Common.VehicleDataResult" mandatory="false">
      <description>Current angle of the steering wheel (in deg)</description>
    </param>
    <param name="engineOilLife" type="Common.VehicleDataResult" mandatory="false">
      <description>The estimated percentage of remaining oil life of the engine.</description>
    </param>
    <param name="electronicParkBrakeStatus" type="Common.VehicleDataResult" mandatory="false">
      <description>The status of the park brake as provided by Electric Park Brake (EPB) system.</description>
    </param>
    <param name="cloudAppVehicleID" type="Common.VehicleDataResult" mandatory="false">
      <description>Parameter used by cloud apps to identify a head unit</description>
    </param>
    <param name="stabilityControlsStatus" type="Common.VehicleDataResult" mandatory="false">
	    <description>See StabilityControlsStatus</description>
    </param>
    <param name="windowStatus" type="Common.VehicleDataResult" mandatory="false">
      <description>See WindowStatus</description>
    </param>
    <param name="handsOffSteering" type="Common.VehicleDataResult" mandatory="false">
      <description>To indicate whether driver hands are off the steering wheel</description>
    </param>
    <param name="seatOccupancy" type="Common.VehicleDataResult" mandatory="false">
      <description>See SeatOccupancy</description>
    </param>

        <!-- Ford Specific Data Items -->
    <param name="eCallInfo" type="Common.VehicleDataResult" mandatory="false">
      <description>Emergency Call notification and confirmation data</description>
    </param>
    <param name="airbagStatus" type="Common.VehicleDataResult" mandatory="false">
      <description>The status of the air bags</description>
    </param>
    <param name="emergencyEvent" type="Common.VehicleDataResult" mandatory="false">
      <description>Information related to an emergency event (and if it occurred)</description>
    </param>
    <param name="clusterModes" type="Common.VehicleDataResult" mandatory="false">
      <description>The status modes of the cluster</description>
    </param>
    <param name="myKey" type="Common.VehicleDataResult" mandatory="false">
      <description>Information related to the MyKey feature</description>
    </param>
        <!-- / Ford Specific Data Items -->

  </function>
  <function name="GetVehicleData" messagetype="request">
    <description>Non periodic vehicle data read request.</description>
    <param name="gps" type="Boolean" mandatory="false">
      <description>See GPSData</description>
    </param>
    <param name="speed" type="Boolean" mandatory="false">
      <description>The vehicle speed in kilometers per hour</description>
    </param>
    <param name="rpm" type="Boolean" mandatory="false">
      <description>The number of revolutions per minute of the engine</description>
    </param>
    <param name="fuelLevel" type="Boolean" mandatory="false">
      <description>The fuel level in the tank (percentage). This parameter is deprecated starting RPC Spec 7.0, please see fuelRange</description>
    </param>
    <param name="fuelLevel_State" type="Boolean" mandatory="false">
      <description>The fuel level state. This parameter is deprecated starting RPC Spec 7.0, please see fuelRange</description>
    </param>
    <param name="instantFuelConsumption" type="Boolean" mandatory="false">
      <description>The instantaneous fuel consumption in microlitres</description>
    </param>
    <param name="fuelRange" type="Boolean" mandatory="false">
      <description>
        The fuel type, estimated range in KM, fuel level/capacity and fuel level state for the vehicle.
        See struct FuelRange for details.
      </description>
    </param>
    <param name="externalTemperature" type="Boolean" mandatory="false">
      <description>The external temperature in degrees celsius</description>
    </param>
    <param name="climateData" type="Boolean" mandatory="false">
      <description>See ClimateData</description>
    </param>
    <param name="turnSignal" type="Boolean" mandatory="false">
        <description>See TurnSignal</description>
    </param>
    <param name="vin" type="Boolean" mandatory="false">
      <description>Vehicle identification number</description>
    </param>
    <param name="gearStatus" type="Boolean" mandatory="false">
      <description>See GearStatus</description>
    </param>
    <param name="prndl" type="Boolean" mandatory="false">
      <description>See PRNDL. This parameter is deprecated and it is now covered in `gearStatus`</description>
    </param>
    <param name="tirePressure" type="Boolean" mandatory="false">
      <description>See TireStatus</description>
    </param>
    <param name="odometer" type="Boolean" mandatory="false">
      <description>Odometer in km</description>
    </param>
    <param name="beltStatus" type="Boolean" mandatory="false">
      <description>The status of the seat belts</description>
    </param>
    <param name="bodyInformation" type="Boolean" mandatory="false">
      <description>The body information including ignition status and internal temp</description>
    </param>
    <param name="deviceStatus" type="Boolean" mandatory="false">
      <description>The device status including signal and battery strength</description>
    </param>
    <param name="driverBraking" type="Boolean" mandatory="false">
      <description>The status of the brake pedal</description>
    </param>
    <param name="wiperStatus" type="Boolean" mandatory="false">
      <description>The status of the wipers</description>
    </param>
    <param name="headLampStatus" type="Boolean" mandatory="false">
      <description>Status of the head lamps</description>
    </param>
    <param name="engineTorque" type="Boolean" mandatory="false">
      <description>Torque value for engine (in Nm) on non-diesel variants</description>
    </param>
    <param name="accPedalPosition" type="Boolean" mandatory="false">
      <description>Accelerator pedal position (percentage depressed)</description>
    </param>
    <param name="steeringWheelAngle" type="Boolean" mandatory="false">
      <description>Current angle of the steering wheel (in deg)</description>
    </param>
    <param name="engineOilLife" type="Boolean" mandatory="false">
      <description>The estimated percentage of remaining oil life of the engine.</description>
    </param>
    <param name="electronicParkBrakeStatus" type="Boolean" mandatory="false">
      <description>The status of the park brake as provided by Electric Park Brake (EPB) system.</description>
    </param>
    <param name="cloudAppVehicleID" type="Boolean" mandatory="false">
      <description>Parameter used by cloud apps to identify a head unit</description>
    </param>
    <param name="stabilityControlsStatus" type="Boolean" mandatory="false">
	    <description>See StabilityControlsStatus</description>
    </param>
    <param name="windowStatus" type="Boolean" mandatory="false">
      <description>See WindowStatus</description>
    </param>
    <param name="handsOffSteering" type="Boolean" mandatory="false">
      <description>To indicate whether driver hands are off the steering wheel</description>
    </param>
    <param name="seatOccupancy" type="Boolean" mandatory="false">
      <description>See SeatOccupancy</description>
    </param>

        <!-- Ford Specific Data Items -->
    <param name="eCallInfo" type="Boolean" mandatory="false">
      <description>Emergency Call notification and confirmation data</description>
    </param>
    <param name="airbagStatus" type="Boolean" mandatory="false">
      <description>The status of the air bags</description>
    </param>
    <param name="emergencyEvent" type="Boolean" mandatory="false">
      <description>Information related to an emergency event (and if it occurred)</description>
    </param>
    <param name="clusterModeStatus" type="Boolean" mandatory="false">
      <description>The status modes of the cluster</description>
    </param>
    <param name="myKey" type="Boolean" mandatory="false">
      <description>Information related to the MyKey feature</description>
    </param>
        <!-- / Ford Specific Data Items -->

  </function>
  <function name="GetVehicleData" messagetype="response">
    <param name="gps" type="Common.GPSData" mandatory="false">
      <description>See GPSData</description>
    </param>
    <param name="speed" type="Float" minvalue="0" maxvalue="700" mandatory="false">
      <description>The vehicle speed in kilometers per hour</description>
    </param>
    <param name="rpm" type="Integer" minvalue="0" maxvalue="20000" mandatory="false">
      <description>The number of revolutions per minute of the engine</description>
    </param>
    <param name="fuelLevel" type="Float" minvalue="-6" maxvalue="106" mandatory="false">
      <description>The fuel level in the tank (percentage). This parameter is deprecated starting RPC Spec 7.0, please see fuelRange</description>
    </param>
    <param name="fuelLevel_State" type="Common.ComponentVolumeStatus" mandatory="false">
      <description>The fuel level state. This parameter is deprecated starting RPC Spec 7.0, please see fuelRange</description>
    </param>
    <param name="instantFuelConsumption" type="Float" minvalue="0" maxvalue="25575" mandatory="false">
      <description>The instantaneous fuel consumption in microlitres</description>
    </param>
    <param name="fuelRange" type="Common.FuelRange" minsize="0" maxsize="100" array="true" mandatory="false">
      <description>
        The fuel type, estimated range in KM, fuel level/capacity and fuel level state for the vehicle.
        See struct FuelRange for details.
      </description>
    </param>
    <param name="externalTemperature" type="Float" minvalue="-40" maxvalue="100" mandatory="false">
      <description>The external temperature in degrees celsius</description>
    </param>
    <param name="climateData" type="Common.ClimateData" mandatory="false">
      <description>See ClimateData</description>
    </param>
    <param name="turnSignal" type="Common.TurnSignal" mandatory="false">
        <description>See TurnSignal</description>
    </param>
    <param name="vin" type="String" maxlength="17" mandatory="false">
      <description>Vehicle identification number</description>
    </param>
    <param name="gearStatus" type="Common.GearStatus" mandatory="false">
      <description>See GearStatus</description>
    </param>
    <param name="prndl" type="Common.PRNDL" mandatory="false">
      <description>See PRNDL. This parameter is deprecated and it is now covered in `gearStatus`</description>
    </param>
    <param name="tirePressure" type="Common.TireStatus" mandatory="false">
      <description>See TireStatus</description>
    </param>
    <param name="odometer" type="Integer" minvalue="0" maxvalue="17000000" mandatory="false">
      <description>Odometer in km</description>
    </param>
    <param name="beltStatus" type="Common.BeltStatus" mandatory="false">
      <description>The status of the seat belts</description>
    </param>
    <param name="bodyInformation" type="Common.BodyInformation" mandatory="false">
      <description>The body information including power modes</description>
    </param>
    <param name="deviceStatus" type="Common.DeviceStatus" mandatory="false">
      <description>The device status including signal and battery strength</description>
    </param>
    <param name="driverBraking" type="Common.VehicleDataEventStatus" mandatory="false">
      <description>The status of the brake pedal</description>
    </param>
    <param name="wiperStatus" type="Common.WiperStatus" mandatory="false">
      <description>The status of the wipers</description>
    </param>
    <param name="headLampStatus" type="Common.HeadLampStatus" mandatory="false">
      <description>Status of the head lamps</description>
    </param>
    <param name="engineTorque" type="Float" minvalue="-1000" maxvalue="2000" mandatory="false">
      <description>Torque value for engine (in Nm) on non-diesel variants</description>
    </param>
    <param name="accPedalPosition" type="Float" minvalue="0" maxvalue="100" mandatory="false">
      <description>Accelerator pedal position (percentage depressed)</description>
    </param>
    <param name="steeringWheelAngle" type="Float" minvalue="-2000" maxvalue="2000" mandatory="false">
      <description>Current angle of the steering wheel (in deg)</description>
    </param>
    <param name="engineOilLife" type="Float" minvalue="0" maxvalue="100" mandatory="false">
      <description>The estimated percentage of remaining oil life of the engine.</description>
    </param>
    <param name="electronicParkBrakeStatus" type="Common.ElectronicParkBrakeStatus" mandatory="false">
      <description>The status of the park brake as provided by Electric Park Brake (EPB) system.</description>
    </param>
    <param name="cloudAppVehicleID" type="String" mandatory="false">
      <description>Parameter used by cloud apps to identify a head unit</description>
    </param>
    <param name="stabilityControlsStatus" type="Common.StabilityControlsStatus" mandatory="false">
	    <description>See StabilityControlsStatus</description>
    </param>
    <param name="windowStatus" type="Common.WindowStatus" array="true" minsize="0" maxsize="100" mandatory="false">
      <description>See WindowStatus</description>
    </param>
    <param name="handsOffSteering" type="Boolean" mandatory="false">
      <description>To indicate whether driver hands are off the steering wheel</description>
    </param>
    <param name="seatOccupancy" type="Common.SeatOccupancy" mandatory="false">
      <description>See SeatOccupancy</description>
    </param>

        <!-- Ford Specific Data Items -->
    <param name="eCallInfo" type="Common.ECallInfo" mandatory="false">
      <description>Emergency Call notification and confirmation data</description>
    </param>
    <param name="airbagStatus" type="Common.AirbagStatus" mandatory="false">
      <description>The status of the air bags</description>
    </param>
    <param name="emergencyEvent" type="Common.EmergencyEvent" mandatory="false">
      <description>Information related to an emergency event (and if it occurred)</description>
    </param>
    <param name="clusterModeStatus" type="Common.ClusterModeStatus" mandatory="false">
      <description>The status modes of the cluster</description>
    </param>
    <param name="myKey" type="Common.MyKey" mandatory="false">
      <description>Information related to the MyKey feature</description>
    </param>
        <!-- / Ford Specific Data Items -->

  </function>
  <function name="OnVehicleData" messagetype="notification">
    <description>Callback for the periodic and non periodic vehicle data read function.</description>
    <param name="gps" type="Common.GPSData" mandatory="false">
      <description>See GPSData</description>
    </param>
    <param name="speed" type="Float" minvalue="0" maxvalue="700" mandatory="false">
      <description>The vehicle speed in kilometers per hour</description>
    </param>
    <param name="rpm" type="Integer" minvalue="0" maxvalue="20000" mandatory="false">
      <description>The number of revolutions per minute of the engine</description>
    </param>
    <param name="fuelLevel" type="Float" minvalue="-6" maxvalue="106" mandatory="false">
      <description>The fuel level in the tank (percentage). This parameter is deprecated starting RPC Spec 7.0, please see fuelRange</description>
    </param>
    <param name="fuelLevel_State" type="Common.ComponentVolumeStatus" mandatory="false">
      <description>The fuel level state. This parameter is deprecated starting RPC Spec 7.0, please see fuelRange</description>
    </param>
    <param name="instantFuelConsumption" type="Float" minvalue="0" maxvalue="25575" mandatory="false">
      <description>The instantaneous fuel consumption in microlitres</description>
    </param>
    <param name="fuelRange" type="Common.FuelRange" minsize="0" maxsize="100" array="true" mandatory="false">
      <description>
        The fuel type, estimated range in KM, fuel level/capacity and fuel level state for the vehicle.
        See struct FuelRange for details.
      </description>
    </param>
    <param name="externalTemperature" type="Float" minvalue="-40" maxvalue="100" mandatory="false">
      <description>The external temperature in degrees celsius</description>
    </param>
    <param name="climateData" type="Common.ClimateData" mandatory="false">
      <description>See ClimateData</description>
    </param>
    <param name="turnSignal" type="Common.TurnSignal" mandatory="false">
        <description>See TurnSignal</description>
    </param>
    <param name="vin" type="String" maxlength="17" mandatory="false">
      <description>Vehicle identification number.</description>
    </param>
    <param name="gearStatus" type="Common.GearStatus" mandatory="false">
      <description>See GearStatus</description>
    </param>
    <param name="prndl" type="Common.PRNDL" mandatory="false">
      <description>See PRNDL. This parameter is deprecated and it is now covered in `gearStatus`</description>
    </param>
    <param name="tirePressure" type="Common.TireStatus" mandatory="false">
      <description>See TireStatus</description>
    </param>
    <param name="odometer" type="Integer" minvalue="0" maxvalue="17000000" mandatory="false">
      <description>Odometer in km</description>
    </param>
    <param name="beltStatus" type="Common.BeltStatus" mandatory="false">
      <description>The status of the seat belts</description>
    </param>
    <param name="electronicParkBrakeStatus" type="Common.ElectronicParkBrakeStatus" mandatory="false">
      <description>The status of the park brake as provided by Electric Park Brake (EPB) system.</description>
    </param>
    <param name="bodyInformation" type="Common.BodyInformation" mandatory="false">
      <description>The body information including power modes</description>
    </param>
    <param name="deviceStatus" type="Common.DeviceStatus" mandatory="false">
      <description>The device status including signal and battery strength</description>
    </param>
    <param name="driverBraking" type="Common.VehicleDataEventStatus" mandatory="false">
      <description>The status of the brake pedal</description>
    </param>
    <param name="wiperStatus" type="Common.WiperStatus" mandatory="false">
      <description>The status of the wipers</description>
    </param>
    <param name="headLampStatus" type="Common.HeadLampStatus" mandatory="false">
      <description>Status of the head lamps</description>
    </param>
    <param name="engineTorque" type="Float" minvalue="-1000" maxvalue="2000" mandatory="false">
      <description>Torque value for engine (in Nm) on non-diesel variants</description>
    </param>
    <param name="accPedalPosition" type="Float" minvalue="0" maxvalue="100" mandatory="false">
      <description>Accelerator pedal position (percentage depressed)</description>
    </param>
    <param name="steeringWheelAngle" type="Float" minvalue="-2000" maxvalue="2000" mandatory="false">
      <description>Current angle of the steering wheel (in deg)</description>
    </param>
    <param name="cloudAppVehicleID" type="String" mandatory="false">
      <description>Parameter used by cloud apps to identify a head unit</description>
    </param>
    <param name="engineOilLife" type="Float" minvalue="0" maxvalue="100" mandatory="false">
      <description>The estimated percentage of remaining oil life of the engine.</description>
    </param>
    <param name="stabilityControlsStatus" type="Common.StabilityControlsStatus" mandatory="false">
	    <description>See StabilityControlsStatus</description>
    </param>
    <param name="windowStatus" type="Common.WindowStatus" array="true" minsize="0" maxsize="100" mandatory="false">
      <description>See WindowStatus</description>
    </param>
    <param name="handsOffSteering" type="Boolean" mandatory="false">
      <description>To indicate whether driver hands are off the steering wheel</description>
    </param>
    <param name="seatOccupancy" type="Common.SeatOccupancy" mandatory="false">
      <description>See SeatOccupancy</description>
    </param>

        <!-- Ford Specific Data Items -->
    <param name="eCallInfo" type="Common.ECallInfo" mandatory="false">
      <description>Emergency Call notification and confirmation data</description>
    </param>
    <param name="airbagStatus" type="Common.AirbagStatus" mandatory="false">
      <description>The status of the air bags</description>
    </param>
    <param name="emergencyEvent" type="Common.EmergencyEvent" mandatory="false">
      <description>Information related to an emergency event (and if it occurred)</description>
    </param>
    <param name="clusterModeStatus" type="Common.ClusterModeStatus" mandatory="false">
      <description>The status modes of the cluster</description>
    </param>
    <param name="myKey" type="Common.MyKey" mandatory="false">
      <description>Information related to the MyKey feature</description>
    </param>
        <!-- / Ford Specific Data Items -->

  </function>
</interface>

 <!-- Policies -->
<interface name="SDL" version="1.2.0" date="2018-09-05">
<function name="ActivateApp" messagetype="request">
    <param name="appID" type="Integer" mandatory="true">
    </param>
  </function>
  <function name="ActivateApp" messagetype="response">
    <param name="isSDLAllowed" type="Boolean" mandatory="true" scope="internal"/>
    <param name="device" type="Common.DeviceInfo" mandatory="false" scope="internal">
      <description>If isSDLAllowed is false, consent for sending PT through specified device is required.</description>
    </param>
    <param name="isPermissionsConsentNeeded" type="Boolean" mandatory="true"/>
    <param name="isAppPermissionsRevoked" type="Boolean" mandatory="true"/>
    <param name="appRevokedPermissions" type="Common.PermissionItem" array="true" minsize="1" maxsize="100" mandatory="false">
        <description>If app permissions were reduced (isAppPermissionsRevoked == true), then this array specifies list of removed permissions. </description>
      </param>
    <param name="isAppRevoked" type="Boolean" mandatory="true"/>
    <param name="priority" type="Common.AppPriority" mandatory="false">
        <description>Send to HMI so that it can coordinate order of requests/notifications correspondingly.</description>
      </param>
  </function>

  <function name="GetUserFriendlyMessage" messagetype="request" scope="internal">
      <description>Request from HMI to SDL to get user friendly messages for UI/TTS info boxes/texts (i.e. for help/dialogs etc) from Policy Table.</description>
      <param name="messageCodes" type="String" array="true" minsize="1" maxsize="100" maxlength="500" mandatory="true">
        <description>Id of message to be received according to Policy Table i.e. StatusNeeded, Notifications, DrivingCharacteristics etc.</description>
      </param>
      <param name="language" type="Common.Language" mandatory="false">
        <description>Optional parameter if HMI wants message in some other language then its current one already known to SDL.</description>
      </param>
    </function>
    <function name="GetUserFriendlyMessage" messagetype="response">
      <param name="messages" type="Common.UserFriendlyMessage" array="true" minsize="1" maxsize="100" mandatory="false">
        <description>If no message was found in PT for specified message code and for HMI current or specified language, this parameter will be omitted.</description>
      </param>
    </function>

    <function name="OnAllowSDLFunctionality" messagetype="notification">
     <description>Initiated by HMI. Notifies about user/HMI allowing SDL functionality or disallowing access to all mobile apps. Needed if HMI has additional ways of asking user about this (i.e. Settings etc)</description>
     <param name="device" type="Common.DeviceInfo" mandatory="false">
        <description>If no device is specified permission counts for SDL functionality in general.</description>
      </param>
      <param name="allowed" type="Boolean" mandatory="true">
        <description>Must be true if allowed</description>
      </param>
      <param name="source" type="Common.ConsentSource" mandatory="true"/>
    </function>

    <!-- SyncP RPC-->
    <function name="OnReceivedPolicyUpdate" messagetype="notification">
      <description>
        From: SYNCP Manager
        To: SDL
        Notification sent to SDL when SYNCP Manager receives and decrypts updated policy table
      </description>
      <param name="policyfile" type="String" minlength="1" maxlength="255" mandatory="true">
        <description>Location of decrypted policy table Json file on target</description>
      </param>
    </function>

    <function name="OnPolicyUpdate" messagetype="notification">
      <description>
        From: SYNCP Manager
        To: SDL
        Notifies SDL to supply a new "PolicyUpdate" request with more recent snapshot data
      </description>
    </function>
    <!-- End of SyncP RPC-->

    <function name="GetListOfPermissions"  messagetype="request">
      <description>Request from HMI to SDL to get list of permissions for app. If no app specified - list of permissions for all apps.</description>
      <param name="appID" type="Integer" mandatory="false"/>
    </function>
    <function name="GetListOfPermissions" messagetype="response">
      <param name="allowedFunctions" type="Common.PermissionItem" mandatory="true" array="true" minsize="0" maxsize="100">
        <description>If no permissions were specified for application the array will come empty.</description>
      </param>
      <param name="externalConsentStatus" type="Common.ExternalConsentStatus" mandatory="true" array="true" minsize="0" maxsize="100">
        <description>External User Consent Settings (defined by entityType and entityID) status: enabled/disabled. If empty array is returned, SDL does not have any stored status.</description>
      </param>
    </function>

    <function name="OnAppPermissionConsent" messagetype="notification">
      <description>Initiated by HMI for specifying the allowance for the application to perform some functionality. Duplicates functionality of the request, needed if HMI has specific ways to allow/disallow functionality (i.e.Setting Menu)</description>
      <param name="appID" type="Integer" mandatory="false">
        <description>Information about the application. See HMIApplication. If omitted - allow/disallow all applications </description>
      </param>
      <param name="consentedFunctions" type="Common.PermissionItem" mandatory="false" array="true" minsize="1" maxsize="100"/>
      <param name="externalConsentStatus" type="Common.ExternalConsentStatus" mandatory="false" array="true" minsize="1" maxsize="100"/>
      <param name="source" type="Common.ConsentSource" mandatory="true"/>
     </function>

    <function name="OnAppPermissionChanged" messagetype="notification">
      <description>Notification from SDL to HMI. Occurs when app permissions were reduced. If no permission specified means that app was dissallowed and has to be unregitstered.</description>
      <param name="appID" type="Integer" mandatory="true"/>
      <param name="isAppPermissionsRevoked" type="Boolean" mandatory="false"/>
      <param name="appRevokedPermissions" type="Common.PermissionItem" array="true" minsize="1" maxsize="100" mandatory="false">
        <description>If app permissions were reduced (isAppPermissionsRevoked == true), then this array specifies list of removed permissions. </description>
      </param>
      <param name="appRevoked" type="Boolean" mandatory="false">
        <description>If present then specified application was prohibited to used with Sync.</description>
      </param>
      <param name="appPermissionsConsentNeeded" type="Boolean" mandatory="false">
        <description>If present specifies that permissions were added to application that require User Consent, then HMI can send GetListOfPermissions request to obtain list of permissions.</description>
      </param>
      <param name="appUnauthorized" type="Boolean" mandatory="false">
        <description>When present and set to true (should be if present) then this means that application was not authorized (nickname check failed.)</description>
      </param>
      <param name="priority" type="Common.AppPriority" mandatory="false">
        <description>Send to HMI so that it can coordinate order of requests/notifications correspondingly.</description>
      </param>
      <param name="requestType" type="Common.RequestType" minsize="0" maxsize="100" array="true" mandatory="false">
        <description>The list of SystemRequest's RequestTypes allowed by policies for the named application (the app's SystemRequest sent with RequestType           out of this list will get 'disallowed' response from SDL).
        If SDL sends an empty array - any RequestType is allowed for this app.
        If SDL omits this parameter - nothing is changed for RequestType in the policies
      </description>
      </param>
      <param name="requestSubType" type="String" maxlength="100" minsize="0" maxsize="100" array="true" mandatory="false">
          <description>
              The list of SystemRequest's requestSubTypes allowed by policies for the named application.
              If the app sends a requestSubType which is not specified in this list, then that request should be rejected.
              An empty array signifies that any value of requestSubType is allowed for this app.
              If this parameter is omitted, then a request with any value of requestSubType is now allowed for this app
          </description>
      </param>
    </function>

  <function name="OnSDLConsentNeeded" messagetype="notification">
    <description>Send from SDL to HMI to notify that data consent is needed for device either because PT update or Retry strategy.</description>
    <param name="device" type="Common.DeviceInfo" mandatory="true"/>
  </function>

  <function name="UpdateSDL" messagetype="request">
      <description>Request from HMI to SDL to start update of Policy Table.</description>
    </function>
    <function name="UpdateSDL" messagetype="response">
      <description>Specify result: no update needed, update was successful/unsuccessful etc</description>
      <param name="result" type="Common.UpdateResult" mandatory="true"/>
    </function>

    <function name="GetStatusUpdate" messagetype="request">
      <description>Request from HMI to SDL to find out current status of PT exchange process.</description>
    </function>
    <function name="GetStatusUpdate" messagetype="response">
      <param name="status" type="Common.UpdateResult" mandatory="true"/>
    </function>
    <function name="OnStatusUpdate" messagetype="notification">
      <description>Notification from SDL to HMI when current status of PT exchange changed (i.e. it Succeded or Failed etc)</description>
      <param name="status" type="Common.UpdateResult" mandatory="true" />
    </function>

    <function name="OnSystemError" messagetype="notification">
      <param name="error" type="Common.SystemError" mandatory="true"/>
    </function>

    <function name="AddStatisticsInfo" messagetype="notification">
      <description>Sent by system to record statiscs and error counts. Increases statistics specified by statisticType by one.</description>
      <param name="statisticType" type="Common.StatisticsType" mandatory="true"/>
    </function>

    <function name="OnDeviceStateChanged" messagetype="notification" scope="internal">
      <param name="deviceState" type="Common.DeviceState" mandatory="true" />
      <param name="deviceInternalId" type="String" mandatory="true" minlength="0" maxlength="500" />
      <param name="deviceId" type="Common.DeviceInfo" mandatory="false"/>
    </function>

    <function name="GetPolicyConfigurationData" messagetype="request" scope="internal">
      <description>Request from HMI to SDL core to get policy configuration data (i.e. OEM Network Mapping table file version etc.) from Policy Table.</description>
      <param name="policyType" type="String" minlength="1" maxlength="1000" mandatory="true">
        <description>Name of the Struct where configuration data is located in Policy Table, i.e. module_config etc.</description>
      </param>
      <param name="property" type="String" minlength="1" maxlength="1000" mandatory="true">
        <description>Name of the property located within the policyType Struct, i.e. vehicle_year etc.</description>
      </param>
    </function>
    <function name="GetPolicyConfigurationData" messagetype="response">
      <param name="value" type="String" array="true" maxlength="1000" minsize="1" maxsize="100" mandatory="false">
        <description>Value of requested property from policyType in PT. If no value is found in PT for specified policyType and property, this parameter will be omitted.</description>
      </param>
    </function>
</interface>

<interface name="RC" version="2.0.0" date="2018-09-05">
  <function name="IsReady" messagetype="request">
    <description>Method is invoked at system startup. Response should provide information about presence of any of remote controllable module and its readiness to cooperate with SDL.</description>
  </function>
  <function name="IsReady" messagetype="response">
    <param name="available" type="Boolean" mandatory="true">
      <description>Must be true if vehicle RC modules are present and ready to communicate with SDL.</description>
    </param>
  </function>

  <function name="GetCapabilities" messagetype="request">
    <description>Method is invoked at system startup by SDL to request information about Remote Control capabilities of HMI.</description>
  </function>
  <function name="GetCapabilities" messagetype="response">
    <param name="remoteControlCapability" type="Common.RemoteControlCapabilities" mandatory="false">
      <description>See RemoteControlCapabilities, all available RC modules and buttons shall be returned.</description>
    </param>
    <param name="seatLocationCapability" type="Common.SeatLocationCapability" mandatory="false">
      <description>See SeatLocationCapability, all available seat locations shall be returned.</description>
    </param>
  </function>
  
<function name="SetGlobalProperties" messagetype="request">
    <description>Sets some properties for the application initiated request.</description>
    <param name="userLocation" type="Common.SeatLocation" mandatory="false">
      <description>Location of the user's seat. Default is driver's seat location if it is not set yet.</description>
    </param>
    <param name="appID" type="Integer" mandatory="true">
      <description>ID of application related to this RPC.</description>
    </param>
</function>

<function name="SetGlobalProperties" messagetype="response">
</function>

 <function name="SetInteriorVehicleData" functionID="SetInteriorVehicleDataID" messagetype="request">
    <param name="moduleData" type="Common.ModuleData" mandatory="true" >
      <description>The module type and data to set</description>
    </param>
    <param name="appID" type="Integer" mandatory="true">
      <description>Internal SDL-assigned ID of the related application</description>
    </param>
  </function>

  <function name="SetInteriorVehicleData" messagetype="response">
    <description>Used to set the values of one zone and one data type within that zone</description>
    <param name="moduleData" type="Common.ModuleData" mandatory="true" >
    </param>
  </function>

<function name="GetInteriorVehicleData" messagetype="request">
  <param name="moduleType" type="Common.ModuleType" mandatory="true" >
    <description>The module data to retrieve from the vehicle for that type</description>
  </param>
  <param name="moduleId" type="String" maxlength="100" mandatory="false">
      <description>Id of a module, published by System Capability. </description>
  </param>
  <param name="subscribe" type="Boolean" mandatory="false">
    <description>If subscribe is true, the head unit will send OnInteriorVehicleData notifications for the requested module (moduleId and moduleType)</description>
  </param>
</function>

<function name="GetInteriorVehicleData" messagetype="response">
  <param name="moduleData" type="Common.ModuleData" mandatory="true" >
  </param>
  <param name="isSubscribed" type="Boolean" mandatory="false" >
    <description>Is a conditional-mandatory parameter: must be returned in case "subscribe" parameter was present in the related request.
    if "true" - the "moduleType" from request is successfully subscribed and  the head unit will send OnInteriorVehicleData notifications for the moduleDescription.
    if "false" - the "moduleType" from request is either unsubscribed or failed to subscribe.</description>
  </param>
</function>

<function name="GetInteriorVehicleDataConsent" messagetype="request">
    <description>HMI is expected to display a permission prompt to the driver showing the RC module and app details (for example, app's name).
    The driver is expected to have an ability to grant or deny the permission.</description>
    <param name="moduleType" type="Common.ModuleType" mandatory="true">
      <description>The module type that the app requests to control.</description>
    </param>
    <param name="moduleIds" type="String" maxlength="100" array="true" mandatory="false">
        <description>Ids of a module, published by System Capability. </description>
    </param>
    <param name="appID" type="Integer" mandatory="true">
      <description>ID of the application that triggers the permission prompt.</description>
    </param>
  </function>
  <function name="GetInteriorVehicleDataConsent" messagetype="response">
    <param name="allowed" type="Boolean" array="true" mandatory="true">
      <description>This array has the same size as "moduleIds" in the request; each element corresponding to one moduleId 
      "true" - if the driver grants the permission for controlling the named app;
      "false" - in case the driver denies the permission for controlling the named app.</description>
    </param>
</function>

<function name="OnInteriorVehicleData" messagetype="notification">
  <param name="moduleData" type="Common.ModuleData" mandatory="true" >
  </param>
</function>

<function name="OnRemoteControlSettings" messagetype="notification">
  <description>Sender: vehicle -> RSDL. Notification about remote-control settings changed. Sent after User`s choice through HMI.</description>
  <param name="allowed" type="Boolean" mandatory="false" >
    <description>If "true" - RC is allowed; if "false" - RC is disallowed.</description>
  </param>
  <param name="accessMode" type="Common.RCAccessMode" mandatory="false" >
    <description>The remote control access mode specified by the driver via HMI.</description>
  </param>
</function>

<function name="OnRCStatus" messagetype="notification">
  <description>Issued by SDL to notify HMI about remote control status change on SDL</description>
  <param name="appID" type="Integer" mandatory="true">
    <description>ID of selected application.</description>
  </param>
  <param name="allocatedModules" type="Common.ModuleData" minsize="0" maxsize="100" array="true" mandatory="true">
    <description>Contains a list (zero or more) of module types that are allocated to the application.</description>
  </param>
  <param name="freeModules" type="Common.ModuleData" minsize="0" maxsize="100" array="true" mandatory="true">
    <description>Contains a list (zero or more) of module types that are free to access for the application.</description>
  </param>
</function>

</interface>

<interface name="AppService" version="1.0.0" date="2019-03-18">
    <description>Interface used for interacting with app services as a producer or consumer</description>
    <function name="PublishAppService" messagetype="request">
        <description>
          Registers a service offered by this app on the module.
          Subsequent calls with the same service type will update the manifest for that service.
        </description>

        <param name="appServiceManifest" type="Common.AppServiceManifest" mandatory="true">
            <description> The manifest of the service that wishes to be published.</description>
        </param>
    </function>

    <function name="PublishAppService" messagetype="response">
        <description>Response to the request to register a service offered by this app on the module</description>

        <param name="appServiceRecord" type="Common.AppServiceRecord" mandatory="false">
            <description> If the request was successful, this object will be the current status of the service record for the published service. This will include the Core supplied service ID.</description>
        </param>
    </function>

    <function name="UnpublishAppService" messagetype="request">
        <description>Unpublish an existing service published by the HMI.</description>

        <param name="serviceID" type="String" mandatory="true">
            <description> The ID of the service to be unpublished. </description>
        </param>
    </function>

    <function name="UnpublishAppService" messagetype="response">
        <description>The response to UnpublishAppService</description>
    </function>

    <function name="OnAppServiceData" messagetype="notification">
        <description>This notification includes the data that is updated from the specific service. HMI->SDL if the HMI is a producer, SDL->HMI if the HMI is a consumer</description>

        <param name="serviceData" type="Common.AppServiceData" mandatory="true"/>
    </function>

    <function name="GetAppServiceData" messagetype="request">
        <description> This request asks the module for current data related to the specific service. It also includes an option to subscribe to that service for future updates</description>

        <param name="serviceType" type="String" mandatory="true">
            <description>The type of service that is to be offered by this app. See AppServiceType for known enum equivalent types. Parameter is a string to allow for new service types to be used by apps on older versions of SDL Core.</description>
        </param>

        <param name="subscribe" type="Boolean" mandatory="false">
            <description> If true, the consumer is requesting to subscribe to all future updates from the service publisher. If false, the consumer doesn't wish to subscribe and should be unsubscribed if it was previously subscribed.</description>
        </param>
    </function>

    <function name="GetAppServiceData" messagetype="response">
        <description> This response includes the data that was requested from the specific service</description>
        <param name="serviceData" type="Common.AppServiceData" mandatory="false"/>
    </function>

    <function name="PerformAppServiceInteraction" messagetype="request">
        <param name="serviceUri" type="String"  mandatory="true">
            <description>Fully qualified URI based on a predetermined scheme provided by the app service. SDL makes no guarantee that this URI is correct.</description>
        </param>

        <param name="serviceID" type="String" mandatory="true">
            <description>The service ID that the app consumer wishes to send this URI.</description>
        </param>

        <param name="originApp" type="String" mandatory="false">
            <description>This string is the appID of the app requesting the app service provider take the specific action. This will automatically be set by SDL Core in requests originating from the HMI</description>
        </param>

        <param name="requestServiceActive" type="Boolean" mandatory="false">
            <description>This flag signals the requesting consumer would like this service to become the active primary service of the destination's type.</description>
        </param>
    </function>

    <function name="PerformAppServiceInteraction" messagetype="response">
        <param name="serviceSpecificResult" type="String" mandatory="false">
            <description>The service can provide specific result strings to the consumer through this param.</description>
        </param>
    </function>

    <function name="GetAppServiceRecords" messagetype="request">
        <param name="serviceType" type="String" mandatory="false">
            <description>If included, only service records of supplied type will be returned in response. If not included, all service records for all types will be returned. See Common.AppServiceType.</description>
        </param>
    </function>

    <function name="GetAppServiceRecords" messagetype="response">
        <param name="serviceRecords" type="Common.AppServiceRecord" array="true" mandatory="false">
            <description>All app service records of requested type.</description>
        </param>
    </function>

    <function name="AppServiceActivation" messagetype="request">
        <param name="serviceID" type="String" mandatory="true">
            <description>The ID of the service that should have an activation event take place on</description>
        </param>
        <param name="activate" type="Boolean" mandatory="true">
            <description>True if the service is to be activated. False if the app is to be deactivated</description>
        </param>
        <param name="setAsDefault" type="Boolean" mandatory="false">
            <description>True if the service is to be the default service of this type. False if the app is not to be the default</description>
        </param>
    </function>

    <function name="AppServiceActivation" messagetype="response">
        <param name="serviceID" type="String" mandatory="true">
            <description>The ID of the service that was requested to have an activation event take place</description>
        </param>
        <param name="activate" type="Boolean" mandatory="true">
            <description>True if the service was activated. False if the app was deactivated or unable to be activated</description>
        </param>
        <param name="setAsDefault" type="Boolean" mandatory="false">
            <description>True if the service was set to the default service of this type. False if the app was not to be the default</description>
        </param>
    </function>

    <function name="GetActiveServiceConsent" messagetype="request">
        <description>
            SDL->HMI. HMI is expected to prompt the user for permission for the app service to take over as the active service.
        </description>
        <param name="serviceID" type="String" mandatory="true">
            <description>The ID of the service to be activated</description>
        </param>
    </function>

    <function name="GetActiveServiceConsent" messagetype="response">
        <param name="activate" type="Boolean" mandatory="true">
            <description>
                "true" - If the driver grants permission for the app service to take over as the active service.
                "false" - If the driver denies permission for the app service to take over as the active service.
            </description>
        </param>
    </function>
</interface>
</interfaces><|MERGE_RESOLUTION|>--- conflicted
+++ resolved
@@ -649,7 +649,6 @@
   <element name="subtleAlertSoftButtonText">
     <description>A text field in the soft button of a subtle alert; applies to `SubtleAlert` `softButtons`</description>
   </element>
-<<<<<<< HEAD
   <element name="menuCommandSecondaryText">
       <description>Secondary text for AddCommand</description>
   </element>
@@ -662,17 +661,6 @@
   <element name="menuSubMenuTertiaryText">
       <description>Tertiary text for AddSubMenu</description>
   </element>
-  <element name="timeToDestination"/>
-    <!-- TO DO to be removed -->
-  <element name="turnText"/>
-  <element name="navigationText">
-    <description>Navigation text for UpdateTurnList.</description>
-  </element>
-  <element name="notificationText">
-    <description>Text of notification to be displayed on screen.</description>
-  </element>
-=======
->>>>>>> b7ce9c0d
 </enum>
 
 <enum name="MetadataType">
