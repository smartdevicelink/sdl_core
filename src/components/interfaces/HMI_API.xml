<?xml version="1.0" standalone="yes"?>

<!--
 * Copyright (c) 2016, Ford Motor Company
 * All rights reserved.
 *
 * Redistribution and use in source and binary forms, with or without
 * modification, are permitted provided that the following conditions are met:
 *
 * Redistributions of source code must retain the above copyright notice, this
 * list of conditions and the following disclaimer.
 *
 * Redistributions in binary form must reproduce the above copyright notice,
 * this list of conditions and the following
 * disclaimer in the documentation and/or other materials provided with the
 * distribution.
 *
 * Neither the name of the Ford Motor Company nor the names of its contributors
 * may be used to endorse or promote products derived from this software
 * without specific prior written permission.
 *
 * THIS SOFTWARE IS PROVIDED BY THE COPYRIGHT HOLDERS AND CONTRIBUTORS "AS IS"
 * AND ANY EXPRESS OR IMPLIED WARRANTIES, INCLUDING, BUT NOT LIMITED TO, THE
 * IMPLIED WARRANTIES OF MERCHANTABILITY AND FITNESS FOR A PARTICULAR PURPOSE
 * ARE DISCLAIMED. IN NO EVENT SHALL THE COPYRIGHT HOLDER OR CONTRIBUTORS BE
 * LIABLE FOR ANY DIRECT, INDIRECT, INCIDENTAL, SPECIAL, EXEMPLARY, OR
 * CONSEQUENTIAL DAMAGES (INCLUDING, BUT NOT LIMITED TO, PROCUREMENT OF
 * SUBSTITUTE GOODS OR SERVICES; LOSS OF USE, DATA, OR PROFITS; OR BUSINESS
 * INTERRUPTION) HOWEVER CAUSED AND ON ANY THEORY OF LIABILITY, WHETHER IN
 * CONTRACT, STRICT LIABILITY, OR TORT (INCLUDING NEGLIGENCE OR OTHERWISE)
 * ARISING IN ANY WAY OUT OF THE USE OF THIS SOFTWARE, EVEN IF ADVISED OF THE
 * POSSIBILITY OF SUCH DAMAGE. -->


<interfaces name="SmartDeviceLink HMI API">

<interface name="Common" version="2.1.0" date="2019-03-18">

<enum name="Result">
    <element name="SUCCESS" value="0"/>
    <element name="UNSUPPORTED_REQUEST" value="1"/>
    <element name="UNSUPPORTED_RESOURCE" value="2"/>
    <element name="DISALLOWED" value="3"/>
    <element name="REJECTED" value="4"/>
    <element name="ABORTED" value="5"/>
    <element name="IGNORED" value="6"/>
    <element name="RETRY" value="7"/>
    <element name="IN_USE"  value="8"/>
    <element name="DATA_NOT_AVAILABLE" value="9"/>
    <element name="TIMED_OUT" value="10"/>
    <element name="INVALID_DATA" value="11"/>
    <element name="CHAR_LIMIT_EXCEEDED" value="12"/>
    <element name="INVALID_ID" value="13"/>
    <element name="DUPLICATE_NAME" value="14"/>
    <element name="APPLICATION_NOT_REGISTERED" value="15"/>
    <element name="WRONG_LANGUAGE" value="16"/>
    <element name="OUT_OF_MEMORY" value="17"/>
    <element name="TOO_MANY_PENDING_REQUESTS" value="18"/>
    <element name="NO_APPS_REGISTERED" value="19"/>
    <element name="NO_DEVICES_CONNECTED" value="20"/>
    <element name="WARNINGS" value="21"/>
    <element name="GENERIC_ERROR" value="22"/>
    <element name="USER_DISALLOWED" value="23"/>
    <element name="TRUNCATED_DATA" value="24"/>
    <element name="SAVED" value="25"/>
    <element name="READ_ONLY" value="26"/>
</enum>

<enum name="WindowType">
  <element name="MAIN">
    <description>
      This window type describes the main screen on a display.
    </description>
  </element>
  <element name="WIDGET">
    <description>
      A widget is a small window that the app can create to provide information and softbuttons for a quick app control.
    </description>
  </element>
</enum>

<enum name="CapacityUnit">
    <element name="LITERS" />
    <element name="KILOWATTHOURS" />
    <element name="KILOGRAMS" />
</enum>

<enum name="PredefinedWindows">
  <element name="DEFAULT_WINDOW" value="0">
    <description>The default window is a main window pre-created on behalf of the app.</description>
  </element>
  <element name="PRIMARY_WIDGET" value="1">
    <description>The primary widget of the app.</description>
  </element>
</enum>

<enum name="TransportType">
  <description>Lists of the transport types used for device connection to HU.</description>
  <element name="BLUETOOTH"/>
  <element name="USB_IOS"/>
  <element name="USB_AOA"/>
  <element name="WIFI"/>
  <element name="CLOUD_WEBSOCKET"/>
  <element name="WEBENGINE_WEBSOCKET"/>
</enum>

<enum name="ButtonName">
    <description>Defines the hard (physical) and soft (touchscreen) buttons available from SYNC</description>
    <element name="OK"/>
    <element name="PLAY_PAUSE"/>
    <element name="SEEKLEFT"/>
    <element name="SEEKRIGHT"/>
    <element name="TUNEUP"/>
    <element name="TUNEDOWN"/>
    <element name="PRESET_0"/>
    <element name="PRESET_1"/>
    <element name="PRESET_2"/>
    <element name="PRESET_3"/>
    <element name="PRESET_4"/>
    <element name="PRESET_5"/>
    <element name="PRESET_6"/>
    <element name="PRESET_7"/>
    <element name="PRESET_8"/>
    <element name="PRESET_9"/>
    <element name="CUSTOM_BUTTON"/>
    <element name="SEARCH"/>
      <!-- Climate Buttons -->
    <element name="AC_MAX" />
    <element name="AC" />
    <element name="RECIRCULATE" />
    <element name="FAN_UP" />
    <element name="FAN_DOWN" />
    <element name="TEMP_UP" />
    <element name="TEMP_DOWN" />
    <element name="DEFROST_MAX" />
    <element name="DEFROST" />
    <element name="DEFROST_REAR" />
    <element name="UPPER_VENT" />
    <element name="LOWER_VENT" />

    <!-- Radio Buttons -->
    <element name="VOLUME_UP" />
    <element name="VOLUME_DOWN" />
    <element name="EJECT" />
    <element name="SOURCE" />
    <element name="SHUFFLE" />
    <element name="REPEAT" />

    <!-- Navigation Subscription Buttons -->
    <element name="NAV_CENTER_LOCATION" />
    <element name="NAV_ZOOM_IN" />
    <element name="NAV_ZOOM_OUT" />
    <element name="NAV_PAN_UP" />
    <element name="NAV_PAN_UP_RIGHT" />
    <element name="NAV_PAN_RIGHT" />
    <element name="NAV_PAN_DOWN_RIGHT" />
    <element name="NAV_PAN_DOWN" />
    <element name="NAV_PAN_DOWN_LEFT" />
    <element name="NAV_PAN_LEFT" />
    <element name="NAV_PAN_UP_LEFT" />
    <element name="NAV_TILT_TOGGLE">
        <description>If supported, this toggles between a top-down view and an angled/3D view. If your app supports different, but substantially similar options, then you may implement those. If you don't implement these or similar options, do not subscribe to this button.</description>
    </element>
    <element name="NAV_ROTATE_CLOCKWISE" />
    <element name="NAV_ROTATE_COUNTERCLOCKWISE" />
    <element name="NAV_HEADING_TOGGLE">
        <description>If supported, this toggles between locking the orientation to north or to the vehicle's heading. If your app supports different, but substantially similar options, then you may implement those. If you don't implement these or similar options, do not subscribe to this button.</description>
    </element>
</enum>

<enum name="ButtonEventMode">
    <element name="BUTTONUP">
        <description>A button has been released up</description>
    </element>
    <element name="BUTTONDOWN">
        <description>A button has been pressed down</description>
    </element>
</enum>

<enum name="ButtonPressMode">
    <element name="LONG">
        <description>A button was released, after it was pressed for a long time. Actual timing is defined by head unit and may vary</description>
    </element>
    <element name="SHORT">
        <description>A button was released, after it was pressed for a short time. Actual timing is defined by head unit and may vary</description>
    </element>
</enum>

 <enum name="Language">
     <element name="EN-US" internal_name="EN_US">
      <description>English - US</description>
    </element>
    <element name="ES-MX" internal_name="ES_MX">
      <description>Spanish - Mexico</description>
    </element>
    <element name="FR-CA" internal_name="FR_CA">
      <description>French - Canada</description>
    </element>
    <element name="DE-DE" internal_name="DE_DE">
      <description>German - Germany</description>
    </element>
     <element name="ES-ES" internal_name="ES_ES">
      <description>Spanish - Spain</description>
    </element>
    <element name="EN-GB" internal_name="EN_GB">
      <description>English - GB</description>
    </element>
     <element name="RU-RU" internal_name="RU_RU">
      <description>Russian - Russia</description>
    </element>
     <element name="TR-TR" internal_name="TR_TR">
      <description>Turkish - Turkey</description>
    </element>
     <element name="PL-PL" internal_name="PL_PL">
      <description>Polish - Poland</description>
    </element>
     <element name="FR-FR" internal_name="FR_FR">
      <description>French - France</description>
    </element>
     <element name="IT-IT" internal_name="IT_IT">
      <description>Italian - Italy</description>
    </element>
     <element name="SV-SE" internal_name="SV_SE">
      <description>Swedish - Sweden</description>
    </element>
     <element name="PT-PT" internal_name="PT_PT">
      <description>Portuguese - Portugal</description>
    </element>
     <element name="NL-NL" internal_name="NL_NL">
      <description>Dutch (Standard) - Netherlands</description>
    </element>
     <element name="EN-AU" internal_name="EN_AU">
      <description>English - Australia</description>
    </element>
     <element name="ZH-CN" internal_name="ZH_CN">
      <description>Mandarin - China</description>
    </element>
     <element name="ZH-TW" internal_name="ZH_TW">
      <description>Mandarin - Taiwan</description>
    </element>
     <element name="JA-JP" internal_name="JA_JP">
      <description>Japanese - Japan</description>
    </element>
     <element name="AR-SA" internal_name="AR_SA">
      <description>Arabic - Saudi Arabia</description>
    </element>
     <element name="KO-KR" internal_name="KO_KR">
      <description>Korean - South Korea</description>
    </element>
     <element name="PT-BR" internal_name="PT_BR">
      <description>Portuguese - Brazil</description>
    </element>
     <element name="CS-CZ" internal_name="CS_CZ">
      <description>Czech - Czech Republic</description>
    </element>
     <element name="DA-DK" internal_name="DA_DK">
      <description>Danish - Denmark</description>
    </element>
     <element name="NO-NO" internal_name="NO_NO">
      <description>Norwegian - Norway</description>
    </element>
    <element name="NL-BE" internal_name="NL_BE">
      <description>Dutch (Flemish) - Belgium</description>
    </element>
    <element name="EL-GR" internal_name="EL_GR">
      <description>Greek - Greece</description>
    </element>
    <element name="HU-HU" internal_name="HU_HU">
      <description>Hungarian - Hungary</description>
    </element>
    <element name="FI-FI" internal_name="FI_FI">
      <description>Finnish - Finland</description>
    </element>
    <element name="SK-SK" internal_name="SK_SK">
      <description>Slovak - Slovakia</description>
    </element>
    <element name="EN-IN" internal_name="EN_IN">
      <description>English - India</description>
    </element>
    <element name="TH-TH" internal_name="TH_TH">
      <description>Thai - Thailand</description>
    </element>
    <element name="EN-SA" internal_name="EN_SA">
      <description>English - Middle East</description>
    </element>
    <element name="HE-IL" internal_name="HE_IL">
      <description>Hebrew - Israel</description>
    </element>
    <element name="RO-RO" internal_name="RO_RO">
      <description>Romanian - Romania</description>
    </element>
    <element name="UK-UA" internal_name="UK_UA">
      <description>Ukrainian - Ukraine</description>
    </element>
    <element name="ID-ID" internal_name="ID_ID">
      <description>Indonesian - Indonesia</description>
    </element>
    <element name="VI-VN" internal_name="VI_VN">
      <description>Vietnamese - Vietnam</description>
    </element>
    <element name="MS-MY" internal_name="MS_MY">
      <description>Malay - Malaysia</description>
    </element>
    <element name="HI-IN" internal_name="HI_IN">
      <description>Hindi - India</description>
    </element>
</enum>

<enum name="SoftButtonType">
  <description>Contains information about the SoftButton capabilities.</description>
  <element name="TEXT" internal_name="SBT_TEXT"/>
  <element name="IMAGE" internal_name="SBT_IMAGE"/>
  <element name="BOTH" internal_name="SBT_BOTH"/>
</enum>

<enum name="SystemAction">
  <description>Enumeration that describes system actions that can be triggered.</description>
  <element name="DEFAULT_ACTION">
    <description>Default action occurs.  Standard behavior (e.g. SoftButton clears overlay).</description>
  </element>
  <element name="STEAL_FOCUS">
    <description>The calling app's dialog or related event should clear and the app should be brought into HMI_FULL.</description>
  </element>
  <element name="KEEP_CONTEXT">
    <description>Current system context is maintained.  An overlay is persisted even though a SoftButton has been pressed and the notification sent.</description>
  </element>
</enum>

<enum name="AppHMIType">
  <description>Enumeration listing possible app types.</description>
  <element name="DEFAULT" />
  <element name="COMMUNICATION" />
  <element name="MEDIA" />
  <element name="MESSAGING" />
  <element name="NAVIGATION" />
  <element name="INFORMATION" />
  <element name="SOCIAL" />
  <element name="BACKGROUND_PROCESS" />
  <element name="TESTING" />
  <element name="SYSTEM" />
  <element name="PROJECTION" />
  <element name="REMOTE_CONTROL" />
  <element name="WEB_VIEW" />
</enum>

<enum name="CloudConnectionStatus">
  <element name="NOT_CONNECTED">
    <description>No active websocket session or ongoing connection attempts</description>
  </element>
  <element name="CONNECTED">
    <description>Websocket is active</description>
  </element>
  <element name="RETRY">
    <description>Websocket connection failed and retry attempts are ongoing</description>
  </element>
</enum>

  <enum name="WayPointType">
    <description>Describes what kind of waypoint is requested/provided.</description>
    <element name="ALL" />
    <element name="DESTINATION" />
  </enum>

  <struct name="Coordinate">
    <param name="latitudeDegrees" minvalue="-90" maxvalue="90" type="Float" mandatory="true">
      <description>Latitude of the location.</description>
    </param>
    <param name="longitudeDegrees" minvalue="-180" maxvalue="180" type="Float" mandatory="true">
      <description>Longitude of the location.</description>
    </param>
  </struct>

<enum name="LayoutMode">
  <description>For touchscreen interactions, the mode of how the choices are presented.</description>
  <element name="ICON_ONLY" />
    <description>This mode causes the interaction to display the previous set of choices as icons.</description>
  <element name="ICON_WITH_SEARCH" />
    <description>This mode causes the interaction to display the previous set of choices as icons along with a search field in the HMI.</description>
  <element name="LIST_ONLY" />
    <description>This mode causes the interaction to display the previous set of choices as a list.</description>
  <element name="LIST_WITH_SEARCH" />
    <description>This mode causes the interaction to display the previous set of choices as a list along with a search field in the HMI.</description>
  <element name="KEYBOARD" />
    <description>This mode causes the interaction to immediately display a keyboard entry through the HMI.</description>
</enum>

<enum name="ClockUpdateMode">
  <description>Describes how the media clock timer should behave on the platform</description>
  <element name="COUNTUP" />
  <description>Starts the media clock timer counting upwards, as in time elapsed.</description>
  <element name="COUNTDOWN" />
  <description>Starts the media clock timer counting downwards, as in time remaining.</description>
  <element name="PAUSE" />
  <description>Pauses the media clock timer</description>
  <element name="RESUME" />
  <description>Resume the media clock timer</description>
  <element name="CLEAR" />
  <description>Clears the media clock timer (previously done through Show->mediaClock)</description>
</enum>
<enum name="AudioStreamingIndicator">
  <element name="PLAY_PAUSE">
    <description>Default playback indicator.</description>
  </element>
  <element name="PLAY">
    <description>Indicates that a button press of the Play/Pause button would start the playback.</description>
  </element>
  <element name="PAUSE">
    <description>Indicates that a button press of the Play/Pause button would pause the current playback.</description>
  </element>
  <element name="STOP">
    <description>Indicates that a button press of the Play/Pause button would stop the current playback.</description>
  </element>
</enum>

<enum name="SystemContext">
  <description>Enumeration that describes possible contexts the application might be in on HU.</description>
  <description>Communicated to whichever app is in HMI FULL, except Alert.</description>
  <element name="MAIN" internal_name="SYSCTXT_MAIN">
    <description>The app's persistent display (whether media/non-media/navigation) is fully visible onscreen.</description>
    <description> There is currently no user interaction (user-initiated or app-initiated) with the head-unit</description>
  </element>
  <element name="VRSESSION" internal_name="SYSCTXT_VRSESSION">
    <description>The system is currently in a VR session (with whatever dedicated VR screen being overlaid onscreen).</description>
  </element>
  <element name="MENU" internal_name="SYSCTXT_MENU">
    <description>The system is currently displaying a system or in-App menu onscreen.</description>
  </element>
  <element name="HMI_OBSCURED" internal_name="SYSCTXT_HMI_OBSCURED">
    <description>The app's display HMI is currently obscuring with either a system or other app's overlay (except of Alert element).</description>
  </element>
  <element name="ALERT" internal_name="SYSCTXT_ALERT">
    <description>Broadcast only to whichever app has an alert currently being displayed.</description>
  </element>
</enum>

<enum name="HmiZoneCapabilities">
  <description>Contains information about the HMI zone capabilities.</description>
  <description>For future use.</description>
  <element name="FRONT" />
  <element name="BACK" />
</enum>

<enum name="SpeechCapabilities">
  <description>Contains information about the TTS capabilities.</description>
  <element name="TEXT" internal_name="SC_TEXT" />
  <element name="SAPI_PHONEMES" />
  <element name="LHPLUS_PHONEMES" />
  <element name="PRE_RECORDED" />
  <element name="SILENCE" />
  <element name="FILE" />
</enum>

<enum name="VrCapabilities">
  <description>Contains information about the VR capabilities.</description>
  <element name="TEXT" internal_name="VR_TEXT" />
</enum>

<enum name="PrerecordedSpeech">
  <description>Contains a list of prerecorded speech items present on the platform.</description>
  <element name="HELP_JINGLE" />
  <element name="INITIAL_JINGLE" />
  <element name="LISTEN_JINGLE" />
  <element name="POSITIVE_JINGLE" />
  <element name="NEGATIVE_JINGLE" />
</enum>

<enum name="TBTState">
  <description>Enumeration that describes possible states of turn-by-turn client or SmartDeviceLink app.</description>
  <element name="ROUTE_UPDATE_REQUEST" />
  <element name="ROUTE_ACCEPTED" />
  <element name="ROUTE_REFUSED" />
  <element name="ROUTE_CANCELLED" />
  <element name="ETA_REQUEST" />
  <element name="NEXT_TURN_REQUEST" />
  <element name="ROUTE_STATUS_REQUEST" />
  <element name="ROUTE_SUMMARY_REQUEST" />
  <element name="TRIP_STATUS_REQUEST" />
  <element name="ROUTE_UPDATE_REQUEST_TIMEOUT" />
</enum>

<enum name="ApplicationsCloseReason">
  <description>Describes the reasons for exiting all of applications.</description>
  <element name="IGNITION_OFF" />
  <element name="MASTER_RESET" />
  <element name="FACTORY_DEFAULTS" />
  <element name="SUSPEND" />
</enum>

<enum name="DisplayType">
    <description>The possible types of HU display.</description>
    <element name="CID">
    <description> A 2-line x 20 character "dot matrix" display </description>
    </element>
    <element name="TYPE2">
    <description> 1 line older radio head unit.</description>
    </element>
    <element name="TYPE5">
    <description> Old radio head unit.</description>
    </element>
    <element name="NGN">
    <description> Next Generation Navigation display.</description>
    </element>
    <element name="GEN2_8_DMA">
    <description> GEN-2, 8 inch display.</description>
    </element>
    <element name="GEN2_6_DMA">
    <description> GEN-2, 6 inch display.</description>
    </element>
    <element name="MFD3">
    <description> 3 inch GEN1.1 display </description>
    </element>
    <element name="MFD4">
    <description> 4 inch GEN1.1 display </description>
    </element>
    <element name="MFD5">
    <description> 5 inch GEN1.1 display </description>
    </element>
    <element name="GEN3_8_INCH"/>
    <element name="SDL_GENERIC" />
  </enum>

<enum name="ImageType">
  <description>Contains information about the type of image.</description>
  <element name="STATIC" />
  <element name="DYNAMIC" />
</enum>

<enum name="ApplicationExitReason">
  <element name="DRIVER_DISTRACTION_VIOLATION" >
    <description>By getting this value, SDL puts the named app to NONE HMILevel</description>
  </element>
  <element name="USER_EXIT" >
    <description>By getting this value, SDL puts the named app to NONE HMILevel</description>
  </element>
  <element name="UNAUTHORIZED_TRANSPORT_REGISTRATION">
    <description>By getting this value, SDL unregisters the named application</description>
  </element>
  <element name="UNSUPPORTED_HMI_RESOURCE">
    <description>By getting this value, SDL unregisters the named application</description>
  </element>
  <element name="CLOSE_CLOUD_CONNECTION">
    <description>By getting this value, SDL puts the named app to NONE HMILevel. Used by the HMI to close a cloud app connection.</description>
  </element>
  <element name="RESOURCE_CONSTRAINT">
    <description>By getting this value, SDL should unregister the application to allow the HMI to close the application.</description>
  </element>
</enum>

<enum name="TextFieldName">
  <element name="mainField1">
    <description>The first line of first set of main fields of the persistent display; applies to "Show"</description>
  </element>
  <element name="mainField2">
    <description>The second line of first set of main fields of the persistent display; applies to "Show"</description>
  </element>
  <element name="mainField3">
    <description>The first line of second set of main fields of persistent display; applies to "Show"</description>
  </element>
  <element name="mainField4">
    <description>The second line of second set of main fields of the persistent display; applies to "Show"</description>
  </element>
  <element name="statusBar">
    <description>The status bar on NGN; applies to "Show"</description>
  </element>
  <element name="mediaClock">
    <description>Text value for MediaClock field; applies to "Show"</description>
  </element>
  <element name="mediaTrack">
    <description>The track field of NGN and GEN1.1 MFD displays. This field is only available for media applications; applies to "Show"</description>
  </element>
  <element name="templateTitle">
    <description>The title of the new template that will be displayed; applies to "Show"</description>
  </element>
  <element name="alertText1">
    <description>The first line of the alert text field; applies to "Alert"</description>
  </element>
  <element name="alertText2">
    <description>The second line of the alert text field; applies to "Alert"</description>
  </element>
  <element name="alertText3">
    <description>The third line of the alert text field; applies to "Alert"</description>
  </element>
  <element name="scrollableMessageBody">
    <description>Long form body of text that can include newlines and tabs; applies to "ScrollableMessage"</description>
  </element>
  <element name="initialInteractionText">
    <description> First line suggestion for a user response (in the case of VR enabled interaction</description>
  </element>
  <element name="navigationText1">
    <description> First line of navigation text</description>
  </element>
  <element name="navigationText2">
    <description> Second line of navigation text</description>
  </element>
  <element name="ETA">
    <description> Estimated Time of Arrival time for navigation</description>
  </element>
  <element name="totalDistance">
    <description> Total distance to destination for navigation</description>
  </element>
  <element name="audioPassThruDisplayText1">
    <description> First line of text for audio pass thru</description>
  </element>
  <element name="audioPassThruDisplayText2">
    <description> Second line of text for audio pass thru</description>
  </element>
  <element name="sliderHeader">
    <description> Header text for slider</description>
  </element>
  <element name="sliderFooter">
    <description> Footer text for slider</description>
  </element>
  <element name="menuName">
    <description> Primary text for Choice</description>
  </element>
  <element name="secondaryText">
    <description> Secondary text for Choice</description>
  </element>
  <element name="tertiaryText">
    <description> Tertiary text for Choice</description>
  </element>
  <element name="menuTitle">
    <description> Optional text to label an app menu button (for certain touchscreen platforms).</description>
  </element>
  <element name="locationName">
    <description> Optional name / title of intended location for SendLocation.</description>
  </element>
  <element name="locationDescription">
    <description> Optional description of intended location / establishment (if applicable) for SendLocation.</description>
  </element>
  <element name="addressLines">
    <description> Optional location address (if applicable) for SendLocation.</description>
  </element>
  <element name="phoneNumber">
    <description> Optional phone number of intended location / establishment (if applicable) for SendLocation.</description>
  </element>
  <element name="subtleAlertText1">
    <description>The first line of the subtle alert text field; applies to `SubtleAlert` `alertText1`</description>
  </element>
  <element name="subtleAlertText2">
    <description>The second line of the subtle alert text field; applies to `SubtleAlert` `alertText2`</description>
  </element>
  <element name="subtleAlertSoftButtonText">
    <description>A text field in the soft button of a subtle alert; applies to `SubtleAlert` `softButtons`</description>
  </element>
  <element name="timeToDestination"/>
    <!-- TO DO to be removed -->
  <element name="turnText"/>
  <element name="navigationText">
    <description>Navigation text for UpdateTurnList.</description>
  </element>
  <element name="notificationText">
    <description>Text of notification to be displayed on screen.</description>
  </element>
</enum>

<enum name="MetadataType">
  <element name="mediaTitle">
    <description>The data in this field contains the title of the currently playing audio track.</description>
  </element>
  <element name="mediaArtist">
    <description>The data in this field contains the artist or creator of the currently playing audio track.</description>
  </element>
  <element name="mediaAlbum">
    <description>The data in this field contains the album title of the currently playing audio track.</description>
  </element>
  <element name="mediaYear">
    <description>The data in this field contains the creation year of the currently playing audio track.</description>
  </element>
  <element name="mediaGenre">
    <description>The data in this field contains the genre of the currently playing audio track.</description>
  </element>
  <element name="mediaStation">
    <description>The data in this field contains the name of the current source for the media.</description>
  </element>
  <element name="rating">
    <description>The data in this field is a rating.</description>
  </element>
  <element name="currentTemperature">
    <description>The data in this field is the current temperature.</description>
  </element>
  <element name="maximumTemperature">
    <description>The data in this field is the maximum temperature for the day.</description>
  </element>
  <element name="minimumTemperature">
    <description>The data in this field is the minimum temperature for the day.</description>
  </element>
  <element name="weatherTerm">
    <description>The data in this field describes the current weather (ex. cloudy, clear, etc.).</description>
  </element>
  <element name="humidity">
    <description>The data in this field describes the current humidity value.</description>
  </element>
</enum>

<enum name="ImageFieldName">
  <element name="softButtonImage">
    <description>The image field for SoftButton</description>
  </element>
  <element name="choiceImage">
    <description>The first image field for Choice</description>
  </element>
  <element name="choiceSecondaryImage">
    <description>The secondary image field for Choice</description>
  </element>
  <element name="vrHelpItem">
    <description>The image field for vrHelpItem</description>
  </element>
  <element name="turnIcon">
    <description>The image field for Turn</description>
  </element>
  <element name="menuIcon">
    <description>The image field for the menu icon in SetGlobalProperties</description>
  </element>
  <element name="cmdIcon">
    <description>The image field for AddCommand</description>
  </element>
  <element name="appIcon">
    <description>The image field for the app icon (set by setAppIcon)</description>
  </element>
  <element name="graphic">
    <description>The primary image field for Show</description>
  </element>
  <element name="secondaryGraphic">
    <description>The secondary image field for Show</description>
  </element>
  <element name="showConstantTBTIcon">
    <description>The primary image field for ShowConstantTBT</description>
  </element>
  <element name="showConstantTBTNextTurnIcon">
    <description>The secondary image field for ShowConstantTBT</description>
  </element>
  <element name="locationImage">
    <description>The optional image of a destination / location</description>
  </element>
  <element name="alertIcon">
    <description>The image field for Alert</description>
  </element>
  <element name="subMenuIcon">
    <description>The image field for AddSubMenu.menuIcon</description>
  </element>
  <element name="subtleAlertIcon">
    <description>The image of the subtle alert; applies to `SubtleAlert` `alertIcon`</description>
  </element>
</enum>

<enum name="TextAlignment">
  <description>The list of possible alignments, left, right, or centered</description>
  <element name="LEFT_ALIGNED" />
  <element name="RIGHT_ALIGNED" />
  <element name="CENTERED" />
</enum>

<enum name="DriverDistractionState">
  <description>Enumeration that describes possible states of driver distraction.</description>
  <element name="DD_ON" />
  <element name="DD_OFF" />
</enum>

<enum name="EmergencyState">
  <description>Enumeration that describes possible states of emergency event.</description>
  <element name="EMERGENCY_ON" />
  <element name="EMERGENCY_OFF" />
</enum>

<enum name="MediaClockFormat">
  <element name="CLOCK1">
    <description>
      minutesFieldWidth = 2;minutesFieldMax = 19;secondsFieldWidth = 2;secondsFieldMax = 99;maxHours = 19;maxMinutes = 59;maxSeconds = 59;
      Is used for Type II, NGN and CID head units.
    </description>
  </element>
  <element name="CLOCK2">
    <description>
      minutesFieldWidth = 3;minutesFieldMax = 199;secondsFieldWidth = 2;secondsFieldMax = 99;maxHours = 59;maxMinutes = 59;maxSeconds = 59;
    Is used for Type V head units.
    </description>
  </element>
  <element name="CLOCK3">
    <description>
      minutesFieldWidth = 2;minutesFieldMax = 59;secondsFieldWidth = 2;secondsFieldMax = 59;maxHours = 9;maxMinutes = 59;maxSeconds = 59;
    Is used for GEN1.1 (i.e. MFD3/4/5) head units.
    </description>
  </element>
  <element name="CLOCKTEXT1">
    <description>
      5 characters possible
      Format:      1|sp   c   :|sp   c   c
      1|sp : digit "1" or space
      c    : character out of following character set: sp|0-9|[letters
      :|sp : colon or space
    Is used for Type II head unit
    </description>
  </element>
  <element name="CLOCKTEXT2">
    <description>
      5 chars possible
      Format:      1|sp   c   :|sp   c   c
      1|sp : digit "1" or space
      c    : character out of following character set: sp|0-9|[letters
      :|sp : colon or space
    Is used for CID and NGN head unit
    </description>
  </element>
  <element name="CLOCKTEXT3">
    <description>
      6 chars possible
      Format:      1|sp   c   c   :|sp   c   c
      1|sp : digit "1" or space
      c    : character out of following character set: sp|0-9|[letters
      :|sp : colon or space
    Is used for Type V head unit
  </description>
  </element>
  <element name="CLOCKTEXT4">
    <description>
      6 chars possible
      Format:      c   :|sp   c   c   :   c   c
      :|sp : colon or space
      c    : character out of following character set: sp|0-9|[letters].
    Is used for GEN1.1 (i.e. MFD3/4/5) head units
  </description>
  </element>
</enum>

<enum name="VRCommandType">
  <element name="Choice">
    <description>Type that expound that current AddCommand should be pocessed as choise for initiated PerformInteraction request for current active on HMI.</description>
  </element>
  <element name="Command">
    <description>Type that expound that current AddCommand should be pocessed as common command for current application on HMI.</description>
  </element>
</enum>

<enum name="AppCapabilityType">
  <description>Enumerations of all available app capability types</description>
  <element name="VIDEO_STREAMING"/>
</enum>

<!--IVI part-->
<enum name="ElectronicParkBrakeStatus">
  <element name="CLOSED">
    <description>
      Park brake actuators have been fully applied.
    </description>
  </element>
  <element name="TRANSITION">
    <description>
      Park brake actuators are transitioning to either Apply/Closed or Release/Open state.
    </description>
  </element>
  <element name="OPEN">
    <description>
      Park brake actuators are released.
    </description>
  </element>
  <element name="DRIVE_ACTIVE">
    <description>
      When driver pulls the Electronic Park Brake switch while driving "at speed".
    </description>
  </element>
 <element name="FAULT">
    <description>
      When system has a fault or is under maintenance.
    </description>
 </element>
</enum>
<enum name="FuelType">
    <element name="GASOLINE" />
    <element name="DIESEL" />
    <element name="CNG">
        <description>
            For vehicles using compressed natural gas.
        </description>
    </element>
    <element name="LPG">
        <description>
            For vehicles using liquefied petroleum gas.
        </description>
    </element>
    <element name="HYDROGEN">
        <description>For FCEV (fuel cell electric vehicle).</description>
    </element>
    <element name="BATTERY">
        <description>For BEV (Battery Electric Vehicle), PHEV (Plug-in Hybrid Electric Vehicle), solar vehicles and other vehicles which run on a battery.</description>
    </element>
</enum>


<enum name="ComponentVolumeStatus">
  <description>The volume status of a vehicle component.</description>
  <element name="UNKNOWN" internal_name="CVS_UNKNOWN">
  <description> The data is unknown.</description>
  </element>
  <element name="NORMAL" internal_name="CVS_NORMAL">
  <description> The volume is normal.</description>
  </element>
  <element name="LOW" internal_name="CVS_LOW">
  <description> The volume is low.</description>
  </element>
  <element name="FAULT" internal_name="CVS_FAULT">
  <description> The module/sensor is currently faulted. </description>
  </element>
  <element name="ALERT"  internal_name="CVS_ALERT">
  <description> The component`s volume is in critical level.</description>
  </element>
  <element name="NOT_SUPPORTED" internal_name="CVS_NOT_SUPPORTED">
  <description> The data is not supported.</description>
  </element>
</enum>

<struct name="FuelRange">
    <param name="type" type="Common.FuelType" mandatory="false"/>
    <param name="range" type="Float" minvalue="0" maxvalue="10000" mandatory="false">
        <description>
            The estimate range in KM the vehicle can travel based on fuel level and consumption.
        </description>
    </param>
    <param name="level" type="Float" minvalue="-6" maxvalue="1000000" mandatory="false">
       <description>The relative remaining capacity of this fuel type (percentage).</description>
    </param>
    <param name="levelState" type="Common.ComponentVolumeStatus" mandatory="false">
        <description>The fuel level state</description>
    </param>
    <param name="capacity" type="Float" minvalue="0" maxvalue="1000000" mandatory="false">
       <description>The absolute capacity of this fuel type.</description>
    </param>
    <param name="capacityUnit" type="Common.CapacityUnit" mandatory="false">
       <description>The unit of the capacity of this fuel type such as liters for gasoline or kWh for batteries.</description>
    </param>
</struct>

<enum name="TPMS">
  <element name="UNKNOWN">
    <description>If set the status of the tire is not known.</description>
  </element>
  <element name="SYSTEM_FAULT">
    <description>TPMS does not function.</description>
  </element>
  <element name="SENSOR_FAULT">
    <description>The sensor of the tire does not function.</description>
  </element>
  <element name="LOW">
    <description>TPMS is reporting a low tire pressure for the tire.</description>
  </element>
  <element name="SYSTEM_ACTIVE">
    <description>TPMS is active and the tire pressure is monitored.</description>
  </element>
  <element name="TRAIN">
    <description>TPMS is reporting that the tire must be trained.</description>
  </element>
  <element name="TRAINING_COMPLETE">
    <description>TPMS reports the training for the tire is completed.</description>
  </element>
  <element name="NOT_TRAINED">
    <description>TPMS reports the tire is not trained.</description>
  </element>
</enum>

<enum name="PRNDL">
  <description>The selected gear.</description>
  <element name="PARK">
    <description>Parking</description>
  </element>
  <element name="REVERSE">
    <description>Reverse gear</description>
  </element>
  <element name="NEUTRAL">
    <description>No gear</description>
  </element>
  <element name="DRIVE">
    <description>Regular Drive mode</description>
  </element>
  <element name="SPORT">
    <description>Drive Sport mode</description>
  </element>
  <element name="LOWGEAR">
    <description>1st gear hold</description>
  </element>
  <element name="FIRST">
  </element>
  <element name="SECOND">
  </element>
  <element name="THIRD">
  </element>
  <element name="FOURTH">
  </element>
  <element name="FIFTH">
  </element>
  <element name="SIXTH">
  </element>
  <element name="SEVENTH">
  </element>
  <element name="EIGHTH">
  </element>
  <element name="NINTH">
  </element>
  <element name="TENTH">
  </element>
  <element name="UNKNOWN">
  </element>
  <element name="FAULT">
  </element>
</enum>

<enum name="TransmissionType">
  <description>Type of transmission used in the vehicle.</description>
  <element name="MANUAL">
    <description>Manual transmission.</description>
  </element>
  <element name="AUTOMATIC">
    <description>Automatic transmission.</description>
  </element>
  <element name="SEMI_AUTOMATIC">
    <description>Semi automatic transmission.</description>
  </element>
  <element name="DUAL_CLUTCH">
    <description>Dual clutch transmission.</description>
  </element>
  <element name="CONTINUOUSLY_VARIABLE">
    <description>Continuously variable transmission(CVT).</description>
  </element>
  <element name="INFINITELY_VARIABLE">
    <description>Infinitely variable transmission.</description>
  </element>
  <element name="ELECTRIC_VARIABLE">
    <description>Electric variable transmission.</description>
  </element>
  <element name="DIRECT_DRIVE">
    <description>Direct drive between engine and wheels.</description>
  </element>
</enum>

<enum name="VehicleDataEventStatus">
  <description>Reflects the status of a vehicle data event; e.g. a seat belt event status.</description>
  <element name="NO_EVENT" internal_name="VDES_NO_EVENT">
  <description> The system does not have the adequate information to send valid YES or NO states.</description>
  </element>
  <element name="NO" internal_name="VDES_NO">
  <description> The requested event is in NO state.</description>
  </element>
  <element name="YES" internal_name="VDES_YES">
  <description> The requested event is in YES state.</description>
  </element>
  <element name="NOT_SUPPORTED" internal_name="VDES_NOT_SUPPORTED">
  <description> The requested data is not supported </description>
  </element>
  <element name="FAULT" internal_name="VDES_FAULT">
  <description> The module/sensor is currently faulted.</description>
  </element>
</enum>

<enum name="VehicleDataStatus">
  <description>Reflects the status of a binary vehicle data item.</description>
  <element name="NO_DATA_EXISTS" internal_name="VDS_NO_DATA_EXISTS">
  </element>
  <element name="OFF" internal_name="VDS_OFF">
  </element>
  <element name="ON" internal_name="VDS_ON">
  </element>
</enum>

<enum name="IgnitionStableStatus">
  <description>Reflects the ignition switch stability.</description>
  <element name="IGNITION_SWITCH_NOT_STABLE">
  </element>
  <element name="IGNITION_SWITCH_STABLE">
  </element>
  <element name="MISSING_FROM_TRANSMITTER">
  <description> Either the data is not accessible or the sensor is broken.</description>
  </element>
</enum>

<enum name="IgnitionStatus">
  <description>Reflects the status of ignition.</description>
  <element name="UNKNOWN" internal_name="IS_UNKNOWN">
  <description> The information is not acceptable. </description>
  </element>
  <element name="OFF" internal_name="IS_OFF">
  <description> The ignition is off.</description>
  </element>
  <element name="ACCESSORY" internal_name="IS_ACCESSORY">
  <description> The accessories are active (power windows, audio, display, etc.).</description>
  </element>
  <element name="RUN" internal_name="IS_RUN">
   <description> Ignition is active.</description>
  </element>
  <element name="START" internal_name="IS_START">
  <description> Starter is switched.</description>
  </element>
  <element name="INVALID" internal_name="IS_INVALID">
  <description> The data is provided, but there is some sort of fault or problem.</description>
  </element>
</enum>

<enum name="DeviceLevelStatus">
  <description>Reflects the reported component status of the connected device, if reported.</description>
  <element name="ZERO_LEVEL_BARS">
  </element>
  <element name="ONE_LEVEL_BARS">
  </element>
  <element name="TWO_LEVEL_BARS">
  </element>
  <element name="THREE_LEVEL_BARS">
  </element>
  <element name="FOUR_LEVEL_BARS">
  </element>
  <element name="NOT_PROVIDED">
  </element>
</enum>

<enum name="PrimaryAudioSource">
  <description>Reflects the current primary audio source (if selected).</description>
  <element name="NO_SOURCE_SELECTED">
  </element>
  <element name="CD">
  </element>
  <element name="USB">
  </element>
  <element name="USB2">
  </element>
  <element name="BLUETOOTH_STEREO_BTST">
  </element>
  <element name="LINE_IN">
  </element>
  <element name="IPOD">
  </element>
  <element name="MOBILE_APP">
  </element>
  <element name="AM">
  </element>
  <element name="FM">
  </element>
  <element name="XM">
  </element>
  <element name="DAB">
  </element>
</enum>

<enum name="CompassDirection">
  <description>The list of potential compass directions</description>
  <element name="NORTH">
  </element>
  <element name="NORTHWEST">
  </element>
  <element name="WEST">
  </element>
  <element name="SOUTHWEST">
  </element>
  <element name="SOUTH">
  </element>
  <element name="SOUTHEAST">
  </element>
  <element name="EAST">
  </element>
  <element name="NORTHEAST">
  </element>
</enum>

<enum name="Dimension">
  <description>The supported dimensions of the GPS</description>
  <element name="NO_FIX" internal_name="Dimension_NO_FIX">
    <description>No GPS at all</description>
  </element>
  <element name="2D" internal_name="Dimension_2D">
    <description>Longitude and lattitude</description>
  </element>
  <element name="3D" internal_name="Dimension_3D">
    <description>Longitude and lattitude and altitude</description>
  </element>
</enum>

<enum name="TouchType">
  <element name="BEGIN"/>
  <element name="MOVE"/>
  <element name="END"/>
  <element name="CANCEL"/>
</enum>

<enum name="WarningLightStatus">
  <description>Reflects the status of a cluster instrument warning light.</description>
  <element name="OFF" internal_name="WLS_OFF">
  </element>
  <element name="ON" internal_name="WLS_ON">
  </element>
  <element name="FLASH" internal_name="WLS_FLASH">
  </element>
  <element name="NOT_USED" internal_name="WLS_NOT_USED">
  </element>
</enum>

<enum name="VehicleDataResultCode">
  <description>Enumeration that describes possible result codes of a vehicle data entry request.</description>
  <element name="SUCCESS" internal_name="VDRC_SUCCESS"/>
  <element name="TRUNCATED_DATA" internal_name="VDRC_TRUNCATED_DATA"/>
  <element name="DISALLOWED" internal_name="VDRC_DISALLOWED"/>
  <element name="USER_DISALLOWED" internal_name="VDRC_USER_DISALLOWED"/>
  <element name="INVALID_ID" internal_name="VDRC_INVALID_ID"/>
  <element name="VEHICLE_DATA_NOT_AVAILABLE" internal_name="VDRC_DATA_NOT_AVAILABLE"/>
  <element name="DATA_ALREADY_SUBSCRIBED" internal_name="VDRC_DATA_ALREADY_SUBSCRIBED"/>
  <element name="DATA_NOT_SUBSCRIBED" internal_name="VDRC_DATA_NOT_SUBSCRIBED"/>
  <element name="IGNORED" internal_name="VDRC_IGNORED"/>
</enum>

<enum name="VehicleDataType">
  <description>Defines the data types that can be published and subscribed to.</description>
  <element name="VEHICLEDATA_GPS">
    <description>Notifies GPSData may be subscribed</description>
  </element>
  <element name="VEHICLEDATA_SPEED" />
  <element name="VEHICLEDATA_RPM" />
  <element name="VEHICLEDATA_FUELLEVEL" />
  <element name="VEHICLEDATA_FUELLEVEL_STATE" />
  <element name="VEHICLEDATA_FUELCONSUMPTION" />
  <element name="VEHICLEDATA_EXTERNTEMP" />
  <element name="VEHICLEDATA_VIN" />
  <element name="VEHICLEDATA_GEARSTATUS" />
  <element name="VEHICLEDATA_PRNDL" />
  <element name="VEHICLEDATA_TIREPRESSURE" />
  <element name="VEHICLEDATA_ODOMETER" />
  <element name="VEHICLEDATA_BELTSTATUS" />
  <element name="VEHICLEDATA_BODYINFO" />
  <element name="VEHICLEDATA_DEVICESTATUS" />
  <element name="VEHICLEDATA_ECALLINFO" />
  <element name="VEHICLEDATA_AIRBAGSTATUS" />
  <element name="VEHICLEDATA_EMERGENCYEVENT" />
  <element name="VEHICLEDATA_CLUSTERMODESTATUS" />
  <element name="VEHICLEDATA_MYKEY" />
  <element name="VEHICLEDATA_BRAKING" />
  <element name="VEHICLEDATA_WIPERSTATUS" />
  <element name="VEHICLEDATA_HEADLAMPSTATUS" />
  <element name="VEHICLEDATA_BATTVOLTAGE" />
  <element name="VEHICLEDATA_ENGINETORQUE" />
  <element name="VEHICLEDATA_ACCPEDAL" />
  <element name="VEHICLEDATA_STEERINGWHEEL" />
  <element name="VEHICLEDATA_TURNSIGNAL" />
  <element name="VEHICLEDATA_FUELRANGE" />
  <element name="VEHICLEDATA_ENGINEOILLIFE" />
  <element name="VEHICLEDATA_ELECTRONICPARKBRAKESTATUS" />
  <element name="VEHICLEDATA_CLOUDAPPVEHICLEID" />
  <element name="VEHICLEDATA_OEM_CUSTOM_DATA" />
  <element name="VEHICLEDATA_STABILITYCONTROLSSTATUS" />
  <element name="VEHICLEDATA_WINDOWSTATUS"/>
  <element name="VEHICLEDATA_HANDSOFFSTEERING"/>
</enum>

<enum name="WiperStatus">
  <description>Reflects the status of the wipers.</description>
  <element name="OFF">
    <description> The wipers are off.</description>
  </element>
  <element name="AUTO_OFF">
    <description> The wipers are automatically off </description>
  </element>
  <element name="OFF_MOVING">
    <description> Means that though set to off, somehow the wipers have been engaged (physically moved enough to engage a wiping motion).</description>
  </element>
  <element name="MAN_INT_OFF">
    <description> The wipers are manually off after having been working.</description>
  </element>
  <element name="MAN_INT_ON">
    <description> The wipers are manually on.</description>
  </element>
  <element name="MAN_LOW">
    <description> The wipers are manually set to low speed.</description>
  </element>
  <element name="MAN_HIGH">
    <description> The wipers are manually set to high speed.</description>
  </element>
  <element name="MAN_FLICK">
    <description> The wipers are manually set for doing a flick.</description>
  </element>
  <element name="WASH">
    <description> The wipers are set to use the water from vehicle washer bottle for cleaning the windscreen.</description>
  </element>
  <element name="AUTO_LOW">
    <description> The wipers are automatically set to low speed.</description>
  </element>
  <element name="AUTO_HIGH">
    <description> The wipers are automatically set to high speed.</description>
  </element>
  <element name="COURTESYWIPE">
    <description> This is for when a user has just initiated a WASH and several seconds later a secondary wipe is automatically initiated to clear remaining fluid.</description>
  </element>
  <element name="AUTO_ADJUST">
    <description> This is set as the user moves between possible automatic wiper speeds.</description>
  </element>
  <element name="STALLED">
    <description> The wiper is stalled to its place. </description>
  </element>
  <element name="NO_DATA_EXISTS">
    <description> The sensor / module cannot provide any information for wiper.</description>
  </element>
</enum>

<enum name="SamplingRate">
  <description>Describes different sampling options for PerformAudioPassThru.</description>
  <element name="8KHZ" internal_name="RATE_8KHZ">
    <description>Sampling rate of 8000 Hz.</description>
  </element>
  <element name="16KHZ" internal_name="RATE_16KHZ">
    <description>Sampling rate of 16000 Hz.</description>
  </element>
  <element name="22KHZ" internal_name="RATE_22KHZ">
    <description>Sampling rate of 22050 Hz.</description>
  </element>
  <element name="44KHZ" internal_name="RATE_44KHZ">
    <description>Sampling rate of 44100 Hz.</description>
  </element>
</enum>

<enum name="BitsPerSample">
  <description>Describes different quality options for PerformAudioPassThru.</description>
  <element name="8_BIT" internal_name="RATE_8_BIT">
    <description>Audio sample is 8 bits wide, unsigned.</description>
  </element>
  <element name="16_BIT" internal_name="RATE_16_BIT">
    <description>Audio sample is 16 bits wide, signed, and in little endian.</description>
  </element>
</enum>

<enum name="AudioType">
  <description>Describes different audio type options for PerformAudioPassThru.</description>
  <element name="PCM">
    <description>Linear PCM.</description>
  </element>
</enum>

<enum name="KeyboardLayout">
  <description>Enumeration listing possible keyboard layouts.</description>
  <element name="QWERTY" />
  <element name="QWERTZ" />
  <element name="AZERTY" />
</enum>

<enum name="KeyboardEvent">
  <description>Enumeration listing possible keyboard events.</description>
  <element name="KEYPRESS" />
  <element name="ENTRY_SUBMITTED" />
  <element name="ENTRY_VOICE" />
  <element name="ENTRY_CANCELLED" />
  <element name="ENTRY_ABORTED" />
</enum>

<enum name="KeypressMode">
  <description>Enumeration listing possible keyboard events.</description>
  <element name="SINGLE_KEYPRESS">
    <description>Each keypress is individually sent as the user presses the keyboard keys.</description>
  </element>
  <element name="QUEUE_KEYPRESSES">
    <description>The keypresses are queued and a string is eventually sent once the user chooses to submit their entry.</description>
  </element>
  <element name="RESEND_CURRENT_ENTRY">
    <description>The keypresses are queue and a string is sent each time the user presses a keyboard key; the string contains the entire current entry.</description>
  </element>
</enum>

<enum name="AmbientLightStatus">
  <description>Reflects the status of the ambient light sensor.</description>
  <element name="NIGHT" />
  <element name="TWILIGHT_1" />
  <element name="TWILIGHT_2" />
  <element name="TWILIGHT_3" />
  <element name="TWILIGHT_4" />
  <element name="DAY" />
  <element name="UNKNOWN" />
  <element name="INVALID" />
</enum>

<enum name="FileType">
  <description>Enumeration listing possible file types.</description>
  <element name="GRAPHIC_BMP" />
  <element name="GRAPHIC_JPEG" />
  <element name="GRAPHIC_PNG" />
  <element name="AUDIO_WAVE" />
  <element name="AUDIO_MP3" />
  <element name="AUDIO_AAC" />
  <element name="BINARY" />
  <element name="JSON" />
</enum>

<enum name="RequestType">
  <description>Enumeration listing possible asynchronous requests.</description>
  <element name="HTTP" />
  <element name="FILE_RESUME" />
  <element name="AUTH_REQUEST" />
  <element name="AUTH_CHALLENGE" />
  <element name="AUTH_ACK" />
  <element name="PROPRIETARY" />
  <element name="QUERY_APPS" />
  <element name="LAUNCH_APP" />
  <element name="LOCK_SCREEN_ICON_URL" />
  <element name="TRAFFIC_MESSAGE_CHANNEL" />
  <element name="DRIVER_PROFILE" />
  <element name="VOICE_SEARCH" />
  <element name="NAVIGATION" />
  <element name="PHONE" />
  <element name="CLIMATE" />
  <element name="SETTINGS" />
  <element name="VEHICLE_DIAGNOSTICS" />
  <element name="EMERGENCY" />
  <element name="MEDIA" />
  <element name="FOTA" />
  <element name="OEM_SPECIFIC"/>
  <element name="ICON_URL"/>
</enum>

<enum name="ECallConfirmationStatus">
  <description>Reflects the status of the eCall Notification.</description>
  <element name="NORMAL" internal_name="ECCS_NORMAL">
  </element>
  <element name="CALL_IN_PROGRESS" internal_name="ECCS_CALL_IN_PROGRESS">
  </element>
  <element name="CALL_CANCELLED" internal_name="ECCS_CALL_CANCELLED">
  </element>
  <element name="CALL_COMPLETED">
  </element>
  <element name="CALL_UNSUCCESSFUL" internal_name="ECCS_CALL_UNSUCCESSFUL">
  </element>
  <element name="ECALL_CONFIGURED_OFF" internal_name="ECCS_ECALL_CONFIGURED_OFF">
  </element>
  <element name="CALL_COMPLETE_DTMF_TIMEOUT" internal_name="ECCS_CALL_COMPLETE_DTMF_TIMEOUT">
  </element>
</enum>

<enum name="VehicleDataNotificationStatus">
  <description>Reflects the status of a vehicle data notification.</description>
  <element name="NOT_SUPPORTED" internal_name="VDNS_NOT_SUPPORTED">
  </element>
  <element name="NORMAL" internal_name="VDNS_NORMAL">
  </element>
  <element name="ACTIVE" internal_name="VDNS_ACTIVE">
  </element>
  <element name="NOT_USED" internal_name="VDNS_NOT_USED">
  </element>
</enum>

<enum name="EmergencyEventType">
  <description>Reflects the emergency event status of the vehicle.</description>
  <element name="NO_EVENT" internal_name="EET_NO_EVENT">
  </element>
  <element name="FRONTAL" internal_name="EET_FRONTAL">
  </element>
  <element name="SIDE" internal_name="EET_SIDE">
  </element>
  <element name="REAR" internal_name="EET_REAR">
  </element>
  <element name="ROLLOVER" internal_name="EET_ROLLOVER">
  </element>
  <element name="NOT_SUPPORTED" internal_name="EET_NOT_SUPPORTED">
  </element>
  <element name="FAULT" internal_name="EET_FAULT">
  </element>
</enum>

<enum name="FuelCutoffStatus">
  <description>Reflects the status of the RCM fuel cutoff.</description>
  <element name="TERMINATE_FUEL" internal_name="FCS_TERMINATE_FUEL">
  </element>
  <element name="NORMAL_OPERATION" internal_name="FCS_NORMAL_OPERATION">
  </element>
  <element name="FAULT" internal_name="FCS_FAULT">
  </element>
</enum>

<enum name="PowerModeQualificationStatus">
  <description>Reflects the status of the current power mode qualification.</description>
  <element name="POWER_MODE_UNDEFINED">
  </element>
  <element name="POWER_MODE_EVALUATION_IN_PROGRESS">
  </element>
  <element name="NOT_DEFINED">
  </element>
  <element name="POWER_MODE_OK">
  </element>
</enum>

<enum name="CarModeStatus">
  <description>Reflects the status of the current car mode.</description>
  <element name="NORMAL" internal_name="CMS_NORMAL">
  </element>
  <element name="FACTORY" internal_name="CMS_FACTORY">
  </element>
  <element name="TRANSPORT" internal_name="CMS_TRANSPORT">
  </element>
  <element name="CRASH" internal_name="CMS_CRASH">
  </element>
</enum>

<enum name="PowerModeStatus">
  <description>Reflects the status of the current power mode.</description>
  <element name="KEY_OUT">
  </element>
  <element name="KEY_RECENTLY_OUT">
  </element>
  <element name="KEY_APPROVED_0">
  </element>
  <element name="POST_ACCESORY_0">
  </element>
  <element name="ACCESORY_1">
  </element>
  <element name="POST_IGNITION_1">
  </element>
  <element name="IGNITION_ON_2">
  </element>
  <element name="RUNNING_2">
  </element>
  <element name="CRANK_3">
  </element>
</enum>

<enum name="CharacterSet">
  <description>The list of potential character sets</description>
  <element name="TYPE2SET">
    <description>Note that this element is deprecated in the MOBILE API</description>
  </element>
  <element name="TYPE5SET">
    <description>Note that this element is deprecated in the MOBILE API</description>
  </element>
  <element name="CID1SET">
    <description>Note that this element is deprecated in the MOBILE API</description>
  </element>
  <element name="CID2SET">
    <description>Note that this element is deprecated in the MOBILE API</description>
  </element>
  <element name="ASCII">
    <description>ASCII as defined in https://en.wikipedia.org/wiki/ASCII as defined in codes 0-127. Non-printable characters such as tabs and back spaces are ignored</description>
  </element>
  <element name="ISO_8859_1">
    <description>Latin-1, as defined in https://en.wikipedia.org/wiki/ISO/IEC_8859-1</description>
  </element>
  <element name="UTF_8">
    <description>The UTF-8 character set that uses variable bytes per code point. See https://en.wikipedia.org/wiki/UTF-8 for more details. This is the preferred character set</description>
  </element>
</enum>

<!-- End of IVI part-->

<enum name="AppPriority">
  <element name="EMERGENCY"/>
  <element name="NAVIGATION"/>
  <element name="VOICE_COMMUNICATION"/>
  <element name="COMMUNICATION"/>
  <element name="NORMAL"/>
  <element name="NONE"/>
</enum>

<enum name="MethodName">
  <description>Defines the type of the request which causes text-to-speech prompt</description>
  <element name="ALERT" />
  <element name="SUBTLE_ALERT" />
  <element name="SPEAK" />
  <element name="AUDIO_PASS_THRU" />
  <element name="ALERT_MANEUVER" />
</enum>

<enum name="AlertType">
<description>Defines the type of the request which causes text-to-speech prompt</description>
<element name="UI" />
<element name="BOTH" />
</enum>

<enum name="HMILevel">
  <element name="FULL"/>
  <element name="LIMITED" />
  <element name="BACKGROUND"/>
  <element name="NONE"/>
</enum>

<enum name="EventTypes">
  <description>Reflects the current active event</description>
  <element name="AUDIO_SOURCE">
    <description>Navigated to audio(radio, etc)</description>
  </element>
  <element name="EMBEDDED_NAVI">
    <description>Navigated to navigation screen</description>
  </element>
  <element name="PHONE_CALL">
    <description>Phone call is active</description>
  </element>
  <element name="EMERGENCY_EVENT">
    <description>Active emergency event, active parking event</description>
  </element>
  <element name="DEACTIVATE_HMI">
    <description> GAL/DIO is active </description>
  </element>
</enum>

<enum name="DeliveryMode">
  <description>The mode in which the SendLocation request is sent</description>
  <element name="PROMPT" />
  <element name="DESTINATION" />
  <element name="QUEUE" />
</enum>

<enum name="VideoStreamingProtocol">
  <description>Enum for each type of video streaming protocol type.</description>
  <element name="RAW">
    <description>
      Raw stream bytes that contains no timestamp data and is the lowest supported video streaming
    </description>
  </element>
  <element name="RTP">
    <description>
      RTP facilitates the transfer of real-time data. Information provided by this protocol include
      timestamps (for synchronization), sequence numbers (for packet loss and reordering detection)
      and the payload format which indicates the encoded format of the data.
    </description>
  </element>
  <element name="RTSP">
    <description>
      The transmission of streaming data itself is not a task of RTSP. Most RTSP servers use the
      Real-time Transport Protocol (RTP) in conjunction with Real-time Control Protocol (RTCP)
      for media stream delivery. However, some vendors implement proprietary transport protocols.
    </description>
  </element>
  <element name="RTMP">
    <description>
      Real-Time Messaging Protocol (RTMP) was initially a proprietary protocol developed by
      Macromedia for streaming audio, video and data over the Internet, between a Flash player
      and a server. Macromedia is now owned by Adobe, which has released an incomplete version
      of the specification of the protocol for public use.
    </description>
  </element>
  <element name="WEBM">
    <description>
      The WebM container is based on a profile of Matroska. WebM initially supported VP8 video and
      Vorbis audio streams. In 2013 it was updated to accommodate VP9 video and Opus audio.
    </description>
  </element>
</enum>

<enum name="VideoStreamingCodec">
  <description>Enum for each type of video streaming codec.</description>
  <element name="H264">
    <description>
      A block-oriented motion-compensation-based video compression standard.
      As of 2014 it is one of the most commonly used formats for the recording, compression, and
      distribution of video content.
    </description>
  </element>
  <element name="H265">
    <description>
      High Efficiency Video Coding (HEVC), also known as H.265 and MPEG-H Part 2, is a video
      compression standard, one of several potential successors to the widely used AVC (H.264 or
      MPEG-4 Part 10). In comparison to AVC, HEVC offers about double the data compression ratio
      at the same level of video quality, or substantially improved video quality at the same
      bit rate. It supports resolutions up to 8192x4320, including 8K UHD.
    </description>
  </element>
  <element name="Theora">
    <description>
      Theora is derived from the formerly proprietary VP3 codec, released into the public domain
      by On2 Technologies. It is broadly comparable in design and bitrate efficiency to
      MPEG-4 Part 2, early versions of Windows Media Video, and RealVideo while lacking some of
      the features present in some of these other codecs. It is comparable in open standards
      philosophy to the BBC's Dirac codec.
    </description>
  </element>
  <element name="VP8">
    <description>
      VP8 can be multiplexed into the Matroska-based container format WebM along with Vorbis and
      Opus audio. The image format WebP is based on VP8's intra-frame coding. VP8's direct
      successor, VP9, and the emerging royalty-free internet video format AV1 from the Alliance for
      Open Media (AOMedia) are based on VP8.
    </description>
  </element>
  <element name="VP9">
    <description>
      Similar to VP8, but VP9 is customized for video resolutions beyond high-definition video (UHD)
      and also enables lossless compression.
    </description>
  </element>
</enum>

<!-- Policies -->
  <enum name="UpdateResult">
    <element name="UP_TO_DATE"/>
    <element name="UPDATING" />
    <element name="UPDATE_NEEDED"/>
  </enum>

  <enum name="SystemError">
    <element name="SYNC_REBOOTED"/>
    <element name="SYNC_OUT_OF_MEMMORY" />
  </enum>

  <enum name="StatisticsType">
    <element name="iAPP_BUFFER_FULL"/>
  </enum>

  <enum name="ConsentSource">
    <element name="GUI"/>
    <element name="VUI" />
  </enum>

  <enum name="DeviceState">
    <element name="UNKNOWN"/>
    <element name="UNPAIRED"/>
  </enum>
  <struct name="UserFriendlyMessage" scope="internal">
    <param name="messageCode" type="String" mandatory="true"/>
    <param name="ttsString" type="String" mandatory="false"/>
    <param name="label" type="String" mandatory="false" />
    <param name="line1" type="String" mandatory="false"/>
    <param name="line2" type="String" mandatory="false"/>
    <param name="textBody" type="String" mandatory="false"/>
  </struct>

  <struct name="PermissionItem">
    <param name="name" type="String" mandatory="true">
      <description>Code of message of user-friendly text about functional group to be allowed/disallowed</description>
    </param>
    <param name="id" type="Integer" mandatory="true">
      <description>Id of corresponding functional group, needed by SDL.</description>
    </param>
    <param name="allowed" type="Boolean" mandatory="false">
      <description>Specifies whether functionality was allowed/disallowed. If ommited - no information about User Consent is yet found for app.</description>
    </param>
  </struct>
  <struct name="ServiceInfo">
    <param name="url" type="String" mandatory="true">
      <description>Get URL based on service type.</description>
    </param>
    <param name="appID" type="Integer" mandatory="false">
      <description>ID of application that requested this RPC.</description>
    </param>
  </struct>

  <enum name="EntityStatus">
    <element name="ON"/>
    <element name="OFF"/>
  </enum>

  <struct name="ExternalConsentStatus">
    <param name="entityType" type="Integer" minvalue="0" maxvalue="128" mandatory="true">
      <description>The entityType which status is informed by "status" param.</description>
    </param>
    <param name="entityID" type="Integer" minvalue="0" maxvalue="128" mandatory="true">
      <description>The corresponding ID of entityType which status is informed by "status" param</description>
    </param>
    <param name="status" type="Common.EntityStatus" mandatory="true">
      <description>Status of the ExternalConsentStatus entity: "ON" or "OFF". </description>
    </param>
  </struct>
<!-- End of Policies -->

<!-- Remote Control -->

<struct name="Grid">
    <description>Describes a location (origin coordinates and span) of a vehicle component.</description>
    <param name="col" type="Integer" mandatory="true" minvalue="-1" maxvalue="100">
    </param>
    <param name="row" type="Integer"  mandatory="true" minvalue="-1" maxvalue="100">
    </param>
    <param name="level" type="Integer" mandatory="false"  defvalue="0" minvalue="-1" maxvalue="100" >
    </param>
    <param name="colspan" type="Integer" mandatory="false" defvalue="1" minvalue="1" maxvalue="100">
    </param>
    <param name="rowspan" type="Integer" mandatory="false" defvalue="1" minvalue="1" maxvalue="100">
    </param>
    <param name="levelspan" type="Integer" mandatory="false" defvalue="1" minvalue="1" maxvalue="100">
    </param>
</struct>

<struct name="WindowState">
  <param name="approximatePosition" type="Integer" minvalue="0" maxvalue="100" mandatory="true">
    <description>The approximate percentage that the window is open - 0 being fully closed, 100 being fully open</description>
  </param>
  <param name="deviation" type="Integer" minvalue="0" maxvalue="100" mandatory="true">
    <description>The percentage deviation of the approximatePosition. e.g. If the approximatePosition is 50 and the deviation is 10, then the window's location is somewhere between 40 and 60.</description>
  </param>
</struct>

<struct name="WindowStatus">
  <description>Describes the status of a window of a door/liftgate etc.</description>
  <param name="location" type="Common.Grid" mandatory="true"/>
  <param name="state" type="Common.WindowState" mandatory="true"/>      
</struct>

<struct name="ModuleInfo">
    <description>Information about a RC module</description>
    <param name="moduleId" type="String" maxlength="100" mandatory="true">
        <description> uuid of a module. "moduleId + moduleType" uniquely identify a module.</description>
    </param>
    <param name="location" type="Grid" mandatory="false">
       <description>Location of a module.</description>
    </param>
    <param name="serviceArea" type="Grid" mandatory="false">
       <description>Service area of a module. </description>
    </param>
    <param name="allowMultipleAccess" type="Boolean" mandatory="false" defvalue="true">
        <description>allow multiple users/apps to access the module or not </description>
    </param>
</struct>

<struct name="SeatLocation">
    <description>Describes the location of a seat.</description>
    <param name="grid" type="Grid"  mandatory="false">
    </param>
</struct>

<struct name="SeatLocationCapability">
    <description>Contains information about the locations of each seat</description>
    <param name="rows" type="Integer" minvalue="1" maxvalue="100" mandatory="false"></param>
    <param name="columns" type="Integer" minvalue="1" maxvalue="100" mandatory="false"></param>
    <param name="levels" type="Integer" minvalue="1" maxvalue="100" defvalue="1" mandatory="false">   
    </param>
    <param name="seats" type="SeatLocation" array="true" mandatory="false">
        <description>Contains a list of SeatLocation in the vehicle</description>
    </param>
</struct>

<enum name="ModuleType">
   <element name="CLIMATE"/>
   <element name="RADIO"/>
   <element name="SEAT"/>
   <element name="AUDIO"/>
   <element name="LIGHT"/>
   <element name="HMI_SETTINGS"/>
</enum>

    <enum name="MassageZone">
      <description>List possible zones of a multi-contour massage seat.</description>
      <element name="LUMBAR">
        <description>The back of a multi-contour massage seat. or SEAT_BACK</description>
      </element>
      <element name="SEAT_CUSHION">
        <description>The bottom a multi-contour massage seat. or SEAT_BOTTOM </description>
      </element>
    </enum>

    <enum name="MassageMode">
      <description>List possible modes of a massage zone.</description>
      <element name="OFF"/>
      <element name="LOW"/>
      <element name="HIGH"/>
    </enum>

    <struct name="MassageModeData">
      <description>Specify the mode of a massage zone.</description>
      <param name="massageZone" type="MassageZone" mandatory="true"></param>
      <param name="massageMode" type="MassageMode" mandatory="true"></param>
    </struct>

    <enum name="MassageCushion">
      <description>List possible cushions of a multi-contour massage seat.</description>
      <element name="TOP_LUMBAR"/>
      <element name="MIDDLE_LUMBAR"/>
      <element name="BOTTOM_LUMBAR"/>
      <element name="BACK_BOLSTERS"/>
      <element name="SEAT_BOLSTERS"/>
    </enum>

    <struct name="MassageCushionFirmness">
      <description>The intensity or firmness of a cushion.</description>
      <param name="cushion" type="MassageCushion" mandatory="true"></param>
      <param name="firmness" type="Integer" minvalue="0" maxvalue="100" mandatory="true"></param>
    </struct>

    <enum name="SeatMemoryActionType">
      <element name="SAVE">
        <description>Save current seat positions and settings to seat memory.</description>
      </element>
      <element name="RESTORE">
        <description>Restore / apply the seat memory settings to the current seat. </description>
      </element>
      <element name="NONE">
        <description>No action to be performed.</description>
      </element>
    </enum>

    <struct name="SeatMemoryAction">
      <param name="id" type="Integer" minvalue="1" maxvalue="10" mandatory="true"/>
      <param name="label" type="String" maxlength="100" mandatory="false"/>
      <param name="action" type="SeatMemoryActionType" mandatory="true"/>
    </struct>

    <enum name="SupportedSeat">
      <description>List possible seats that is a remote controllable seat.</description>
      <element name="DRIVER"/>
      <element name="FRONT_PASSENGER"/>
    </enum>

    <struct name="SeatControlData">
      <description>Seat control data corresponds to "SEAT" ModuleType. </description>
      <param name="id" type="SupportedSeat" mandatory="false"></param>
      <param name="heatingEnabled" type="Boolean" mandatory="false"></param>
      <param name="coolingEnabled" type="Boolean" mandatory="false"></param>
      <param name="heatingLevel" type="Integer" minvalue="0" maxvalue="100" mandatory="false"></param>
      <param name="coolingLevel" type="Integer" minvalue="0" maxvalue="100" mandatory="false"></param>

      <param name="horizontalPosition" type="Integer" minvalue="0" maxvalue="100" mandatory="false"></param>
      <param name="verticalPosition" type="Integer" minvalue="0" maxvalue="100" mandatory="false"></param>
      <param name="frontVerticalPosition" type="Integer" minvalue="0" maxvalue="100" mandatory="false"></param>
      <param name="backVerticalPosition" type="Integer" minvalue="0" maxvalue="100" mandatory="false"></param>
      <param name="backTiltAngle" type="Integer" minvalue="0" maxvalue="100" mandatory="false"></param>

      <param name="headSupportHorizontalPosition" type="Integer" minvalue="0" maxvalue="100" mandatory="false"></param>
      <param name="headSupportVerticalPosition" type="Integer" minvalue="0" maxvalue="100" mandatory="false"></param>

      <param name="massageEnabled" type="Boolean" mandatory="false"></param>
      <param name="massageMode" type="MassageModeData" minsize="1" maxsize="2" array="true" mandatory="false"></param>
      <param name="massageCushionFirmness" type="MassageCushionFirmness" minsize="1" maxsize="5" array="true" mandatory="false"></param>
      <param name="memory" type="SeatMemoryAction" mandatory="false"></param>
    </struct>

    <struct name="SeatControlCapabilities">
      <param name="moduleName" type="String" maxlength="100"  mandatory="true">
        <description>
        The short friendly name of the light control module.
        It should not be used to identify a module by mobile application.
        </description>
      </param>
      <param name="moduleInfo" type="ModuleInfo" mandatory="false">
          <description>Information about a RC module, including its id. </description>
      </param>
      <param name="heatingEnabledAvailable" type="Boolean" mandatory="false">
      </param>
      <param name="coolingEnabledAvailable" type="Boolean" mandatory="false">
      </param>
      <param name="heatingLevelAvailable" type="Boolean" mandatory="false">
      </param>
      <param name="coolingLevelAvailable" type="Boolean" mandatory="false">
      </param>
      <param name="horizontalPositionAvailable" type="Boolean" mandatory="false">
      </param>
      <param name="verticalPositionAvailable" type="Boolean" mandatory="false">
      </param>
      <param name="frontVerticalPositionAvailable" type="Boolean" mandatory="false">
      </param>
      <param name="backVerticalPositionAvailable" type="Boolean" mandatory="false">
      </param>
      <param name="backTiltAngleAvailable" type="Boolean" mandatory="false">
      </param>
      <param name="headSupportHorizontalPositionAvailable" type="Boolean" mandatory="false">
      </param>
      <param name="headSupportVerticalPositionAvailable" type="Boolean" mandatory="false">
      </param>
      <param name="massageEnabledAvailable" type="Boolean" mandatory="false">
      </param>
      <param name="massageModeAvailable" type="Boolean" mandatory="false">
      </param>
      <param name="massageCushionFirmnessAvailable" type="Boolean" mandatory="false">
      </param>
      <param name="memoryAvailable" type="Boolean" mandatory="false">
      </param>
    </struct>

 <enum name="RadioBand">
   <element name="AM"/>
   <element name="FM"/>
   <element name="XM"/>
 </enum>

 <struct name="RdsData">
  <param name="PS" type="String" minlength="0" maxlength="8" mandatory="false">
     <description>Program Service Name</description>
   </param>
  <param name="RT" type="String" minlength="0" maxlength="64" mandatory="false">
     <description>Radio Text</description>
   </param>
   <param name="CT" type="String" minlength="24" maxlength="24" mandatory="false">
     <description>The clock text in UTC format as YYYY-MM-DDThh:mm:ss.sTZD</description>
   </param>
  <param name="PI" type="String" minlength="0" maxlength="6" mandatory="false">
     <description>Program Identification - the call sign for the radio station</description>
   </param>
  <param name="PTY" type="Integer" minvalue="0" maxvalue="31" mandatory="false">
     <description>The program type - The region should be used to differentiate between EU and North America program types</description>
   </param>
  <param name="TP" type="Boolean" mandatory="false">
     <description>Traffic Program Identification - Identifies a station that offers traffic</description>
   </param>
  <param name="TA" type="Boolean" mandatory="false">
     <description>Traffic Announcement Identification - Indicates an ongoing traffic announcement</description>
   </param>
  <param name="REG" type="String" mandatory="false">
     <description>Region</description>
   </param>
 </struct>

 <enum name="RadioState">
   <element name="ACQUIRING"/>
   <element name="ACQUIRED"/>
   <element name="MULTICAST"/>
   <element name="NOT_FOUND"/>
 </enum>

 <struct name="StationIDNumber">
     <param name="countryCode" type="Integer" minvalue="0" maxvalue="999"  mandatory="false">
         <description>Binary Representation of ITU Country Code. USA Code is 001.</description>
     </param>
     <param name="fccFacilityId" type="Integer" minvalue="0" maxvalue="999999"  mandatory="false">
         <description>Binary representation  of unique facility ID assigned by the FCC; FCC controlled for U.S. territory</description>
     </param>
 </struct>

 <struct name="GPSData">
   <description>Struct with the GPS data.</description>
   <param name="longitudeDegrees" type="Float" minvalue="-180" maxvalue="180" mandatory="true">
   </param>
   <param name="latitudeDegrees" type="Float" minvalue="-90" maxvalue="90" mandatory="true">
   </param>
   <param name="utcYear" type="Integer" minvalue="2010" maxvalue="2100" mandatory="false">
       <description>The current UTC year.</description>
   </param>
   <param name="utcMonth" type="Integer" minvalue="1" maxvalue="12" mandatory="false">
       <description>The current UTC month.</description>
  </param>
   <param name="utcDay" type="Integer" minvalue="1" maxvalue="31" mandatory="false">
      <description>The current UTC day.</description>
   </param>
   <param name="utcHours" type="Integer" minvalue="0" maxvalue="23" mandatory="false">
       <description>The current UTC hour.</description>
   </param>
   <param name="utcMinutes" type="Integer" minvalue="0" maxvalue="59" mandatory="false">
       <description>The current UTC minute.</description>
   </param>
   <param name="utcSeconds" type="Integer" minvalue="0" maxvalue="59" mandatory="false">
       <description>The current UTC second.</description>
   </param>
   <param name="compassDirection" type="Common.CompassDirection" mandatory="false">
       <description>See CompassDirection.</description>
   </param>
   <param name="pdop" type="Float" minvalue="0" maxvalue="1000" mandatory="false">
       <description>PDOP.</description>
   </param>
   <param name="hdop" type="Float" minvalue="0" maxvalue="1000" mandatory="false">
       <description>HDOP.</description>
   </param>
   <param name="vdop" type="Float" minvalue="0" maxvalue="1000" mandatory="false">
       <description>VDOP.</description>
   </param>
   <param name="actual" type="Boolean" mandatory="false">
       <description>
         True, if actual.
         False, if infered.
       </description>
   </param>
   <param name="satellites" type="Integer" minvalue="0" maxvalue="31" mandatory="false">
       <description>Number of satellites in view</description>
   </param>
   <param name="dimension" type="Common.Dimension" mandatory="false">
       <description>See Dimension</description>
   </param>
   <param name="altitude" type="Float" minvalue="-10000" maxvalue="10000" mandatory="false">
       <description>Altitude in meters</description>
   </param>
   <param name="heading" type="Float" minvalue="0" maxvalue="359.99" mandatory="false">
       <description>The heading. North is 0. Resolution is 0.01</description>
   </param>
   <param name="speed" type="Float" minvalue="0" maxvalue="500" mandatory="false">
       <description>The speed in KPH</description>
   </param>
   <param name="shifted" type="Boolean" mandatory="false">
       <description>
           True, if GPS lat/long, time, and altitude have been purposefully shifted (requires a proprietary algorithm to unshift).
           False, if the GPS data is raw and un-shifted.
           If not provided, then value is assumed False.
       </description>
   </param>
 </struct>

 <struct name="SisData">
     <param name="stationShortName" type="String" minlength="4" maxlength="7"  mandatory="false">
         <description>Identifies the 4-alpha-character station call sign plus an optional (-FM) extension</description>
     </param>
     <param name="stationIDNumber" type="StationIDNumber"  mandatory="false">
         <description>Used for network Application. Consists of Country Code and FCC Facility ID.</description>
     </param>
     <param name="stationLongName" type="String" minlength="0" maxlength="56"  mandatory="false">
         <description>Identifies the station call sign or other identifying information in the long format.</description>
     </param>
     <param name="stationLocation" type="GPSData" mandatory="false">
         <description>Provides the 3-dimensional geographic station location.</description>
     </param>
     <param name="stationMessage" type="String" minlength="0" maxlength="56"  mandatory="false">
         <description>May be used to convey textual information of general interest to the consumer such as weather forecasts or public service announcements. Includes a high priority delivery feature to convey emergencies that may be in the listening area.</description>
     </param>
 </struct>

 <struct name="RadioControlData">
   <param name="frequencyInteger" type="Integer" minvalue="0" maxvalue="1710" mandatory="false">
     <description>The integer part of the frequency ie for 101.7 this value should be 101</description>
   </param>
   <param name="frequencyFraction" type="Integer" minvalue="0" maxvalue="9" mandatory="false">
     <description>The fractional part of the frequency for 101.7 is 7</description>
   </param>
   <param name="band" type="Common.RadioBand" mandatory="false">
   </param>
   <param name="rdsData" type="Common.RdsData" mandatory="false">
   </param>
   <param name="hdRadioEnable" type="Boolean" mandatory="false">
     <description> True if the hd radio is on, false is the radio is off</description>
   </param>
   <param name="availableHDs" type="Integer" minvalue="1" maxvalue="7" mandatory="false">
    <description>
       Number of HD sub-channels if available.
       Note that this parameter is deprecated in MOBILE API.
    </description>
   </param>
   <param name="availableHdChannels" type="Integer" minvalue="0" maxvalue="7" array="true" minsize="0" maxsize="8" mandatory="false">
     <description>The list of available hd sub-channel indexes. Empty list means no Hd channel is available. Read-only.</description>
   </param>
   <param name="hdChannel" type="Integer" minvalue="0" maxvalue="7" mandatory="false">
     <description>Current HD sub-channel if available</description>
   </param>
   <param name="signalStrength" type="Integer" minvalue="0" maxvalue="100" mandatory="false">
   </param>
   <param name="signalChangeThreshold" type="Integer" minvalue="0" maxvalue="100" mandatory="false">
     <description>If the signal strength falls below the set value for this parameter, the radio will tune to an alternative frequency</description>
   </param>
   <param name="radioEnable" type="Boolean" mandatory="false">
     <description> True if the radio is on, false is the radio is off</description>
   </param>
   <param name="state" type="Common.RadioState" mandatory="false">
   </param>
   <param name="sisData" type="SisData" mandatory="false">
       <description>Read-only Station Information Service (SIS) data provides basic information about the station such as call sign, as well as information not displayable to the consumer such as the station identification number</description>
   </param>
 </struct>

 <struct name="RadioControlCapabilities">
   <description>Contains information about a radio control module's capabilities.</description>
   <param name="moduleName" type="String" maxlength="100" mandatory="true" >
     <description>The short name or a short description of the radio control module.</description>
   </param>
   <param name="moduleInfo" type="ModuleInfo" mandatory="false">
       <description>Information about a RC module, including its id. </description>
   </param>
   <param name="radioEnableAvailable" type="Boolean" mandatory="false">
     <description>
       Availability of the control of enable/disable radio.
       True: Available, False: Not Available, Not present: Not Available.
     </description>
   </param>
   <param name="radioBandAvailable" type="Boolean" mandatory="false" >
     <description>
       Availability of the control of radio band.
       True: Available, False: Not Available, Not present: Not Available.
     </description>
   </param>
   <param name="radioFrequencyAvailable" type="Boolean" mandatory="false" >
     <description>
       Availability of the control of radio frequency.
       True: Available, False: Not Available, Not present: Not Available.
     </description>
   </param>
   <param name="hdChannelAvailable" type="Boolean" mandatory="false" >
     <description>
       Availability of the control of HD radio channel.
       True: Available, False: Not Available, Not present: Not Available.
     </description>
   </param>
   <param name="rdsDataAvailable" type="Boolean" mandatory="false" >
     <description>
       Availability of the getting Radio Data System (RDS) data.
       True: Available, False: Not Available, Not present: Not Available.
     </description>
   </param>
   <param name="availableHDsAvailable" type="Boolean" mandatory="false" >
   <description>
       Availability of the getting the number of available HD channels.
       True: Available, False: Not Available, Not present: Not Available.
       Note that this parameter is deprecated in MOBILE API
     </description>
   </param>

   <param name="availableHdChannelsAvailable" type="Boolean" mandatory="false">
     <description>
       Availability of the list of available HD sub-channel indexes.
       True: Available, False: Not Available, Not present: Not Available.
     </description>
   </param>
   <param name="stateAvailable" type="Boolean" mandatory="false" >
     <description>
       Availability of the getting the Radio state.
       True: Available, False: Not Available, Not present: Not Available.
     </description>
   </param>
   <param name="signalStrengthAvailable" type="Boolean" mandatory="false" >
     <description>
       Availability of the getting the signal strength.
       True: Available, False: Not Available, Not present: Not Available.
     </description>
   </param>
   <param name="signalChangeThresholdAvailable" type="Boolean" mandatory="false" >
     <description>
       Availability of the getting the signal Change Threshold.
       True: Available, False: Not Available, Not present: Not Available.
     </description>
   </param>
   <param name="sisDataAvailable" type="Boolean" mandatory="false">
       <description>
         Availability of the getting HD radio Station Information Service (SIS) data.
         True: Available, False: Not Available, Not present: Not Available.
       </description>
   </param>
   <param name="hdRadioEnableAvailable" type="Boolean" mandatory="false">
     <description>
       Availability of the control of enable/disable HD radio.
       True: Available, False: Not Available, Not present: Not Available.
     </description>
   </param>
   <param name="siriusxmRadioAvailable" type="Boolean" mandatory="false">
     <description>
       Availability of Sirius XM radio.
       True: Available, False: Not Available, Not present: Not Available.
     </description>
   </param>
 </struct>

 <enum name="DefrostZone">
   <element name="FRONT"/>
   <element name="REAR"/>
   <element name="ALL"/>
   <element name="NONE"/>
 </enum>

 <enum name="VentilationMode">
   <element name="UPPER"/>
   <element name="LOWER"/>
   <element name="BOTH"/>
   <element name="NONE"/>
 </enum>

 <enum name="TemperatureUnit">
   <element name="FAHRENHEIT"/>
   <element name="CELSIUS"/>
 </enum>

 <struct name="Temperature">
    <param name="unit" type="TemperatureUnit" mandatory="true" >
      <description>Temperature Unit</description>
    </param>
    <param name="value" type="Float" mandatory="true" >
      <description>Temperature Value in TemperatureUnit specified unit. Range depends on OEM and is not checked by SDL.</description>
    </param>
  </struct>

 <struct name="ClimateControlData">
   <param name="fanSpeed" type="Integer" minvalue="0" maxvalue="100" mandatory="false">
   </param>
   <param name="currentTemperature" type="Common.Temperature" mandatory="false">
   </param>
   <param name="desiredTemperature" type="Common.Temperature" mandatory="false">
   </param>
   <param name="acEnable" type="Boolean" mandatory="false">
   </param>
   <param name="circulateAirEnable" type="Boolean" mandatory="false">
   </param>
   <param name="autoModeEnable" type="Boolean" mandatory="false">
   </param>
   <param name="defrostZone" type="DefrostZone" mandatory="false">
   </param>
   <param name="dualModeEnable" type="Boolean" mandatory="false">
   </param>
   <param name="acMaxEnable" type="Boolean" mandatory="false">
   </param>
   <param name="ventilationMode" type="Common.VentilationMode" mandatory="false">
   </param>
   <param name="heatedSteeringWheelEnable" type="Boolean" mandatory="false">
       <description>value false means disabled/turn off, value true means enabled/turn on.</description>
   </param>
   <param name="heatedWindshieldEnable" type="Boolean" mandatory="false">
       <description>value false means disabled, value true means enabled.</description>
   </param>
   <param name="heatedRearWindowEnable" type="Boolean" mandatory="false">
       <description>value false means disabled, value true means enabled.</description>
   </param>
   <param name="heatedMirrorsEnable" type="Boolean" mandatory="false">
       <description>value false means disabled, value true means enabled.</description>
   </param>
   <param name="climateEnable" type="Boolean" mandatory="false">
   </param>
 </struct>

   <struct name="ClimateControlCapabilities">
   <description>Contains information about a climate control module's capabilities.</description>
   <param name="moduleName" type="String" maxlength="100" mandatory="true" >
     <description>The short name or a short description of the climate control module.</description>
   </param>
   <param name="moduleInfo" type="ModuleInfo" mandatory="false">
       <description>Information about a RC module, including its id. </description>
   </param>
   <param name="currentTemperatureAvailable" type="Boolean" mandatory="false">
     <description>
       Availability of the reading of current temperature.
       True: Available, False: Not Available, Not present: Not Available.
     </description>
   </param>
   <param name="fanSpeedAvailable" type="Boolean" mandatory="false">
     <description>
       Availability of the control of fan speed.
       True: Available, False: Not Available, Not present: Not Available.
     </description>
   </param>
   <param name="desiredTemperatureAvailable" type="Boolean" mandatory="false">
     <description>
       Availability of the control of desired temperature.
       True: Available, False: Not Available, Not present: Not Available.
     </description>
   </param>
   <param name="acEnableAvailable" type="Boolean" mandatory="false">
     <description>
       Availability of the control of turn on/off AC.
       True: Available, False: Not Available, Not present: Not Available.
     </description>
   </param>
   <param name="acMaxEnableAvailable" type="Boolean" mandatory="false">
     <description>
       Availability of the control of enable/disable air conditioning is ON on the maximum level.
       True: Available, False: Not Available, Not present: Not Available.
     </description>
   </param>
   <param name="circulateAirEnableAvailable" type="Boolean" mandatory="false">
     <description>
       Availability of the control of enable/disable circulate Air mode.
       True: Available, False: Not Available, Not present: Not Available.
     </description>
   </param>
   <param name="autoModeEnableAvailable" type="Boolean" mandatory="false">
     <description>
       Availability of the control of enable/disable auto mode.
       True: Available, False: Not Available, Not present: Not Available.
     </description>
   </param>
   <param name="dualModeEnableAvailable" type="Boolean" mandatory="false">
     <description>
       Availability of the control of enable/disable dual mode.
       True: Available, False: Not Available, Not present: Not Available.
     </description>
   </param>
   <param name="defrostZoneAvailable" type="Boolean" mandatory="false">
     <description>
       Availability of the control of defrost zones.
       True: Available, False: Not Available, Not present: Not Available.
     </description>
   </param>
   <param name="defrostZone" type="Common.DefrostZone" minsize="1" maxsize="100" array="true" mandatory="false">
     <description>
       A set of all defrost zones that are controllable.
     </description>
   </param>
   <param name="ventilationModeAvailable" type="Boolean" mandatory="false">
     <description>
       Availability of the control of air ventilation mode.
       True: Available, False: Not Available, Not present: Not Available.
     </description>
   </param>
   <param name="ventilationMode" type="Common.VentilationMode" minsize="1" maxsize="100" array="true" mandatory="false">
     <description>
       A set of all ventilation modes that are controllable.
     </description>
   </param>
   <param name="heatedSteeringWheelAvailable" type="Boolean" mandatory="false">
       <description>
         Availability of the control (enable/disable) of heated Steering Wheel.
         True: Available, False: Not Available, Not present: Not Available.
       </description>
   </param>
   <param name="heatedWindshieldAvailable" type="Boolean" mandatory="false">
       <description>
         Availability of the control (enable/disable) of heated Windshield.
         True: Available, False: Not Available, Not present: Not Available.
       </description>
   </param>
   <param name="heatedRearWindowAvailable" type="Boolean" mandatory="false">
       <description>
         Availability of the control (enable/disable) of heated Rear Window.
         True: Available, False: Not Available, Not present: Not Available.
       </description>
   </param>
   <param name="heatedMirrorsAvailable" type="Boolean" mandatory="false">
       <description>
         Availability of the control (enable/disable) of heated Mirrors.
         True: Available, False: Not Available, Not present: Not Available.
       </description>
   </param>
   <param name="climateEnableAvailable" type="Boolean" mandatory="false">
       <description>
         Availability of the control of enable/disable climate control.
         True: Available, False: Not Available, Not present: Not Available.
       </description>
   </param>
 </struct>

 <struct name="EqualizerSettings">
     <description>Defines the each Equalizer channel settings.</description>
     <param name="channelId" type="Integer" minvalue="1" maxvalue="100" mandatory="true"></param>
     <param name="channelName" type="String" mandatory="false" maxlength="50">
         <description>read-only channel / frequency name (e.i. "Treble, Midrange, Bass" or "125 Hz")</description>
     </param>
     <param name="channelSetting" type="Integer" minvalue="0" maxvalue="100" mandatory="true"></param>
 </struct>

 <struct name="AudioControlData">
     <param name="source" type="PrimaryAudioSource" mandatory="false">
         <description>
           In a getter response or a notification, it is the current primary audio source of the system.
           In a setter request, it is the target audio source that the system shall switch to.
           If the value is MOBILE_APP, the system shall switch to the mobile media app that issues the setter RPC.
         </description>
     </param>
     <param name="keepContext" type="Boolean" mandatory="false">
         <description>
           This parameter shall not be present in any getter responses or notifications.
           This parameter is optional in a setter request. The default value is false.
           If it is false, the system not only changes the audio source but also brings the default application
           or system UI associated with the audio source to foreground.
           If it is true, the system changes the audio source, but still keeps the current application in foreground.
         </description>
     </param>
     <param name="volume" type="Integer" mandatory="false" minvalue="0" maxvalue="100">
         <description>Reflects the volume of audio, from 0%-100%.</description>
     </param>
     <param name="equalizerSettings" type="EqualizerSettings" minsize="1" maxsize="100" mandatory="false" array="true">
         <description>Defines the list of supported channels (band) and their current/desired settings on HMI</description>
     </param>
 </struct>

 <struct name="AudioControlCapabilities">
     <param name="moduleName" type="String" maxlength="100" mandatory="true">
         <description>
           The short friendly name of the light control module.
           It should not be used to identify a module by mobile application.
         </description>
     </param>
     <param name="moduleInfo" type="ModuleInfo" mandatory="false">
         <description>Information about a RC module, including its id. </description>
     </param>
     <param name="sourceAvailable" type="Boolean" mandatory="false">
         <description>Availability of the control of audio source. </description>
     </param>
     <param name="keepContextAvailable" type="Boolean" mandatory="false">
         <description>Availability of the keepContext paramter. </description>
     </param>
     <param name="volumeAvailable" type="Boolean" mandatory="false">
         <description>Availability of the control of audio volume.</description>
     </param>
     <param name="equalizerAvailable" type="Boolean" mandatory="false">
         <description>Availability of the control of Equalizer Settings.</description>
     </param>
     <param name="equalizerMaxChannelId" type="Integer" minvalue="1" maxvalue="100" mandatory="false">
         <description>Must be included if equalizerAvailable=true, and assume all IDs starting from 1 to this value are valid</description>
     </param>
 </struct>


 <struct name="RGBColor">
     <param name="red" type="Integer" minvalue="0" maxvalue="255" mandatory="true" />
     <param name="green" type="Integer" minvalue="0" maxvalue="255" mandatory="true" />
     <param name="blue" type="Integer" minvalue="0" maxvalue="255" mandatory="true" />
 </struct>

 <enum name="LightName">
     <!-- Common Single Light 0~500 -->
     <element name="FRONT_LEFT_HIGH_BEAM" value="0"/>
     <element name="FRONT_RIGHT_HIGH_BEAM" value="1"/>
     <element name="FRONT_LEFT_LOW_BEAM" value="2"/>
     <element name="FRONT_RIGHT_LOW_BEAM" value="3"/>
     <element name="FRONT_LEFT_PARKING_LIGHT" value="4"/>
     <element name="FRONT_RIGHT_PARKING_LIGHT" value="5"/>
     <element name="FRONT_LEFT_FOG_LIGHT" value="6"/>
     <element name="FRONT_RIGHT_FOG_LIGHT" value="7"/>
     <element name="FRONT_LEFT_DAYTIME_RUNNING_LIGHT" value="8"/>
     <element name="FRONT_RIGHT_DAYTIME_RUNNING_LIGHT" value="9"/>
     <element name="FRONT_LEFT_TURN_LIGHT" value="10"/>
     <element name="FRONT_RIGHT_TURN_LIGHT" value="11"/>
     <element name="REAR_LEFT_FOG_LIGHT" value="12"/>
     <element name="REAR_RIGHT_FOG_LIGHT" value="13"/>
     <element name="REAR_LEFT_TAIL_LIGHT" value="14"/>
     <element name="REAR_RIGHT_TAIL_LIGHT" value="15"/>
     <element name="REAR_LEFT_BRAKE_LIGHT" value="16"/>
     <element name="REAR_RIGHT_BRAKE_LIGHT" value="17"/>
     <element name="REAR_LEFT_TURN_LIGHT" value="18"/>
     <element name="REAR_RIGHT_TURN_LIGHT" value="19"/>
     <element name="REAR_REGISTRATION_PLATE_LIGHT" value="20"/>

     <!-- Exterior Lights by common function groups 501~800 -->
     <element name="HIGH_BEAMS" value="501">
         <description>Include all high beam lights: front_left and front_right.</description>
     </element>
     <element name="LOW_BEAMS" value="502">
         <description>Include all low beam lights: front_left and front_right.</description>
     </element>
     <element name="FOG_LIGHTS" value="503">
         <description>Include all fog lights: front_left, front_right, rear_left and rear_right.</description>
     </element>
     <element name="RUNNING_LIGHTS" value="504">
         <description>Include all daytime running lights: front, left and right.</description>
     </element>
     <element name="PARKING_LIGHTS" value="505">
         <description>Include all parking lights: front_left and front_right.</description>
     </element>
     <element name="BRAKE_LIGHTS" value="506">
         <description>Include all brake lights: rear_left and rear_right.</description>
     </element>
     <element name="REAR_REVERSING_LIGHTS" value="507"/>
     <element name="SIDE_MARKER_LIGHTS" value="508"/>
     <element name="LEFT_TURN_LIGHTS" value="509">
         <description>Include all left turn signal lights: front_left, rear_left, left_side and mirror_mounted.</description>
     </element>
     <element name="RIGHT_TURN_LIGHTS" value="510">
         <description>Include all right turn signal lights: front_right, rear_right, right_side and mirror_mounted.</description>
     </element>
     <element name="HAZARD_LIGHTS" value="511">
         <description>Include all hazard lights: front_left, front_right, rear_left and rear_right.</description>
     </element>
     <element name="REAR_CARGO_LIGHTS" value="512">
         <description>Cargo lamps illuminate the cargo area.</description>
     </element>
     <element name="REAR_TRUCK_BED_LIGHTS" value="513">
         <description>Truck bed lamps light up the bed of the truck.</description>
     </element>
     <element name="REAR_TRAILER_LIGHTS" value="514">
         <description>Trailer lights are lamps mounted on a trailer hitch.</description>
     </element>
     <element name="LEFT_SPOT_LIGHTS" value="515">
         <description>It is the spotlights mounted on the left side of a vehicle.</description>
     </element>
     <element name="RIGHT_SPOT_LIGHTS" value="516">
         <description>It is the spotlights mounted on the right side of a vehicle.</description>
     </element>
     <element name="LEFT_PUDDLE_LIGHTS" value="517">
         <description>Puddle lamps illuminate the ground beside the door as the customer is opening or approaching the door.</description>
     </element>
     <element name="RIGHT_PUDDLE_LIGHTS" value="518">
         <description>Puddle lamps illuminate the ground beside the door as the customer is opening or approaching the door.</description>
     </element>

     <!-- Interior Lights by common function groups 801~900 -->
     <element name="AMBIENT_LIGHTS" value="801"/>
     <element name="OVERHEAD_LIGHTS" value="802"/>
     <element name="READING_LIGHTS" value="803"/>
     <element name="TRUNK_LIGHTS" value="804"/>

     <!-- Lights by location 901~1000-->
     <element name="EXTERIOR_FRONT_LIGHTS" value="901">
         <description>Include exterior lights located in front of the vehicle. For example, fog lights and low beams.</description>
     </element>
     <element name="EXTERIOR_REAR_LIGHTS" value="902">
         <description>Include exterior lights located at the back of the vehicle. For example, license plate lights, reverse lights, cargo lights, bed lights an trailer assist lights.</description>
     </element>
     <element name="EXTERIOR_LEFT_LIGHTS" value="903">
         <description>Include exterior lights located at the left side of the vehicle. For example, left puddle lights and spot lights.</description>
     </element>
     <element name="EXTERIOR_RIGHT_LIGHTS" value="904">
         <description>Include exterior lights located at the right side of the vehicle. For example, right puddle lights and spot lights.</description>
     </element>
     <element name="EXTERIOR_ALL_LIGHTS" value="905">
         <description> Include all exterior lights around the vehicle.</description>
     </element>
 </enum>

 <enum name="LightStatus">
     <element name="ON"/>
     <element name="OFF"/>
     <element name="RAMP_UP"/>
     <element name="RAMP_DOWN"/>
     <element name="UNKNOWN"/>
     <element name="INVALID"/>
 </enum>

 <struct name="LightCapabilities">
     <param name="name" type="LightName" mandatory="true" />
     <param name="statusAvailable" type="Boolean" mandatory="false">
       <description>
         Indicates if the status (ON/OFF) can be set remotely. App shall not use read-only values (RAMP_UP/RAMP_DOWN/UNKNOWN/INVALID) in a setInteriorVehicleData request.
       </description>
     </param>
     <param name="densityAvailable" type="Boolean" mandatory="false">
         <description>
           Indicates if the light's density can be set remotely (similar to a dimmer).
         </description>
     </param>
     <param name="rgbColorSpaceAvailable" type="Boolean" mandatory="false">
         <description>
           Indicates if the light's color can be set remotely by using the RGB color space.
         </description>
     </param>
 </struct>

 <struct name="LightControlCapabilities">
     <param name="moduleName" type="String" maxlength="100" mandatory="true">
         <description>
           The short friendly name of the light control module.
           It should not be used to identify a module by mobile application.
         </description>
     </param>
     <param name="moduleInfo" type="ModuleInfo" mandatory="false">
         <description>Information about a RC module, including its id. </description>
     </param>
     <param name="supportedLights" type="LightCapabilities" minsize="1" maxsize="100" array="true" mandatory="true">
     <description> An array of available light names that are controllable. </description>
     </param>
 </struct>

 <struct name="LightState">
     <param name="id" type="LightName" mandatory="true">
         <description>The name of a light or a group of lights. </description>
     </param>
     <param name="status" type="LightStatus" mandatory="true"/>
     <param name="density" type="Float" minvalue="0" maxvalue="1" mandatory="false" />
     <param name="color" type="RGBColor" mandatory="false" />
 </struct>

 <struct name="LightControlData">
     <param name="lightState" type="LightState" mandatory="true" minsize="1" maxsize="100" array="true">
         <description>An array of LightNames and their current or desired status. No change to the status of the LightNames that are not listed in the array.</description>
     </param>
 </struct>

 <enum name="DisplayMode">
     <element name="DAY"/>
     <element name="NIGHT"/>
     <element name="AUTO"/>
 </enum>
 <enum name="DistanceUnit">
     <element name="MILES"/>
     <element name="KILOMETERS"/>
 </enum>

 <struct name="HMISettingsControlData">
     <description>Corresponds to "HMI_SETTINGS" ModuleType</description>
     <param name="displayMode" type="DisplayMode" mandatory="false"></param>
     <param name="temperatureUnit" type="TemperatureUnit" mandatory="false"></param>
     <param name="distanceUnit" type="DistanceUnit" mandatory="false"></param>
 </struct>

 <struct name="HMISettingsControlCapabilities">
     <param name="moduleName" type="String" maxlength="100" mandatory="true">
         <description>
           The short friendly name of the hmi setting module.
           It should not be used to identify a module by mobile application.
         </description>
     </param>
     <param name="moduleInfo" type="ModuleInfo" mandatory="false">
         <description>Information about a RC module, including its id. </description>
     </param>
     <param name="distanceUnitAvailable" type="Boolean" mandatory="false">
         <description>Availability of the control of distance unit. </description>
     </param>
     <param name="temperatureUnitAvailable" type="Boolean" mandatory="false">
         <description>Availability of the control of temperature unit. </description>
     </param>
     <param name="displayModeUnitAvailable" type="Boolean" mandatory="false">
         <description>Availability of the control of HMI display mode. </description>
     </param>
 </struct>

 <struct name="ModuleData">
   <description>The moduleType indicates which type of data should be changed and identifies which data object exists in this struct. For example, if the moduleType is CLIMATE then a "climateControlData" should exist</description>
   <param name="moduleType" type="Common.ModuleType" mandatory="true" >
   </param>
   <param name="moduleId" type="String" maxlength="100" mandatory="false">
       <description>Id of a module, published by System Capability. </description>
   </param>
   <param name="radioControlData" type="Common.RadioControlData" mandatory="false">
   </param>
   <param name="climateControlData" type="Common.ClimateControlData" mandatory="false">
   </param>
   <param name="seatControlData" type="SeatControlData" mandatory="false">
   </param>
   <param name="audioControlData" type="AudioControlData" mandatory="false">
   </param>
   <param name="lightControlData" type="LightControlData" mandatory="false">
   </param>
   <param name="hmiSettingsControlData" type="HMISettingsControlData" mandatory="false">
   </param>
 </struct>

<enum name="RCAccessMode">
    <description>Enumeration that describes possible remote control access mode the application might be in on HU.</description>
    <element name="AUTO_ALLOW"/>
    <element name="AUTO_DENY"/>
    <element name="ASK_DRIVER"/>
</enum>

<!-- End Remote Control -->
<struct name="TextField">
  <param name="name" type="Common.TextFieldName" mandatory="true">
    <description>The name that identifies the field. See TextFieldName.</description>
  </param>
  <param name="characterSet" type="Common.CharacterSet" mandatory="true">
    <description>
      The set of characters that are supported by this text field.
      All text is sent in UTF-8 format, but not all systems may support all of the characters expressed by UTF-8.
      All systems will support at least ASCII, but they may support more, either the LATIN-1 character set, or the full UTF-8 character set.
    </description>
  </param>
  <param name="width" type="Integer" minvalue="1" maxvalue="500" mandatory="true">
    <description>The number of characters in one row of this field.</description>
  </param>
  <param name="rows" type="Integer" minvalue="1" maxvalue="8" mandatory="true">
    <description>The number of rows of this field.</description>
  </param>
</struct>

<struct name="ButtonCapabilities">
    <description>Contains the information about capabilities of a button.</description>
    <param name="name" type="Common.ButtonName" mandatory="true">
        <description>The name of the Button from the ButtonName enum</description>
    </param>
    <param name="moduleInfo" type="ModuleInfo" mandatory="false">
        <description>Information about a RC module, including its id. </description>
    </param>
    <param name="shortPressAvailable" type="Boolean" mandatory="true">
        <description>The button supports a short press. Whenever the button is pressed short, onButtonPressed(SHORT) should be invoked.</description>
    </param>
    <param name="longPressAvailable" type="Boolean" mandatory="true">
        <description>The button supports a LONG press. Whenever the button is pressed long, onButtonPressed(LONG) should be invoked.</description>
    </param>
    <param name="upDownAvailable" type="Boolean" mandatory="true">
        <description>The button supports "button down" and "button up". Whenever the button is pressed, onButtonEvent(DOWN) should be invoked. Whenever the button is released, onButtonEvent(UP) should be invoked.</description>
    </param>
</struct>

<struct name="VehicleDataResult">
  <description>Individual published data request result</description>
  <param name="dataType" type="Common.VehicleDataType" mandatory="true">
    <description>Defined published data element type.</description>
  </param>
  <param name="resultCode" type="Common.VehicleDataResultCode" mandatory="true">
    <description>Published data result code.</description>
  </param>
</struct>

<struct name="TouchCoord">
  <param name="x" type="Integer" mandatory="true" minvalue="0" maxvalue="10000">
    <description>The x coordinate of the touch.</description>
  </param>
  <param name="y" type="Integer" mandatory="true" minvalue="0" maxvalue="10000">
    <description>The y coordinate of the touch.</description>
  </param>
</struct>

<struct name="TouchEvent">
  <param name="id" type="Integer" mandatory="true" minvalue="0" maxvalue="9">
    <description>
      A touch's unique identifier.  The application can track the current touch events by id.
      If a touch event has type begin, the id should be added to the set of touches.
      If a touch event has type end, the id should be removed from the set of touches.
    </description>
  </param>
  <param name="ts" type="Integer" mandatory="true" array="true" minvalue="0" maxvalue="2147483647" minsize="1" maxsize="1000">
    <description>
      The time that the touch was recorded.  This number can the time since the beginning of the session or something else as long as the units are in milliseconds.
      The timestamp is used to determined the rate of change of position of a touch.
      The application also uses the time to verify whether two touches, with different ids, are part of a single action by the user.
      If there is only a single timestamp in this array, it is the same for every coordinate in the coordinates array.
    </description>
  </param>
  <param name="c" type="Common.TouchCoord" mandatory="true" array="true" minsize="1" maxsize="1000">
  </param>
</struct>

<struct name="PresetBankCapabilities">
    <description>Contains information about on-screen preset capabilities (whether the HW preset buttons could be duplicated with onscreen buttons).</description>
    <param name="onScreenPresetsAvailable" type="Boolean" mandatory="true">
        <description>Must be true if onscreen custom presets are available.</description>
    </param>
</struct>

<struct name="Image">
  <param name="value" maxlength="65535" type="String" mandatory="true">
    <description>The path to the dynamic image stored on HU or the static binary image itself.</description>
  </param>
  <param name="imageType" type="Common.ImageType" mandatory="true">
    <description>Describes, whether it is a static or dynamic image.</description>
  </param>
  <param name="isTemplate" type="Boolean" mandatory="false">
    <description>Optional value to specify whether it's a template image. A template image can be (re)colored by the HMI as needed by using an image pattern</description>
  </param>
</struct>

<struct name="DeviceInfo">
  <param name="name" type="String" mandatory="true">
    <description>The name of the device connected.</description>
  </param>
  <param name="id" type="String" mandatory="true">
    <description>The ID of the device connectedi: either hash of device's USB serial number(in case of USB connection) or has of device's MAC address(in case of BlueTooth or WIFI connection</description>
  </param>
  <param name="transportType" type="Common.TransportType" mandatory="false">
    <description>The transport type the named-app's-device is connected over HU(BlueTooth, USB or WiFi). It must be provided in OnAppRegistered and in UpdateDeviceList</description>
  </param>
  <param name="isSDLAllowed" type="Boolean" mandatory="false">
    <description>Sent by SDL in UpdateDeviceList. ’true’ – if device is allowed for PolicyTable Exchange; ‘false’ – if device is NOT allowed for PolicyTable Exchange </description>
  </param>
</struct>

<struct name="SoftButton">
    <param name="type" type="Common.SoftButtonType" mandatory="true">
      <description>Describes, whether text, icon or both text and image should be displayed on the soft button. See softButtonType</description>
    </param>
    <param name="text" maxlength="500" type="String" mandatory="false">
      <description>Optional text to be displayed (if defined as TEXT or BOTH)</description>
    </param>
    <param name="image" type="Common.Image" mandatory="false">
      <description>Optional image struct for SoftButton (if defined as IMAGE or BOTH)</description>
    </param>
    <param name="isHighlighted" type="Boolean" mandatory="false">
      <description>If true, must be highlighted</description>
      <description>If false, must be not</description>
    </param>
    <param name="softButtonID" type="Integer" minvalue="0" maxvalue="65535" mandatory="true">
      <description>Value which must be returned via OnButtonPress / OnButtonEvent</description>
    </param>
    <param name="systemAction" type="Common.SystemAction" mandatory="true">
      <description>Parameter indicates whether clicking a SoftButton must call a specific system action.  See SystemAction</description>
    </param>
 </struct>

<struct name="TTSChunk">
    <description>A TTS chunk, that consists of text/phonemes to speak or the name of a file to play, and a TTS type (like text or SAPI)</description>
    <param name="text" type="String" mandatory="true" maxlength="500">
        <description>The text or phonemes to be spoken, or the name of an audio file to play.</description>
    </param>
    <param name="type" type="Common.SpeechCapabilities" mandatory="true">
      <description>Describes whether the TTS chunk is plain text, a specific phoneme set, or an audio file. See SpeechCapabilities.</description>
    </param>
</struct>


<struct name="TemplateColorScheme">
  <description>
    A color scheme for all display layout templates.
  </description>
  <param name="primaryColor" type="Common.RGBColor" mandatory="false">
    <description>The primary "accent" color</description>
  </param>
  <param name="secondaryColor" type="Common.RGBColor" mandatory="false">
      <description>The secondary "accent" color</description>
  </param>
  <param name="backgroundColor" type="Common.RGBColor" mandatory="false">
    <description>The color of the background</description>
  </param>
</struct>

<struct name="TemplateConfiguration">
  <param name="template" type="String" maxlength="500" mandatory="true">
    <description>
      Predefined or dynamically created window template.
      Currently only predefined window template layouts are defined.
    </description>
  </param>
  <param name="dayColorScheme" type="TemplateColorScheme" mandatory="false" />
  <param name="nightColorScheme" type="TemplateColorScheme" mandatory="false" />
</struct>

<struct name="HMIApplication">
    <description>Data type containing information about application needed by HMI.</description>
    <param name="appName" type="String" maxlength="100" mandatory="true">
      <description>The mobile application name, e.g. "Ford Drive Green".</description>
    </param>
    <param name="ngnMediaScreenAppName" type="String" maxlength="100" mandatory="false">
      <description>Provides an abbreviated version of the app name (if needed), that may be displayed on the NGN media screen.</description>
      <description>If not provided, the appName should be used instead (and may be truncated if too long)</description>
    </param>
    <param name="icon" type="String" mandatory="false">
      <description>Path to application icon stored on HU.</description>
    </param>
    <param name="deviceInfo" type="Common.DeviceInfo" mandatory="true">
       <description>The ID, serial number, transport type the named-app's-device is connected over to HU.</description>
    </param>
    <param name="secondaryDeviceInfo" type="Common.DeviceInfo" mandatory="false">
       <description>The ID, serial number, transport type that are acquired through Secondary Transport.</description>
    </param>
    <param name="policyAppID" type="String" maxlength="50" minlength="1" mandatory="true">
      <description>Policy ID(=the appID the application registers with) of registered application.</description>
    </param>
    <param name="ttsName" type="Common.TTSChunk" minsize="1" maxsize="100" array="true" mandatory="false" >
      <description>
        TTS string for VR recognition of the mobile application name, e.g. "Ford Drive Green".
        Meant to overcome any failing on speech engine in properly pronouncing / understanding app name.
        May not be empty.
        May not start with a new line character.
        Not unique value
      </description>
    </param>
    <param name="vrSynonyms" type="String" maxlength="40" minsize="1" maxsize="100" array="true" mandatory="false">
      <description>
        Defines an additional voice recognition command.
        Must not interfere with any name of previously registered applications from the same device.
      </description>
    </param>
    <param name="appID" type="Integer" mandatory="true">
      <description>Unique (during ignition cycle) id of the application. To be used in all RPCs sent by both HU system and SDL</description>
    </param>
    <param name="hmiDisplayLanguageDesired" type="Common.Language" mandatory="false">
      <description>The language the application intends to use on HU  </description>
    </param>
    <param name="isMediaApplication" type="Boolean" mandatory="false">
      <description>Indicates whether it is a media or a non-media application.</description>
    </param>
    <param name="appType" type="Common.AppHMIType" minsize="1" maxsize="100" array="true" mandatory="false">
      <description>List of all applicable app types stating which classifications to be given to the app.</description>
      <description>e.g. for platforms like GEN2, this determines which "corner(s)" the app can populate.</description>
    </param>
    <param name="greyOut" type="Boolean" mandatory="false">
      <description>Indicates whether application should be dimmed on the screen.</description>
      <description>Applicable only for apps received through QueryApps and still not registered.</description>
    </param>
    <param name="requestType" type="Common.RequestType" minsize="0" maxsize="100" array="true" mandatory="false">
      <description>The list of SystemRequest's RequestTypes allowed by policies for the named application</description>
      <description>(the app's SystemRequest sent with RequestType out of this list will get 'disallowed' response from SDL).</description>
      <description>If SDL sends an empty array - any RequestType is allowed for this app.</description>
      <description>If SDL omits this parameter - none RequestType is allowed for this app</description>
      <description>(either this is a pre-registered app or such is dictated by policies).</description>
    </param>
    <param name="requestSubType" type="String" maxlength="100" minsize="0" maxsize="100" array="true" mandatory="false">
      <description>
        The list of SystemRequest's requestSubTypes allowed by policies for the named application.
        If the app sends a requestSubType which is not specified in this list, then that request should be rejected.
        An empty array signifies that any value of requestSubType is allowed for this app.
        If this parameter is omitted, then a request with any value of requestSubType is now allowed for this app
      </description>
    </param>
    <param name="dayColorScheme" type="Common.TemplateColorScheme" mandatory="false"></param>
    <param name="nightColorScheme" type="Common.TemplateColorScheme" mandatory="false"></param>
    <param name="isCloudApplication" type="Boolean" mandatory="false"></param>
    <param name="cloudConnectionStatus" type="Common.CloudConnectionStatus" mandatory="false"></param>
</struct>

<struct name="MenuParams">
  <param name="parentID" type="Integer" minvalue="0" maxvalue="2000000000" mandatory="false">
    <description>unique ID of the sub menu, the command must be added to.</description>
    <description>If not provided or 0, the command must be added to the top level of the in application menu.</description>
  </param>
  <param name="position" type="Integer" minvalue="0" maxvalue="1000" mandatory="false">
    <description>Position within the items that are at the top level of the in application menu.</description>
    <description>0 should insert at the front.</description>
    <description>1 should insert at the second position.</description>
    <description>if position is greater than or equal to the number of items on the top level, the the sub menu/command should be appended to the end.</description>
    <description>If this param is omitted the entry should be added at the end.</description>
  </param>
  <param name="menuName" type="String" maxlength="500" mandatory="true">
    <description>The name of the sub menu/command.</description>
  </param>
</struct>

<enum name="MenuLayout">
    <description>How the main menu or submenu is laid out on screen</description>
    <element name="LIST" />
    <element name="TILES" />
</enum>

<struct name="Choice">
  <description>A choice is an option given to the user which can be selected either by menu, or through voice recognition system.</description>
  <param name="choiceID" type="Integer" minvalue="0" maxvalue="65535" mandatory="true">
    <description> The unique within the concerned application identifier for this choice </description>
  </param>
  <param name="menuName" type="String" maxlength="500" mandatory="false">
    <description> The name of the choice </description>
  </param>
  <param name="image" type="Common.Image" mandatory="false">
    <description> The image for representing the choice </description>
  </param>
  <param name="secondaryText" maxlength="500" type="String" mandatory="false">
    <description>Optional secondary text to display; e.g. address of POI in a search result entry</description>
  </param>
  <param name="tertiaryText" maxlength="500" type="String" mandatory="false">
    <description>Optional tertiary text to display; e.g. distance to POI for a search result entry</description>
  </param>
  <param name="secondaryImage" type="Common.Image" mandatory="false">
    <description>Optional secondary image struct for choice</description>
  </param>
</struct>

<struct name="VrHelpItem">
  <param name="text" maxlength="500" type="String" mandatory="true">
    <description>Text to display for VR Help item</description>
  </param>
  <param name="image" type="Common.Image" mandatory="false">
    <description>Image struct for VR Help item</description>
  </param>
  <param name="position" type="Integer" minvalue="1" maxvalue="100" mandatory="true">
    <description>Position to display item in VR Help list</description>
  </param>
</struct>

<struct name="TimeFormat">
  <param name="hours" type="Integer" minvalue="0" maxvalue="59" mandatory="true">
    <description>The hour of the media clock.</description>
    <description>Some units only support a max of 19 hours. If out of range, it should be rejected.</description>
  </param>
  <param name="minutes" type="Integer" minvalue="0" maxvalue="59" mandatory="true"/>
  <param name="seconds" type="Integer" minvalue="0" maxvalue="59" mandatory="true"/>
</struct>

<struct name="TouchEventCapabilities">
  <param name="pressAvailable" type="Boolean" mandatory="true">
  </param>
  <param name="multiTouchAvailable" type="Boolean" mandatory="true">
  </param>
  <param name="doublePressAvailable" type="Boolean" mandatory="true">
  </param>
</struct>

<struct name="ImageResolution">
  <param name="resolutionWidth" type="Integer" minvalue="1" maxvalue="10000" mandatory="true">
    <description>The image resolution width.</description>
  </param>
  <param name="resolutionHeight" type="Integer" minvalue="1" maxvalue="10000" mandatory="true">
    <description>The image resolution height.</description>
  </param>
</struct>

<struct name="ScreenParams">
  <param name="resolution" type="Common.ImageResolution" mandatory="true">
    <description>The resolution of the prescribed screen area.</description>
  </param>
  <param name="touchEventAvailable" type="Common.TouchEventCapabilities" mandatory="false">
    <description>Types of screen touch events available in screen area.</description>
  </param>
</struct>

<struct name="ImageField">
  <param name="name" type="Common.ImageFieldName" mandatory="true">
    <description>The name that identifies the field. See ImageFieldName.</description>
  </param>
  <param name="imageTypeSupported" type="Common.FileType" maxsize="100" array="true" mandatory="false" minsize="1">
    <description>The image types that are supported in this field. See FileType.</description>
  </param>
  <param name="imageResolution" type="Common.ImageResolution" mandatory="false">
    <description>The image resolution of this field.</description>
  </param>
</struct>

<struct name="VideoStreamingFormat">
  <description>Video streaming formats and their specifications.</description>
  <param name="protocol" type="Common.VideoStreamingProtocol" mandatory="true">
    <description>Protocol type, see VideoStreamingProtocol</description>
  </param>
  <param name="codec" type="Common.VideoStreamingCodec" mandatory="true">
    <description>Codec type, see VideoStreamingCodec</description>
  </param>
</struct>

<struct name="VideoConfig">
  <description>Configuration of a video stream.</description>
  <param name="protocol" type="Common.VideoStreamingProtocol" mandatory="false">
    <description>The video protocol configuration</description>
  </param>
  <param name="codec" type="Common.VideoStreamingCodec" mandatory="false">
    <description>The video codec configuration</description>
  </param>
  <param name="width" type="Integer" mandatory="false">
    <description>Width of the video stream, in pixels.</description>
  </param>
  <param name="height" type="Integer" mandatory="false">
    <description>Height of the video stream, in pixels.</description>
  </param>
</struct>

<struct name="DisplayCapabilities">
  <description>Contains information about the display capabilities.</description>
  <param name="displayType" type="Common.DisplayType" mandatory="true">
    <description>The type of the display. See DisplayType</description>
  </param>
  <param name="displayName" type="String" mandatory="false">
      <description>The name of the display the app is connected to.</description>
  </param>
  <param name="textFields" type="Common.TextField" minsize="0" maxsize="100" array="true" mandatory="true">
    <description>A set of all fields for text displaying supported by HU. See TextFieldName.</description>
    <description>If there are no textfields supported, the empty array must be returned</description>
  </param>
  <param name="imageFields" type="Common.ImageField" minsize="1" maxsize="100" array="true" mandatory="false">
    <description>A set of all fields that support images. See ImageField</description>
  </param>
  <param name="mediaClockFormats" type="Common.MediaClockFormat" minsize="0" maxsize="100" array="true" mandatory="true">
    <description>A set of all supported formats of the media clock. See MediaClockFormat</description>
  </param>
  <param name="imageCapabilities" type="Common.ImageType" array="true" minsize="0" maxsize="2" mandatory="false">
  </param>
  <param name="graphicSupported" type="Boolean" mandatory="true">
    <description>The display's persistent screen supports referencing a static or dynamic image.</description>
  </param>
  <param name="templatesAvailable" type="String" minsize="0" maxsize="100" maxlength="100" array="true" mandatory="true">
    <description>A set of all predefined persistent display templates available on headunit.  To be referenced in SetDisplayLayout.</description>
  </param>
  <param name="screenParams" type="Common.ScreenParams" mandatory="false">
    <description>A set of all parameters related to a prescribed screen area (e.g. for video / touch input).</description>
  </param>
  <param name="numCustomPresetsAvailable" type="Integer" minvalue="1" maxvalue="100" mandatory="false">
    <description>The number of on-screen custom presets available (if any); otherwise omitted.</description>
  </param>
</struct>

<struct name="SoftButtonCapabilities">
  <description>Contains information about a SoftButton's capabilities.</description>
  <param name="shortPressAvailable" type="Boolean" mandatory="true">
    <description>The button supports a short press.</description>
    <description>Whenever the button is pressed short, onButtonPressed( SHORT) must be invoked.</description>
  </param>
  <param name="longPressAvailable" type="Boolean" mandatory="true">
    <description>The button supports a LONG press.</description>
    <description>Whenever the button is pressed long, onButtonPressed( LONG) must be invoked.</description>
  </param>
  <param name="upDownAvailable" type="Boolean" mandatory="true">
    <description>The button supports "button down" and "button up".</description>
    <description>Whenever the button is pressed, onButtonEvent( DOWN) must be invoked.</description>
    <description>Whenever the button is released, onButtonEvent( UP) must be invoked.</description>
  </param>
  <param name="imageSupported" type="Boolean" mandatory="true">
    <description>Must be true if the button supports referencing a static or dynamic image.</description>
  </param>
  <param name="textSupported" type="Boolean" mandatory="false" >
    <description>
      The button supports the use of text.
      If not included, the default value should be considered true that the button will support text.
    </description>
  </param>
</struct>

<struct name="HMICapabilities">
  <param name="navigation" type="Boolean" mandatory="false">
    <description>Availability of build in Nav. True: Available, False: Not Available</description>
  </param>
  <param name="phoneCall" type="Boolean" mandatory="false">
    <description>Availability of build in phone. True: Available, False: Not Available</description>
  </param>
  <param name="videoStreaming" type="Boolean" mandatory="false">
    <description>Availability of built-in video streaming. True: Available, False: Not Available</description>
  </param>
</struct>

<struct name="AudioPassThruCapabilities">
  <description>
    Describes different audio type configurations for PerformAudioPassThru.
    e.g. 8kHz,8-bit,PCM
    The audio is recorded in monaural.
  </description>
  <param name="samplingRate" type="Common.SamplingRate" mandatory="true"/>
  <param name="bitsPerSample" type="Common.BitsPerSample" mandatory="true"/>
  <param name="audioType" type="Common.AudioType" mandatory="true"/>
</struct>

<struct name="TextFieldStruct">
  <param name="fieldName" type="Common.TextFieldName" mandatory="true">
    <description>The name of the field for displaying the text.</description>
  </param>
  <param name="fieldText" type="String" maxlength="500" mandatory="true">
    <description>The  text itself.</description>
  </param>
  <param name="fieldTypes" type="Common.MetadataType" minsize="0" maxsize="5" array="true" mandatory="false">
    <description>The type of data contained in the field.</description>
  </param>
</struct>

<struct name="KeyboardProperties">
  <description>Configuration of on-screen keyboard (if available).</description>
  <param name="language" type="Common.Language" mandatory="false">
    <description>The keyboard language.</description>
  </param>
  <param name="keyboardLayout" type="Common.KeyboardLayout" mandatory="false" >
    <description>Desired keyboard layout.</description>
  </param>
  <param name="keypressMode" type="Common.KeypressMode" mandatory="false" >
    <description>
        Desired keypress mode.
        If omitted, this value will be set to RESEND_CURRENT_ENTRY.
    </description>
  </param>
  <param name="limitedCharacterList" type="String" maxlength="1" minsize="1" maxsize="100" array="true" mandatory="false">
    <description>Array of keyboard characters to enable.</description>
    <description>All omitted characters will be greyed out (disabled) on the keyboard.</description>
    <description>If omitted, the entire keyboard will be enabled.</description>
  </param>
  <param name="autoCompleteList" type="String" maxlength="1000" minsize="0" maxsize="100" array="true" mandatory="false">
    <description>
      Allows an app to pre-populate the text field with a list of suggested or completed entries as the user types. 
      If empty, the auto-complete list will be removed from the screen.
    </description>
  </param>
</struct>

<struct name="Turn">
  <param name="navigationText" type="Common.TextFieldStruct" mandatory="false">
    <description>Uses navigationText from TextFieldStruct.</description>
  </param>
  <param name="turnIcon" type="Common.Image" mandatory="false">
  </param>
</struct>

<struct name="VehicleType">
  <param name="make" type="String" maxlength="500" mandatory="false">
    <description>Make of the vehicle</description>
    <description>e.g. Ford</description>
  </param>
  <param name="model" type="String" maxlength="500" mandatory="false">
    <description>Model of the vehicle</description>
    <description>e.g. Fiesta</description>
  </param>
  <param name="modelYear" type="String" maxlength="500" mandatory="false">
    <description>Model Year of the vehicle</description>
    <description>e.g. 2013</description>
  </param>
  <param name="trim" type="String" maxlength="500" mandatory="false">
    <description>Trim of the vehicle</description>
    <description>e.g. SE</description>
  </param>
</struct>

<!--IVI part-->
<enum name="TurnSignal">
  <description>Enumeration that describes the status of the turn light indicator.</description>
  <element name="OFF">
    <description>Turn signal is OFF</description>
  </element>
  <element name="LEFT">
    <description>Left turn signal is on</description>
  </element>
  <element name="RIGHT">
    <description>Right turn signal is on</description>
  </element>
  <element name="BOTH">
    <description>Both signals (left and right) are on.</description>
  </element>
</enum>

<struct name="SingleTireStatus">
  <param name="status" type="Common.ComponentVolumeStatus" mandatory="true">
    <description>The status of component volume. See ComponentVolumeStatus.</description>
  </param>
  <param name="tpms" type="TPMS" mandatory="false">
      <description>The status of TPMS according to the particular tire.</description>
  </param>
  <param name="pressure" type="Float" mandatory="false" minvalue="0" maxvalue="2000">
    <description>The pressure value of the particular tire in kilo pascal.</description>
  </param>
</struct>

<struct name="DIDResult">
  <description>Individual requested DID result and data</description>
  <param name="resultCode" type="Common.VehicleDataResultCode" mandatory="true">
    <description>Individual DID result code.</description>
  </param>
  <param name="didLocation" type="Integer" minvalue="0" maxvalue="65535" mandatory="true">
    <description>Location of raw data (the address from ReadDID request)</description>
  </param>
  <param name="data" type="String" maxlength="5000" mandatory="false">
    <description>Raw DID-based data returned for requested element.</description>
  </param>
</struct>

<struct name="HeadLampStatus">
  <param name="lowBeamsOn" type="Boolean" mandatory="true">
    <description>Status of the low beam lamps.</description>
  </param>
  <param name="highBeamsOn" type="Boolean" mandatory="true">
    <description>Status of the high beam lamps.</description>
  </param>
  <param name="ambientLightSensorStatus" type="Common.AmbientLightStatus" mandatory="true">
    <description>Status of the ambient light sensor.</description>
  </param>
</struct>

<struct name="TireStatus">
  <description>The status and pressure of the tires.</description>
  <param name="pressureTelltale" type="Common.WarningLightStatus" mandatory="false">
    <description>Status of the Tire Pressure Telltale. See WarningLightStatus.</description>
  </param>
  <param name="leftFront" type="Common.SingleTireStatus" mandatory="false">
    <description>The status of the left front tire.</description>
  </param>
  <param name="rightFront" type="Common.SingleTireStatus" mandatory="false">
    <description>The status of the right front tire.</description>
  </param>
  <param name="leftRear" type="Common.SingleTireStatus" mandatory="false">
    <description>The status of the left rear tire.</description>
  </param>
  <param name="rightRear" type="Common.SingleTireStatus" mandatory="false">
    <description>The status of the right rear tire.</description>
  </param>
  <param name="innerLeftRear" type="Common.SingleTireStatus" mandatory="false">
    <description>The status of the inner left rear.</description>
  </param>
  <param name="innerRightRear" type="Common.SingleTireStatus" mandatory="false">
    <description>The status of the inner right rear.</description>
  </param>
</struct>

<struct name="BeltStatus">
  <param name="driverBeltDeployed" type="Common.VehicleDataEventStatus" mandatory="false">
    <description>See VehicleDataEventStatus.</description>
  </param>
  <param name="passengerBeltDeployed" type="Common.VehicleDataEventStatus" mandatory="false">
    <description>See VehicleDataEventStatus.</description>
  </param>
  <param name="passengerBuckleBelted" type="Common.VehicleDataEventStatus" mandatory="false">
    <description>See VehicleDataEventStatus.</description>
  </param>
  <param name="driverBuckleBelted" type="Common.VehicleDataEventStatus" mandatory="false">
    <description>See VehicleDataEventStatus.</description>
  </param>
  <param name="leftRow2BuckleBelted" type="Common.VehicleDataEventStatus" mandatory="false">
    <description>See VehicleDataEventStatus.</description>
  </param>
  <param name="passengerChildDetected" type="Common.VehicleDataEventStatus" mandatory="false">
    <description>See VehicleDataEventStatus.</description>
  </param>
  <param name="rightRow2BuckleBelted" type="Common.VehicleDataEventStatus" mandatory="false">
    <description>See VehicleDataEventStatus.</description>
  </param>
  <param name="middleRow2BuckleBelted" type="Common.VehicleDataEventStatus" mandatory="false">
    <description>See VehicleDataEventStatus.</description>
  </param>
  <param name="middleRow3BuckleBelted" type="Common.VehicleDataEventStatus" mandatory="false">
    <description>See VehicleDataEventStatus.</description>
  </param>
  <param name="leftRow3BuckleBelted" type="Common.VehicleDataEventStatus" mandatory="false">
    <description>See VehicleDataEventStatus.</description>
  </param>
  <param name="rightRow3BuckleBelted" type="Common.VehicleDataEventStatus" mandatory="false">
    <description>See VehicleDataEventStatus.</description>
  </param>
  <param name="leftRearInflatableBelted" type="Common.VehicleDataEventStatus" mandatory="false">
    <description>See VehicleDataEventStatus.</description>
  </param>
  <param name="rightRearInflatableBelted" type="Common.VehicleDataEventStatus" mandatory="false">
    <description>See VehicleDataEventStatus.</description>
  </param>
  <param name="middleRow1BeltDeployed" type="Common.VehicleDataEventStatus" mandatory="false">
    <description>See VehicleDataEventStatus.</description>
  </param>
  <param name="middleRow1BuckleBelted" type="Common.VehicleDataEventStatus" mandatory="false">
    <description>See VehicleDataEventStatus.</description>
  </param>
</struct>

<struct name="StabilityControlsStatus">
	<param name="escSystem" type="Common.VehicleDataStatus" mandatory="false">
		<description>true if vehicle stability control is ON, else false</description>
	</param>
	<param name="trailerSwayControl" type="Common.VehicleDataStatus" mandatory="false">
		<description>true if vehicle trailer sway control is ON, else false</description>
	</param>
</struct>

<struct name="BodyInformation">
  <param name="parkBrakeActive" type="Boolean" mandatory="true">
    <description>Must be true if the park brake is active</description>
  </param>
  <param name="ignitionStableStatus" type="Common.IgnitionStableStatus" mandatory="true">
    <description>Information about the ignition switch. See IgnitionStableStatus.</description>
  </param>
  <param name="ignitionStatus" type="Common.IgnitionStatus" mandatory="true">
    <description>The status of the ignition. See IgnitionStatus.</description>
  </param>
  <param name="driverDoorAjar" type="Boolean" mandatory="false">
    <description>References signal "DrStatDrv_B_Actl".</description>
  </param>
  <param name="passengerDoorAjar" type="Boolean" mandatory="false">
    <description>References signal "DrStatPsngr_B_Actl".</description>
  </param>
  <param name="rearLeftDoorAjar" type="Boolean" mandatory="false">
    <description>References signal "DrStatRl_B_Actl".</description>
  </param>
  <param name="rearRightDoorAjar" type="Boolean" mandatory="false">
    <description>References signal "DrStatRr_B_Actl".</description>
  </param>
</struct>

<struct name="DeviceStatus">
  <param name="voiceRecOn" type="Boolean" mandatory="false">
    <description>Must be true if the voice recording is on.</description>
  </param>
  <param name="btIconOn" type="Boolean" mandatory="false">
    <description>Must be true if Bluetooth icon is displayed.</description>
  </param>
  <param name="callActive" type="Boolean" mandatory="false">
    <description>Must be true if there is an active call..</description>
  </param>
  <param name="phoneRoaming" type="Boolean" mandatory="false">
    <description>Must be true if ther is a phone roaming.</description>
  </param>
  <param name="textMsgAvailable" type="Boolean" mandatory="false">
    <description>Must be true if the text message is available.</description>
  </param>
  <param name="battLevelStatus" type="Common.DeviceLevelStatus" mandatory="false">
    <description>Device battery level status. See DeviceLevelStatus.</description>
  </param>
  <param name="stereoAudioOutputMuted" type="Boolean" mandatory="false">
    <description>Must be true if stereo audio output is muted.</description>
  </param>
  <param name="monoAudioOutputMuted" type="Boolean" mandatory="false">
    <description>Must be true if mono audio output is muted.</description>
  </param>
  <param name="signalLevelStatus" type="Common.DeviceLevelStatus" mandatory="false">
    <description>Device signal level status. See DeviceLevelStatus.</description>
  </param>
  <param name="primaryAudioSource" type="Common.PrimaryAudioSource" mandatory="false">
    <description>See PrimaryAudioSource.</description>
  </param>
  <param name="eCallEventActive" type="Boolean" mandatory="false">
    <description>Must be true if emergency call event is active.</description>
  </param>
</struct>

<struct name="ECallInfo">
  <param name="eCallNotificationStatus" type="Common.VehicleDataNotificationStatus" mandatory="true">
    <description>References signal "eCallNotification_4A". See VehicleDataNotificationStatus.</description>
  </param>
  <param name="auxECallNotificationStatus" type="Common.VehicleDataNotificationStatus" mandatory="true">
    <description>References signal "eCallNotification". See VehicleDataNotificationStatus.</description>
  </param>
  <param name="eCallConfirmationStatus" type="Common.ECallConfirmationStatus" mandatory="true">
    <description>References signal "eCallConfirmation". See ECallConfirmationStatus.</description>
  </param>
</struct>

<struct name="AirbagStatus">
  <param name="driverAirbagDeployed" type="Common.VehicleDataEventStatus" mandatory="true">
    <description>References signal "VedsDrvBag_D_Ltchd". See VehicleDataEventStatus.</description>
  </param>
  <param name="driverSideAirbagDeployed" type="Common.VehicleDataEventStatus" mandatory="true">
    <description>References signal "VedsDrvSideBag_D_Ltchd". See VehicleDataEventStatus.</description>
  </param>
  <param name="driverCurtainAirbagDeployed" type="Common.VehicleDataEventStatus" mandatory="true">
    <description>References signal "VedsDrvCrtnBag_D_Ltchd". See VehicleDataEventStatus.</description>
  </param>
  <param name="passengerAirbagDeployed" type="Common.VehicleDataEventStatus" mandatory="true">
    <description>References signal "VedsPasBag_D_Ltchd". See VehicleDataEventStatus.</description>
  </param>
  <param name="passengerCurtainAirbagDeployed" type="Common.VehicleDataEventStatus" mandatory="true">
    <description>References signal "VedsPasCrtnBag_D_Ltchd". See VehicleDataEventStatus.</description>
  </param>
  <param name="driverKneeAirbagDeployed" type="Common.VehicleDataEventStatus" mandatory="true">
    <description>References signal "VedsKneeDrvBag_D_Ltchd". See VehicleDataEventStatus.</description>
  </param>
  <param name="passengerSideAirbagDeployed" type="Common.VehicleDataEventStatus" mandatory="true">
    <description>References signal "VedsPasSideBag_D_Ltchd". See VehicleDataEventStatus.</description>
  </param>
  <param name="passengerKneeAirbagDeployed" type="Common.VehicleDataEventStatus" mandatory="true">
    <description>References signal "VedsKneePasBag_D_Ltchd". See VehicleDataEventStatus.</description>
  </param>
</struct>

<struct name="EmergencyEvent">
  <param name="emergencyEventType" type="Common.EmergencyEventType" mandatory="true">
    <description>References signal "VedsEvntType_D_Ltchd". See EmergencyEventType.</description>
  </param>
  <param name="fuelCutoffStatus" type="Common.FuelCutoffStatus" mandatory="true">
    <description>References signal "RCM_FuelCutoff". See FuelCutoffStatus.</description>
  </param>
  <param name="rolloverEvent" type="Common.VehicleDataEventStatus" mandatory="true">
    <description>References signal "VedsEvntRoll_D_Ltchd". See VehicleDataEventStatus.</description>
  </param>
  <param name="maximumChangeVelocity" type="Integer" minvalue="0" maxvalue="255" mandatory="true">
    <description>
      References signal "VedsMaxDeltaV_D_Ltchd". Change in velocity in KPH.  Additional reserved values:
      0x00 No event
      0xFE Not supported
      0xFF Fault
    </description>
  </param>
  <param name="multipleEvents" type="Common.VehicleDataEventStatus" mandatory="true">
    <description>References signal "VedsMultiEvnt_D_Ltchd". See VehicleDataEventStatus.</description>
  </param>
</struct>

<struct name="ClusterModeStatus">
  <param name="powerModeActive" type="Boolean" mandatory="true">
    <description>References signal "PowerMode_UB".</description>
  </param>
  <param name="powerModeQualificationStatus" type="Common.PowerModeQualificationStatus" mandatory="true">
    <description>References signal "PowerModeQF". See PowerModeQualificationStatus.</description>
  </param>
  <param name="carModeStatus" type="Common.CarModeStatus" mandatory="true">
    <description>References signal "CarMode". See CarMode.</description>
  </param>
  <param name="powerModeStatus" type="Common.PowerModeStatus" mandatory="true">
    <description>References signal "PowerMode". See PowerMode.</description>
  </param>
</struct>

<struct name="MyKey">
  <param name="e911Override" type="Common.VehicleDataStatus" mandatory="true">
    <description>Indicates whether e911 override is on. See VehicleDataStatus.</description>
  </param>
</struct>
<!--end of IVI part-->

<struct name="DateTime">
  <param name="millisecond" type="Integer" minvalue="0" maxvalue="999" mandatory="false">
    <description>Milliseconds </description>
  </param>
  <param name="second" type="Integer" minvalue="0" maxvalue="60" mandatory="false">
    <description>Seconds part of time</description>
  </param>
  <param name="minute" type="Integer" minvalue="0" maxvalue="59" mandatory="false">
    <description>Minutes part of time</description>
  </param>
  <param name="hour" type="Integer" minvalue="0" maxvalue="23" mandatory="false">
    <description>Hours part of time. Note that this structure accepts time only in 24 Hr format</description>
  </param>
  <param name="day" type="Integer" minvalue="1" maxvalue="31" mandatory="false">
    <description>Day of the month</description>
  </param>
  <param name="month" type="Integer" minvalue="1" maxvalue="12" mandatory="false">
    <description>Month of the year</description>
  </param>
  <param name="year" type="Integer" maxvalue="4095" mandatory="false">
    <description>The year in YYYY format</description>
  </param>
  <param name="tz_hour" type="Integer" minvalue="-12" maxvalue="14" defvalue="0" mandatory="false">
    <description>Time zone offset in Hours wrt UTC.</description>
  </param>
  <param name="tz_minute" type="Integer" minvalue="0" maxvalue="59" defvalue="0" mandatory="false">
    <description>Time zone offset in Min wrt UTC.</description>
  </param>
</struct>

<struct name="OASISAddress">
  <param name="countryName" minlength="0" maxlength="200" type="String" mandatory="false">
    <description>Name of the country (localized)</description>
  </param>
  <param name="countryCode" minlength="0" maxlength="50" type="String" mandatory="false">
    <description>Name of country (ISO 3166-2)</description>
  </param>
  <param name="postalCode" minlength="0" maxlength="16" type="String" mandatory="false">
    <description>(PLZ, ZIP, PIN, CAP etc.)</description>
  </param>
  <param name="administrativeArea" minlength="0" maxlength="200" type="String" mandatory="false">
    <description>Portion of country (e.g. state)</description>
  </param>
  <param name="subAdministrativeArea" minlength="0" maxlength="200" type="String" mandatory="false">
    <description>Portion of e.g. state (e.g. county)</description>
  </param>
  <param name="locality" minlength="0" maxlength="200" type="String" mandatory="false">
    <description>Hypernym for e.g. city/village</description>
  </param>
  <param name="subLocality" minlength="0" maxlength="200" type="String" mandatory="false">
    <description>Hypernym for e.g. district</description>
  </param>
  <param name="thoroughfare" minlength="0" maxlength="200" type="String" mandatory="false">
    <description>Hypernym for street, road etc.</description>
  </param>
  <param name="subThoroughfare" minlength="0" maxlength="200" type="String" mandatory="false">
    <description>Portion of thoroughfare e.g. house number</description>
  </param>
</struct>

  <struct name="LocationDetails">
    <param name="coordinate" type="Coordinate" mandatory="false">
      <description>Latitude/Longitude of the location.</description>
    </param>
    <param name="locationName" type="String" maxlength="500" mandatory="false">
      <description>Name of location.</description>
    </param>
    <param name="addressLines" type="String" maxlength="500" minsize="0" maxsize="4" array="true" mandatory="false">
      <description>Location address for display purposes only</description>
    </param>
    <param name="locationDescription" type="String" maxlength="500" mandatory="false">
      <description>Description intended location / establishment (if applicable)</description>
    </param>
    <param name="phoneNumber" type="String" maxlength="500" mandatory="false">
      <description>Phone number of location / establishment.</description>
    </param>
    <param name="locationImage" type="Image" mandatory="false">
      <description>Image / icon of intended location.</description>
    </param>
    <param name="searchAddress" type="OASISAddress" mandatory="false">
      <description>Address to be used by navigation engines for search</description>
    </param>
  </struct>

  <struct name="NavigationCapability">
    <description>Extended capabilities for an onboard navigation system</description>
    <param name="sendLocationEnabled" type="Boolean" mandatory="false">
      <description>If the module has the ability to add locations to the onboard nav</description>
    </param>
    <param name="getWayPointsEnabled" type="Boolean" mandatory="false">
      <description>If the module has the ability to return way points from onboard nav</description>
    </param>
  </struct>

  <struct name="PhoneCapability">
    <description>Extended capabilities of the module's phone feature</description>
    <param name="dialNumberEnabled" type="Boolean" mandatory="false">
      <description>If the module has the abiulity to perform dial number</description>
    </param>
  </struct>

  <struct name="VideoStreamingCapability">
    <description>Contains information about this system's video streaming capabilities.</description>
    <param name="preferredResolution" type="Common.ImageResolution" mandatory="false">
      <description>The preferred resolution of a video stream for decoding and rendering on HMI.</description>
    </param>
    <param name="maxBitrate" type="Integer" minvalue="0" maxvalue="2147483647" mandatory="false">
      <description>The maximum bitrate of video stream that is supported, in kbps.</description>
    </param>
    <param name="supportedFormats" type="Common.VideoStreamingFormat" array="true" mandatory="false">
      <description>
        Detailed information on each format supported by this system, in its preferred order
        (i.e. the first element in the array is most preferable to the system).
        Each object will contain a VideoStreamingFormat that describes what can be expected.
      </description>
    </param>
    <param name="hapticSpatialDataSupported" type="Boolean" mandatory="false">
      <description>True if the system can utilize the haptic spatial data from the source being streamed. </description>
    </param>
    <param name="diagonalScreenSize" type="Float" minvalue="0" mandatory="false">
      <description>The diagonal screen size in inches.</description>
    </param>
    <param name="pixelPerInch" type="Float" minvalue="0" mandatory="false">
      <description>PPI is the diagonal resolution in pixels divided by the diagonal screen size in inches.</description>
    </param>
    <param name="scale" type="Float" minvalue="1" maxvalue="10" mandatory="false">
      <description>The scaling factor the app should use to change the size of the projecting view.</description>
    </param>
    <param name="additionalVideoStreamingCapabilities" type="VideoStreamingCapability" array="true" minsize="1" maxsize="100" mandatory="false">
    </param>
  </struct>

<<<<<<< HEAD
  <struct name="AppCapability">
    <param name="appCapabilityType" type="AppCapabilityType" mandatory="true">
        <description>
            Used as a descriptor of what data to expect in this struct.
            The corresponding param to this enum should be included and the only other param included.
        </description>
    </param>
    <param name="videoStreamingCapability" type="VideoStreamingCapability" mandatory="false">
        <description>Describes supported capabilities for video streaming </description>
=======
  <struct name="DynamicUpdateCapabilities">
    <param name="supportedDynamicImageFieldNames" type="ImageFieldName" array="true" mandatory="false" minsize="1">
      <description>An array of ImageFieldName values for which the system supports sending OnFileUpdate notifications. If you send an Image struct for that image field with a name without having uploaded the image data using PutFile that matches that name, the system will request that you upload the data with PutFile at a later point when the HMI needs it. The HMI will then display the image in the appropriate field. If not sent, assume false.</description>
    </param>

    <param name="supportsDynamicSubMenus" type="Boolean" mandatory="false">
      <description>If true, the head unit supports dynamic sub-menus by sending OnUpdateSubMenu notifications. If true, you should not send AddCommands that attach to a parentID for an AddSubMenu until OnUpdateSubMenu is received with the menuID. At that point, you should send all AddCommands with a parentID that match the menuID. If not set, assume false.</description>
>>>>>>> 1cd41269
    </param>
  </struct>

  <struct name="WindowTypeCapabilities">
    <param name="type" type="Common.WindowType" mandatory="true" />
    <param name="maximumNumberOfWindows" type="Integer" mandatory="true" />
  </struct>

  <struct name="WindowCapability">
    <param name="windowID" type="Integer" mandatory="false">
      <description>
        The specified ID of the window. Can be set to a predefined window,
        or omitted for the main window on the main display.
      </description>
    </param>
    <param name="textFields" type="TextField" minsize="1" maxsize="100" array="true" mandatory="false">
      <description>A set of all fields that support text data. See TextField</description>
    </param>
    <param name="imageFields" type="ImageField" minsize="1" maxsize="100" array="true" mandatory="false">
      <description>A set of all fields that support images. See ImageField</description>
    </param>
    <param name="imageTypeSupported" type="ImageType" array="true" minsize="0" maxsize="1000" mandatory="false">
      <description>Provides information about image types supported by the system.</description>
    </param>
    <param name="templatesAvailable" type="String" minsize="0" maxsize="100" maxlength="100" array="true" mandatory="false">
      <description>A set of all window templates available on the head unit.</description>
    </param>
    <param name="numCustomPresetsAvailable" type="Integer" minvalue="1" maxvalue="100" mandatory="false">
      <description>The number of on-window custom presets available (if any); otherwise omitted.</description>
    </param>
    <param name="buttonCapabilities" type="ButtonCapabilities" minsize="1" maxsize="100" array="true" mandatory="false">
      <description>The number of buttons and the capabilities of each on-window button.</description>
    </param>
    <param name="softButtonCapabilities" type="SoftButtonCapabilities" minsize="1" maxsize="100" array="true" mandatory="false">
      <description>The number of soft buttons available on-window and the capabilities for each button.</description>
    </param>
    <param name="menuLayoutsAvailable" type="Common.MenuLayout" array="true" minsize="1" maxsize="1000" mandatory="false">
      <description>An array of available menu layouts. If this parameter is not provided, only the `LIST` layout is assumed to be available</description>
    </param>
    <param name="dynamicUpdateCapabilities" type="DynamicUpdateCapabilities" mandatory="false">
      <description>Contains the head unit's capabilities for dynamic updating features declaring if the module will send dynamic update RPCs.</description>
    </param>
  </struct>

  <struct name="DisplayCapability">
    <description>Contains information about the display capabilities.</description>
    <param name="displayName" type="String" mandatory="false" />
    <param name="windowTypeSupported" type="WindowTypeCapabilities" array="true" minsize="1" mandatory="false">
      <description>
        Informs the application how many windows the app is allowed to create per type.
      </description>
    </param>
    <param name="windowCapabilities" type="WindowCapability" array="true" minsize="1" maxsize="1000" mandatory="false">
      <description>
        Contains a list of capabilities of all windows related to the app.
        Once the app has registered the capabilities of all windows are provided.
        GetSystemCapability still allows requesting window capabilities of all windows.
        After registration, only windows with capabilities changed will be included.
        Following cases will cause only affected windows to be included:
        1. App creates a new window. After the window is created, a system capability notification will be sent
        related only to the created window.
        2. App sets a new layout to the window. The new layout changes window capabilities.
        The notification will reflect those changes to the single window.
      </description>
    </param>
  </struct>

  <struct name="DriverDistractionCapability">
      <param name="menuLength" type="Integer" mandatory="false">
          <description>The number of items allowed in a Choice Set or Command menu while the driver is distracted</description>
      </param>
      <param name="subMenuDepth" type="Integer" minvalue="1" mandatory="false">
          <description>The depth of submenus allowed when the driver is distracted. e.g. 3 == top level menu -> submenu -> submenu; 1 == top level menu only</description>
      </param>
  </struct>

  <struct name="SystemCapabilities">
      <param name="navigationCapability" type="NavigationCapability" mandatory="false">
      </param>
      <param name="phoneCapability" type="PhoneCapability" mandatory="false">
      </param>
      <param name="videoStreamingCapability" type="VideoStreamingCapability" mandatory="false">
      </param>
      <param name="driverDistractionCapability" type="DriverDistractionCapability" mandatory="false">
        <description>Describes capabilities when the driver is distracted</description>
    </param>
  </struct>

  <struct name="RemoteControlCapabilities">
    <param name="climateControlCapabilities" type="ClimateControlCapabilities" mandatory="false" minsize="1" maxsize="100" array="true">
      <description>If included, the platform supports RC climate controls. For this baseline version, maxsize=1. i.e. only one climate control module is supported.</description >
    </param>
    <param name="radioControlCapabilities" type="RadioControlCapabilities" mandatory="false" minsize="1" maxsize="100" array="true">
      <description>If included, the platform supports RC radio controls. For this baseline version, maxsize=1. i.e. only one climate control module is supported.</description >
    </param>
    <param name="buttonCapabilities" type="ButtonCapabilities"  mandatory="false" minsize="1" maxsize="100" array="true" >
      <description>If included, the platform supports RC button controls with the included button names.</description >
    </param>
    <param name="seatControlCapabilities" type="SeatControlCapabilities" mandatory="false" minsize="1" maxsize="100" array="true">
      <description>
      If included, the platform supports seat controls.
      </description >
    </param>
    <param name="audioControlCapabilities" type="AudioControlCapabilities" mandatory="false" minsize="1" maxsize="100" array="true">
        <description> If included, the platform supports audio controls. </description >
    </param>
    <param name="hmiSettingsControlCapabilities" type="HMISettingsControlCapabilities" mandatory="false">
        <description> If included, the platform supports hmi setting controls. </description >
    </param>
    <param name="lightControlCapabilities" type="LightControlCapabilities" mandatory="false">
        <description> If included, the platform supports light controls. </description >
    </param>
  </struct>

  <struct name="Rectangle">
    <param name="x" type="Float" mandatory="true">
      <description>The X-coordinate of the user control</description>
    </param>
    <param name="y" type="Float" mandatory="true">
      <description>The Y-coordinate of the user control</description>
    </param>
    <param name="width" type="Float" mandatory="true">
      <description>The width of the user control's bounding rectangle</description>
    </param>
    <param name="height" type="Float" mandatory="true">
      <description>The height of the user control's bounding rectangle</description>
    </param>
  </struct>

  <struct name="HapticRect">
    <description>Defines haptic rectangle data for each user control object for video streaming application</description>
    <param name="id" type="Integer" minvalue="0" maxvalue="2000000000" mandatory="true">
      <description>A user control spatial identifier</description>
    </param>
    <param name="rect" type="Common.Rectangle" mandatory="true">
      <description>The position of the haptic rectangle to be highlighted. The center of this rectangle will be "touched" when a press occurs.</description>
    </param>
  </struct>

  <struct name="SyncMsgVersion">
        <description>Specifies the version number of the SmartDeviceLink protocol that is supported by the mobile application or app service</description>

        <param name="majorVersion" type="Integer" minvalue="1" maxvalue="10" mandatory="true">
            <description>The major version indicates versions that is not-compatible to previous versions.</description>
        </param>
        <param name="minorVersion" type="Integer" minvalue="0" maxvalue="1000" mandatory="true">
            <description>The minor version indicates a change to a previous version that should still allow to be run on an older version (with limited functionality)</description>
        </param>
        <param name="patchVersion" type="Integer" minvalue="0" maxvalue="1000" mandatory="false">
            <description>The patch version indicates a fix to existing functionality in a previous version that should still be able to be run on an older version </description>
        </param>
    </struct>

  <enum name="ServiceType">
    <element name="VIDEO" >
      <description>Refers to the Video service.</description>
    </element>
    <element name="AUDIO" >
      <description>Refers to the Audio service.</description>
    </element>
    <element name="RPC" >
      <description>Refers to the RPC service.</description>
    </element>
  </enum>

  <enum name="ServiceEvent">
    <element name="REQUEST_RECEIVED" >
      <description>When a request for a Service is received.</description>
    </element>
    <element name="REQUEST_ACCEPTED" >
      <description>When a request for a Service is Accepted.</description>
    </element>
    <element name="REQUEST_REJECTED" >
      <description>When a request for a Service is Rejected.</description>
    </element>
  </enum>

  <enum name="ServiceStatusUpdateReason">
    <element name="PTU_FAILED" >
      <description>When a Service is rejected because the system was unable to get a required Policy Table Update.</description>
    </element>
    <element name="INVALID_CERT" >
      <description>When a Service is rejected because the security certificate is invalid/expired.</description>
    </element>
    <element name="INVALID_TIME" >
      <description>When a Service is rejected because the system was unable to get a valid SystemTime from HMI, which is required for certificate authentication.</description>
    </element>
    <element name="PROTECTION_ENFORCED" >
      <description>When a Service is rejected because the system configuration ini file requires the service must be protected, but the app asks for an unprotected service.</description>
    </element>
    <element name="PROTECTION_DISABLED" >
      <description>When a mobile app requests a protected service, but the system starts an unprotected service instead.</description>
    </element>
  </enum>

    <!-- App Services -->

    <enum name="AppServiceType">
        <element name="MEDIA"/>
        <element name="WEATHER"/>
        <element name="NAVIGATION"/>
    </enum>

    <struct name="MediaServiceManifest">
    </struct>

    <enum name="MediaType">
        <element name="MUSIC"/>
        <element name="PODCAST"/>
        <element name="AUDIOBOOK"/>
        <element name="OTHER"/>
    </enum>

    <struct name="MediaServiceData">
        <description>This data is related to what a media service should provide</description>

        <param name="mediaType" type="Common.MediaType" mandatory="false">
            <description>The type of the currently playing or paused track.</description>
        </param>

        <param name="mediaTitle" type="String" mandatory="false">
            <description>
                Music: The name of the current track
                Podcast: The name of the current episode
                Audiobook: The name of the current chapter
            </description>
        </param>

        <param name="mediaArtist" type="String" mandatory="false">
            <description>
                Music: The name of the current album artist
                Podcast: The provider of the podcast (hosts, network, company)
                Audiobook: The book author's name
            </description>
        </param>

        <param name="mediaAlbum" type="String" mandatory="false">
            <description>
                Music: The name of the current album
                Podcast: The name of the current podcast show
                Audiobook: The name of the current book
            </description>
        </param>

        <param name="playlistName" type="String" mandatory="false">
            <description>
                Music: The name of the playlist or radio station, if the user is playing from a playlist, otherwise, Null
                Podcast: The name of the playlist, if the user is playing from a playlist, otherwise, Null
                Audiobook: Likely not applicable, possibly a collection or "playlist" of books
            </description>
        </param>

        <param name="isExplicit" type="Boolean" mandatory="false">
            <description> Whether or not the content currently playing (e.g. the track, episode, or book) contains explicit content</description>
        </param>

        <param name="trackPlaybackProgress" type="Integer" mandatory="false">
            <description>
                Music: The current progress of the track in seconds
                Podcast: The current progress of the episode in seconds
                Audiobook: The current progress of the current segment (e.g. the chapter) in seconds
            </description>
        </param>

        <param name="trackPlaybackDuration" type="Integer" mandatory="false">
            <description>
                Music: The total duration of the track in seconds
                Podcast: The total duration of the episode in seconds
                Audiobook: The total duration of the current segment (e.g. the chapter) in seconds
            </description>
        </param>

        <param name="queuePlaybackProgress" type="Integer" mandatory="false">
            <description>
                Music: The current progress of the playback queue in seconds
                Podcast: The current progress of the playback queue in seconds
                Audiobook: The current progress of the playback queue (e.g. the book) in seconds
            </description>
        </param>

        <param name="queuePlaybackDuration" type="Integer" mandatory="false">
            <description>
                Music: The total duration of the playback queue in seconds
                Podcast: The total duration of the playback queue in seconds
                Audiobook: The total duration of the playback queue (e.g. the book) in seconds
            </description>
        </param>

        <param name="queueCurrentTrackNumber" type="Integer" mandatory="false">
            <description>
                Music: The current number (1 based) of the track in the playback queue
                Podcast: The current number (1 based) of the episode in the playback queue
                Audiobook: The current number (1 based) of the episode in the playback queue (e.g. the chapter number in the book)
            </description>
        </param>

        <param name="queueTotalTrackCount" type="Integer" mandatory="false">
            <description>
                Music: The total number of tracks in the playback queue
                Podcast: The total number of episodes in the playback queue
                Audiobook: The total number of sections in the playback queue (e.g. the number of chapters in the book)
            </description>
        </param>

        <param name="mediaImage" type="Common.Image" mandatory="false">
            <description>
                Music: The album art of the current track
                Podcast: The podcast or chapter artwork of the current podcast episode
                Audiobook: The book or chapter artwork of the current audiobook
            </description>
        </param>
    </struct>

    <struct name="WeatherServiceManifest">
        <param name="currentForecastSupported" type="Boolean" mandatory="false"/>
        <param name="maxMultidayForecastAmount" type="Integer" mandatory="false"/>
        <param name="maxHourlyForecastAmount" type="Integer" mandatory="false"/>
        <param name="maxMinutelyForecastAmount" type="Integer" mandatory="false"/>
        <param name="weatherForLocationSupported" type="Boolean" mandatory="false"/>
    </struct>

    <struct name="WeatherAlert">
        <param name="title" type="String" mandatory="false"/>
        <param name="summary" type="String" mandatory="false"/>
        <param name="expires" type="Common.DateTime" mandatory="false"/>
        <param name="regions" type="String" array="true" minsize="1" maxsize="99" mandatory="false"/>
        <param name="severity" type="String" mandatory="false"/>
        <param name="timeIssued" type="Common.DateTime" mandatory="false"/>
    </struct>

    <struct name="WeatherData">
        <param name="currentTemperature" type="Common.Temperature" mandatory="false"/>
        <param name="temperatureHigh" type="Common.Temperature" mandatory="false"/>
        <param name="temperatureLow" type="Common.Temperature" mandatory="false"/>
        <param name="apparentTemperature" type="Common.Temperature" mandatory="false"/>
        <param name="apparentTemperatureHigh" type="Common.Temperature" mandatory="false"/>
        <param name="apparentTemperatureLow" type="Common.Temperature" mandatory="false"/>

        <param name="weatherSummary" type="String" mandatory="false"/>
        <param name="time" type="Common.DateTime" mandatory="false"/>
        <param name="humidity" type="Float" minvalue="0" maxvalue="1" mandatory="false">
            <description> 0 to 1, percentage humidity </description>
        </param>
        <param name="cloudCover" type="Float" minvalue="0" maxvalue="1" mandatory="false">
            <description> 0 to 1, percentage cloud cover </description>
        </param>
        <param name="moonPhase" type="Float" minvalue="0" maxvalue="1" mandatory="false">
            <description> 0 to 1, percentage of the moon seen, e.g. 0 = no moon, 0.25 = quarter moon </description>
        </param>

        <param name="windBearing" type="Integer" mandatory="false">
            <description> In degrees, true north at 0 degrees </description>
        </param>
        <param name="windGust" type="Float" mandatory="false">
            <description> km/hr </description>
        </param>
        <param name="windSpeed" type="Float" mandatory="false">
            <description> km/hr </description>
        </param>

        <param name="nearestStormBearing" type="Integer" mandatory="false">
            <description> In degrees, true north at 0 degrees </description>
        </param>
        <param name="nearestStormDistance" type="Integer" mandatory="false">
            <description> In km </description>
        </param>
        <param name="precipAccumulation" type="Float" mandatory="false">
            <description> cm </description>
        </param>
        <param name="precipIntensity" type="Float" mandatory="false">
            <description> cm of water per hour </description>
        </param>
        <param name="precipProbability" type="Float" minvalue="0" maxvalue="1" mandatory="false">
            <description> 0 to 1, percentage chance </description>
        </param>
        <param name="precipType" type="String" mandatory="false">
            <description> e.g. "rain", "snow", "sleet", "hail" </description>
        </param>
        <param name="visibility" type="Float" mandatory="false">
            <description> In km </description>
        </param>

        <param name="weatherIcon" type="Common.Image" mandatory="false"/>
    </struct>

    <struct name="WeatherServiceData">
        <description> This data is related to what a weather service would provide</description>
        <param name="location" type="Common.LocationDetails" mandatory="true"/>
        <param name="currentForecast" type="Common.WeatherData" mandatory="false"/>
        <param name="minuteForecast" type="Common.WeatherData" array="true" minsize="15" maxsize="60" mandatory="false"/>
        <param name="hourlyForecast" type="Common.WeatherData" array="true" minsize="1" maxsize="96" mandatory="false"/>
        <param name="multidayForecast" type="Common.WeatherData" array="true" minsize="1" maxsize="30" mandatory="false"/>
        <param name="alerts" type="Common.WeatherAlert" array="true" minsize="1" maxsize="10" mandatory="false">
            <description> This array should be ordered with the first object being the current day</description>
        </param>
    </struct>

    <struct name="NavigationServiceManifest">
        <param name="acceptsWayPoints" type="Boolean" mandatory="false">
            <description> Informs the subscriber if this service can actually accept way points. </description>
        </param>
    </struct>

    <enum name="NavigationAction">
        <element name="TURN">
            <description> Using this action plus a supplied direction can give the type of turn. </description>
        </element>
        <element name="EXIT"/>
        <element name="STAY"/>
        <element name="MERGE"/>
        <element name="FERRY"/>
        <element name="CAR_SHUTTLE_TRAIN"/>
        <element name="WAYPOINT"/>
    </enum>

    <enum name="NavigationJunction">
        <element name="REGULAR">
            <description> A junction that represents a standard intersection with a single road crossing another. </description>
        </element>
        <element name="BIFURCATION">
            <description> A junction where the road splits off into two paths; a fork in the road. </description>
        </element>
        <element name="MULTI_CARRIAGEWAY">
            <description> A junction that has multiple intersections and paths. </description>
        </element>
        <element name="ROUNDABOUT">
            <description> A junction where traffic moves in a single direction around a central, non-traversable point to reach one of the connecting roads. </description>
        </element>
        <element name="TRAVERSABLE_ROUNDABOUT">
            <description> Similar to a roundabout, however the center of the roundabout is fully traversable. Also known as a mini-roundabout. </description>
        </element>
        <element name="JUGHANDLE">
            <description> A junction where lefts diverge to the right, then curve to the left, converting a left turn to a crossing maneuver. </description>
        </element>
        <element name="ALL_WAY_YIELD">
            <description> Multiple way intersection that allows traffic to flow based on priority; most commonly right of way and first in, first out. </description>
        </element>
        <element name="TURN_AROUND">
            <description> A junction designated for traffic turn arounds. </description>
        </element>
    </enum>

    <enum name="Direction">
        <element name="LEFT"/>
        <element name="RIGHT"/>
    </enum>

    <struct name="NavigationInstruction">
        <param name="locationDetails" type="Common.LocationDetails" mandatory="true"/>

        <param name="action" type="Common.NavigationAction" mandatory="true"/>

        <param name="eta" type="Common.DateTime" mandatory="false"/>

        <param name="bearing" type="Integer" minvalue="0" maxvalue="359" mandatory="false">
            <description> The angle at which this instruction takes place. For example, 0 would mean straight, less than 45 is bearing right, greater than 135 is sharp right, between 45 and 135 is a regular right, and 180 is a U-Turn, etc. </description>
        </param>

        <param name="junctionType" type="Common.NavigationJunction" mandatory="false"/>

        <param name="drivingSide" type="Common.Direction" mandatory="false">
            <description> Used to infer which side of the road this instruction takes place. For a U-Turn (action=TURN, bearing=180) this will determine which direction the turn should take place. </description>
        </param>

        <param name="details" type="String" mandatory="false">
            <description> This is a string representation of this instruction, used to display instructions to the users. This is not intended to be read aloud to the users, see the param prompt in NavigationServiceData for that. </description>
        </param>

        <param name="image" type="Common.Image" mandatory="false">
            <description> An image representation of this instruction. </description>
        </param>
    </struct>

    <struct name="NavigationServiceData">
        <description> This data is related to what a navigation service would provide.</description>

        <param name="timeStamp" type="Common.DateTime" mandatory="true">
            <description> This is the timestamp of when the data was generated. This is to ensure any time or distance given in the data can accurately be adjusted if necessary. </description>
        </param>

        <param name="origin" type="Common.LocationDetails" mandatory="false"/>
        <param name="destination" type="Common.LocationDetails" mandatory="false"/>
        <param name="destinationETA" type="Common.DateTime" mandatory="false"/>

        <param name="instructions" type="Common.NavigationInstruction" array="true" mandatory="false">
            <description> This array should be ordered with all remaining instructions. The start of this array should always contain the next instruction.</description>
        </param>

        <param name="nextInstructionETA" type="Common.DateTime" mandatory="false"/>
        <param name="nextInstructionDistance" type="Float" mandatory="false">
            <description>The distance to this instruction from current location. This should only be updated ever .1 unit of distance. For more accuracy the consumer can use the GPS location of itself and the next instruction. </description>
        </param>
        <param name="nextInstructionDistanceScale" type="Float" mandatory="false">
            <description>Distance till next maneuver (starting from) from previous maneuver.</description>
        </param>

        <param name="prompt" type="String" mandatory="false">
            <description>This is a prompt message that should be conveyed to the user through either display or voice (TTS). This param will change often as it should represent the following: approaching instruction, post instruction, alerts that affect the current navigation session, etc.</description>
        </param>
    </struct>

    <struct name="AppServiceManifest">
        <description> This manifest contains all the information necessary for the service to be published, activated, and consumers able to interact with it </description>

        <param name="serviceName" type="String" mandatory="false">
            <description> Unique name of this service </description>
        </param>

        <param name="serviceType" type="String" mandatory="true">
            <description> The type of service that is to be offered by this app. See AppServiceType for known enum equivalent types. Parameter is a string to allow for new service types to be used by apps on older versions of SDL Core. </description>
        </param>

        <param name="serviceIcon" type="Common.Image" mandatory="false">
            <description> The icon to be associated with this service. Most likely the same as the appIcon.</description>
        </param>

        <param name="allowAppConsumers" type="Boolean" mandatory="false" defvalue="false">
            <description> If true, app service consumers beyond the IVI system will be able to access this service. If false, only the IVI system will be able consume the service. If not provided, it is assumed to be false. </description>
        </param>

        <param name="rpcSpecVersion" type="Common.SyncMsgVersion" mandatory="false">
            <description> This is the max RPC Spec version the app service understands. This is important during the RPC passthrough functionality. If not included, it is assumed the max version of the module is acceptable. </description>
        </param>

        <param name="handledRPCs" type="Integer" array="true" mandatory="false">
            <description> This field contains the Function IDs for the RPCs that this service intends to handle correctly. This means the service will provide meaningful responses. </description>
        </param>

        <param name="mediaServiceManifest" type="Common.MediaServiceManifest" mandatory="false"/>
        <param name="weatherServiceManifest" type="Common.WeatherServiceManifest" mandatory="false"/>
        <param name="navigationServiceManifest" type="Common.NavigationServiceManifest" mandatory="false"/>
    </struct>

    <struct name="AppServiceRecord">
        <description> This is the record of an app service publisher that the module has. It should contain the most up to date information including the service's active state</description>

        <param name="serviceID" type="String" mandatory="true">
            <description> A unique ID tied to this specific service record. The ID is supplied by the module that services publish themselves. </description>
        </param>

        <param name="serviceManifest" type="Common.AppServiceManifest" mandatory="true">
            <description> Manifest for the service that this record is for.</description>
        </param>

        <param name="servicePublished" type="Boolean" mandatory="true">
            <description> If true, the service is published and available. If false, the service has likely just been unpublished, and should be considered unavailable.</description>
        </param>

        <param name="serviceActive" type="Boolean" mandatory="true">
            <description> If true, the service is the active primary service of the supplied service type. It will receive all potential RPCs that are passed through to that service type. If false, it is not the primary service of the supplied type. See servicePublished for its availability. </description>
        </param>
    </struct>

    <struct name="AppServiceData">
        <description> Contains all the current data of the app service. The serviceType will link to which of the service data objects are included in this object (e.g. if the service type is MEDIA, the mediaServiceData param should be included).</description>

        <param name="serviceType" type="String" mandatory="true">
            <description>The type of service that is to be offered by this app. See AppServiceType for known enum equivalent types. Parameter is a string to allow for new service types to be used by apps on older versions of SDL Core.</description>
        </param>
        <param name="serviceID" type="String" mandatory="true"/>

        <param name="mediaServiceData" type="Common.MediaServiceData" mandatory="false"/>
        <param name="weatherServiceData" type="Common.WeatherServiceData" mandatory="false"/>
        <param name="navigationServiceData" type="Common.NavigationServiceData" mandatory="false"/>
    </struct>

    <enum name="ServiceUpdateReason">
        <element name="PUBLISHED">
            <description> The service has just been published with the module and once activated to the primary service of its type, it will be ready for possible consumption.</description>
        </element>
        <element name="REMOVED">
            <description> The service has just been unpublished with the module and is no longer accessible</description>
        </element>
        <element name="ACTIVATED">
            <description> The service is activated as the primary service of this type. All requests dealing with this service type will be handled by this service.</description>
        </element>
        <element name="DEACTIVATED">
            <description> The service has been deactivated as the primary service of its type</description>
        </element>
        <element name="MANIFEST_UPDATE">
          <description> The service has updated its manifest. This could imply updated capabilities. Note: Currently unimplemented </description>
        </element>
    </enum>

    <struct name="AppServiceCapability">
        <param name="updateReason" type="Common.ServiceUpdateReason" mandatory="false">
            <description> Only included in OnSystemCapabilityUpdated. Update reason for service record.</description>
        </param>
        <param name="updatedAppServiceRecord" type="Common.AppServiceRecord" mandatory="true">
            <description>Service record for a specific app service provider</description>
        </param>
    </struct>

    <struct name="AppServicesCapabilities">
        <description>Capabilities of app services including what service types are supported and the current state of services.</description>
        <param name="appServices" type="Common.AppServiceCapability" array="true" mandatory="false">
            <description>An array of currently available services. If this is an update to the capability the affected services will include an update reason in that item</description>
        </param>
    </struct>

    <!-- End App Services -->

    <enum name="SystemCapabilityType">
        <description>Enumerations of all available system capability types</description>
        <element name="NAVIGATION"/>
        <element name="PHONE_CALL"/>
        <element name="VIDEO_STREAMING"/>
        <element name="REMOTE_CONTROL"/>
        <element name="APP_SERVICES" />
        <element name="SEAT_LOCATION"/>
        <element name="DISPLAYS"/>
        <element name="DRIVER_DISTRACTION" />
    </enum>

    <struct name="SystemCapability">
        <description>
          The systemCapabilityType identifies which data object exists in this struct. For example,
          if the SystemCapability Type is NAVIGATION then a "navigationCapability" should exist
        </description>
        <param name="systemCapabilityType" type="Common.SystemCapabilityType" mandatory="true">
            <description>Used as a descriptor of what data to expect in this struct. The corresponding param to this enum should be included and the only other param included.</description>
        </param>
        <param name="navigationCapability" type="Common.NavigationCapability" mandatory="false">
            <description>Describes extended capabilities for onboard navigation system </description>
        </param>
        <param name="phoneCapability" type="Common.PhoneCapability" mandatory="false">
            <description>Describes extended capabilities of the module's phone feature</description>
        </param>
        <param name="videoStreamingCapability" type="Common.VideoStreamingCapability" mandatory="false">
            <description>Describes extended capabilities of the module's phone feature</description>
        </param>
        <param name="remoteControlCapability" type="Common.RemoteControlCapabilities" mandatory="false">
            <description>Describes extended capabilities of the module's phone feature</description>
        </param>
        <param name="appServicesCapabilities" type="Common.AppServicesCapabilities" mandatory="false">
            <description>
              An array of currently available services.
              If this is an update to the capability the affected services will include
              an update reason in that item
            </description>
        </param>
        <param name="displayCapabilities" type="Common.DisplayCapability" array="true" minsize="1" maxsize="1000" mandatory="false"/>
        <param name="seatLocationCapability" type="SeatLocationCapability" mandatory="false">
            <description>Contains information about the locations of each seat</description>
        </param>
        <param name="driverDistractionCapability" type="DriverDistractionCapability" mandatory="false">
            <description>Describes capabilities when the driver is distracted</description>
        </param>      
    </struct>
    
    <enum name="HybridAppPreference">
        <description>Enumeration for the user's preference of which app type to use when both are available</description>
        <element name="MOBILE" />
        <element name="CLOUD" />
        <element name="BOTH"/>
    </enum>

    <struct name="AppProperties">
      <param name="nicknames" type="String" minlength="0" maxlength="100" array="true" minsize="0" maxsize="100" mandatory="false">
          <description>An array of app names an app is allowed to register with. If included in a SetAppProperties request, this value will overwrite the existing "nicknames" field in the app policies section of the policy table.</description>
      </param>
      <param name="policyAppID" type="String" maxlength="100" minlength="1" mandatory="true" />
      <param name="enabled" type="Boolean" mandatory="false">
          <description>If true, the app will be marked as "available" or "installed" and will be included in HMI RPC UpdateAppList.</description>
      </param>
      <param name="authToken" type="String" maxlength="65535" mandatory="false">
          <description>Used to authenticate connection on app activation</description>
      </param>
      <param name="transportType" type="String" maxlength="100" mandatory="false">
          <description>
            Specifies the connection type Core should use. The Core role (server or client) is dependent of "endpoint" being specified.
            See "endpoint" for details.
          </description>
      </param>
      <param name="hybridAppPreference" type="Common.HybridAppPreference" mandatory="false">
          <description>Specifies the user preference to use one specific app type or all available types</description>
      </param>
      <param name="endpoint" type="String" maxlength="65535" mandatory="false">
          <description>
            If specified, which Core uses a client implementation of the connection type and attempts to connect to the endpoint when this app is selected (activated).
            If omitted, Core won't attempt to connect as the app selection (activation) is managed outside of Core. Instead it uses a server implementation of the connection type and expects the app to connect.
          </description>
      </param>
    </struct>

    <struct name="GearStatus">
      <param name="userSelectedGear" type="Common.PRNDL" mandatory="false">
        <description>Gear position selected by the user i.e. Park, Drive, Reverse</description>
      </param>
      <param name="actualGear" type="Common.PRNDL" mandatory="false">
        <description>Actual Gear in use by the transmission</description>
      </param>
      <param name="transmissionType" type="Common.TransmissionType" mandatory="false">
        <description>Tells the transmission type</description>
      </param>
    </struct>

</interface>

<interface name="Buttons" version="1.3.0" date="2017-07-18">
    <function name="GetCapabilities" messagetype="request">
      <description>Method is invoked at system start-up. SDL requests the information about all supported hardware buttons and their capabilities</description>
    </function>
    <function name="GetCapabilities" messagetype="response">
      <param name="capabilities" type="Common.ButtonCapabilities" array="true" minsize="1" maxsize="100" mandatory="true">
        <description>Response must provide the names of available buttons and their capabilities.See ButtonCapabilities</description>
      </param>
      <param name="presetBankCapabilities" type="Common.PresetBankCapabilities" mandatory="false">
        <description>Must be returned if the platform supports custom on-screen Presets</description>
      </param>
    </function>

    <function name="ButtonPress" messagetype="request">
      <description>Method is invoked when the application tries to press a button</description>
      <param name="moduleType" type="Common.ModuleType" mandatory="true" >
        <description>The module where the button should be pressed</description>
      </param>
      <param name="moduleId" type="String" maxlength="100" mandatory="false">
        <description>Id of a module, published by System Capability. </description>
      </param>
      <param name="buttonName" type="Common.ButtonName" mandatory="true" />
      <param name="buttonPressMode" type="Common.ButtonPressMode" mandatory="true" >
        <description>Indicates whether this is a LONG or SHORT button press event.</description>
      </param>
      <param name="appID" type="Integer" mandatory="true">
        <description>ID of the application that triggers the permission prompt.</description>
      </param>
    </function>
    <function name="ButtonPress" messagetype="response">
    </function>

    <function name="OnButtonEvent" messagetype="notification">
      <description>HU system must notify about every UP/DOWN event for buttons</description>
      <param name="name" type="Common.ButtonName" mandatory="true"/>
      <param name="mode" type="Common.ButtonEventMode" mandatory="true">
            <description>Indicates whether this is an UP or DOWN event.</description>
      </param>
      <param name="customButtonID" type="Integer" mandatory="false" minvalue="0" maxvalue="65536">
        <description>Must be provided if ButtonName is CUSTOM_BUTTON, this references the integer ID passed by a custom button. (e.g. softButtonName)</description>
      </param>
      <param name="appID" type="Integer" mandatory="false">
        <description>
                If appID is not sent together with CUSTOM_BUTTON, this notification will be ignored by SDL.
                If appID is present for OK button -> SDL transfers notification to the named app only if it is in FULL or LIMITED (ignores if app is in NONE or BACKGROUND).
                If appID is omitted for OK button -> SDL transfers notification to app in FULL
        </description>
      </param>
    </function>
    <function name="OnButtonPress" messagetype="notification">
        <param name="name" type="Common.ButtonName" mandatory="true"/>
        <param name="mode" type="Common.ButtonPressMode" mandatory="true">
            <description>Indicates whether this is a LONG or SHORT button press event.</description>
        </param>
        <param name="customButtonID" type="Integer" mandatory="false" minvalue="0" maxvalue="65536">
            <description>Must be returned if ButtonName is CUSTOM_BUTTON, this references the string passed by a custom button. (e.g. softButtonName)</description>
        </param>
        <param name="appID" type="Integer" mandatory="false">
            <description>
                If appID is not sent together with CUSTOM_BUTTON, this notification will be ignored by SDL.
                If appID is present for OK button -> SDL transfers notification to the named app only if it is in FULL or LIMITED (ignores if app is in NONE or BACKGROUND).
                If appID is omitted for OK button -> SDL transfers notification to app in FULL
            </description>
        </param>
    </function>
    <function name="OnButtonSubscription" messagetype="notification">
      <description>
        Sender: SDL->HMI. Purpose: to notify about button subscription state is changed for the named application
      </description>
      <param name="name" type="Common.ButtonName" mandatory="true" />
      <param name="isSubscribed" type="Boolean" mandatory="true">
        <description>
          Defines whether the named button has status of 'subscribed' or 'unsubscribed':
          If "true" - the named button is subscribed.
          If "false" - the named button is unsubscribed.
        </description>
      </param>
      <param name="appID" type="Integer" mandatory="true">
        <description>
          The ID of application that relates to this button-subscription status change.
        </description>
      </param>
    </function>
</interface>

<interface name="BasicCommunication" version="2.1.0" date="2019-03-18">
<function name="OnServiceUpdate" messagetype="notification">
  <description>
    Must be sent by SDL to HMI when there is an update on status of certain services.
    Services supported with current version: Video
  </description>
  <param name="serviceType" type="Common.ServiceType" mandatory="true">
    <description>Specifies the service which has been updated.</description>
  </param>
  <param name="serviceEvent" type="Common.ServiceEvent" mandatory="false">
    <description>Specifies service update event.</description>
  </param>
  <param name="reason" type="Common.ServiceStatusUpdateReason" mandatory="false">
    <description>
      The reason for a service event. Certain events may not have a reason, such as when a service is ACCEPTED (which is the normal expected behavior).
    </description>
  </param>
   <param name="appID" type="Integer" mandatory="false">
       <description>ID of the application which triggered the update.</description>
   </param>
</function>
    <function name="GetSystemTime" messagetype="request">
      <description>Request from SDL to HMI to obtain current UTC time.</description>
    </function>
    <function name="GetSystemTime" messagetype="response">
      <param name="systemTime" type="Common.DateTime" mandatory="true">
        <description>Current UTC system time</description>
      </param>
    </function>
    <function name="OnSystemTimeReady" messagetype="notification">
      <description>HMI must notify SDL about readiness to provide system time.</description>
    </function>
    <function name="OnReady" messagetype="notification">
      <description>HMI must notify SDL about its readiness to start communication. In fact, this has to be the first message between SDL and HMI.</description>
    </function>
    <function name="OnStartDeviceDiscovery" messagetype="notification">
      <description>Initiated by HMI user for getting the list of connected devices.</description>
    </function>
    <function name="OnUpdateDeviceList" messagetype="notification">
      <description>Notification from HMI to SDL sent when HMI requires update of device list (i.e. when user clicks 'Change Device' button)</description>
    </function>
    <function name="OnResumeAudioSource" messagetype="notification">
      <description>This method must be invoked by SDL to update audio state.</description>
      <param name="appID" type="Integer" mandatory="true">
        <description>The ID of app to be resumed audio source.</description>
      </param>
    </function>
    <function name="OnSDLPersistenceComplete" messagetype="notification">
    </function>
    <function name="UpdateAppList" messagetype="request">
      <description>Issued by SDL to notify HMI about new applications registered.</description>
      <param name="applications" type="Common.HMIApplication" mandatory="true" array="true" minsize="0" maxsize="100"/>
    </function>
    <function name="UpdateAppList" messagetype="response">
    </function>
    <function name="UpdateDeviceList" messagetype="request">
      <description>Request from SmartDeviceLink to HMI to change device list.</description>
      <param name="deviceList" type="Common.DeviceInfo" mandatory="true" array="true" minsize="0" maxsize="100">
        <description>The array of names/IDs of connected devices</description>
      </param>
    </function>
    <function name="UpdateDeviceList" messagetype="response">
    </function>
    <function name="OnFileRemoved" messagetype="notification">
      <description>Notifies HMI in case some application file has been removed</description>
      <param name="fileName" type="String" minlength="1" maxlength="30" mandatory="true">
        <description>The name of the removed file</description>
      </param>
      <param name="fileType" type="Common.FileType" mandatory="true">
        <description>The file type. See FileType.</description>
      </param>
      <param name="appID" type="Integer" mandatory="true">
        <description>ID of the application.</description>
      </param>
    </function>
    <function name="OnDeviceChosen" messagetype="notification">
      <description>Notification must be initiated by HMI on user selecting device in the list of devices.</description>
      <param name="deviceInfo" type="Common.DeviceInfo" mandatory="true">
        <description>The name and ID of the device chosen</description>
      </param>
    </function>
    <function name="OnFindApplications" messagetype="notification">
      <description>This method must be invoked by HMI to get list of registered apps.</description>
      <description>DEPRECATED - This RPC is not implemented</description>
      <param name="deviceInfo" type="Common.DeviceInfo" mandatory="false">
        <description>The name and ID of the device the list of registered applications is required for.</description>
      </param>
    </function>
    <function name="ActivateApp" messagetype="request">
      <description>Request from SDL to HMI to bring specified application to front on UI e.g make it HMI status 'FULL'.</description>
      <param name="appID" type="Integer" mandatory="true">
        <description>ID of deactivated application.</description>
      </param>
      <param name="priority" type="Common.AppPriority" mandatory="false">
        <description>Send to HMI so that it can coordinate order of requests/notifications correspondingly.</description>
      </param>
      <param name="level" type="Common.HMILevel" mandatory="false">
        <description>If level for application is to be changed to something else then FULL then this parameter should be used.</description>
      </param>
    </function>
    <function name="ActivateApp" messagetype="response">
    </function>
    <function name="CloseApplication" messagetype="request">
      <description>Request from the application to exit the foreground.</description>
      <param name="appID" type="Integer" mandatory="true">
        <description>ID of selected application.</description>
      </param>
    </function>
    <function name="CloseApplication" messagetype="response">
    </function>
    <function name="OnAppActivated" messagetype="notification">
      <description>Must be sent by HU system when the user clicks on app in the list of registered apps or on soft button with 'STEAL_FOCUS' action.</description>
      <param name="appID" type="Integer" mandatory="true">
        <description>ID of selected application.</description>
      </param>
      <param name="windowID" type="Integer" mandatory="false">
        <description>
          This is the unique ID assigned to the window that this RPC is intended. If this param is not included, it will be assumed that this request is specifically for the main window on the main display. See PredefinedWindows enum.
        </description>
      </param>
    </function>
    <function name="OnAppDeactivated" messagetype="notification">
      <description>Must be sent by HU system when the user switches to any functionality which is not other mobile application.</description>
      <param name="appID" type="Integer" mandatory="true">
        <description>ID of deactivated application.</description>
      </param>
      <param name="windowID" type="Integer" mandatory="false">
        <description>
          This is the unique ID assigned to the window that this RPC is intended. If this param is not included, it will be assumed that this request is specifically for the main window on the main display. See PredefinedWindows enum.
        </description>
      </param>
    </function>
    <function name="OnAppRegistered" messagetype="notification">
      <description>Issued by SDL to notify HMI about new application registered.</description>
      <param name="application" type="Common.HMIApplication" mandatory="true">
        <description>The information about application registered. See HMIApplication. </description>
      </param>
      <param name="ttsName" type="Common.TTSChunk" minsize="1" maxsize="100" array="true" mandatory="false" >
        <description>
          TTS string for VR recognition of the mobile application name, e.g. "Ford Drive Green".
          Meant to overcome any failing on speech engine in properly pronouncing / understanding app name.
          May not be empty.
          May not start with a new line character.
          Not unique value
        </description>
      </param>
      <param name="vrSynonyms" type="String" maxlength="40" minsize="1" maxsize="100" array="true" mandatory="false">
        <description>
          Defines an additional voice recognition command.
          Must not interfere with any name of previously registered applications from the same device.
        </description>
      </param>
      <param name="resumeVrGrammars" type="Boolean" mandatory="false">
        <description>The flag if VR grammars resume is required</description>
      </param>
      <param name="priority" type="Common.AppPriority" mandatory="false">
        <description>Send to HMI so that it can coordinate order of requests/notifications correspondingly.</description>
      </param>
    </function>
    <function name="OnAppUnregistered" messagetype="notification">
      <description>
        Issued by SDL to notify HMI about application unregistered.
        Application then to be removed from application list; all data connected with application has to be cleared up.
      </description>
      <param name="unexpectedDisconnect" type="Boolean" mandatory="true">
        <description>
          SDL sends 'true' in case the connection is unexpectedly lost.
          SDL sends 'false' in case the mobile app is unregistered gracefully (via appropriate RPC)
        </description>
      </param>
      <param name="appID" type="Integer" mandatory="true">
        <description>ID of the application unregistered</description>
      </param>
    </function>
    <function name="OnExitApplication" messagetype="notification">
      <description>Must be sent by HMI when the User chooses to exit the application..</description>
      <param name="reason" type="Common.ApplicationExitReason" mandatory="true">
        <description>Specifies reason of moving the app to NONE</description>
      </param>
      <param name="appID" type="Integer" mandatory="true">
        <description>ID of the application to be exited.</description>
      </param>
    </function>
    <function name="OnExitAllApplications" messagetype="notification">
      <description>Sent by HMI to SDL to close all registered applications.</description>
      <param name="reason" type="Common.ApplicationsCloseReason" mandatory="true">
        <description>Specifies reason for exiting all apllications.</description>
      </param>
    </function>
    <function name="OnAwakeSDL" messagetype="notification">
        <description>
            Sender: HMI->SDL. Must be sent to return SDL to normal operation after 'Suspend' or 'LowVoltage' events
        </description>
    </function>
    <function name="MixingAudioSupported" messagetype="request">
      <description>Request from SDL to HMI to find out if the last one supports mixing audio (i.e. recording TTS command and playing audio).</description>
    </function>
    <function name="MixingAudioSupported" messagetype="response">
      <description>If no response received SDL supposes that mixing audio is not supported</description>
      <param name="attenuatedSupported" type="Boolean" mandatory="true">
        <description>Must be true if supported</description>
      </param>
    </function>
    <function name="DialNumber" messagetype="request">
      <description>Request from SDL to call a specific number.</description>
      <param name="number" type="String" maxlength="40" mandatory="true">
        <description>
            Phone number is a string, which can be up to 40 chars.
            All characters shall be stripped from string except digits 0-9 and * # , ; +
        </description>
      </param>
      <param name="appID" type="Integer" mandatory="true">
        <description>ID of application that concerns this RPC.</description>
      </param>
    </function>
    <function name="DialNumber" messagetype="response">
    </function>
    <!-- Policies -->

    <!-- SyncP RPC-->
    <function name="OnSystemRequest" messagetype="notification" >
      <description>
        An asynchronous request from the system for specific data from the device or the cloud or response to a request from the device or cloud
        Binary data can be included in hybrid part of message for some requests (such as Authentication request responses)
      </description>
      <param name="requestType" type="Common.RequestType" mandatory="true">
        <description>The type of system request.</description>
      </param>
      <param name="requestSubType" type="String" maxlength="255" mandatory="false">
        <description>
          This parameter is filled for supporting OEM proprietary data exchanges.
        </description>
      </param>
      <param name="url" type="String" minlength="1" mandatory="false">
        <description>Optional array of URL(s) for HTTP requests.</description>
      </param>
      <param name="fileType" type="Common.FileType" mandatory="false">
        <description>Optional file type (meant for HTTP file requests).</description>
      </param>
      <param name="offset" type="Integer" minvalue="0" maxvalue="100000000000" mandatory="false">
        <description>Optional offset in bytes for resuming partial data chunks</description>
      </param>
      <param name="length" type="Integer" minvalue="0" maxvalue="100000000000" mandatory="false">
        <description>Optional length in bytes for resuming partial data chunks</description>
      </param>
      <param name="timeout" type="Integer" minvalue="0" maxvalue="2000000000" mandatory="false">
      </param>
      <param name="fileName" type="String" maxlength="255" minlength="1" mandatory="true">
        <description>File reference name.</description>
      </param>
      <param name="appID" type="Integer" mandatory="false">
        <description>ID of application that requested this RPC.</description>
      </param>
    </function>
    <function name="SystemRequest" messagetype="request">
      <description>An asynchronous request from the device; binary data can be included in hybrid part of message for some requests (such as Authentication requests)</description>
      <param name="requestType" type="Common.RequestType" mandatory="true">
          <description>The type of system request.</description>
      </param>
      <param name="requestSubType" type="String" maxlength="255" mandatory="false">
          <description>
              This parameter is filled for supporting OEM proprietary data exchanges.
          </description>
      </param>
      <param name="fileName" type="String" maxlength="255" minlength="1" mandatory="true">
          <description>The path to file.</description>
      </param>
      <param name="appID" type="Integer" mandatory="true">
        <description>Internal ID of the application that requested this RPC.</description>
      </param>
    </function>
    <function name="SystemRequest" messagetype="response">
    </function>
    <function name="PolicyUpdate" messagetype="request">
      <description>
        From: SDL
        To: SYNCP Manager
        Asks SYNCP Manager to send given Policy Table snapshot to the backend
      </description>
      <param name="file" type="String" minlength="1" maxlength="255" mandatory="true">
        <description>
          Location of policy table snapshot
        </description>
      </param>
      <param name="timeout" type="Integer" minvalue="0" maxvalue="65535" mandatory="true">
        <description>
          Send attempt timeout in seconds
        </description>
      </param>
      <param name="retry" type="Integer" minvalue="0" maxvalue="65535" array="true" minsize="1" maxsize="5" mandatory="true">
        <description>
          Array of delays to wait after failed atempts
        </description>
      </param>
    </function>
    <function name="PolicyUpdate" messagetype="response">
    </function>
    <!-- End of SyncP RPC-->

    <function name="OnSDLClose" messagetype="notification">
      <description>SDL must notify HMI about finish working application</description>
    </function>

    <function name="OnPutFile" messagetype="notification" >
      <description>
        Notification that is sent to HMI when a mobile application uploads a file
      </description>

      <param name="offset" type="Integer" minvalue="0" maxvalue="100000000000" mandatory="false">
        <description>Optional offset in bytes for resuming partial data chunks</description>
      </param>
      <param name="length" type="Integer" minvalue="0" maxvalue="100000000000" mandatory="false">
        <description>Optional length in bytes for resuming partial data chunks</description>
      </param>

      <param name="fileSize" type="Integer" minvalue="0" maxvalue="100000000000" mandatory="false">
        <description>Full Size of file. sends in first OnPutFile notification if file is splited
                    into many PutFiles
        </description>
      </param>

      <param name="FileName" type="String" maxlength="255" mandatory="true">
        <description>File reference name.</description>
      </param>

      <param name="syncFileName" type="String" maxlength="255" mandatory="true">
        <description>File reference name.</description>
      </param>

      <param name="fileType" type="Common.FileType" mandatory="true">
          <description>Selected file type.</description>
      </param>

      <param name="persistentFile" type="Boolean" defvalue="false" mandatory="false">
        <description>
          Indicates if the file is meant to persist between sessions / ignition cycles.
          If set to TRUE, then the system will aim to persist this file through session / cycles.
          While files with this designation will have priority over others, they are subject to deletion by the system at any time.
          In the event of automatic deletion by the system, the app will receive a rejection and have to resend the file.
          If omitted, the value will be set to false.
        </description>
      </param>
      <param name="isSystemFile" type="Boolean" defvalue="false" mandatory="false">
        <description>
          Indicates if the file is meant to be passed thru core to elsewhere on the system.
          If true the system will pass the data thru as it arrives to a predetermined area outside of core.
        </description>
      </param>
      <param name="appID" type="Integer" mandatory="false">
        <description> ID of application that uploaded this file. </description>
      </param>
    </function>

  <function name="GetFilePath" messagetype="request">
    <description>This request is sent to retrieve a file path from the HMI.</description>
    <param name="fileName" type="String" maxlength="255" mandatory="true">
      <description>File name that should be retrieved.</description>
    </param>
    <param name="fileType" type="Common.FileType" mandatory="false">
      <description>Selected file type.</description>
    </param>
    <param name="appServiceId" type="String" mandatory="false">
      <description> ID of the service that should have uploaded the requested file.</description>
    </param>
  </function>

  <function name="GetFilePath" messagetype="response">
    <description> HMI handles the request internally and returns the file path with the response.</description>
    <param name="filePath" type="String" mandatory="false">
      <description>Path to file in hmi</description>
    </param>
    <param name="fileType" type="Common.FileType" mandatory="false">
      <description>Selected file type.</description>
    </param>
  </function>

<!-- Policies -->
  <function name="GetSystemInfo" messagetype="request">
    <description>Request from SDL to HMI to obtain information about head unit system.</description>
  </function>
  <function name="GetSystemInfo" messagetype="response">
    <param name="ccpu_version" type="String" maxlength="500" mandatory="true">
      <description>Software version of the module</description>
    </param>
    <param name="language" type="Common.Language" mandatory="true">
      <description>ISO 639-1 combined with ISO 3166 alpha-2 country code (i.e. en-us)</description>
    </param>
    <param name="wersCountryCode" type="String" maxlength="500" mandatory="true">
      <description>Country code from the Ford system WERS (i.e.WAEGB).</description>
    </param>
  </function>
  <function name="OnSystemInfoChanged" messagetype="notification">
    <description>Issued by system to SDL to notify that some system param has changed. Currently applied for Sync Language.</description>
    <param name="language" type="Common.Language" mandatory="true"/>
  </function>
  <function name="OnIgnitionCycleOver" messagetype="notification">
    <description>Notification from system to SDL to let it know that ignition cycle is over.</description>
  </function>
  <function name="DecryptCertificate" messagetype="request">
     <description>Sender: SDL->HMI. Purpose: to decrypt the certificate received via the Updated Policy Table. </description>
     <param name="fileName" type="String" maxlength="255" minlength="1" mandatory="true">
         <description>The path to the file with the encrypted certificate from the PolicyTable.</description>
     </param>
   </function>
   <function name="DecryptCertificate" messagetype="response">
         <description>SUCCESS - in case the certificate is decrypted and placed to the same file from request.</description>
   </function>
  <!-- End of Policies -->
   <function name="OnEventChanged" messagetype="notification">
     <description>Sender: HMI->SDL. When event is become active</description>
     <param name="eventName" type="Common.EventTypes" mandatory="true">
        <description>Specifies the types of active events.</description>
     </param>
     <param name="isActive" type="Boolean" mandatory="true">
        <description>Must be 'true' - when the event is started on HMI. Must be 'false' when the event is ended on HMI</description>
     </param>
   </function>
  <function name="OnSystemCapabilityUpdated" messagetype="notification">
    <description>
      A notification between HMI and SDL that a specific system capability has been changed.
      It can be sent in both directions SDL to HMI and HMI to SDL. Direction is dependent on
      the point where capabilities have been changed
    </description>
    <param name="systemCapability" type="Common.SystemCapability" mandatory="true">
      <description>The system capability that has been updated</description>
    </param>
    <param name="appID" type="Integer" mandatory="false">
      <description>ID of application that is related to this RPC.</description>
    </param>
  </function>
  
  <function name="SetAppProperties" messagetype="request">
    <description>
      HMI >SDL. RPC used to enable/disable an application and set authentication data
    </description>
    <param name="properties" type="Common.AppProperties" mandatory="true">
      <description>The new application properties</description>
    </param>
  </function> 
  
  <function name="SetAppProperties" messagetype="response">
    <description>The response to SetAppProperties</description>
  </function>
  
  <function name="GetAppProperties" messagetype="request">
    <description>
      HMI >SDL. RPC used to get the current properties of an application
    </description>
    <param name="policyAppID" type="String" maxlength="100" mandatory="false">
      <description>
        If specified the response will contain the properties of the specified app ID.
        Otherwise if omitted all app properties will be returned at once.
      </description>
    </param>
  </function>
  
  <function name="GetAppProperties" messagetype="response">
    <description>The response to GetAppProperties</description>
    <param name="properties" type="Common.AppProperties" array="true" minsize="1" mandatory="false">
      <description>The requested application properties</description>
    </param>
  </function>
  
  <function name="OnAppPropertiesChange" messagetype="notification">
    <description>
      SDL >HMI. RPC used to inform HMI about app properties change (such as auth token).
    </description>
    <param name="properties" type="Common.AppProperties" mandatory="true">
      <description>The new application properties</description>
    </param>
  </function>

  <function name="OnAppCapabilityUpdated" messagetype="notification">
    <description>A notification to inform HMI that a specific app capability has changed.</description>
    <param name="appCapability" type="Common.AppCapability" mandatory="true">
        <description>The app capability that has been updated</description>
    </param>
    <param name="appID" type="Integer" mandatory="true">
    </param>
  </function>
</interface>

<interface name="VR" version="1.1.0" date="2017-04-27">
  <function name="IsReady" messagetype="request">
    <description>Method is invoked at system startup. Response provides information about presence of VR module and its readiness to cooperate with SDL.</description>
  </function>
  <function name="IsReady" messagetype="response">
    <param name="available" type="Boolean" mandatory="true">
      <description>Must be true if VR is present and ready to communicate with SDL.</description>
    </param>
  </function>
  <function name="Started" messagetype="notification">
    <description>Must be initiated  by VR module to let SDL know that VR session has started.</description>
  </function>
  <function name="Stopped" messagetype="notification">
    <description>Must be initiated by VR module to let SDL know that VR session has stopped.</description>
  </function>
  <function name="AddCommand" messagetype="request">
    <description>Request from SDL to add a command(string with associated id) to VR.</description>
    <param name="cmdID" type="Integer" minvalue="0" maxvalue="2000000000" mandatory="true">
      <description>ID of a command (further to be used in OnCommand notification).</description>
    </param>
    <param name="vrCommands" type="String" mandatory="true" maxlength="99" minsize="1" maxsize="100" array="true">
      <description>List of strings to be used as VR commands.</description>
    </param>
    <param name="type" type="Common.VRCommandType" mandatory="true">
      <description>Type of added command. See VRCommandType.</description>
    </param>
    <param name="grammarID" type="Integer" minvalue="0" maxvalue="2000000000" mandatory="true">
      <description>
        ID of the specific grammar, whether top-level or choice set.
      </description>
    </param>
    <param name="appID" type="Integer" mandatory="false">
      <description>ID of application that requested this RPC.</description>
    </param>
  </function>
  <function name="AddCommand" messagetype="response">
  </function>
  <function name="DeleteCommand" messagetype="request">
    <description>Request from SDL to delete a command from VR.</description>
    <param name="cmdID" type="Integer" minvalue="0" maxvalue="2000000000" mandatory="true">
      <description>Id of a command (list of strings), previously sent by AddCommand.</description>
    </param>
    <param name="type" type="Common.VRCommandType" mandatory="true">
      <description>Type of added command. See VRCommandType.</description>
    </param>
    <param name="grammarID" type="Integer" minvalue="0" maxvalue="2000000000" mandatory="true">
      <description>ID of the specific grammar.</description>
    </param>
    <param name="appID" type="Integer" mandatory="true">
      <description>ID of application that requested this RPC.</description>
    </param>
  </function>
  <function name="DeleteCommand" messagetype="response">
  </function>
  <function name="PerformInteraction" messagetype="request">
    <description>
      Sets some properties for the application initiated request.
    </description>
    <param name="helpPrompt" type="Common.TTSChunk" minsize="1" maxsize="100" array="true" mandatory="false">
      <description>
        The help prompt. An array of text chunks of type TTSChunk. See TTSChunk. The array must have at least one item.
      </description>
    </param>
    <param name="initialPrompt" type="Common.TTSChunk" minsize="1" maxsize="100" array="true" mandatory="false">
      <description>
        This is the intial prompt spoken to the user at the start of an interaction. An array of text chunks of type TTSChunk. See TTSChunk. The array must have at least one item.
      </description>
    </param>
    <param name="timeoutPrompt" type="Common.TTSChunk" minsize="1" maxsize="100" array="true" mandatory="false">
      <description>
        Help text for a wait timeout. An array of text chunks of type TTSChunk. See TTSChunk. The array must have at least one item.
      </description>
    </param>
    <param name="timeout" type="Integer" mandatory="true">
      <description>Timeout initiate timeoutPrompt</description>
    </param>
    <param name="grammarID" type="Integer" minvalue="0" maxvalue="2000000000" minsize="1" maxsize="100" array="true" mandatory="false">
      <description>
        IDs of the specific compiled grammars for this voice interaction.
      </description>
    </param>
    <param name="appID" type="Integer" mandatory="true">
      <description>ID of application related to this RPC.</description>
    </param>
    <param name="cancelID" type="Integer" mandatory="false">
      <description>
        An ID for this specific alert to allow cancellation through the `CancelInteraction` RPC.
      </description>
    </param>
  </function>
  <function name="PerformInteraction" messagetype="response">
    <param name="choiceID" type="Integer" minvalue="0" maxvalue="2000000000" mandatory="false">
      <description>
        ID of the choice that was selected in response to PerformInteraction.
      </description>
    </param>
  </function>
  <function name="OnCommand" messagetype="notification">
    <description>Notifies SDL about command trigerred via VR</description>
    <param name="cmdID" type="Integer" mandatory="true" minvalue="0" maxvalue="2000000000">
      <description>ID of of the command (list of strings)</description>
    </param>
    <param name="appID" type="Integer" mandatory="true">
      <description>ID of application related to this RPC.</description>
    </param>
  </function>
  <function name="ChangeRegistration" messagetype="request">
    <description>Request from SmartDeviceLink to HMI to change language of VR.</description>
    <param name="vrSynonyms" type="String" maxlength="40" minsize="1" maxsize="100" array="true" mandatory="false">
      <description>
        Request new VR synonyms registration
        Defines an additional voice recognition command.
        Must not interfere with any name of previously registered applications from the same device.
      </description>
    </param>
    <param name="language" type="Common.Language" mandatory="true">
      <description>The language application wants to switch to.</description>
    </param>
    <param name="appID" type="Integer" mandatory="true">
      <description>ID of application that concerns this RPC.</description>
    </param>
  </function>
  <function name="ChangeRegistration" messagetype="response">
  </function>
  <function name="OnLanguageChange" messagetype="notification">
    <description>Notification from HMI to SmartDeviceLink about change of  language.</description>
    <param name="language" type="Common.Language" mandatory="true">
      <description>Language VR has switched to.</description>
    </param>
  </function>
  <function name="GetSupportedLanguages" messagetype="request">
    <description>Method is invoked at system start-up. Response must provide the information about VR supported languages.</description>
  </function>
  <function name="GetSupportedLanguages" messagetype="response">
    <param name="languages" type="Common.Language" mandatory="true" array="true" minsize="1" maxsize="100">
      <description>List of languages supported in VR.</description>
    </param>
  </function>
  <function name="GetLanguage" messagetype="request">
    <description>Request from SmartDeviceLink to HMI to get currently active  VR language</description>
  </function>
  <function name="GetLanguage" messagetype="response">
    <param name="language" type="Common.Language" mandatory="true"/>
  </function>
  <function name="GetCapabilities" messagetype="request">
    <description>Method is invoked at system startup by SDL to request information about VR capabilities of HMI.</description>
  </function>
  <function name="GetCapabilities" messagetype="response">
    <param name="vrCapabilities" type="Common.VrCapabilities" minsize="1" maxsize="100" array="true" mandatory="false">
      <description>Types of input recognized by VR module.</description>
    </param>
  </function>
</interface>

<interface name="TTS" version="2.0.0" date="2018-09-05">
  <description>RPCs for communication between TTS and SDL.</description>
  <function name="GetCapabilities" messagetype="request">
    <description>Method is invoked at system start-up. SDL requests the information about all supported hardware and their capabilities</description>
  </function>
  <function name="GetCapabilities" messagetype="response">
    <param name="speechCapabilities" type="Common.SpeechCapabilities" minsize="1" maxsize="100" array="true" mandatory="true">
      <description>See SpeechCapabilities</description>
    </param>
    <param name="prerecordedSpeechCapabilities" type="Common.PrerecordedSpeech" minsize="1" maxsize="100" array="true" mandatory="true">
      <description>See PrerecordedSpeech</description>
    </param>
  </function>
  <function name="Started" messagetype="notification">
    <description>Must be initiated  by TTS module to let SDL know that TTS session has started.</description>
  </function>
  <function name="Stopped" messagetype="notification">
    <description>Must be initiated by TTS module to let SDL know that TTS session has stopped.</description>
  </function>
  <function name="IsReady" messagetype="request">
    <description>Method is invoked at system start-up. Response must provide the information about presence of TTS module and its readiness to cooperate with SDL.</description>
  </function>
  <function name="IsReady" messagetype="response">
    <param name="available" type="Boolean" mandatory="true">
      <description>Must be true if TTS is present and ready to communicate with SDL.</description>
    </param>
  </function>
  <function name="Speak" messagetype="request">
    <description>RPC from SDL to TTS for speaking the text.</description>
    <param name="ttsChunks" type="Common.TTSChunk" mandatory="true" array="true" minsize="1" maxsize="100">
      <description>List of strings to be spoken.</description>
    </param>
    <param name="appID" type="Integer" mandatory="true">
      <description>ID of application that requested this RPC.</description>
    </param>
    <param name="speakType" type="Common.MethodName" mandatory="false">
      <description>Defines the type of the request which causes text-to-speech</description>
    </param>
    <param name="playTone" type="Boolean" mandatory="false">
      <description>Defines that the tone should be played</description>
    </param>
  </function>
  <function name="Speak" messagetype="response">
    <description>Provides information about success of operation.</description>
  </function>
  <function name="StopSpeaking" messagetype="request">
    <description>Initiated by SDL to stop speaking the text.</description>
  </function>
  <function name="StopSpeaking" messagetype="response">
  </function>
  <function name="ChangeRegistration" messagetype="request">
    <description>Request from SmartDeviceLink to HMI to change language of TTS.</description>
    <param name="ttsName" type="Common.TTSChunk" minsize="1" maxsize="100" array="true" mandatory="false" >
      <description>
        Request new ttsName registration
        TTS string for VR recognition of the mobile application name, e.g. "Ford Drive Green".
        Meant to overcome any failing on speech engine in properly pronouncing / understanding app name.
        May not be empty.
        May not start with a new line character.
        Not unique value (SDL makes all the checks)
      </description>
    </param>
    <param name="language" type="Common.Language" mandatory="true">
      <description>The language application wants to switch to.</description>
    </param>
    <param name="appID" type="Integer" mandatory="true">
      <description>ID of application related to this RPC.</description>
    </param>
  </function>
  <function name="ChangeRegistration" messagetype="response">
  </function>
  <function name="OnLanguageChange" messagetype="notification">
    <description>Notification from HMI to SmartDeviceLink about change of  language.</description>
    <param name="language" type="Common.Language" mandatory="true">
      <description>Language TTS has switched to.</description>
    </param>
  </function>
  <function name="GetSupportedLanguages" messagetype="request">
    <description>Method is invoked at system start-up by SDL. Response must provide the information about TTS supported languages.</description>
  </function>
  <function name="GetSupportedLanguages" messagetype="response">
    <param name="languages" type="Common.Language" mandatory="true" array="true" minsize="1" maxsize="100">
      <description>List of languages supported in TTS.</description>
    </param>
  </function>
  <function name="GetLanguage" messagetype="request">
    <description>Request from SmartDeviceLink to HMI to get currently active  TTS language</description>
  </function>
  <function name="GetLanguage" messagetype="response">
    <param name="language" type="Common.Language" mandatory="true"/>
  </function>
  <function name="SetGlobalProperties" messagetype="request">
    <description>Sets some properties for the application initiated request.</description>
    <param name="helpPrompt" type="Common.TTSChunk" minsize="0" maxsize="100" array="true" mandatory="false" >
      <description>
          The help prompt.
          An array of text chunks of type TTSChunk. See TTSChunk.
      </description>
    </param>
    <param name="timeoutPrompt" type="Common.TTSChunk" minsize="1" maxsize="100" array="true" mandatory="false" >
      <description>
          Help text for a wait timeout.
          An array of text chunks of type TTSChunk. See TTSChunk.
          The array must have at least one item.
      </description>
    </param>
    <param name="appID" type="Integer" mandatory="true">
      <description>ID of application related to this RPC.</description>
    </param>
  </function>
  <function name="SetGlobalProperties" messagetype="response">
  </function>
  <function name="OnResetTimeout" messagetype="notification">
    <description>
      Sender: HMI->SDL. HMI must send this notification every 10 sec. in case the 'methodName'
      results long processing on HMI
    </description>
    <param name="appID" type="Integer" mandatory="true">
      <description>Id of application that concerns the 'methodName'.</description>
    </param>
    <param name="methodName" type="String" mandatory="true">
      <description>The name of the method, the renew of timeout is required for</description>
    </param>
  </function>
</interface>

<interface name="UI" version="1.4.0" date="2019-07-24">
  <function name="Alert" messagetype="request">
    <description>Request from SDL to show an alert message on the display.</description>
    <param name="alertStrings" type="Common.TextFieldStruct" mandatory="true" array="true" minsize="0" maxsize="3">
      <description>Array of lines of alert text fields. See TextFieldStruct. Uses alertText1, alertText2, alertText3.</description>
    </param>
    <param name="duration" type="Integer" mandatory="true" minvalue="3000" maxvalue="10000">
      <description>Timeout in milliseconds.</description>
    </param>
    <param name="softButtons" type="Common.SoftButton" mandatory="false" minsize="0" maxsize="4" array="true">
      <description>App defined SoftButtons</description>
    </param>
    <param name="progressIndicator" type="Boolean" mandatory="false">
      <description>If supported on the given platform, the alert GUI will include some sort of animation indicating that loading of a feature is progressing.  e.g. a spinning wheel or hourglass, etc.</description>
    </param>
    <param name="alertType" type="Common.AlertType" mandatory="true">
      <description>Defines if only UI or BOTH portions of the Alert request are being sent to HMI Side</description>
    </param>
    <param name="appID" type="Integer" mandatory="true">
      <description>ID of application requested this RPC.</description>
    </param>
    <param name="cancelID" type="Integer" mandatory="false">
      <description>
        An ID for this specific alert to allow cancellation through the `CancelInteraction` RPC.
      </description>
    </param>
    <param name="alertIcon" type="Common.Image" mandatory="false" >
      <description>
        Image to be displayed for the corresponding alert. See Image. 
        If omitted, no (or the default if applicable) icon should be displayed.
      </description>
    </param>
  </function>

  <function name="Alert" messagetype="response">
    <param name="tryAgainTime" type="Integer" mandatory="false" minvalue="0" maxvalue="2000000000">
      <description>Amount of time (in milliseconds) that SDL must wait before resending an alert. Must be provided if another system event or overlay currently has a higher priority than this alert.</description>
    </param>
  </function>

  <function name="SubtleAlert" messagetype="request">
    <description>Request from SDL to show a subtle alert message on the display.</description>
    <param name="alertStrings" type="Common.TextFieldStruct" mandatory="true" array="true" minsize="0" maxsize="2">
      <description>Array of lines of alert text fields. See TextFieldStruct. Uses subtleAlertText1, subtleAlertText2.</description>
    </param>
    <param name="alertIcon" type="Common.Image" mandatory="false">
      <description>
        Image to be displayed for the corresponding alert. See Image. 
        If omitted, no (or the default if applicable) icon should be displayed.
      </description>
    </param>
    <param name="duration" type="Integer" mandatory="false" minvalue="3000" maxvalue="10000">
      <description>Timeout in milliseconds.</description>
    </param>
    <param name="softButtons" type="Common.SoftButton" mandatory="false" minsize="0" maxsize="2" array="true">
      <description>App defined SoftButtons</description>
    </param>
    <param name="alertType" type="Common.AlertType" mandatory="true">
      <description>Defines if only UI or BOTH portions of the Alert request are being sent to HMI Side</description>
    </param>
    <param name="appID" type="Integer" mandatory="true">
      <description>ID of application requested this RPC.</description>
    </param>
    <param name="cancelID" type="Integer" mandatory="false">
      <description>
        An ID for this specific alert to allow cancellation through the `CancelInteraction` RPC.
      </description>
    </param>
  </function>

  <function name="SubtleAlert" messagetype="response">
    <param name="tryAgainTime" type="Integer" mandatory="false" minvalue="0" maxvalue="2000000000">
      <description>Amount of time (in milliseconds) that SDL must wait before resending an alert. Must be provided if another system event or overlay currently has a higher priority than this alert.</description>
    </param>
  </function>

  <function name="OnSubtleAlertPressed" messagetype="notification">
    <description>
      Sent when the alert itself is touched (outside of a soft button). Touching (or otherwise selecting) the alert should open the app before sending this notification.
    </description>
    <param name="appID" type="Integer" mandatory="true">
      <description>ID of application that is related to this RPC.</description>
    </param>
  </function>

  <function name="SetDisplayLayout" messagetype="request">
    <description>This RPC is deprecated. Use Show RPC to change layout.</description>
    <param name="displayLayout" type="String" maxlength="500" mandatory="true">
      <description>
        Predefined or dynamically created screen layout.
        Currently only predefined screen layouts are defined.
      </description>
    </param>
    <param name="appID" type="Integer" mandatory="true">
      <description>ID of application related to this RPC.</description>
    </param>
    <param name="dayColorScheme" type="Common.TemplateColorScheme" mandatory="false"></param>
    <param name="nightColorScheme" type="Common.TemplateColorScheme" mandatory="false"></param>
  </function>

  <function name="SetDisplayLayout" messagetype="response">
    <description>This RPC is deprecated. Use Show RPC to change layout.</description>
    <param name="displayCapabilities" type="Common.DisplayCapabilities" mandatory="false">
      <description>See DisplayCapabilities</description>
    </param>
    <param name="buttonCapabilities" type="Common.ButtonCapabilities" minsize="1" maxsize="100" array="true" mandatory="false">
      <description>See ButtonCapabilities</description >
    </param>
    <param name="softButtonCapabilities" type="Common.SoftButtonCapabilities" minsize="1" maxsize="100" array="true" mandatory="false">
      <description>If returned, the platform supports on-screen SoftButtons; see SoftButtonCapabilities.</description >
    </param>
    <param name="presetBankCapabilities" type="Common.PresetBankCapabilities" mandatory="false">
      <description>If returned, the platform supports custom on-screen Presets; see PresetBankCapabilities.</description >
    </param>
  </function>

  <function name="Show" messagetype="request">
    <param name="showStrings" type="Common.TextFieldStruct" mandatory="true" array="true" minsize="0" maxsize="8">
      <description>Array of lines of show text fields. See TextFieldStruct. If some field is not set, the corresponding text should stay unchanged. If field's text is empty "", the field must be cleared.
          mainField1: The text that should be displayed in a single or upper display line.
          mainField2: The text that should be displayed on the second display line.
          mainField3: The text that should be displayed on the second "page" first display line.
          mainField4: The text that should be displayed on the second "page" second display line.
          templateTitle: The title of the new template that will be displayed.
          statusBar: statusBar.
          mediaClock: Text value for MediaClock field.
          mediaTrack: The text that should be displayed in the track field. This field is only valid for media applications on NGN type ACMs.
      </description>
    </param>
    <param name="alignment" type="Common.TextAlignment" mandatory="false">
      <description>Specifies how mainField1 and mainField2 texts should be aligned on the display.</description>
      <description>If omitted, texts must be centered</description>
    </param>
    <param name="graphic" type="Common.Image" mandatory="false">
      <description>Path to optional dynamic image or the static binary image itself.  See Image. If omitted, the displayed graphic should not change.</description>
    </param>
    <param name="secondaryGraphic" type="Common.Image" mandatory="false">
      <description>
        Image struct determining whether static or dynamic secondary image to display in app.
        If omitted on supported displays, the displayed secondary graphic shall not change.
      </description>
    </param>
    <param name="softButtons" type="Common.SoftButton" minsize="0" maxsize="8" array="true" mandatory="false">
      <description>App defined SoftButtons.</description>
      <description>If omitted, the currently displayed SoftButton values should not change.</description>
    </param>
    <param name="customPresets" type="String" maxlength="500" minsize="0" maxsize="10" array="true" mandatory="false">
      <description>App labeled on-screen presets (i.e. GEN3 media presets or dynamic search suggestions).</description>
      <description>If omitted on supported displays, the presets will be shown as not defined.</description>
    </param>
    <param name="appID" type="Integer" mandatory="true">
      <description>Id of application related to this RPC.</description>
    </param>
    <param name="windowID" type="Integer" mandatory="false" >
      <description>
        This is the unique ID assigned to the window that this RPC is intended.
        If this param is not included,
        it will be assumed that this request is specifically for the main window
        on the main display.
        See PredefinedWindows enum.
      </description>
    </param>

    <param name="templateConfiguration" type="Common.TemplateConfiguration" mandatory="false">
        <description>
          Used to set an alternate template layout to a window.
        </description>
    </param>
  </function>

  <function name="Show" messagetype="response">
  </function>

  <function name="CreateWindow" messagetype="request">
    <description>
      Create a new window on the display with the specified window type.
    </description>
    <param name="windowID" type="Integer" mandatory="true">
      <description>
        A unique ID to identify the window. The value of '0' will always be the default main window on the main display and should not be used in this context as it will already be created for the app. See PredefinedWindows enum. Creating a window with an ID that is already in use will be rejected with `INVALID_ID`.
      </description>
    </param>

    <param name="windowName" type="String" maxlength="100" mandatory="true">
      <description>
        The window name to be used by the HMI. The name of the pre-created default window will match the app name.
        Multiple apps can share the same window name except for the default main window.
        Creating a window with a name which is already in use by the app will result in `DUPLICATE_NAME`.
      </description>
    </param>

    <param name="type" type="Common.WindowType" mandatory="true">
      <description>The type of the window to be created. Main window or widget.</description>
    </param>

    <param name="associatedServiceType" type="String" mandatory="false">
      <description>
        Allows an app to create a widget related to a specific service type.
        As an example if a `MEDIA` app becomes active, this app becomes audible and is allowed to play audio.
        Actions such as skip or play/pause will be directed to this active media app.
        In case of widgets, the system can provide a single "media" widget which will act as a placeholder for the active media app.
        It is only allowed to have one window per service type. This means that a media app can only have a single MEDIA widget.
        Still the app can create widgets omitting this parameter.
        Those widgets would be available as app specific widgets that are permanently included in the HMI.
        This parameter is related to widgets only. The default main window, which is pre-created during app registration,
        will be created based on the HMI types specified in the app registration request.
      </description>
    </param>

    <param name="duplicateUpdatesFromWindowID" type="Integer" mandatory="false">
      <description>
        Optional parameter. Specify whether the content sent to an existing window
        should be duplicated to the created window.
        If there isn't a window with the ID, the request will be rejected with `INVALID_DATA`.
      </description>
    </param>
    <param name="appID" type="Integer" mandatory="true">
      <description>ID of application that concerns this RPC.</description>
    </param>
  </function>

  <function name="CreateWindow" messagetype="response">
  </function>

  <function name="DeleteWindow" messagetype="request">
    <description>
      Deletes previously created window of the SDL application.
    </description>
    <param name="windowID" type="Integer" mandatory="true">
      <description>
        A unique ID to identify the window. The value of '0' will always be the default main window
        on the main display and cannot be deleted.
        See PredefinedWindows enum.
      </description>
    </param>
    <param name="appID" type="Integer" mandatory="true">
      <description>ID of application that concerns this RPC.</description>
    </param>
  </function>

  <function name="DeleteWindow" messagetype="response">
  </function>

  <function name="AddCommand" messagetype="request">
    <description>Request from SDL to add a command to the application menu.</description>
    <param name="cmdID" type="Integer" minvalue="0" maxvalue="2000000000" mandatory="true">
      <description>ID of the command to be added.</description>
    </param>
    <param name="menuParams" type="Common.MenuParams" mandatory="false">
      <description>
        Optional sub value containing parameters of the command (position, name, etc.). See MenuParams.
        If omitted the command should be added to the end of the list of commands.</description>
    </param>
    <param name="cmdIcon" type="Common.Image" mandatory="false">
      <description>Image to be displayed for representing the command. See Image.</description>
      <description>If omitted, no (or the default if applicable) icon should be displayed.</description>
    </param>
    <param name="appID" type="Integer" mandatory="true">
      <description>ID of application that concerns this RPC.</description>
    </param>
  </function>

  <function name="AddCommand" messagetype="response">
  </function>

  <function name="DeleteCommand" messagetype="request">
    <description>Request from SDL to delete a command from the in-application menu with the specified command id.</description>
    <param name="cmdID" type="Integer" mandatory="true" minvalue="0" maxvalue="2000000000">
      <description>cmdId previously sent via AddCommand request - id of the command to be deleted.</description>
    </param>
    <param name="appID" type="Integer" mandatory="true">
      <description>ID of application that concerns this RPC.</description>
    </param>
  </function>

  <function name="DeleteCommand" messagetype="response">
  </function>

  <function name="AddSubMenu" messagetype="request">
    <description>Request from SDL to add a sub menu to the in-application menu.</description>
    <param name="menuID" type="Integer" minvalue="1" maxvalue="2000000000" mandatory="true">
      <description>ID of the sub menu to be added. Unique for the application.</description>
    </param>
    <param name="menuParams" type="Common.MenuParams" mandatory="true">
      <description>Position, parentID, and name of menu to be added.</description>
    </param>
    <param name="menuIcon" type="Common.Image" mandatory="false">
      <description>The image field for AddSubMenu</description>
    </param>
    <param name="appID" type="Integer" mandatory="true">
      <description>ID of application that requested this RPC.</description>
    </param>
    <param name="menuLayout" type="Common.MenuLayout" mandatory="false">
      <description>Sets the layout of the submenu screen.</description>
    </param>
  </function>
  <function name="AddSubMenu" messagetype="response">
  </function>
  <function name="DeleteSubMenu" messagetype="request">
    <description>Request from SDL to delete a submenu from the in-application menu.</description>
    <param name="menuID" type="Integer" minvalue="1" maxvalue="2000000000" mandatory="true" >
      <description>The "menuID" of the sub-menu to be deleted. (See addSubMenu.menuID)</description>
    </param>
    <param name="appID" type="Integer" mandatory="true">
      <description>ID of application that concerns this RPC.</description>
    </param>
  </function>
  <function name="DeleteSubMenu" messagetype="response">
  </function>
  <function name="ShowAppMenu" messagetype="request">
    <description>Request from SDL to show an app's menu or a corresponding sub-menu.</description>
    <param name="menuID" type="Integer" minvalue="1" maxvalue="2000000000" mandatory="false">
      <description>
        If ommited the HMI opens the app's menu.
        If set to a sub-menu ID the HMI opens the corresponding sub-menu previously added using `AddSubMenu`.
      </description>
    </param>
    <param name="appID" type="Integer" mandatory="true">
      <description>ID of application that concerns this RPC.</description>
    </param>
  </function>
  <function name="ShowAppMenu" messagetype="response">
  </function>
  <function name="PerformInteraction" messagetype="request">
    <description>Request from SDL for triggering an interaction (e.g. "Permit GPS?" - Yes, no, Always Allow).</description>
    <param name="initialText" type="Common.TextFieldStruct" mandatory="false">
      <description>Uses initialInteractionText. See TextFieldStruct.</description>
    </param>
    <param name="choiceSet" type="Common.Choice" minsize="1" maxsize="100" array="true" mandatory="false">
      <description>The list of choices to be used for the interaction with the user</description>
    </param>
    <param name="vrHelpTitle" type="String" maxlength="500" mandatory="false">
      <description>VR Help Title text.</description>
      <description>If omitted on supported displays, the default HU system help title should be used.</description>
    </param>
    <param name="vrHelp" type="Common.VrHelpItem" minsize="1" maxsize="100" array="true" mandatory="false">
      <description>VR Help Items. If omitted on supported displays, the default HU system generated help items should be used.</description>
    </param>
    <param name="timeout" type="Integer" minvalue="5000" maxvalue="100000" defvalue="10000" mandatory="true">
      <description>Timeout in milliseconds.</description>
    </param>
    <param name="interactionLayout" type="Common.LayoutMode" mandatory="false">
      <description>See LayoutMode.</description>
    </param>
    <param name="appID" type="Integer" mandatory="true">
      <description>ID of application that concerns this RPC.</description>
    </param>
    <param name="cancelID" type="Integer" mandatory="false">
      <description>
        An ID for this specific alert to allow cancellation through the `CancelInteraction` RPC.
      </description>
    </param>
  </function>
  <function name="PerformInteraction" messagetype="response">
    <param name="choiceID" type="Integer" minvalue="0" maxvalue="2000000000" mandatory="false">
      <description>ID of the choice that was selected in response to PerformInteraction.</description>
    </param>
    <param name="manualTextEntry" type="String" minlength="0" maxlength="500" mandatory="false">
      <description>
            Manually entered text selection, e.g. through keyboard
            Can be returned in lieu of choiceID, depending on trigger source
      </description>
    </param>
  </function>
  <function name="CancelInteraction" messagetype="request">
    <param name="cancelID" type="Integer" mandatory="false">
      <description>
        The ID of the specific interaction you want to dismiss. If not set, the most recent of the RPC type set in functionID will be dismissed.
      </description>
    </param>
    <param name="functionID" type="Integer" mandatory="true">
      <description>
        The ID of the type of interaction the developer wants to dismiss. Only values 10, (PerformInteractionID), 12 (AlertID), 25 (ScrollableMessageID), 26 (SliderID), and 64 (SubtleAlertID) are permitted.
      </description>
    </param>
    <param name="appID" type="Integer" mandatory="true">
      <description>ID of application requested this RPC.</description>
    </param>
  </function>
  <function name="CancelInteraction" messagetype="response">
  </function>
  <function name="SetMediaClockTimer" messagetype="request">
    <description>Sets the initial media clock value and automatic update method.</description>
    <param name="startTime" type="Common.TimeFormat" mandatory="false">
      <description>SDL transfers startTime together with modes: "COUNTUP", "COUNTDOWN", "PAUSE" to HMI.
      SDL ignores startTime for modes: "RESUME", and "CLEAR"</description>
    </param>
    <param name="endTime" type="Common.TimeFormat" mandatory="false">
      <description>
          See TimeFormat.
          SDL transfers endTime together with modes: "COUNTUP", "COUNTDOWN", "PAUSE" to HMI. To be used to calculate any visual progress bar (if not provided, this feature is ignored).
          SDL ignores endTime for modes: "RESUME", and "CLEAR"
      </description>
    </param>
    <param name="updateMode" type="Common.ClockUpdateMode" mandatory="true">
      <description>The update method of the media clock.</description>
      <description>In case of pause, resume, or clear, the start time value is ignored and shall be left out.  For resume, the time continues with the same value as it was when paused.</description>
    </param>
    <param name="audioStreamingIndicator" type="Common.AudioStreamingIndicator" mandatory="false">
      <description>Indicates that a button press of the Play/Pause button would play, pause or Stop the current playback.</description>
    </param>
    <param name="appID" type="Integer" mandatory="true">
      <description>ID of application that requested this RPC.</description>
    </param>
  </function>
  <function name="SetMediaClockTimer" messagetype="response">
  </function>
  <function name="SetGlobalProperties" messagetype="request">
    <description>Request from SDL to set some properties for VR help.</description>
    <param name="vrHelpTitle" type="String" maxlength="500" mandatory="false">
      <description>VR Help Title text.</description>
      <description>If omitted on supported displays, the default HU system help title should be used.</description>
    </param>
    <param name="vrHelp" type="Common.VrHelpItem" minsize="1" maxsize="100" array="true" mandatory="false">
      <description>VR Help Items. If omitted on supported displays, the default HU system generated help items should be used.</description>
    </param>
    <param name="menuTitle" maxlength="500" type="String" mandatory="false">
      <description>Optional text to label an app menu button (for certain touchscreen platforms).</description>
    </param>
    <param name="menuIcon" type="Common.Image" mandatory="false">
      <description>Optional icon to draw on an app menu button (for certain touchscreen platforms).</description>
    </param>
    <param name="keyboardProperties" type="Common.KeyboardProperties" mandatory="false">
      <description>On-screen keybaord configuration (if available).</description>
    </param>
    <param name="appID" type="Integer" mandatory="true">
      <description>ID of application that concerns this RPC.</description>
    </param>
    <param name="menuLayout" type="Common.MenuLayout" mandatory="false">
      <description>Sets the layout of the main menu screen. If this is sent while a menu is already on-screen, the head unit will change the display to the new layout type.</description>
    </param>
  </function>
  <function name="SetGlobalProperties" messagetype="response">
  </function>
  <function name="OnCommand" messagetype="notification">
    <description>Notification must be initiated by HMI on user choosing menu item.</description>
    <param name="cmdID" type="Integer" minvalue="0" maxvalue="2000000000" mandatory="true">
      <description>Command ID, which is related to a specific menu entry (previously sent with AddCommand).</description>
    </param>
    <param name="appID" type="Integer" mandatory="true">
      <description>ID of application that is related to this RPC.</description>
    </param>
  </function>
  <function name="OnSystemContext" messagetype="notification">
    <description>
      Notification must be initiated by HMI when the user changes the context of application: goes to menu (in-application menu or system menu);
      switches to VR; pop-up appears on screen etc.
    </description>
    <param name="systemContext" type="Common.SystemContext" mandatory="true">
      <description>The context the application is brought into.</description>
    </param>
    <param name="appID" type="Integer" mandatory="false">
      <description>ID of application that is related to this RPC.</description>
    </param>
    <param name="windowID" type="Integer" mandatory="false">
      <description>
        This is the unique ID assigned to the window that this RPC is intended. If this param is not included, it will be assumed that this request is specifically for the main window on the main display. See PredefinedWindows enum.
      </description>
    </param>
  </function>
  <function name="GetCapabilities" messagetype="request">
    <description>Method is invoked at system startup by SDL to request information about UI capabilities of HMI.</description>
  </function>
  <function name="GetCapabilities" messagetype="response">
    <param name="displayCapabilities" type="Common.DisplayCapabilities" mandatory="true">
      <description>Information about the capabilities of the display: its type, text field supported, etc. See DisplayCapabilities. </description>
    </param>
    <param name="audioPassThruCapabilities" type="Common.AudioPassThruCapabilities" mandatory="true">
      <description>
        Describes an audio configuration that the system supports for PerformAudioPassThru.
        Note: please fill out both audioPassThruCapabilities and audioPassThruCapabilitiesList parameters, as:
        - Newer SDL Core uses audioPassThruCapabilitiesList instead of audioPassThruCapabilities, and
        - audioPassThruCapabilities is a mandatory field and cannot be omitted.
      </description>
    </param>
    <param name="audioPassThruCapabilitiesList" type="Common.AudioPassThruCapabilities" minsize="1" maxsize="100" array="true" mandatory="false">
      <description>Describes the audio configurations that the system supports for PerformAudioPassThru.</description>
    </param>
    <param name="hmiZoneCapabilities" type="Common.HmiZoneCapabilities" mandatory="true"/>
    <param name="softButtonCapabilities" type="Common.SoftButtonCapabilities" minsize="1" maxsize="100" array="true" mandatory="false">
      <description>Must be returned if the platform supports on-screen SoftButtons.</description>
    </param>
    <param name="hmiCapabilities" type="Common.HMICapabilities" mandatory="false">
      <description>Specifies the HMI’s capabilities. See HMICapabilities.</description>
    </param>
    <param name="systemCapabilities" type="Common.SystemCapabilities" mandatory="false">
      <description>Specifies system capabilities. See SystemCapabilities</description>
    </param>
    <param name="pcmStreamCapabilities" type="Common.AudioPassThruCapabilities" mandatory="false"/>
  </function>
  <function name="ChangeRegistration" messagetype="request">
    <description>Request from SmartDeviceLink to HMI to change language for app.</description>
    <param name="appName" type="String" maxlength="100" mandatory="false">
      <description>
        Request new app name registration
        Needs to be unique over all applications from the same device.
        May not be empty. May not start with a new line character.
        May not interfere with any name or synonym of any registered applications from the same device.
        Additional applications with the same name from the same device will be rejected.
      </description>
    </param>
    <param name="ngnMediaScreenAppName" type="String" maxlength="100" mandatory="false">
      <description>Request new app short name registration</description>
    </param>
    <param name="language" type="Common.Language" mandatory="true">
      <description>The language application wants to switch to.</description>
    </param>
    <param name="appHMIType" type="Common.AppHMIType" minsize="1" maxsize="100" array="true" mandatory="false">
      <description>
       Sent when app's requested-during-registration AppHMIType is changed to different one due to Policies update. Contains the updated list of all allowed app's AppHMITypes.
      </description>
    </param>
    <param name="appID" type="Integer" mandatory="true">
      <description>ID of application that concerns this RPC.</description>
    </param>
  </function>
  <function name="ChangeRegistration" messagetype="response">
  </function>
  <function name="OnLanguageChange" messagetype="notification">
    <description>Notification from HMI to SmartDeviceLink about change of  language.</description>
    <param name="language" type="Common.Language" mandatory="true">
      <description>Language UI has switched to.</description>
    </param>
  </function>
  <function name="GetSupportedLanguages" messagetype="request">
    <description>Method should be invoked at system startup. Response provides information about UI supported languages.</description>
  </function>
  <function name="GetSupportedLanguages" messagetype="response">
    <param name="languages" type="Common.Language" mandatory="true" array="true" minsize="1" maxsize="100">
      <description>List of languages supported in UI.</description>
    </param>
  </function>
  <function name="GetLanguage" messagetype="request">
    <description>Request from SmartDeviceLink to HMI to get currently active  UI language</description>
  </function>
  <function name="GetLanguage" messagetype="response">
    <param name="language" type="Common.Language" mandatory="true"/>
  </function>
  <function name="OnDriverDistraction" messagetype="notification">
    <description>Notification must be sent from HMI to SDL when driver distraction state is changed. Driver distraction rules are defined by the platform.</description>
    <param name="state" type="Common.DriverDistractionState" mandatory="true">
      <description>See DriverDistractionState. </description>
    </param>
  </function>
  <function name="SetAppIcon" messagetype="request">
    <description>Used to set existing local file on SYNC as the app's icon.</description>
    <param name="syncFileName" type="Common.Image" mandatory="true">
      <description>Either the path to the dynamic image stored on HY or the static binary image itself. See Image</description>
    </param>
    <param name="appID" type="Integer" mandatory="true">
      <description>ID of application related to this RPC.</description>
    </param>
  </function>
  <function name="SetAppIcon" messagetype="response">
  </function>
  <function name="OnKeyboardInput" messagetype="notification">
    <description>On-screen keyboard event.</description>
    <description>Can be full string or individual keypresses depending on keyboard mode.</description>
    <param name="event" type="Common.KeyboardEvent" mandatory="true">
      <description>On-screen keyboard input data.</description>
    </param>
    <param name="data" type="String" minlength="0" maxlength="500" mandatory="false">
      <description>On-screen keyboard input data.</description>
      <description>For dynamic keypress events, this will be the current compounded string of entry text.</description>
      <description>For entry submission events, this will be the full text entry (this will always return regardless of the mode).</description>
      <description>For entry cancelled and entry aborted events, this data param will be omitted.</description>
    </param>
  </function>
  <function name="OnTouchEvent" messagetype="notification">
    <description>Notifies about touch events on the screen's prescribed area</description>
    <param name="type" type="Common.TouchType" mandatory="true">
      <description>The type of touch event.</description>
    </param>
    <param name="event" type="Common.TouchEvent" mandatory="true" minsize="1" maxsize="10" array="true">
      <description>List of all individual touches involved in this event.</description>
    </param>
  </function>
  <function name="Slider" messagetype="request">
    <description>Creates a full screen or pop-up overlay (depending on platform) with a single user controlled slider.</description>
    <param name="numTicks" type="Integer" minvalue="2" maxvalue="26" mandatory="true">
      <description>Number of selectable items on a horizontal axis</description>
    </param>
    <param name="position" type="Integer" minvalue="1" maxvalue="26" mandatory="true">
      <description>Initial position of slider control (cannot exceed numTicks)</description>
    </param>
    <param name="sliderHeader" type="String" maxlength="500" mandatory="true">
      <description>Text header to be displayed.</description>
    </param>
    <param name="sliderFooter" type="String" maxlength="500"  minsize="1" maxsize="26" array="true" mandatory="false">
      <description>Text footer to be displayed (meant to display min/max threshold descriptors).</description>
      <description>For a static text footer, only one footer string shall be provided in the array.</description>
      <description>For a dynamic text footer, the number of footer text string in the array must match the numTicks value.</description>
      <description>For a dynamic text footer, text array string should correlate with potential slider position index.</description>
      <description>If omitted on supported displays, no footer text shall be displayed.</description>
    </param>
    <param name="timeout" type="Integer" minvalue="1000" maxvalue="65535" mandatory="true">
      <description>Timeout. The slider should be displayed until the defined amount of time has elapsed. </description>
    </param>
    <param name="appID" type="Integer" mandatory="true">
      <description>ID of application that concerns this RPC.</description>
    </param>
    <param name="cancelID" type="Integer" mandatory="false">
      <description>
        An ID for this specific alert to allow cancellation through the `CancelInteraction` RPC.
      </description>
    </param>
  </function>
  <function name="Slider" messagetype="response">
    <param name="sliderPosition" type="Integer" minvalue="1" maxvalue="26" mandatory="false">
      <description>Current slider position. Must be returned when the user has clicked the ‘Save’ or ‘Canceled’ button or by the timeout </description>
    </param>
  </function>
  <function name="ScrollableMessage" messagetype="request">
    <description>Creates a full screen overlay containing a large block of formatted text that can be scrolled with up to 8 SoftButtons defined</description>
    <param name="messageText" type="Common.TextFieldStruct" mandatory="true">
      <description>Body of text that can include newlines and tabs. Uses scrollableMessageBody.</description>
    </param>
    <param name="timeout" type="Integer" minvalue="0" maxvalue="65535" mandatory="true">
      <description>Timeout in milliseconds. The message should be displayed until the time defined is up.</description>
    </param>
    <param name="softButtons" type="Common.SoftButton" minsize="0" maxsize="8" array="true" mandatory="false">
      <description>App defined SoftButtons.</description>
      <description>If omitted on supported displays, only the system defined "Close" SoftButton should be displayed.</description>
    </param>
    <param name="appID" type="Integer" mandatory="true">
      <description>ID of application related to this RPC.</description>
    </param>
    <param name="cancelID" type="Integer" mandatory="false">
      <description>
        An ID for this specific alert to allow cancellation through the `CancelInteraction` RPC.
      </description>
    </param>
  </function>
  <function name="ScrollableMessage" messagetype="response">
  </function>
  <function name="PerformAudioPassThru" messagetype="request">
    <param name="appID" type="Integer" mandatory="true">
      <description>ID of application related to this RPC.</description>
    </param>
    <param name="audioPassThruDisplayTexts" type="Common.TextFieldStruct" mandatory="true" minsize="0" maxsize="2" array="true">
      <description>Uses
            audioPassThruDisplayText1: First line of text displayed during audio capture.
            audioPassThruDisplayText2: Second line of text displayed during audio capture.</description>
    </param>
    <param name="maxDuration" type="Integer" minvalue="1" maxvalue="1000000" mandatory="true">
      <description>The maximum duration of audio recording in milliseconds. If not provided, the recording should be performed until EndAudioPassThru arrives.</description>
    </param>
    <param name="muteAudio" type="Boolean" mandatory="true">
      <description>
        Defines if the current audio source should be muted during the APT session. If not, the audio source will play without interruption.
        If omitted, the value is set to true.
      </description>
    </param>
  </function>
  <function name="PerformAudioPassThru" messagetype="response">
  </function>
  <function name="EndAudioPassThru" messagetype="request">
    <description>Request is sent by SDL to stop the audio capturing.</description>
  </function>
  <function name="EndAudioPassThru" messagetype="response">
  </function>
  <function name="IsReady" messagetype="request">
    <description>Method is invoked at system startup. Response provides information about presence of UI module and its readiness to cooperate with SDL.</description>
  </function>
  <function name="IsReady" messagetype="response">
    <param name="available" type="Boolean" mandatory="true">
      <description>Must be true if UI is present and ready to communicate with SDL.</description>
    </param>
  </function>
  <function name="ClosePopUp" messagetype="request">
    <description>Initiated by SDL to close currently active pop-up on HMI.</description>
    <param name="methodName" type="String" mandatory="false">
      <description>Method to be closed</description>
    </param>
  </function>
  <function name="ClosePopUp" messagetype="response">
    <description>Provides the result of operation.</description>
  </function>
  <function name="OnResetTimeout" messagetype="notification">
    <description>HMI must provide SDL with notifications specific to the current Turn-By-Turn client status on the module</description>
    <param name="appID" type="Integer" mandatory="true">
      <description>Id of application that invoked notifcation.</description>
    </param>
    <param name="methodName" type="String" mandatory="true">
      <description>Currently used method name on which was triggered action</description>
    </param>
  </function>
  <function name="OnRecordStart" messagetype="notification">
    <description>Issued by SDL to notify HMI about capturing mic data should be started</description>
    <param name="appID" type="Integer" mandatory="true">
      <description>ID of application related to this RPC.</description>
    </param>
  </function>
  <function name="SendHapticData" messagetype="request">
    <description>Send the UI spatial data from MOBILE. This data will be utilized by the HMI to determine how and when haptic events should occur</description>
    <param name="appID" type="Integer" mandatory="true">
      <description>Internal ID of the application that requested this RPC.</description>
    </param>
    <param name="hapticRectData" type="Common.HapticRect" minsize="0" maxsize="1000" mandatory="false" array="true">
      <description>
        Array of rectangle data structures that represent the locations of all user controls present on the HMI.
        This data should be updated if/when the application presents a new screen.
        When a request is sent, if successful, it will replace all rectangle data previously sent through RPC.
        Avoidance of doubt, when an empty hapticRectData, it will be clear all rectangle data previously sent through RPC.
      </description>
    </param>
  </function>
  <function name="SendHapticData" messagetype="response">
  </function>

  <function name="OnUpdateFile" messagetype="notification">
    <description>For the HMI to tell Core that a file needs to be retrieved from the app.</description>
    <param name="appID" type="Integer" mandatory="true">
      <description>ID of application related to this RPC.</description>
    </param>
    <param name="fileName" type="String" maxlength="255" mandatory="true">
      <description>File reference name.</description>
    </param>
  </function>

  <function name="OnUpdateSubMenu" messagetype="notification">
    <description>For the HMI to tell Core that a submenu needs updating</description>

    <param name="appID" type="Integer" mandatory="true">
      <description>ID of application related to this RPC.</description>
    </param>

    <param name="menuID" type="Integer" minvalue="0" maxvalue="2000000000" mandatory="true">
      <description>This menuID must match a menuID in the current menu structure</description>
    </param>

    <param name="updateSubCells" type="Boolean" mandatory="false">
      <description>If not set, assume false. If true, the app should send AddCommands with parentIDs matching the menuID. These AddCommands will then be attached to the submenu and displayed if the submenu is selected.</description>
    </param>
  </function>

</interface>

<interface name="Navigation" version="1.5.0" date="2017-08-15">

  <function name="IsReady" messagetype="request">
    <description>Method is invoked at system startup. Response must provide the information about presence of UI Navigation module and its readiness to cooperate with SDL.</description>
  </function>
  <function name="IsReady" messagetype="response">
    <param name="available" type="Boolean" mandatory="true">
      <description>Must be true if Navigation is present and ready to communicate with SDL.</description>
    </param>
  </function>
  <function name="SendLocation" messagetype="request">
      <description>That allows the app to send a destination to the embedded nav system.</description>
    <param name="appID" type="Integer" mandatory="true">
      <description>ID of application related to this RPC.</description>
    </param>
    <param name="longitudeDegrees" type="Float" minvalue="-180" maxvalue="180" mandatory="false">
    </param>
    <param name="latitudeDegrees" type="Float" minvalue="-90" maxvalue="90" mandatory="false">
    </param>
    <param name="locationName" type="String" maxlength="500" mandatory="false">
      <description>     Name / title of intended location   </description>
    </param>
    <param name="locationDescription" type="String" maxlength="500" mandatory="false">
      <description>        Description intended location / establishment (if applicable)   </description>
    </param>
    <param name="addressLines" type="String" maxlength="500" minsize="0" maxsize="4" array="true" mandatory="false">
      <description>     Location address (if applicable)   </description>
    </param>
    <param name="phoneNumber" type="String" maxlength="500" mandatory="false">
      <description>     Phone number of intended location / establishment (if applicable)   </description>
    </param>
    <param name="locationImage" type="Common.Image" mandatory="false">
      <description>     Image / icon of intended location (if applicable and supported)   </description>
    </param>
    <param name="timeStamp" type="Common.DateTime" mandatory="false">
        <description>
            timestamp in ISO 8601 format
        </description>
    </param>
    <param name="address" type="Common.OASISAddress" mandatory="false">
        <description>Address to be used for setting destination</description>
    </param>
    <param name="deliveryMode" type="Common.DeliveryMode" mandatory="false">
      <description>Defines the mode of prompt for user</description>
    </param>
  </function>
  <function name="SendLocation" messagetype="response" >
  </function>
  <function name="ShowConstantTBT" messagetype="request">
    <description>Request from SmartDeviceLinkCore to HMI to show info about navigation.</description>
    <param name="navigationTexts" type="Common.TextFieldStruct" mandatory="true" array="true" minsize="0" maxsize="5">
      <description>See TextFieldStruct. Uses:
        navigationText1
        navigationText2
        ETA
        totalDistance
        timeToDestination.
      </description>
    </param>
    <param name="turnIcon" type="Common.Image" mandatory="false">
    </param>
    <param name="nextTurnIcon" type="Common.Image" mandatory="false">
    </param>
    <param name="distanceToManeuver" type="Float" minvalue="0" maxvalue="1000000000" mandatory="true">
      <description>Fraction of distance till next maneuver (from previous maneuver).</description>
      <description>May be used to calculate progress bar.</description>
    </param>
    <param name="distanceToManeuverScale" type="Float" minvalue="0" maxvalue="1000000000" mandatory="true">
      <description>Fraction of distance till next maneuver (starting from when AlertManeuver is triggered).</description>
      <description>May be used to calculate progress bar.</description>
    </param>
    <param name="maneuverComplete" type="Boolean" mandatory="false">
      <description>If and when a maneuver has completed while an AlertManeuver is active, SDL will send this value set to TRUE in order to clear the AlertManeuver overlay.</description>
      <description>If omitted the value should be assumed as FALSE.</description>
    </param>
    <param name="softButtons" type="Common.SoftButton" minsize="0" maxsize="3" array="true" mandatory="false">
      <description>Three dynamic SoftButtons available</description>
      <description>If omitted on supported displays, the currently displayed SoftButton values will not change.</description>
    </param>
    <param name="appID" type="Integer" mandatory="true">
      <description>ID of application related to this RPC.</description>
    </param>
  </function>
  <function name="ShowConstantTBT" messagetype="response">
  </function>
  <function name="AlertManeuver" messagetype="request">
    <description>Request from SmartDeviceLinkCore to HMI to announce navigation maneuver</description>
    <param name="softButtons" type="Common.SoftButton" minsize="0" maxsize="3" array="true" mandatory="false">
      <description>If omitted, only the system defined "Close" SoftButton should be displayed.</description>
    </param>
    <param name="appID" type="Integer" mandatory="true">
      <description>ID of the application requested this RPC.</description>
    </param>
  </function>
  <function name="AlertManeuver" messagetype="response">
  </function>
  <function name="UpdateTurnList" messagetype="request">
    <description>Request from SmartDeviceLinkCore to HMI to update turn list.</description>
    <param name="turnList" type="Common.Turn" minsize="1" maxsize="100" array="true" mandatory="false">
    </param>
    <param name="softButtons" type="Common.SoftButton" minsize="0" maxsize="1" array="true" mandatory="false">
      <description>If omitted, app-defined SoftButton should be left blank.</description>
    </param>
    <param name="appID" type="Integer" mandatory="true">
      <description>ID of application related to this RPC.</description>
    </param>
  </function>
  <function name="UpdateTurnList" messagetype="response">
  </function>
  <function name="OnTBTClientState" messagetype="notification">
    <description>HMI must provide SDL with notifications specific to the current Turn-By-Turn client status on the module</description>
    <param name="state" type="Common.TBTState" mandatory="true">
      <description>Current State of TBT client</description>
    </param>
  </function>
  <function name="SetVideoConfig" messagetype="request">
    <description>Request from SDL to HMI to ask whether HMI accepts a video stream with given configuration.</description>
    <param name="config" type="Common.VideoConfig" mandatory="true">
      <description>Configuration of a video stream.</description>
    </param>
    <param name="appID" type="Integer" mandatory="true">
      <description>ID of application related to this RPC.</description>
    </param>
  </function>
  <function name="SetVideoConfig" messagetype="response">
    <description>
      Response from HMI to SDL whether the configuration is accepted.
      In a negative response, a list of rejected parameters are supplied.
    </description>
    <param name="rejectedParams" type="String" array="true" minsize="1" maxsize="1000" mandatory="false">
      <description>
        List of params of VideoConfig struct which are not accepted by HMI, e.g. "protocol" and "codec".
        This param exists only when the response is negative.
      </description>
    </param>
  </function>
  <function name="StartStream" messagetype="request">
    <description>Request from SmartDeviceLinkCore to HMI to start playing video streaming.</description>
    <param name="url" type="String" minlength="21" mandatory="true">
      <description>URL that HMI start playing.</description>
    </param>
    <param name="appID" type="Integer" mandatory="true">
      <description>ID of application related to this RPC.</description>
    </param>
  </function>
  <function name="StartStream" messagetype="response">
  </function>
  <function name="StopStream" messagetype="request">
    <description>Request from SmartDeviceLinkCore to HMI to stop playing video streaming.</description>
    <param name="appID" type="Integer" mandatory="true">
      <description>ID of application related to this RPC.</description>
    </param>
  </function>
  <function name="StopStream" messagetype="response">
  </function>
  <function name="StartAudioStream" messagetype="request">
    <description>Request from SmartDeviceLinkCore to HMI to start playing audio streaming.</description>
    <param name="url" type="String" minlength="21" mandatory="true">
      <description>URL that HMI start playing.</description>
    </param>
    <param name="appID" type="Integer" mandatory="true">
      <description>ID of application related to this RPC.</description>
    </param>
  </function>
  <function name="StartAudioStream" messagetype="response">
  </function>
  <function name="StopAudioStream" messagetype="request">
    <description>Request from SmartDeviceLinkCore to HMI to stop playing audio streaming.</description>
    <param name="appID" type="Integer" mandatory="true">
      <description>ID of application related to this RPC.</description>
    </param>
  </function>
  <function name="StopAudioStream" messagetype="response">
  </function>
  <function name="OnAudioDataStreaming" messagetype="notification">
    <description>Sender: SDL->HMI. Purpose: notify about raw audio data presence over the URL provided via StartAudioStream SDL's request.</description>
    <param name="available" type="Boolean" mandatory="true">
      <description>If "true" - audio data started. If "false" - audio data stopped.</description>
    </param>
  </function>
  <function name="OnVideoDataStreaming" messagetype="notification">
    <description>Sender: SDL->HMI. Purpose: notify about raw video data presence over the URL provided via StartStream SDL's request.</description>
    <param name="available" type="Boolean" mandatory="true">
      <description>If "true" - video data started. If "false" - video data stopped.</description>
    </param>
  </function>
  <function name="GetWayPoints" functionID="GetWayPointsID" messagetype="request">
    <description>Request for getting waypoint/destination data.</description>
    <param name="wayPointType" type="Common.WayPointType" mandatory="true">
      <description>To request for either the destination only or for all waypoints including destination</description>
    </param>
    <param name="appID" type="Integer" mandatory="true">
      <description>ID of the application.</description>
    </param>
  </function>
  <function name="GetWayPoints" functionID="GetWayPointsID" messagetype="response">
    <param name="appID" type="Integer" mandatory="true">
      <description>ID of the application.</description>
    </param>
    <param name="wayPoints" type="Common.LocationDetails" mandatory="false" array="true" minsize="1" maxsize="10">
      <description>See LocationDetails</description>
    </param>
  </function>
  <function name="OnWayPointChange" functionID="OnWayPointChangeID" messagetype="notification">
    <description>Notification which provides the entire LocationDetails when there is a change to any waypoints or destination.</description>
    <param name="wayPoints" type="Common.LocationDetails" mandatory="true" array="true" minsize="1" maxsize="10">
      <description>See LocationDetails</description>
    </param>
  </function>

  <function name="SubscribeWayPoints" functionID="SubscribeWayPointsID" messagetype="request">
    <description>To subscribe in getting changes for Waypoints/destinations</description>
  </function>

  <function name="SubscribeWayPoints" functionID="SubscribeWayPointsID" messagetype="response">
  </function>

  <function name="UnsubscribeWayPoints" functionID="UnsubscribeWayPointsID" messagetype="request">
    <description>Request to unsubscribe from WayPoints and Destination</description>
  </function>

  <function name="UnsubscribeWayPoints" functionID="UnsubscribeWayPointsID" messagetype="response">
  </function>

</interface>

<interface name="VehicleInfo" version="2.1.0" date="2019-03-18">
  <function name="IsReady" messagetype="request">
    <description>Method is invoked at system startup. Response should provide information about presence of any of vehicle information modules (ECU, GPS, etc) and their readiness to cooperate with SDL.</description>
  </function>
  <function name="IsReady" messagetype="response">
    <param name="available" type="Boolean" mandatory="true">
      <description>Must be true if vehicle data modules are present and ready to communicate with SDL.</description>
    </param>
  </function>
  <function name="GetVehicleType" messagetype="request">
    <description>Request from SmartDeviceLinkCore to HMI to get info about the vehicle (type, model, etc.).</description>
  </function>
  <function name="GetVehicleType" messagetype="response">
    <param name="vehicleType" type="Common.VehicleType" mandatory="true"/>
  </function>
  <function name="ReadDID" messagetype="request">
    <description>Request from SDL for vehicle data reading.</description>
    <param name="ecuName" type="Integer" minvalue="0" maxvalue="65535" mandatory="true">
      <description>Name of ECU.</description>
    </param>
    <param name="didLocation" type="Integer" minvalue="0" maxvalue="65535" minsize="1" maxsize="1000" array="true" mandatory="true">
      <description>Get raw data from vehicle data DID location(s).</description>
    </param>
    <param name="appID" type="Integer" mandatory="true">
      <description>ID of application related to this RPC.</description>
    </param>
  </function>
  <function name="ReadDID" messagetype="response">
    <param name="didResult" type="Common.DIDResult" minsize="0" maxsize="1000" array="true" mandatory="false">
      <description>Array of requested DID results (with data if available).</description>
    </param>
  </function>
  <function name="GetDTCs" messagetype="request">
    <description>Vehicle module diagnostic trouble code request.</description>
    <param name="ecuName" type="Integer" minvalue="0" maxvalue="65535" mandatory="true">
      <description>Name of ECU.</description>
    </param>
    <param name="dtcMask" type="Integer" minvalue="0" maxvalue="255" mandatory="false">
      <description>DTC Mask Byte to be sent in diagnostic request to module .</description>
    </param>
    <param name="appID" type="Integer" mandatory="true">
      <description>ID of application that requested this RPC.</description>
    </param>
  </function>
  <function name="GetDTCs" messagetype="response">
    <param name="ecuHeader" type="Integer" minvalue="0" maxvalue="65535" mandatory="true">
      <description>2 byte ECU Header for DTC response (as defined in VHR_Layout_Specification_DTCs.pdf)</description>
    </param>
    <param name="dtc" type="String" mandatory="false" minsize="1" maxsize="15" maxlength="10" array="true">
      <description>
        Array of all reported DTCs on module. Each DTC is represented with 4 bytes:
        3 bytes for data
        1 byte for status
      </description>
    </param>
  </function>
  <function name="DiagnosticMessage" messagetype="request">
    <description>Non periodic vehicle diagnostic request</description>
    <param name="targetID" type="Integer" minvalue="0" maxvalue="65535" mandatory="true">
      <description>Name of target ECU.</description>
    </param>
    <param name="messageLength" type="Integer" minvalue="0" maxvalue="65535" mandatory="true">
      <description>Length of message (in bytes).</description>
    </param>
    <param name="messageData" type="Integer" minvalue="0" maxvalue="255" minsize="1" maxsize="65535" array="true" mandatory="true">
      <description>
        Array of bytes comprising CAN message.
      </description>
    </param>
    <param name="appID" type="Integer" mandatory="true">
      <description>ID of application that requested this RPC.</description>
    </param>
  </function>
  <function name="DiagnosticMessage" messagetype="response">
    <param name="messageDataResult" type="Integer" minvalue="0" maxvalue="255" minsize="1" maxsize="65535" array="true" mandatory="true">
      <description>
        Array of bytes comprising CAN message result.
      </description>
    </param>
  </function>
  <function name="SubscribeVehicleData" messagetype="request">
    <description>
        Subscribes for specific published data items.
        The data will be only sent if it has changed.
        The application will be notified by the onVehicleData notification whenever new data is available.
        To unsubscribe the notifications, use unsubscribe with the same subscriptionType.
    </description>
    <param name="gps" type="Boolean" mandatory="false">
      <description>See GPSData</description>
    </param>
    <param name="speed" type="Boolean" mandatory="false">
      <description>The vehicle speed in kilometers per hour</description>
    </param>
    <param name="rpm" type="Boolean" mandatory="false">
      <description>The number of revolutions per minute of the engine</description>
    </param>
    <param name="fuelLevel" type="Boolean" mandatory="false">
      <description>The fuel level in the tank (percentage). This parameter is deprecated starting RPC Spec 7.0, please see fuelRange</description>
    </param>
    <param name="fuelLevel_State" type="Boolean" mandatory="false">
      <description>The fuel level state. This parameter is deprecated starting RPC Spec 7.0, please see fuelRange</description>
    </param>
    <param name="instantFuelConsumption" type="Boolean" mandatory="false">
      <description>The instantaneous fuel consumption in microlitres</description>
    </param>
    <param name="fuelRange" type="Boolean" mandatory="false">
      <description>
        The fuel type, estimated range in KM, fuel level/capacity and fuel level state for the vehicle.
        See struct FuelRange for details.
      </description>
    </param>
    <param name="externalTemperature" type="Boolean" mandatory="false">
      <description>The external temperature in degrees celsius</description>
    </param>
    <param name="turnSignal" type="Boolean" mandatory="false">
        <description>See TurnSignal</description>
    </param>
    <param name="gearStatus" type="Boolean" mandatory="false">
      <description>See GearStatus</description>
    </param>
    <param name="prndl" type="Boolean" mandatory="false">
      <description>See PRNDL. This parameter is deprecated and it is now covered in `gearStatus`</description>
    </param>
    <param name="tirePressure" type="Boolean" mandatory="false">
      <description>See TireStatus</description>
    </param>
    <param name="odometer" type="Boolean" mandatory="false">
      <description>Odometer in km</description>
    </param>
    <param name="beltStatus" type="Boolean" mandatory="false">
      <description>The status of the seat belts</description>
    </param>
    <param name="bodyInformation" type="Boolean" mandatory="false">
      <description>The body information including power modes</description>
    </param>
    <param name="deviceStatus" type="Boolean" mandatory="false">
      <description>The device status including signal and battery strength</description>
    </param>
    <param name="driverBraking" type="Boolean" mandatory="false">
      <description>The status of the brake pedal</description>
    </param>
    <param name="wiperStatus" type="Boolean" mandatory="false">
      <description>The status of the wipers</description>
    </param>
    <param name="headLampStatus" type="Boolean" mandatory="false">
      <description>Status of the head lamps</description>
    </param>
    <param name="engineTorque" type="Boolean" mandatory="false">
      <description>Torque value for engine (in Nm) on non-diesel variants</description>
    </param>
    <param name="accPedalPosition" type="Boolean" mandatory="false">
      <description>Accelerator pedal position (percentage depressed)</description>
    </param>
    <param name="steeringWheelAngle" type="Boolean" mandatory="false">
      <description>Current angle of the steering wheel (in deg)</description>
    </param>
    <param name="engineOilLife" type="Boolean" mandatory="false">
      <description>The estimated percentage of remaining oil life of the engine.</description>
    </param>
    <param name="electronicParkBrakeStatus" type="Boolean" mandatory="false">
      <description>The status of the park brake as provided by Electric Park Brake (EPB) system.</description>
    </param>
    <param name="cloudAppVehicleID" type="Boolean" mandatory="false">
      <description>Parameter used by cloud apps to identify a head unit</description>
    </param>
    <param name="stabilityControlsStatus" type="Boolean" mandatory="false">
	    <description>See StabilityControlsStatus</description>
    </param>
    <param name="windowStatus" type="Boolean" mandatory="false">
      <description>See WindowStatus</description>
    </param>
    <param name="handsOffSteering" type="Boolean" mandatory="false">
      <description>To indicate whether driver hands are off the steering wheel</description>
    </param>

        <!-- Ford Specific Data Items -->
    <param name="eCallInfo" type="Boolean" mandatory="false">
      <description>Emergency Call notification and confirmation data</description>
    </param>
    <param name="airbagStatus" type="Boolean" mandatory="false">
      <description>The status of the air bags</description>
    </param>
    <param name="emergencyEvent" type="Boolean" mandatory="false">
      <description>Information related to an emergency event (and if it occurred)</description>
    </param>
    <param name="clusterModeStatus" type="Boolean" mandatory="false">
      <description>The status modes of the cluster</description>
    </param>
    <param name="myKey" type="Boolean" mandatory="false">
      <description>Information related to the MyKey feature</description>
    </param>
        <!-- / Ford Specific Data Items -->

  </function>
  <function name="SubscribeVehicleData" messagetype="response">
    <param name="gps" type="Common.VehicleDataResult" mandatory="false">
      <description>See GPSData</description>
    </param>
    <param name="speed" type="Common.VehicleDataResult" mandatory="false">
      <description>The vehicle speed in kilometers per hour</description>
    </param>
    <param name="rpm" type="Common.VehicleDataResult" mandatory="false">
      <description>The number of revolutions per minute of the engine</description>
    </param>
    <param name="fuelLevel" type="Common.VehicleDataResult" mandatory="false">
      <description>The fuel level in the tank (percentage). This parameter is deprecated starting RPC Spec 7.0, please see fuelRange</description>
    </param>
    <param name="fuelLevel_State" type="Common.VehicleDataResult" mandatory="false">
      <description>The fuel level state. This parameter is deprecated starting RPC Spec 7.0, please see fuelRange</description>
    </param>
    <param name="instantFuelConsumption" type="Common.VehicleDataResult" mandatory="false">
      <description>The instantaneous fuel consumption in microlitres</description>
    </param>
    <param name="fuelRange" type="Common.VehicleDataResult" mandatory="false">
      <description>
        The fuel type, estimated range in KM, fuel level/capacity and fuel level state for the vehicle.
        See struct FuelRange for details.
      </description>
    </param>
    <param name="externalTemperature" type="Common.VehicleDataResult" mandatory="false">
      <description>The external temperature in degrees celsius.</description>
    </param>
    <param name="turnSignal" type="Common.VehicleDataResult" mandatory="false">
        <description>See TurnSignal</description>
    </param>
    <param name="gearStatus" type="Common.VehicleDataResult" mandatory="false">
      <description>See GearStatus</description>
    </param>
    <param name="prndl" type="Common.VehicleDataResult" mandatory="false">
      <description>See PRNDL. This parameter is deprecated and it is now covered in `gearStatus`</description>
    </param>
    <param name="tirePressure" type="Common.VehicleDataResult" mandatory="false">
      <description>See TireStatus</description>
    </param>
    <param name="odometer" type="Common.VehicleDataResult" mandatory="false">
      <description>Odometer in km</description>
    </param>
    <param name="beltStatus" type="Common.VehicleDataResult" mandatory="false">
      <description>The status of the seat belts</description>
    </param>
    <param name="bodyInformation" type="Common.VehicleDataResult" mandatory="false">
      <description>The body information including power modes</description>
    </param>
    <param name="deviceStatus" type="Common.VehicleDataResult" mandatory="false">
      <description>The device status including signal and battery strength</description>
    </param>
    <param name="driverBraking" type="Common.VehicleDataResult" mandatory="false">
      <description>The status of the brake pedal</description>
    </param>
    <param name="wiperStatus" type="Common.VehicleDataResult" mandatory="false">
      <description>The status of the wipers</description>
    </param>
    <param name="headLampStatus" type="Common.VehicleDataResult" mandatory="false">
      <description>Status of the head lamps</description>
    </param>
    <param name="engineTorque" type="Common.VehicleDataResult" mandatory="false">
      <description>Torque value for engine (in Nm) on non-diesel variants</description>
    </param>
    <param name="accPedalPosition" type="Common.VehicleDataResult" mandatory="false">
      <description>Accelerator pedal position (percentage depressed)</description>
    </param>
    <param name="steeringWheelAngle" type="Common.VehicleDataResult" mandatory="false">
      <description>Current angle of the steering wheel (in deg)</description>
    </param>
    <param name="engineOilLife" type="Common.VehicleDataResult" mandatory="false">
      <description>The estimated percentage of remaining oil life of the engine.</description>
    </param>
    <param name="electronicParkBrakeStatus" type="Common.VehicleDataResult" mandatory="false">
      <description>The status of the park brake as provided by Electric Park Brake (EPB) system.</description>
    </param>
    <param name="cloudAppVehicleID" type="Common.VehicleDataResult" mandatory="false">
      <description>Parameter used by cloud apps to identify a head unit</description>
    </param>
    <param name="stabilityControlsStatus" type="Common.VehicleDataResult" mandatory="false">
	    <description>See StabilityControlsStatus</description>
    </param>
    <param name="windowStatus" type="Common.VehicleDataResult" mandatory="false">
      <description>See WindowStatus</description>
    </param>
    <param name="handsOffSteering" type="Common.VehicleDataResult" mandatory="false">
      <description>To indicate whether driver hands are off the steering wheel</description>
    </param>

        <!-- Ford Specific Data Items -->
    <param name="eCallInfo" type="Common.VehicleDataResult" mandatory="false">
      <description>Emergency Call notification and confirmation data</description>
    </param>
    <param name="airbagStatus" type="Common.VehicleDataResult" mandatory="false">
      <description>The status of the air bags</description>
    </param>
    <param name="emergencyEvent" type="Common.VehicleDataResult" mandatory="false">
      <description>Information related to an emergency event (and if it occurred)</description>
    </param>
    <param name="clusterModes" type="Common.VehicleDataResult" mandatory="false">
      <description>The status modes of the cluster</description>
    </param>
    <param name="myKey" type="Common.VehicleDataResult" mandatory="false">
      <description>Information related to the MyKey feature</description>
    </param>
        <!-- / Ford Specific Data Items -->

  </function>
  <function name="UnsubscribeVehicleData" messagetype="request">
    <description>
      This function is used to unsubscribe the notifications from the subscribeVehicleData function.
    </description>
    <param name="gps" type="Boolean" mandatory="false">
      <description>See GPSData</description>
    </param>
    <param name="speed" type="Boolean" mandatory="false">
      <description>The vehicle speed in kilometers per hour</description>
    </param>
    <param name="rpm" type="Boolean" mandatory="false">
      <description>The number of revolutions per minute of the engine</description>
    </param>
    <param name="fuelLevel" type="Boolean" mandatory="false">
      <description>The fuel level in the tank (percentage). This parameter is deprecated starting RPC Spec 7.0, please see fuelRange</description>
    </param>
    <param name="fuelLevel_State" type="Boolean" mandatory="false">
      <description>The fuel level state. This parameter is deprecated starting RPC Spec 7.0, please see fuelRange</description>
    </param>
    <param name="instantFuelConsumption" type="Boolean" mandatory="false">
      <description>The instantaneous fuel consumption in microlitres</description>
    </param>
    <param name="fuelRange" type="Boolean" mandatory="false">
      <description>
        The fuel type, estimated range in KM, fuel level/capacity and fuel level state for the vehicle.
        See struct FuelRange for details.
      </description>
    </param>
    <param name="externalTemperature" type="Boolean" mandatory="false">
      <description>The external temperature in degrees celsius.</description>
    </param>
    <param name="turnSignal" type="Boolean" mandatory="false">
        <description>See TurnSignal</description>
    </param>
    <param name="gearStatus" type="Boolean" mandatory="false">
      <description>See GearStatus</description>
    </param>
    <param name="prndl" type="Boolean" mandatory="false">
      <description>See PRNDL. This parameter is deprecated and it is now covered in `gearStatus`</description>
    </param>
    <param name="tirePressure" type="Boolean" mandatory="false">
      <description>See TireStatus</description>
    </param>
    <param name="odometer" type="Boolean" mandatory="false">
      <description>Odometer in km</description>
    </param>
    <param name="beltStatus" type="Boolean" mandatory="false">
      <description>The status of the seat belts</description>
    </param>
    <param name="bodyInformation" type="Boolean" mandatory="false">
      <description>The body information including power modes</description>
    </param>
    <param name="deviceStatus" type="Boolean" mandatory="false">
      <description>The device status including signal and battery strength</description>
    </param>
    <param name="driverBraking" type="Boolean" mandatory="false">
      <description>The status of the brake pedal</description>
    </param>
    <param name="wiperStatus" type="Boolean" mandatory="false">
      <description>The status of the wipers</description>
    </param>
    <param name="headLampStatus" type="Boolean" mandatory="false">
      <description>Status of the head lamps</description>
    </param>
    <param name="engineTorque" type="Boolean" mandatory="false">
      <description>Torque value for engine (in Nm) on non-diesel variants</description>
    </param>
    <param name="accPedalPosition" type="Boolean" mandatory="false">
      <description>Accelerator pedal position (percentage depressed)</description>
    </param>
    <param name="steeringWheelAngle" type="Boolean" mandatory="false">
      <description>Current angle of the steering wheel (in deg)</description>
    </param>
    <param name="engineOilLife" type="Boolean" mandatory="false">
      <description>The estimated percentage of remaining oil life of the engine.</description>
    </param>
    <param name="electronicParkBrakeStatus" type="Boolean" mandatory="false">
      <description>The status of the park brake as provided by Electric Park Brake (EPB) system.</description>
    </param>
    <param name="cloudAppVehicleID" type="Boolean" mandatory="false">
      <description>Parameter used by cloud apps to identify a head unit</description>
    </param>
    <param name="stabilityControlsStatus" type="Boolean" mandatory="false">
	    <description>See StabilityControlsStatus</description>
    </param>
    <param name="windowStatus" type="Boolean" mandatory="false">
      <description>See WindowStatus</description>
    </param>
    <param name="handsOffSteering" type="Boolean" mandatory="false">
      <description>To indicate whether driver hands are off the steering wheel</description>
    </param>

        <!-- Ford Specific Data Items -->
    <param name="eCallInfo" type="Boolean" mandatory="false">
      <description>Emergency Call notification and confirmation data</description>
    </param>
    <param name="airbagStatus" type="Boolean" mandatory="false">
      <description>The status of the air bags</description>
    </param>
    <param name="emergencyEvent" type="Boolean" mandatory="false">
      <description>Information related to an emergency event (and if it occurred)</description>
    </param>
    <param name="clusterModeStatus" type="Boolean" mandatory="false">
      <description>The status modes of the cluster</description>
    </param>
    <param name="myKey" type="Boolean" mandatory="false">
      <description>Information related to the MyKey feature</description>
    </param>
        <!-- / Ford Specific Data Items -->

  </function>
  <function name="UnsubscribeVehicleData" messagetype="response">
    <param name="gps" type="Common.VehicleDataResult" mandatory="false">
      <description>See GPSData</description>
    </param>
    <param name="speed" type="Common.VehicleDataResult" mandatory="false">
      <description>The vehicle speed in kilometers per hour</description>
    </param>
    <param name="rpm" type="Common.VehicleDataResult" mandatory="false">
      <description>The number of revolutions per minute of the engine</description>
    </param>
    <param name="fuelLevel" type="Common.VehicleDataResult" mandatory="false">
      <description>The fuel level in the tank (percentage). This parameter is deprecated starting RPC Spec 7.0, please see fuelRange</description>
    </param>
    <param name="fuelLevel_State" type="Common.VehicleDataResult" mandatory="false">
      <description>The fuel level state. This parameter is deprecated starting RPC Spec 7.0, please see fuelRange</description>
    </param>
    <param name="instantFuelConsumption" type="Common.VehicleDataResult" mandatory="false">
      <description>The instantaneous fuel consumption in microlitres</description>
    </param>
    <param name="fuelRange" type="Common.VehicleDataResult" mandatory="false">
      <description>
        The fuel type, estimated range in KM, fuel level/capacity and fuel level state for the vehicle.
        See struct FuelRange for details.
      </description>
    </param>
    <param name="externalTemperature" type="Common.VehicleDataResult" mandatory="false">
      <description>The external temperature in degrees celsius</description>
    </param>
    <param name="turnSignal" type="Common.VehicleDataResult" mandatory="false">
        <description>See TurnSignal</description>
    </param>
    <param name="gearStatus" type="Common.VehicleDataResult" mandatory="false">
      <description>See GearStatus</description>
    </param>
    <param name="prndl" type="Common.VehicleDataResult" mandatory="false">
      <description>See PRNDL. This parameter is deprecated and it is now covered in `gearStatus`</description>
    </param>
    <param name="tirePressure" type="Common.VehicleDataResult" mandatory="false">
      <description>See TireStatus</description>
    </param>
    <param name="odometer" type="Common.VehicleDataResult" mandatory="false">
      <description>Odometer in km</description>
    </param>
    <param name="beltStatus" type="Common.VehicleDataResult" mandatory="false">
      <description>The status of the seat belts</description>
    </param>
    <param name="bodyInformation" type="Common.VehicleDataResult" mandatory="false">
      <description>The body information including power modes</description>
    </param>
    <param name="deviceStatus" type="Common.VehicleDataResult" mandatory="false">
      <description>The device status including signal and battery strength</description>
    </param>
    <param name="driverBraking" type="Common.VehicleDataResult" mandatory="false">
      <description>The status of the brake pedal</description>
    </param>
    <param name="wiperStatus" type="Common.VehicleDataResult" mandatory="false">
      <description>The status of the wipers</description>
    </param>
    <param name="headLampStatus" type="Common.VehicleDataResult" mandatory="false">
      <description>Status of the head lamps</description>
    </param>
    <param name="engineTorque" type="Common.VehicleDataResult" mandatory="false">
      <description>Torque value for engine (in Nm) on non-diesel variants</description>
    </param>
    <param name="accPedalPosition" type="Common.VehicleDataResult" mandatory="false">
      <description>Accelerator pedal position (percentage depressed)</description>
    </param>
    <param name="steeringWheelAngle" type="Common.VehicleDataResult" mandatory="false">
      <description>Current angle of the steering wheel (in deg)</description>
    </param>
    <param name="engineOilLife" type="Common.VehicleDataResult" mandatory="false">
      <description>The estimated percentage of remaining oil life of the engine.</description>
    </param>
    <param name="electronicParkBrakeStatus" type="Common.VehicleDataResult" mandatory="false">
      <description>The status of the park brake as provided by Electric Park Brake (EPB) system.</description>
    </param>
    <param name="cloudAppVehicleID" type="Common.VehicleDataResult" mandatory="false">
      <description>Parameter used by cloud apps to identify a head unit</description>
    </param>
    <param name="stabilityControlsStatus" type="Common.VehicleDataResult" mandatory="false">
	    <description>See StabilityControlsStatus</description>
    </param>
    <param name="windowStatus" type="Common.VehicleDataResult" mandatory="false">
      <description>See WindowStatus</description>
    </param>
    <param name="handsOffSteering" type="Common.VehicleDataResult" mandatory="false">
      <description>To indicate whether driver hands are off the steering wheel</description>
    </param>

        <!-- Ford Specific Data Items -->
    <param name="eCallInfo" type="Common.VehicleDataResult" mandatory="false">
      <description>Emergency Call notification and confirmation data</description>
    </param>
    <param name="airbagStatus" type="Common.VehicleDataResult" mandatory="false">
      <description>The status of the air bags</description>
    </param>
    <param name="emergencyEvent" type="Common.VehicleDataResult" mandatory="false">
      <description>Information related to an emergency event (and if it occurred)</description>
    </param>
    <param name="clusterModes" type="Common.VehicleDataResult" mandatory="false">
      <description>The status modes of the cluster</description>
    </param>
    <param name="myKey" type="Common.VehicleDataResult" mandatory="false">
      <description>Information related to the MyKey feature</description>
    </param>
        <!-- / Ford Specific Data Items -->

  </function>
  <function name="GetVehicleData" messagetype="request">
    <description>Non periodic vehicle data read request.</description>
    <param name="gps" type="Boolean" mandatory="false">
      <description>See GPSData</description>
    </param>
    <param name="speed" type="Boolean" mandatory="false">
      <description>The vehicle speed in kilometers per hour</description>
    </param>
    <param name="rpm" type="Boolean" mandatory="false">
      <description>The number of revolutions per minute of the engine</description>
    </param>
    <param name="fuelLevel" type="Boolean" mandatory="false">
      <description>The fuel level in the tank (percentage). This parameter is deprecated starting RPC Spec 7.0, please see fuelRange</description>
    </param>
    <param name="fuelLevel_State" type="Boolean" mandatory="false">
      <description>The fuel level state. This parameter is deprecated starting RPC Spec 7.0, please see fuelRange</description>
    </param>
    <param name="instantFuelConsumption" type="Boolean" mandatory="false">
      <description>The instantaneous fuel consumption in microlitres</description>
    </param>
    <param name="fuelRange" type="Boolean" mandatory="false">
      <description>
        The fuel type, estimated range in KM, fuel level/capacity and fuel level state for the vehicle.
        See struct FuelRange for details.
      </description>
    </param>
    <param name="externalTemperature" type="Boolean" mandatory="false">
      <description>The external temperature in degrees celsius</description>
    </param>
    <param name="turnSignal" type="Boolean" mandatory="false">
        <description>See TurnSignal</description>
    </param>
    <param name="vin" type="Boolean" mandatory="false">
      <description>Vehicle identification number</description>
    </param>
    <param name="gearStatus" type="Boolean" mandatory="false">
      <description>See GearStatus</description>
    </param>
    <param name="prndl" type="Boolean" mandatory="false">
      <description>See PRNDL. This parameter is deprecated and it is now covered in `gearStatus`</description>
    </param>
    <param name="tirePressure" type="Boolean" mandatory="false">
      <description>See TireStatus</description>
    </param>
    <param name="odometer" type="Boolean" mandatory="false">
      <description>Odometer in km</description>
    </param>
    <param name="beltStatus" type="Boolean" mandatory="false">
      <description>The status of the seat belts</description>
    </param>
    <param name="bodyInformation" type="Boolean" mandatory="false">
      <description>The body information including ignition status and internal temp</description>
    </param>
    <param name="deviceStatus" type="Boolean" mandatory="false">
      <description>The device status including signal and battery strength</description>
    </param>
    <param name="driverBraking" type="Boolean" mandatory="false">
      <description>The status of the brake pedal</description>
    </param>
    <param name="wiperStatus" type="Boolean" mandatory="false">
      <description>The status of the wipers</description>
    </param>
    <param name="headLampStatus" type="Boolean" mandatory="false">
      <description>Status of the head lamps</description>
    </param>
    <param name="engineTorque" type="Boolean" mandatory="false">
      <description>Torque value for engine (in Nm) on non-diesel variants</description>
    </param>
    <param name="accPedalPosition" type="Boolean" mandatory="false">
      <description>Accelerator pedal position (percentage depressed)</description>
    </param>
    <param name="steeringWheelAngle" type="Boolean" mandatory="false">
      <description>Current angle of the steering wheel (in deg)</description>
    </param>
    <param name="engineOilLife" type="Boolean" mandatory="false">
      <description>The estimated percentage of remaining oil life of the engine.</description>
    </param>
    <param name="electronicParkBrakeStatus" type="Boolean" mandatory="false">
      <description>The status of the park brake as provided by Electric Park Brake (EPB) system.</description>
    </param>
    <param name="cloudAppVehicleID" type="Boolean" mandatory="false">
      <description>Parameter used by cloud apps to identify a head unit</description>
    </param>
    <param name="stabilityControlsStatus" type="Boolean" mandatory="false">
	    <description>See StabilityControlsStatus</description>
    </param>
    <param name="windowStatus" type="Boolean" mandatory="false">
      <description>See WindowStatus</description>
    </param>
    <param name="handsOffSteering" type="Boolean" mandatory="false">
      <description>To indicate whether driver hands are off the steering wheel</description>
    </param>

        <!-- Ford Specific Data Items -->
    <param name="eCallInfo" type="Boolean" mandatory="false">
      <description>Emergency Call notification and confirmation data</description>
    </param>
    <param name="airbagStatus" type="Boolean" mandatory="false">
      <description>The status of the air bags</description>
    </param>
    <param name="emergencyEvent" type="Boolean" mandatory="false">
      <description>Information related to an emergency event (and if it occurred)</description>
    </param>
    <param name="clusterModeStatus" type="Boolean" mandatory="false">
      <description>The status modes of the cluster</description>
    </param>
    <param name="myKey" type="Boolean" mandatory="false">
      <description>Information related to the MyKey feature</description>
    </param>
        <!-- / Ford Specific Data Items -->

  </function>
  <function name="GetVehicleData" messagetype="response">
    <param name="gps" type="Common.GPSData" mandatory="false">
      <description>See GPSData</description>
    </param>
    <param name="speed" type="Float" minvalue="0" maxvalue="700" mandatory="false">
      <description>The vehicle speed in kilometers per hour</description>
    </param>
    <param name="rpm" type="Integer" minvalue="0" maxvalue="20000" mandatory="false">
      <description>The number of revolutions per minute of the engine</description>
    </param>
    <param name="fuelLevel" type="Float" minvalue="-6" maxvalue="106" mandatory="false">
      <description>The fuel level in the tank (percentage). This parameter is deprecated starting RPC Spec 7.0, please see fuelRange</description>
    </param>
    <param name="fuelLevel_State" type="Common.ComponentVolumeStatus" mandatory="false">
      <description>The fuel level state. This parameter is deprecated starting RPC Spec 7.0, please see fuelRange</description>
    </param>
    <param name="instantFuelConsumption" type="Float" minvalue="0" maxvalue="25575" mandatory="false">
      <description>The instantaneous fuel consumption in microlitres</description>
    </param>
    <param name="fuelRange" type="Common.FuelRange" minsize="0" maxsize="100" array="true" mandatory="false">
      <description>
        The fuel type, estimated range in KM, fuel level/capacity and fuel level state for the vehicle.
        See struct FuelRange for details.
      </description>
    </param>
    <param name="externalTemperature" type="Float" minvalue="-40" maxvalue="100" mandatory="false">
      <description>The external temperature in degrees celsius</description>
    </param>
    <param name="turnSignal" type="Common.TurnSignal" mandatory="false">
        <description>See TurnSignal</description>
    </param>
    <param name="vin" type="String" maxlength="17" mandatory="false">
      <description>Vehicle identification number</description>
    </param>
    <param name="gearStatus" type="Common.GearStatus" mandatory="false">
      <description>See GearStatus</description>
    </param>
    <param name="prndl" type="Common.PRNDL" mandatory="false">
      <description>See PRNDL. This parameter is deprecated and it is now covered in `gearStatus`</description>
    </param>
    <param name="tirePressure" type="Common.TireStatus" mandatory="false">
      <description>See TireStatus</description>
    </param>
    <param name="odometer" type="Integer" minvalue="0" maxvalue="17000000" mandatory="false">
      <description>Odometer in km</description>
    </param>
    <param name="beltStatus" type="Common.BeltStatus" mandatory="false">
      <description>The status of the seat belts</description>
    </param>
    <param name="bodyInformation" type="Common.BodyInformation" mandatory="false">
      <description>The body information including power modes</description>
    </param>
    <param name="deviceStatus" type="Common.DeviceStatus" mandatory="false">
      <description>The device status including signal and battery strength</description>
    </param>
    <param name="driverBraking" type="Common.VehicleDataEventStatus" mandatory="false">
      <description>The status of the brake pedal</description>
    </param>
    <param name="wiperStatus" type="Common.WiperStatus" mandatory="false">
      <description>The status of the wipers</description>
    </param>
    <param name="headLampStatus" type="Common.HeadLampStatus" mandatory="false">
      <description>Status of the head lamps</description>
    </param>
    <param name="engineTorque" type="Float" minvalue="-1000" maxvalue="2000" mandatory="false">
      <description>Torque value for engine (in Nm) on non-diesel variants</description>
    </param>
    <param name="accPedalPosition" type="Float" minvalue="0" maxvalue="100" mandatory="false">
      <description>Accelerator pedal position (percentage depressed)</description>
    </param>
    <param name="steeringWheelAngle" type="Float" minvalue="-2000" maxvalue="2000" mandatory="false">
      <description>Current angle of the steering wheel (in deg)</description>
    </param>
    <param name="engineOilLife" type="Float" minvalue="0" maxvalue="100" mandatory="false">
      <description>The estimated percentage of remaining oil life of the engine.</description>
    </param>
    <param name="electronicParkBrakeStatus" type="Common.ElectronicParkBrakeStatus" mandatory="false">
      <description>The status of the park brake as provided by Electric Park Brake (EPB) system.</description>
    </param>
    <param name="cloudAppVehicleID" type="String" mandatory="false">
      <description>Parameter used by cloud apps to identify a head unit</description>
    </param>
    <param name="stabilityControlsStatus" type="Common.StabilityControlsStatus" mandatory="false">
	    <description>See StabilityControlsStatus</description>
    </param>
    <param name="windowStatus" type="Common.WindowStatus" array="true" minsize="0" maxsize="100" mandatory="false">
      <description>See WindowStatus</description>
    </param>
    <param name="handsOffSteering" type="Boolean" mandatory="false">
      <description>To indicate whether driver hands are off the steering wheel</description>
    </param>

        <!-- Ford Specific Data Items -->
    <param name="eCallInfo" type="Common.ECallInfo" mandatory="false">
      <description>Emergency Call notification and confirmation data</description>
    </param>
    <param name="airbagStatus" type="Common.AirbagStatus" mandatory="false">
      <description>The status of the air bags</description>
    </param>
    <param name="emergencyEvent" type="Common.EmergencyEvent" mandatory="false">
      <description>Information related to an emergency event (and if it occurred)</description>
    </param>
    <param name="clusterModeStatus" type="Common.ClusterModeStatus" mandatory="false">
      <description>The status modes of the cluster</description>
    </param>
    <param name="myKey" type="Common.MyKey" mandatory="false">
      <description>Information related to the MyKey feature</description>
    </param>
        <!-- / Ford Specific Data Items -->

  </function>
  <function name="OnVehicleData" messagetype="notification">
    <description>Callback for the periodic and non periodic vehicle data read function.</description>
    <param name="gps" type="Common.GPSData" mandatory="false">
      <description>See GPSData</description>
    </param>
    <param name="speed" type="Float" minvalue="0" maxvalue="700" mandatory="false">
      <description>The vehicle speed in kilometers per hour</description>
    </param>
    <param name="rpm" type="Integer" minvalue="0" maxvalue="20000" mandatory="false">
      <description>The number of revolutions per minute of the engine</description>
    </param>
    <param name="fuelLevel" type="Float" minvalue="-6" maxvalue="106" mandatory="false">
      <description>The fuel level in the tank (percentage). This parameter is deprecated starting RPC Spec 7.0, please see fuelRange</description>
    </param>
    <param name="fuelLevel_State" type="Common.ComponentVolumeStatus" mandatory="false">
      <description>The fuel level state. This parameter is deprecated starting RPC Spec 7.0, please see fuelRange</description>
    </param>
    <param name="instantFuelConsumption" type="Float" minvalue="0" maxvalue="25575" mandatory="false">
      <description>The instantaneous fuel consumption in microlitres</description>
    </param>
    <param name="fuelRange" type="Common.FuelRange" minsize="0" maxsize="100" array="true" mandatory="false">
      <description>
        The fuel type, estimated range in KM, fuel level/capacity and fuel level state for the vehicle.
        See struct FuelRange for details.
      </description>
    </param>
    <param name="externalTemperature" type="Float" minvalue="-40" maxvalue="100" mandatory="false">
      <description>The external temperature in degrees celsius</description>
    </param>
    <param name="turnSignal" type="Common.TurnSignal" mandatory="false">
        <description>See TurnSignal</description>
    </param>
    <param name="vin" type="String" maxlength="17" mandatory="false">
      <description>Vehicle identification number.</description>
    </param>
    <param name="gearStatus" type="Common.GearStatus" mandatory="false">
      <description>See GearStatus</description>
    </param>
    <param name="prndl" type="Common.PRNDL" mandatory="false">
      <description>See PRNDL. This parameter is deprecated and it is now covered in `gearStatus`</description>
    </param>
    <param name="tirePressure" type="Common.TireStatus" mandatory="false">
      <description>See TireStatus</description>
    </param>
    <param name="odometer" type="Integer" minvalue="0" maxvalue="17000000" mandatory="false">
      <description>Odometer in km</description>
    </param>
    <param name="beltStatus" type="Common.BeltStatus" mandatory="false">
      <description>The status of the seat belts</description>
    </param>
    <param name="electronicParkBrakeStatus" type="Common.ElectronicParkBrakeStatus" mandatory="false">
      <description>The status of the park brake as provided by Electric Park Brake (EPB) system.</description>
    </param>
    <param name="bodyInformation" type="Common.BodyInformation" mandatory="false">
      <description>The body information including power modes</description>
    </param>
    <param name="deviceStatus" type="Common.DeviceStatus" mandatory="false">
      <description>The device status including signal and battery strength</description>
    </param>
    <param name="driverBraking" type="Common.VehicleDataEventStatus" mandatory="false">
      <description>The status of the brake pedal</description>
    </param>
    <param name="wiperStatus" type="Common.WiperStatus" mandatory="false">
      <description>The status of the wipers</description>
    </param>
    <param name="headLampStatus" type="Common.HeadLampStatus" mandatory="false">
      <description>Status of the head lamps</description>
    </param>
    <param name="engineTorque" type="Float" minvalue="-1000" maxvalue="2000" mandatory="false">
      <description>Torque value for engine (in Nm) on non-diesel variants</description>
    </param>
    <param name="accPedalPosition" type="Float" minvalue="0" maxvalue="100" mandatory="false">
      <description>Accelerator pedal position (percentage depressed)</description>
    </param>
    <param name="steeringWheelAngle" type="Float" minvalue="-2000" maxvalue="2000" mandatory="false">
      <description>Current angle of the steering wheel (in deg)</description>
    </param>
    <param name="cloudAppVehicleID" type="String" mandatory="false">
      <description>Parameter used by cloud apps to identify a head unit</description>
    </param>
    <param name="engineOilLife" type="Float" minvalue="0" maxvalue="100" mandatory="false">
      <description>The estimated percentage of remaining oil life of the engine.</description>
    </param>
    <param name="stabilityControlsStatus" type="Common.StabilityControlsStatus" mandatory="false">
	    <description>See StabilityControlsStatus</description>
    </param>
    <param name="windowStatus" type="Common.WindowStatus" array="true" minsize="0" maxsize="100" mandatory="false">
      <description>See WindowStatus</description>
    </param>
    <param name="handsOffSteering" type="Boolean" mandatory="false">
      <description>To indicate whether driver hands are off the steering wheel</description>
    </param>

        <!-- Ford Specific Data Items -->
    <param name="eCallInfo" type="Common.ECallInfo" mandatory="false">
      <description>Emergency Call notification and confirmation data</description>
    </param>
    <param name="airbagStatus" type="Common.AirbagStatus" mandatory="false">
      <description>The status of the air bags</description>
    </param>
    <param name="emergencyEvent" type="Common.EmergencyEvent" mandatory="false">
      <description>Information related to an emergency event (and if it occurred)</description>
    </param>
    <param name="clusterModeStatus" type="Common.ClusterModeStatus" mandatory="false">
      <description>The status modes of the cluster</description>
    </param>
    <param name="myKey" type="Common.MyKey" mandatory="false">
      <description>Information related to the MyKey feature</description>
    </param>
        <!-- / Ford Specific Data Items -->

  </function>
</interface>

 <!-- Policies -->
<interface name="SDL" version="1.2.0" date="2018-09-05">
<function name="ActivateApp" messagetype="request">
    <param name="appID" type="Integer" mandatory="true">
    </param>
  </function>
  <function name="ActivateApp" messagetype="response">
    <param name="isSDLAllowed" type="Boolean" mandatory="true" scope="internal"/>
    <param name="device" type="Common.DeviceInfo" mandatory="false" scope="internal">
      <description>If isSDLAllowed is false, consent for sending PT through specified device is required.</description>
    </param>
    <param name="isPermissionsConsentNeeded" type="Boolean" mandatory="true"/>
    <param name="isAppPermissionsRevoked" type="Boolean" mandatory="true"/>
    <param name="appRevokedPermissions" type="Common.PermissionItem" array="true" minsize="1" maxsize="100" mandatory="false">
        <description>If app permissions were reduced (isAppPermissionsRevoked == true), then this array specifies list of removed permissions. </description>
      </param>
    <param name="isAppRevoked" type="Boolean" mandatory="true"/>
    <param name="priority" type="Common.AppPriority" mandatory="false">
        <description>Send to HMI so that it can coordinate order of requests/notifications correspondingly.</description>
      </param>
  </function>

  <function name="GetUserFriendlyMessage" messagetype="request" scope="internal">
      <description>Request from HMI to SDL to get user friendly messages for UI/TTS info boxes/texts (i.e. for help/dialogs etc) from Policy Table.</description>
      <param name="messageCodes" type="String" array="true" minsize="1" maxsize="100" maxlength="500" mandatory="true">
        <description>Id of message to be received according to Policy Table i.e. StatusNeeded, Notifications, DrivingCharacteristics etc.</description>
      </param>
      <param name="language" type="Common.Language" mandatory="false">
        <description>Optional parameter if HMI wants message in some other language then its current one already known to SDL.</description>
      </param>
    </function>
    <function name="GetUserFriendlyMessage" messagetype="response">
      <param name="messages" type="Common.UserFriendlyMessage" array="true" minsize="1" maxsize="100" mandatory="false">
        <description>If no message was found in PT for specified message code and for HMI current or specified language, this parameter will be omitted.</description>
      </param>
    </function>

    <function name="OnAllowSDLFunctionality" messagetype="notification">
     <description>Initiated by HMI. Notifies about user/HMI allowing SDL functionality or disallowing access to all mobile apps. Needed if HMI has additional ways of asking user about this (i.e. Settings etc)</description>
     <param name="device" type="Common.DeviceInfo" mandatory="false">
        <description>If no device is specified permission counts for SDL functionality in general.</description>
      </param>
      <param name="allowed" type="Boolean" mandatory="true">
        <description>Must be true if allowed</description>
      </param>
      <param name="source" type="Common.ConsentSource" mandatory="true"/>
    </function>

    <!-- SyncP RPC-->
    <function name="OnReceivedPolicyUpdate" messagetype="notification">
      <description>
        From: SYNCP Manager
        To: SDL
        Notification sent to SDL when SYNCP Manager receives and decrypts updated policy table
      </description>
      <param name="policyfile" type="String" minlength="1" maxlength="255" mandatory="true">
        <description>Location of decrypted policy table Json file on target</description>
      </param>
    </function>

    <function name="OnPolicyUpdate" messagetype="notification">
      <description>
        From: SYNCP Manager
        To: SDL
        Notifies SDL to supply a new "PolicyUpdate" request with more recent snapshot data
      </description>
    </function>
    <!-- End of SyncP RPC-->

    <function name="GetListOfPermissions"  messagetype="request">
      <description>Request from HMI to SDL to get list of permissions for app. If no app specified - list of permissions for all apps.</description>
      <param name="appID" type="Integer" mandatory="false"/>
    </function>
    <function name="GetListOfPermissions" messagetype="response">
      <param name="allowedFunctions" type="Common.PermissionItem" mandatory="true" array="true" minsize="0" maxsize="100">
        <description>If no permissions were specified for application the array will come empty.</description>
      </param>
      <param name="externalConsentStatus" type="Common.ExternalConsentStatus" mandatory="true" array="true" minsize="0" maxsize="100">
        <description>External User Consent Settings (defined by entityType and entityID) status: enabled/disabled. If empty array is returned, SDL does not have any stored status.</description>
      </param>
    </function>

    <function name="OnAppPermissionConsent" messagetype="notification">
      <description>Initiated by HMI for specifying the allowance for the application to perform some functionality. Duplicates functionality of the request, needed if HMI has specific ways to allow/disallow functionality (i.e.Setting Menu)</description>
      <param name="appID" type="Integer" mandatory="false">
        <description>Information about the application. See HMIApplication. If omitted - allow/disallow all applications </description>
      </param>
      <param name="consentedFunctions" type="Common.PermissionItem" mandatory="false" array="true" minsize="1" maxsize="100"/>
      <param name="externalConsentStatus" type="Common.ExternalConsentStatus" mandatory="false" array="true" minsize="1" maxsize="100"/>
      <param name="source" type="Common.ConsentSource" mandatory="true"/>
     </function>

    <function name="OnAppPermissionChanged" messagetype="notification">
      <description>Notification from SDL to HMI. Occurs when app permissions were reduced. If no permission specified means that app was dissallowed and has to be unregitstered.</description>
      <param name="appID" type="Integer" mandatory="true"/>
      <param name="isAppPermissionsRevoked" type="Boolean" mandatory="false"/>
      <param name="appRevokedPermissions" type="Common.PermissionItem" array="true" minsize="1" maxsize="100" mandatory="false">
        <description>If app permissions were reduced (isAppPermissionsRevoked == true), then this array specifies list of removed permissions. </description>
      </param>
      <param name="appRevoked" type="Boolean" mandatory="false">
        <description>If present then specified application was prohibited to used with Sync.</description>
      </param>
      <param name="appPermissionsConsentNeeded" type="Boolean" mandatory="false">
        <description>If present specifies that permissions were added to application that require User Consent, then HMI can send GetListOfPermissions request to obtain list of permissions.</description>
      </param>
      <param name="appUnauthorized" type="Boolean" mandatory="false">
        <description>When present and set to true (should be if present) then this means that application was not authorized (nickname check failed.)</description>
      </param>
      <param name="priority" type="Common.AppPriority" mandatory="false">
        <description>Send to HMI so that it can coordinate order of requests/notifications correspondingly.</description>
      </param>
      <param name="requestType" type="Common.RequestType" minsize="0" maxsize="100" array="true" mandatory="false">
        <description>The list of SystemRequest's RequestTypes allowed by policies for the named application (the app's SystemRequest sent with RequestType           out of this list will get 'disallowed' response from SDL).
        If SDL sends an empty array - any RequestType is allowed for this app.
        If SDL omits this parameter - nothing is changed for RequestType in the policies
      </description>
      </param>
      <param name="requestSubType" type="String" maxlength="100" minsize="0" maxsize="100" array="true" mandatory="false">
          <description>
              The list of SystemRequest's requestSubTypes allowed by policies for the named application.
              If the app sends a requestSubType which is not specified in this list, then that request should be rejected.
              An empty array signifies that any value of requestSubType is allowed for this app.
              If this parameter is omitted, then a request with any value of requestSubType is now allowed for this app
          </description>
      </param>
    </function>

  <function name="OnSDLConsentNeeded" messagetype="notification">
    <description>Send from SDL to HMI to notify that data consent is needed for device either because PT update or Retry strategy.</description>
    <param name="device" type="Common.DeviceInfo" mandatory="true"/>
  </function>

  <function name="UpdateSDL" messagetype="request">
      <description>Request from HMI to SDL to start update of Policy Table.</description>
    </function>
    <function name="UpdateSDL" messagetype="response">
      <description>Specify result: no update needed, update was successful/unsuccessful etc</description>
      <param name="result" type="Common.UpdateResult" mandatory="true"/>
    </function>

    <function name="GetStatusUpdate" messagetype="request">
      <description>Request from HMI to SDL to find out current status of PT exchange process.</description>
    </function>
    <function name="GetStatusUpdate" messagetype="response">
      <param name="status" type="Common.UpdateResult" mandatory="true"/>
    </function>
    <function name="OnStatusUpdate" messagetype="notification">
      <description>Notification from SDL to HMI when current status of PT exchange changed (i.e. it Succeded or Failed etc)</description>
      <param name="status" type="Common.UpdateResult" mandatory="true" />
    </function>

    <function name="OnSystemError" messagetype="notification">
      <param name="error" type="Common.SystemError" mandatory="true"/>
    </function>

    <function name="AddStatisticsInfo" messagetype="notification">
      <description>Sent by system to record statiscs and error counts. Increases statistics specified by statisticType by one.</description>
      <param name="statisticType" type="Common.StatisticsType" mandatory="true"/>
    </function>

    <function name="OnDeviceStateChanged" messagetype="notification" scope="internal">
      <param name="deviceState" type="Common.DeviceState" mandatory="true" />
      <param name="deviceInternalId" type="String" mandatory="true" minlength="0" maxlength="500" />
      <param name="deviceId" type="Common.DeviceInfo" mandatory="false"/>
    </function>

    <function name="GetPolicyConfigurationData" messagetype="request" scope="internal">
      <description>Request from HMI to SDL core to get policy configuration data (i.e. OEM Network Mapping table file version etc.) from Policy Table.</description>
      <param name="policyType" type="String" minlength="1" maxlength="1000" mandatory="true">
        <description>Name of the Struct where configuration data is located in Policy Table, i.e. module_config etc.</description>
      </param>
      <param name="property" type="String" minlength="1" maxlength="1000" mandatory="true">
        <description>Name of the property located within the policyType Struct, i.e. vehicle_year etc.</description>
      </param>
    </function>
    <function name="GetPolicyConfigurationData" messagetype="response">
      <param name="value" type="String" array="true" maxlength="1000" minsize="1" maxsize="100" mandatory="false">
        <description>Value of requested property from policyType in PT. If no value is found in PT for specified policyType and property, this parameter will be omitted.</description>
      </param>
    </function>
</interface>

<interface name="RC" version="2.0.0" date="2018-09-05">
  <function name="IsReady" messagetype="request">
    <description>Method is invoked at system startup. Response should provide information about presence of any of remote controllable module and its readiness to cooperate with SDL.</description>
  </function>
  <function name="IsReady" messagetype="response">
    <param name="available" type="Boolean" mandatory="true">
      <description>Must be true if vehicle RC modules are present and ready to communicate with SDL.</description>
    </param>
  </function>

  <function name="GetCapabilities" messagetype="request">
    <description>Method is invoked at system startup by SDL to request information about Remote Control capabilities of HMI.</description>
  </function>
  <function name="GetCapabilities" messagetype="response">
    <param name="remoteControlCapability" type="Common.RemoteControlCapabilities" mandatory="false">
      <description>See RemoteControlCapabilities, all available RC modules and buttons shall be returned.</description>
    </param>
    <param name="seatLocationCapability" type="Common.SeatLocationCapability" mandatory="false">
      <description>See SeatLocationCapability, all available seat locations shall be returned.</description>
    </param>
  </function>
  
<function name="SetGlobalProperties" messagetype="request">
    <description>Sets some properties for the application initiated request.</description>
    <param name="userLocation" type="Common.SeatLocation" mandatory="false">
      <description>Location of the user's seat. Default is driver's seat location if it is not set yet.</description>
    </param>
    <param name="appID" type="Integer" mandatory="true">
      <description>ID of application related to this RPC.</description>
    </param>
</function>

<function name="SetGlobalProperties" messagetype="response">
</function>

 <function name="SetInteriorVehicleData" functionID="SetInteriorVehicleDataID" messagetype="request">
    <param name="moduleData" type="Common.ModuleData" mandatory="true" >
      <description>The module type and data to set</description>
    </param>
    <param name="appID" type="Integer" mandatory="true">
      <description>Internal SDL-assigned ID of the related application</description>
    </param>
  </function>

  <function name="SetInteriorVehicleData" messagetype="response">
    <description>Used to set the values of one zone and one data type within that zone</description>
    <param name="moduleData" type="Common.ModuleData" mandatory="true" >
    </param>
  </function>

<function name="GetInteriorVehicleData" messagetype="request">
  <param name="moduleType" type="Common.ModuleType" mandatory="true" >
    <description>The module data to retrieve from the vehicle for that type</description>
  </param>
  <param name="moduleId" type="String" maxlength="100" mandatory="false">
      <description>Id of a module, published by System Capability. </description>
  </param>
  <param name="subscribe" type="Boolean" mandatory="false">
    <description>If subscribe is true, the head unit will send OnInteriorVehicleData notifications for the requested module (moduleId and moduleType)</description>
  </param>
</function>

<function name="GetInteriorVehicleData" messagetype="response">
  <param name="moduleData" type="Common.ModuleData" mandatory="true" >
  </param>
  <param name="isSubscribed" type="Boolean" mandatory="false" >
    <description>Is a conditional-mandatory parameter: must be returned in case "subscribe" parameter was present in the related request.
    if "true" - the "moduleType" from request is successfully subscribed and  the head unit will send OnInteriorVehicleData notifications for the moduleDescription.
    if "false" - the "moduleType" from request is either unsubscribed or failed to subscribe.</description>
  </param>
</function>

<function name="GetInteriorVehicleDataConsent" messagetype="request">
    <description>HMI is expected to display a permission prompt to the driver showing the RC module and app details (for example, app's name).
    The driver is expected to have an ability to grant or deny the permission.</description>
    <param name="moduleType" type="Common.ModuleType" mandatory="true">
      <description>The module type that the app requests to control.</description>
    </param>
    <param name="moduleIds" type="String" maxlength="100" array="true" mandatory="false">
        <description>Ids of a module, published by System Capability. </description>
    </param>
    <param name="appID" type="Integer" mandatory="true">
      <description>ID of the application that triggers the permission prompt.</description>
    </param>
  </function>
  <function name="GetInteriorVehicleDataConsent" messagetype="response">
    <param name="allowed" type="Boolean" array="true" mandatory="true">
      <description>This array has the same size as "moduleIds" in the request; each element corresponding to one moduleId 
      "true" - if the driver grants the permission for controlling the named app;
      "false" - in case the driver denies the permission for controlling the named app.</description>
    </param>
</function>

<function name="OnInteriorVehicleData" messagetype="notification">
  <param name="moduleData" type="Common.ModuleData" mandatory="true" >
  </param>
</function>

<function name="OnRemoteControlSettings" messagetype="notification">
  <description>Sender: vehicle -> RSDL. Notification about remote-control settings changed. Sent after User`s choice through HMI.</description>
  <param name="allowed" type="Boolean" mandatory="false" >
    <description>If "true" - RC is allowed; if "false" - RC is disallowed.</description>
  </param>
  <param name="accessMode" type="Common.RCAccessMode" mandatory="false" >
    <description>The remote control access mode specified by the driver via HMI.</description>
  </param>
</function>

<function name="OnRCStatus" messagetype="notification">
  <description>Issued by SDL to notify HMI about remote control status change on SDL</description>
  <param name="appID" type="Integer" mandatory="true">
    <description>ID of selected application.</description>
  </param>
  <param name="allocatedModules" type="Common.ModuleData" minsize="0" maxsize="100" array="true" mandatory="true">
    <description>Contains a list (zero or more) of module types that are allocated to the application.</description>
  </param>
  <param name="freeModules" type="Common.ModuleData" minsize="0" maxsize="100" array="true" mandatory="true">
    <description>Contains a list (zero or more) of module types that are free to access for the application.</description>
  </param>
</function>

</interface>

<interface name="AppService" version="1.0.0" date="2019-03-18">
    <description>Interface used for interacting with app services as a producer or consumer</description>
    <function name="PublishAppService" messagetype="request">
        <description>
          Registers a service offered by this app on the module.
          Subsequent calls with the same service type will update the manifest for that service.
        </description>

        <param name="appServiceManifest" type="Common.AppServiceManifest" mandatory="true">
            <description> The manifest of the service that wishes to be published.</description>
        </param>
    </function>

    <function name="PublishAppService" messagetype="response">
        <description>Response to the request to register a service offered by this app on the module</description>

        <param name="appServiceRecord" type="Common.AppServiceRecord" mandatory="false">
            <description> If the request was successful, this object will be the current status of the service record for the published service. This will include the Core supplied service ID.</description>
        </param>
    </function>

    <function name="UnpublishAppService" messagetype="request">
        <description>Unpublish an existing service published by the HMI.</description>

        <param name="serviceID" type="String" mandatory="true">
            <description> The ID of the service to be unpublished. </description>
        </param>
    </function>

    <function name="UnpublishAppService" messagetype="response">
        <description>The response to UnpublishAppService</description>
    </function>

    <function name="OnAppServiceData" messagetype="notification">
        <description>This notification includes the data that is updated from the specific service. HMI->SDL if the HMI is a producer, SDL->HMI if the HMI is a consumer</description>

        <param name="serviceData" type="Common.AppServiceData" mandatory="true"/>
    </function>

    <function name="GetAppServiceData" messagetype="request">
        <description> This request asks the module for current data related to the specific service. It also includes an option to subscribe to that service for future updates</description>

        <param name="serviceType" type="String" mandatory="true">
            <description>The type of service that is to be offered by this app. See AppServiceType for known enum equivalent types. Parameter is a string to allow for new service types to be used by apps on older versions of SDL Core.</description>
        </param>

        <param name="subscribe" type="Boolean" mandatory="false">
            <description> If true, the consumer is requesting to subscribe to all future updates from the service publisher. If false, the consumer doesn't wish to subscribe and should be unsubscribed if it was previously subscribed.</description>
        </param>
    </function>

    <function name="GetAppServiceData" messagetype="response">
        <description> This response includes the data that was requested from the specific service</description>
        <param name="serviceData" type="Common.AppServiceData" mandatory="false"/>
    </function>

    <function name="PerformAppServiceInteraction" messagetype="request">
        <param name="serviceUri" type="String"  mandatory="true">
            <description>Fully qualified URI based on a predetermined scheme provided by the app service. SDL makes no guarantee that this URI is correct.</description>
        </param>

        <param name="serviceID" type="String" mandatory="true">
            <description>The service ID that the app consumer wishes to send this URI.</description>
        </param>

        <param name="originApp" type="String" mandatory="false">
            <description>This string is the appID of the app requesting the app service provider take the specific action. This will automatically be set by SDL Core in requests originating from the HMI</description>
        </param>

        <param name="requestServiceActive" type="Boolean" mandatory="false">
            <description>This flag signals the requesting consumer would like this service to become the active primary service of the destination's type.</description>
        </param>
    </function>

    <function name="PerformAppServiceInteraction" messagetype="response">
        <param name="serviceSpecificResult" type="String" mandatory="false">
            <description>The service can provide specific result strings to the consumer through this param.</description>
        </param>
    </function>

    <function name="GetAppServiceRecords" messagetype="request">
        <param name="serviceType" type="String" mandatory="false">
            <description>If included, only service records of supplied type will be returned in response. If not included, all service records for all types will be returned. See Common.AppServiceType.</description>
        </param>
    </function>

    <function name="GetAppServiceRecords" messagetype="response">
        <param name="serviceRecords" type="Common.AppServiceRecord" array="true" mandatory="false">
            <description>All app service records of requested type.</description>
        </param>
    </function>

    <function name="AppServiceActivation" messagetype="request">
        <param name="serviceID" type="String" mandatory="true">
            <description>The ID of the service that should have an activation event take place on</description>
        </param>
        <param name="activate" type="Boolean" mandatory="true">
            <description>True if the service is to be activated. False if the app is to be deactivated</description>
        </param>
        <param name="setAsDefault" type="Boolean" mandatory="false">
            <description>True if the service is to be the default service of this type. False if the app is not to be the default</description>
        </param>
    </function>

    <function name="AppServiceActivation" messagetype="response">
        <param name="serviceID" type="String" mandatory="true">
            <description>The ID of the service that was requested to have an activation event take place</description>
        </param>
        <param name="activate" type="Boolean" mandatory="true">
            <description>True if the service was activated. False if the app was deactivated or unable to be activated</description>
        </param>
        <param name="setAsDefault" type="Boolean" mandatory="false">
            <description>True if the service was set to the default service of this type. False if the app was not to be the default</description>
        </param>
    </function>

    <function name="GetActiveServiceConsent" messagetype="request">
        <description>
            SDL->HMI. HMI is expected to prompt the user for permission for the app service to take over as the active service.
        </description>
        <param name="serviceID" type="String" mandatory="true">
            <description>The ID of the service to be activated</description>
        </param>
    </function>

    <function name="GetActiveServiceConsent" messagetype="response">
        <param name="activate" type="Boolean" mandatory="true">
            <description>
                "true" - If the driver grants permission for the app service to take over as the active service.
                "false" - If the driver denies permission for the app service to take over as the active service.
            </description>
        </param>
    </function>
</interface>
</interfaces><|MERGE_RESOLUTION|>--- conflicted
+++ resolved
@@ -3615,7 +3615,6 @@
     </param>
   </struct>
 
-<<<<<<< HEAD
   <struct name="AppCapability">
     <param name="appCapabilityType" type="AppCapabilityType" mandatory="true">
         <description>
@@ -3625,7 +3624,9 @@
     </param>
     <param name="videoStreamingCapability" type="VideoStreamingCapability" mandatory="false">
         <description>Describes supported capabilities for video streaming </description>
-=======
+    </param>
+  </struct>
+
   <struct name="DynamicUpdateCapabilities">
     <param name="supportedDynamicImageFieldNames" type="ImageFieldName" array="true" mandatory="false" minsize="1">
       <description>An array of ImageFieldName values for which the system supports sending OnFileUpdate notifications. If you send an Image struct for that image field with a name without having uploaded the image data using PutFile that matches that name, the system will request that you upload the data with PutFile at a later point when the HMI needs it. The HMI will then display the image in the appropriate field. If not sent, assume false.</description>
@@ -3633,7 +3634,6 @@
 
     <param name="supportsDynamicSubMenus" type="Boolean" mandatory="false">
       <description>If true, the head unit supports dynamic sub-menus by sending OnUpdateSubMenu notifications. If true, you should not send AddCommands that attach to a parentID for an AddSubMenu until OnUpdateSubMenu is received with the menuID. At that point, you should send all AddCommands with a parentID that match the menuID. If not set, assume false.</description>
->>>>>>> 1cd41269
     </param>
   </struct>
 
