<?xml version="1.0" standalone="yes"?>

<!--
 * Copyright (c) 2016, Ford Motor Company
 * All rights reserved.
 *
 * Redistribution and use in source and binary forms, with or without
 * modification, are permitted provided that the following conditions are met:
 *
 * Redistributions of source code must retain the above copyright notice, this
 * list of conditions and the following disclaimer.
 *
 * Redistributions in binary form must reproduce the above copyright notice,
 * this list of conditions and the following
 * disclaimer in the documentation and/or other materials provided with the
 * distribution.
 *
 * Neither the name of the Ford Motor Company nor the names of its contributors
 * may be used to endorse or promote products derived from this software
 * without specific prior written permission.
 *
 * THIS SOFTWARE IS PROVIDED BY THE COPYRIGHT HOLDERS AND CONTRIBUTORS "AS IS"
 * AND ANY EXPRESS OR IMPLIED WARRANTIES, INCLUDING, BUT NOT LIMITED TO, THE
 * IMPLIED WARRANTIES OF MERCHANTABILITY AND FITNESS FOR A PARTICULAR PURPOSE
 * ARE DISCLAIMED. IN NO EVENT SHALL THE COPYRIGHT HOLDER OR CONTRIBUTORS BE
 * LIABLE FOR ANY DIRECT, INDIRECT, INCIDENTAL, SPECIAL, EXEMPLARY, OR
 * CONSEQUENTIAL DAMAGES (INCLUDING, BUT NOT LIMITED TO, PROCUREMENT OF
 * SUBSTITUTE GOODS OR SERVICES; LOSS OF USE, DATA, OR PROFITS; OR BUSINESS
 * INTERRUPTION) HOWEVER CAUSED AND ON ANY THEORY OF LIABILITY, WHETHER IN
 * CONTRACT, STRICT LIABILITY, OR TORT (INCLUDING NEGLIGENCE OR OTHERWISE)
 * ARISING IN ANY WAY OUT OF THE USE OF THIS SOFTWARE, EVEN IF ADVISED OF THE
 * POSSIBILITY OF SUCH DAMAGE. -->


<interfaces name="SmartDeviceLink HMI API">

<interface name="Common" version="2.1.0" date="2019-03-18">

<enum name="Result">
    <element name="SUCCESS" value="0"/>
    <element name="UNSUPPORTED_REQUEST" value="1"/>
    <element name="UNSUPPORTED_RESOURCE" value="2"/>
    <element name="DISALLOWED" value="3"/>
    <element name="REJECTED" value="4"/>
    <element name="ABORTED" value="5"/>
    <element name="IGNORED" value="6"/>
    <element name="RETRY" value="7"/>
    <element name="IN_USE"  value="8"/>
    <element name="DATA_NOT_AVAILABLE" value="9"/>
    <element name="TIMED_OUT" value="10"/>
    <element name="INVALID_DATA" value="11"/>
    <element name="CHAR_LIMIT_EXCEEDED" value="12"/>
    <element name="INVALID_ID" value="13"/>
    <element name="DUPLICATE_NAME" value="14"/>
    <element name="APPLICATION_NOT_REGISTERED" value="15"/>
    <element name="WRONG_LANGUAGE" value="16"/>
    <element name="OUT_OF_MEMORY" value="17"/>
    <element name="TOO_MANY_PENDING_REQUESTS" value="18"/>
    <element name="NO_APPS_REGISTERED" value="19"/>
    <element name="NO_DEVICES_CONNECTED" value="20"/>
    <element name="WARNINGS" value="21"/>
    <element name="GENERIC_ERROR" value="22"/>
    <element name="USER_DISALLOWED" value="23"/>
    <element name="TRUNCATED_DATA" value="24"/>
    <element name="SAVED" value="25"/>
    <element name="READ_ONLY" value="26"/>
</enum>

<enum name="WindowType">
  <element name="MAIN">
    <description>
      This window type describes the main screen on a display.
    </description>
  </element>
  <element name="WIDGET">
    <description>
      A widget is a small window that the app can create to provide information and softbuttons for a quick app control.
    </description>
  </element>
</enum>

<enum name="CapacityUnit">
    <element name="LITERS" />
    <element name="KILOWATTHOURS" />
    <element name="KILOGRAMS" />
</enum>

<enum name="PredefinedWindows">
  <element name="DEFAULT_WINDOW" value="0">
    <description>The default window is a main window pre-created on behalf of the app.</description>
  </element>
  <element name="PRIMARY_WIDGET" value="1">
    <description>The primary widget of the app.</description>
  </element>
</enum>

<enum name="TransportType">
  <description>Lists of the transport types used for device connection to HU.</description>
  <element name="BLUETOOTH"/>
  <element name="USB_IOS"/>
  <element name="USB_AOA"/>
  <element name="WIFI"/>
  <element name="CLOUD_WEBSOCKET"/>
  <element name="WEBENGINE_WEBSOCKET"/>
</enum>

<enum name="ButtonName">
    <description>Defines the hard (physical) and soft (touchscreen) buttons available from SYNC</description>
    <element name="OK"/>
    <element name="PLAY_PAUSE"/>
    <element name="SEEKLEFT"/>
    <element name="SEEKRIGHT"/>
    <element name="TUNEUP"/>
    <element name="TUNEDOWN"/>
    <element name="PRESET_0"/>
    <element name="PRESET_1"/>
    <element name="PRESET_2"/>
    <element name="PRESET_3"/>
    <element name="PRESET_4"/>
    <element name="PRESET_5"/>
    <element name="PRESET_6"/>
    <element name="PRESET_7"/>
    <element name="PRESET_8"/>
    <element name="PRESET_9"/>
    <element name="CUSTOM_BUTTON"/>
    <element name="SEARCH"/>
      <!-- Climate Buttons -->
    <element name="AC_MAX" />
    <element name="AC" />
    <element name="RECIRCULATE" />
    <element name="FAN_UP" />
    <element name="FAN_DOWN" />
    <element name="TEMP_UP" />
    <element name="TEMP_DOWN" />
    <element name="DEFROST_MAX" />
    <element name="DEFROST" />
    <element name="DEFROST_REAR" />
    <element name="UPPER_VENT" />
    <element name="LOWER_VENT" />

    <!-- Radio Buttons -->
    <element name="VOLUME_UP" />
    <element name="VOLUME_DOWN" />
    <element name="EJECT" />
    <element name="SOURCE" />
    <element name="SHUFFLE" />
    <element name="REPEAT" />

    <!-- Navigation Subscription Buttons -->
    <element name="NAV_CENTER_LOCATION" />
    <element name="NAV_ZOOM_IN" />
    <element name="NAV_ZOOM_OUT" />
    <element name="NAV_PAN_UP" />
    <element name="NAV_PAN_UP_RIGHT" />
    <element name="NAV_PAN_RIGHT" />
    <element name="NAV_PAN_DOWN_RIGHT" />
    <element name="NAV_PAN_DOWN" />
    <element name="NAV_PAN_DOWN_LEFT" />
    <element name="NAV_PAN_LEFT" />
    <element name="NAV_PAN_UP_LEFT" />
    <element name="NAV_TILT_TOGGLE">
        <description>If supported, this toggles between a top-down view and an angled/3D view. If your app supports different, but substantially similar options, then you may implement those. If you don't implement these or similar options, do not subscribe to this button.</description>
    </element>
    <element name="NAV_ROTATE_CLOCKWISE" />
    <element name="NAV_ROTATE_COUNTERCLOCKWISE" />
    <element name="NAV_HEADING_TOGGLE">
        <description>If supported, this toggles between locking the orientation to north or to the vehicle's heading. If your app supports different, but substantially similar options, then you may implement those. If you don't implement these or similar options, do not subscribe to this button.</description>
    </element>
</enum>

<enum name="ButtonEventMode">
    <element name="BUTTONUP">
        <description>A button has been released up</description>
    </element>
    <element name="BUTTONDOWN">
        <description>A button has been pressed down</description>
    </element>
</enum>

<enum name="ButtonPressMode">
    <element name="LONG">
        <description>A button was released, after it was pressed for a long time. Actual timing is defined by head unit and may vary</description>
    </element>
    <element name="SHORT">
        <description>A button was released, after it was pressed for a short time. Actual timing is defined by head unit and may vary</description>
    </element>
</enum>

 <enum name="Language">
     <element name="EN-US" internal_name="EN_US">
      <description>English - US</description>
    </element>
    <element name="ES-MX" internal_name="ES_MX">
      <description>Spanish - Mexico</description>
    </element>
    <element name="FR-CA" internal_name="FR_CA">
      <description>French - Canada</description>
    </element>
    <element name="DE-DE" internal_name="DE_DE">
      <description>German - Germany</description>
    </element>
     <element name="ES-ES" internal_name="ES_ES">
      <description>Spanish - Spain</description>
    </element>
    <element name="EN-GB" internal_name="EN_GB">
      <description>English - GB</description>
    </element>
     <element name="RU-RU" internal_name="RU_RU">
      <description>Russian - Russia</description>
    </element>
     <element name="TR-TR" internal_name="TR_TR">
      <description>Turkish - Turkey</description>
    </element>
     <element name="PL-PL" internal_name="PL_PL">
      <description>Polish - Poland</description>
    </element>
     <element name="FR-FR" internal_name="FR_FR">
      <description>French - France</description>
    </element>
     <element name="IT-IT" internal_name="IT_IT">
      <description>Italian - Italy</description>
    </element>
     <element name="SV-SE" internal_name="SV_SE">
      <description>Swedish - Sweden</description>
    </element>
     <element name="PT-PT" internal_name="PT_PT">
      <description>Portuguese - Portugal</description>
    </element>
     <element name="NL-NL" internal_name="NL_NL">
      <description>Dutch (Standard) - Netherlands</description>
    </element>
     <element name="EN-AU" internal_name="EN_AU">
      <description>English - Australia</description>
    </element>
     <element name="ZH-CN" internal_name="ZH_CN">
      <description>Mandarin - China</description>
    </element>
     <element name="ZH-TW" internal_name="ZH_TW">
      <description>Mandarin - Taiwan</description>
    </element>
     <element name="JA-JP" internal_name="JA_JP">
      <description>Japanese - Japan</description>
    </element>
     <element name="AR-SA" internal_name="AR_SA">
      <description>Arabic - Saudi Arabia</description>
    </element>
     <element name="KO-KR" internal_name="KO_KR">
      <description>Korean - South Korea</description>
    </element>
     <element name="PT-BR" internal_name="PT_BR">
      <description>Portuguese - Brazil</description>
    </element>
     <element name="CS-CZ" internal_name="CS_CZ">
      <description>Czech - Czech Republic</description>
    </element>
     <element name="DA-DK" internal_name="DA_DK">
      <description>Danish - Denmark</description>
    </element>
     <element name="NO-NO" internal_name="NO_NO">
      <description>Norwegian - Norway</description>
    </element>
    <element name="NL-BE" internal_name="NL_BE">
      <description>Dutch (Flemish) - Belgium</description>
    </element>
    <element name="EL-GR" internal_name="EL_GR">
      <description>Greek - Greece</description>
    </element>
    <element name="HU-HU" internal_name="HU_HU">
      <description>Hungarian - Hungary</description>
    </element>
    <element name="FI-FI" internal_name="FI_FI">
      <description>Finnish - Finland</description>
    </element>
    <element name="SK-SK" internal_name="SK_SK">
      <description>Slovak - Slovakia</description>
    </element>
    <element name="EN-IN" internal_name="EN_IN">
      <description>English - India</description>
    </element>
    <element name="TH-TH" internal_name="TH_TH">
      <description>Thai - Thailand</description>
    </element>
    <element name="EN-SA" internal_name="EN_SA">
      <description>English - Middle East</description>
    </element>
    <element name="HE-IL" internal_name="HE_IL">
      <description>Hebrew - Israel</description>
    </element>
    <element name="RO-RO" internal_name="RO_RO">
      <description>Romanian - Romania</description>
    </element>
    <element name="UK-UA" internal_name="UK_UA">
      <description>Ukrainian - Ukraine</description>
    </element>
    <element name="ID-ID" internal_name="ID_ID">
      <description>Indonesian - Indonesia</description>
    </element>
    <element name="VI-VN" internal_name="VI_VN">
      <description>Vietnamese - Vietnam</description>
    </element>
    <element name="MS-MY" internal_name="MS_MY">
      <description>Malay - Malaysia</description>
    </element>
    <element name="HI-IN" internal_name="HI_IN">
      <description>Hindi - India</description>
    </element>
</enum>

<enum name="SoftButtonType">
  <description>Contains information about the SoftButton capabilities.</description>
  <element name="TEXT" internal_name="SBT_TEXT"/>
  <element name="IMAGE" internal_name="SBT_IMAGE"/>
  <element name="BOTH" internal_name="SBT_BOTH"/>
</enum>

<enum name="SystemAction">
  <description>Enumeration that describes system actions that can be triggered.</description>
  <element name="DEFAULT_ACTION">
    <description>Default action occurs.  Standard behavior (e.g. SoftButton clears overlay).</description>
  </element>
  <element name="STEAL_FOCUS">
    <description>The calling app's dialog or related event should clear and the app should be brought into HMI_FULL.</description>
  </element>
  <element name="KEEP_CONTEXT">
    <description>Current system context is maintained.  An overlay is persisted even though a SoftButton has been pressed and the notification sent.</description>
  </element>
</enum>

<enum name="AppHMIType">
  <description>Enumeration listing possible app types.</description>
  <element name="DEFAULT" />
  <element name="COMMUNICATION" />
  <element name="MEDIA" />
  <element name="MESSAGING" />
  <element name="NAVIGATION" />
  <element name="INFORMATION" />
  <element name="SOCIAL" />
  <element name="BACKGROUND_PROCESS" />
  <element name="TESTING" />
  <element name="SYSTEM" />
  <element name="PROJECTION" />
  <element name="REMOTE_CONTROL" />
</enum>

<enum name="CloudConnectionStatus">
  <element name="NOT_CONNECTED">
    <description>No active websocket session or ongoing connection attempts</description>
  </element>
  <element name="CONNECTED">
    <description>Websocket is active</description>
  </element>
  <element name="RETRY">
    <description>Websocket connection failed and retry attempts are ongoing</description>
  </element>
</enum>

  <enum name="WayPointType">
    <description>Describes what kind of waypoint is requested/provided.</description>
    <element name="ALL" />
    <element name="DESTINATION" />
  </enum>

  <struct name="Coordinate">
    <param name="latitudeDegrees" minvalue="-90" maxvalue="90" type="Float" mandatory="true">
      <description>Latitude of the location.</description>
    </param>
    <param name="longitudeDegrees" minvalue="-180" maxvalue="180" type="Float" mandatory="true">
      <description>Longitude of the location.</description>
    </param>
  </struct>

<enum name="LayoutMode">
  <description>For touchscreen interactions, the mode of how the choices are presented.</description>
  <element name="ICON_ONLY" />
    <description>This mode causes the interaction to display the previous set of choices as icons.</description>
  <element name="ICON_WITH_SEARCH" />
    <description>This mode causes the interaction to display the previous set of choices as icons along with a search field in the HMI.</description>
  <element name="LIST_ONLY" />
    <description>This mode causes the interaction to display the previous set of choices as a list.</description>
  <element name="LIST_WITH_SEARCH" />
    <description>This mode causes the interaction to display the previous set of choices as a list along with a search field in the HMI.</description>
  <element name="KEYBOARD" />
    <description>This mode causes the interaction to immediately display a keyboard entry through the HMI.</description>
</enum>

<enum name="ClockUpdateMode">
  <description>Describes how the media clock timer should behave on the platform</description>
  <element name="COUNTUP" />
  <description>Starts the media clock timer counting upwards, as in time elapsed.</description>
  <element name="COUNTDOWN" />
  <description>Starts the media clock timer counting downwards, as in time remaining.</description>
  <element name="PAUSE" />
  <description>Pauses the media clock timer</description>
  <element name="RESUME" />
  <description>Resume the media clock timer</description>
  <element name="CLEAR" />
  <description>Clears the media clock timer (previously done through Show->mediaClock)</description>
</enum>
<enum name="AudioStreamingIndicator">
  <element name="PLAY_PAUSE">
    <description>Default playback indicator.</description>
  </element>
  <element name="PLAY">
    <description>Indicates that a button press of the Play/Pause button would start the playback.</description>
  </element>
  <element name="PAUSE">
    <description>Indicates that a button press of the Play/Pause button would pause the current playback.</description>
  </element>
  <element name="STOP">
    <description>Indicates that a button press of the Play/Pause button would stop the current playback.</description>
  </element>
</enum>

<enum name="SystemContext">
  <description>Enumeration that describes possible contexts the application might be in on HU.</description>
  <description>Communicated to whichever app is in HMI FULL, except Alert.</description>
  <element name="MAIN" internal_name="SYSCTXT_MAIN">
    <description>The app's persistent display (whether media/non-media/navigation) is fully visible onscreen.</description>
    <description> There is currently no user interaction (user-initiated or app-initiated) with the head-unit</description>
  </element>
  <element name="VRSESSION" internal_name="SYSCTXT_VRSESSION">
    <description>The system is currently in a VR session (with whatever dedicated VR screen being overlaid onscreen).</description>
  </element>
  <element name="MENU" internal_name="SYSCTXT_MENU">
    <description>The system is currently displaying a system or in-App menu onscreen.</description>
  </element>
  <element name="HMI_OBSCURED" internal_name="SYSCTXT_HMI_OBSCURED">
    <description>The app's display HMI is currently obscuring with either a system or other app's overlay (except of Alert element).</description>
  </element>
  <element name="ALERT" internal_name="SYSCTXT_ALERT">
    <description>Broadcast only to whichever app has an alert currently being displayed.</description>
  </element>
</enum>

<enum name="HmiZoneCapabilities">
  <description>Contains information about the HMI zone capabilities.</description>
  <description>For future use.</description>
  <element name="FRONT" />
  <element name="BACK" />
</enum>

<enum name="SpeechCapabilities">
  <description>Contains information about the TTS capabilities.</description>
  <element name="TEXT" internal_name="SC_TEXT" />
  <element name="SAPI_PHONEMES" />
  <element name="LHPLUS_PHONEMES" />
  <element name="PRE_RECORDED" />
  <element name="SILENCE" />
  <element name="FILE" />
</enum>

<enum name="VrCapabilities">
  <description>Contains information about the VR capabilities.</description>
  <element name="TEXT" internal_name="VR_TEXT" />
</enum>

<enum name="PrerecordedSpeech">
  <description>Contains a list of prerecorded speech items present on the platform.</description>
  <element name="HELP_JINGLE" />
  <element name="INITIAL_JINGLE" />
  <element name="LISTEN_JINGLE" />
  <element name="POSITIVE_JINGLE" />
  <element name="NEGATIVE_JINGLE" />
</enum>

<enum name="TBTState">
  <description>Enumeration that describes possible states of turn-by-turn client or SmartDeviceLink app.</description>
  <element name="ROUTE_UPDATE_REQUEST" />
  <element name="ROUTE_ACCEPTED" />
  <element name="ROUTE_REFUSED" />
  <element name="ROUTE_CANCELLED" />
  <element name="ETA_REQUEST" />
  <element name="NEXT_TURN_REQUEST" />
  <element name="ROUTE_STATUS_REQUEST" />
  <element name="ROUTE_SUMMARY_REQUEST" />
  <element name="TRIP_STATUS_REQUEST" />
  <element name="ROUTE_UPDATE_REQUEST_TIMEOUT" />
</enum>

<enum name="ApplicationsCloseReason">
  <description>Describes the reasons for exiting all of applications.</description>
  <element name="IGNITION_OFF" />
  <element name="MASTER_RESET" />
  <element name="FACTORY_DEFAULTS" />
  <element name="SUSPEND" />
</enum>

<enum name="DisplayType">
    <description>The possible types of HU display.</description>
    <element name="CID">
    <description> A 2-line x 20 character "dot matrix" display </description>
    </element>
    <element name="TYPE2">
    <description> 1 line older radio head unit.</description>
    </element>
    <element name="TYPE5">
    <description> Old radio head unit.</description>
    </element>
    <element name="NGN">
    <description> Next Generation Navigation display.</description>
    </element>
    <element name="GEN2_8_DMA">
    <description> GEN-2, 8 inch display.</description>
    </element>
    <element name="GEN2_6_DMA">
    <description> GEN-2, 6 inch display.</description>
    </element>
    <element name="MFD3">
    <description> 3 inch GEN1.1 display </description>
    </element>
    <element name="MFD4">
    <description> 4 inch GEN1.1 display </description>
    </element>
    <element name="MFD5">
    <description> 5 inch GEN1.1 display </description>
    </element>
    <element name="GEN3_8_INCH"/>
    <element name="SDL_GENERIC" />
  </enum>

<enum name="ImageType">
  <description>Contains information about the type of image.</description>
  <element name="STATIC" />
  <element name="DYNAMIC" />
</enum>

<enum name="ApplicationExitReason">
  <element name="DRIVER_DISTRACTION_VIOLATION" >
    <description>By getting this value, SDL puts the named app to NONE HMILevel</description>
  </element>
  <element name="USER_EXIT" >
    <description>By getting this value, SDL puts the named app to NONE HMILevel</description>
  </element>
  <element name="UNAUTHORIZED_TRANSPORT_REGISTRATION">
    <description>By getting this value, SDL unregisters the named application</description>
  </element>
  <element name="UNSUPPORTED_HMI_RESOURCE">
    <description>By getting this value, SDL unregisters the named application</description>
  </element>
  <element name="CLOSE_CLOUD_CONNECTION">
    <description>By getting this value, SDL puts the named app to NONE HMILevel. Used by the HMI to close a cloud app connection.</description>
  </element>
</enum>

<enum name="TextFieldName">
  <element name="mainField1">
    <description>The first line of first set of main fields of the persistent display; applies to "Show"</description>
  </element>
  <element name="mainField2">
    <description>The second line of first set of main fields of the persistent display; applies to "Show"</description>
  </element>
  <element name="mainField3">
    <description>The first line of second set of main fields of persistent display; applies to "Show"</description>
  </element>
  <element name="mainField4">
    <description>The second line of second set of main fields of the persistent display; applies to "Show"</description>
  </element>
  <element name="statusBar">
    <description>The status bar on NGN; applies to "Show"</description>
  </element>
  <element name="mediaClock">
    <description>Text value for MediaClock field; applies to "Show"</description>
  </element>
  <element name="mediaTrack">
    <description>The track field of NGN and GEN1.1 MFD displays. This field is only available for media applications; applies to "Show"</description>
  </element>
  <element name="templateTitle">
    <description>The title of the new template that will be displayed; applies to "Show"</description>
  </element>
  <element name="alertText1">
    <description>The first line of the alert text field; applies to "Alert"</description>
  </element>
  <element name="alertText2">
    <description>The second line of the alert text field; applies to "Alert"</description>
  </element>
  <element name="alertText3">
    <description>The third line of the alert text field; applies to "Alert"</description>
  </element>
  <element name="scrollableMessageBody">
    <description>Long form body of text that can include newlines and tabs; applies to "ScrollableMessage"</description>
  </element>
  <element name="initialInteractionText">
    <description> First line suggestion for a user response (in the case of VR enabled interaction</description>
  </element>
  <element name="navigationText1">
    <description> First line of navigation text</description>
  </element>
  <element name="navigationText2">
    <description> Second line of navigation text</description>
  </element>
  <element name="ETA">
    <description> Estimated Time of Arrival time for navigation</description>
  </element>
  <element name="totalDistance">
    <description> Total distance to destination for navigation</description>
  </element>
  <element name="audioPassThruDisplayText1">
    <description> First line of text for audio pass thru</description>
  </element>
  <element name="audioPassThruDisplayText2">
    <description> Second line of text for audio pass thru</description>
  </element>
  <element name="sliderHeader">
    <description> Header text for slider</description>
  </element>
  <element name="sliderFooter">
    <description> Footer text for slider</description>
  </element>
  <element name="menuName">
    <description> Primary text for Choice</description>
  </element>
  <element name="secondaryText">
    <description> Secondary text for Choice</description>
  </element>
  <element name="tertiaryText">
    <description> Tertiary text for Choice</description>
  </element>
  <element name="menuTitle">
    <description> Optional text to label an app menu button (for certain touchscreen platforms).</description>
  </element>
  <element name="locationName">
    <description> Optional name / title of intended location for SendLocation.</description>
  </element>
  <element name="locationDescription">
    <description> Optional description of intended location / establishment (if applicable) for SendLocation.</description>
  </element>
  <element name="addressLines">
    <description> Optional location address (if applicable) for SendLocation.</description>
  </element>
  <element name="phoneNumber">
    <description> Optional phone number of intended location / establishment (if applicable) for SendLocation.</description>
  </element>
  <element name="timeToDestination"/>
    <!-- TO DO to be removed -->
  <element name="turnText"/>
  <element name="navigationText">
    <description>Navigation text for UpdateTurnList.</description>
  </element>
  <element name="notificationText">
    <description>Text of notification to be displayed on screen.</description>
  </element>
</enum>

<enum name="MetadataType">
  <element name="mediaTitle">
    <description>The data in this field contains the title of the currently playing audio track.</description>
  </element>
  <element name="mediaArtist">
    <description>The data in this field contains the artist or creator of the currently playing audio track.</description>
  </element>
  <element name="mediaAlbum">
    <description>The data in this field contains the album title of the currently playing audio track.</description>
  </element>
  <element name="mediaYear">
    <description>The data in this field contains the creation year of the currently playing audio track.</description>
  </element>
  <element name="mediaGenre">
    <description>The data in this field contains the genre of the currently playing audio track.</description>
  </element>
  <element name="mediaStation">
    <description>The data in this field contains the name of the current source for the media.</description>
  </element>
  <element name="rating">
    <description>The data in this field is a rating.</description>
  </element>
  <element name="currentTemperature">
    <description>The data in this field is the current temperature.</description>
  </element>
  <element name="maximumTemperature">
    <description>The data in this field is the maximum temperature for the day.</description>
  </element>
  <element name="minimumTemperature">
    <description>The data in this field is the minimum temperature for the day.</description>
  </element>
  <element name="weatherTerm">
    <description>The data in this field describes the current weather (ex. cloudy, clear, etc.).</description>
  </element>
  <element name="humidity">
    <description>The data in this field describes the current humidity value.</description>
  </element>
</enum>

<enum name="ImageFieldName">
  <element name="softButtonImage">
    <description>The image field for SoftButton</description>
  </element>
  <element name="choiceImage">
    <description>The first image field for Choice</description>
  </element>
  <element name="choiceSecondaryImage">
    <description>The secondary image field for Choice</description>
  </element>
  <element name="vrHelpItem">
    <description>The image field for vrHelpItem</description>
  </element>
  <element name="turnIcon">
    <description>The image field for Turn</description>
  </element>
  <element name="menuIcon">
    <description>The image field for the menu icon in SetGlobalProperties</description>
  </element>
  <element name="cmdIcon">
    <description>The image field for AddCommand</description>
  </element>
  <element name="appIcon">
    <description>The image field for the app icon (set by setAppIcon)</description>
  </element>
  <element name="graphic">
    <description>The primary image field for Show</description>
  </element>
  <element name="secondaryGraphic">
    <description>The secondary image field for Show</description>
  </element>
  <element name="showConstantTBTIcon">
    <description>The primary image field for ShowConstantTBT</description>
  </element>
  <element name="showConstantTBTNextTurnIcon">
    <description>The secondary image field for ShowConstantTBT</description>
  </element>
  <element name="locationImage">
    <description>The optional image of a destination / location</description>
  </element>
  <element name="alertIcon">
    <description>The image field for Alert</description>
  </element>
</enum>

<enum name="TextAlignment">
  <description>The list of possible alignments, left, right, or centered</description>
  <element name="LEFT_ALIGNED" />
  <element name="RIGHT_ALIGNED" />
  <element name="CENTERED" />
</enum>

<enum name="DriverDistractionState">
  <description>Enumeration that describes possible states of driver distraction.</description>
  <element name="DD_ON" />
  <element name="DD_OFF" />
</enum>

<enum name="EmergencyState">
  <description>Enumeration that describes possible states of emergency event.</description>
  <element name="EMERGENCY_ON" />
  <element name="EMERGENCY_OFF" />
</enum>

<enum name="MediaClockFormat">
  <element name="CLOCK1">
    <description>
      minutesFieldWidth = 2;minutesFieldMax = 19;secondsFieldWidth = 2;secondsFieldMax = 99;maxHours = 19;maxMinutes = 59;maxSeconds = 59;
      Is used for Type II, NGN and CID head units.
    </description>
  </element>
  <element name="CLOCK2">
    <description>
      minutesFieldWidth = 3;minutesFieldMax = 199;secondsFieldWidth = 2;secondsFieldMax = 99;maxHours = 59;maxMinutes = 59;maxSeconds = 59;
    Is used for Type V head units.
    </description>
  </element>
  <element name="CLOCK3">
    <description>
      minutesFieldWidth = 2;minutesFieldMax = 59;secondsFieldWidth = 2;secondsFieldMax = 59;maxHours = 9;maxMinutes = 59;maxSeconds = 59;
    Is used for GEN1.1 (i.e. MFD3/4/5) head units.
    </description>
  </element>
  <element name="CLOCKTEXT1">
    <description>
      5 characters possible
      Format:      1|sp   c   :|sp   c   c
      1|sp : digit "1" or space
      c    : character out of following character set: sp|0-9|[letters
      :|sp : colon or space
    Is used for Type II head unit
    </description>
  </element>
  <element name="CLOCKTEXT2">
    <description>
      5 chars possible
      Format:      1|sp   c   :|sp   c   c
      1|sp : digit "1" or space
      c    : character out of following character set: sp|0-9|[letters
      :|sp : colon or space
    Is used for CID and NGN head unit
    </description>
  </element>
  <element name="CLOCKTEXT3">
    <description>
      6 chars possible
      Format:      1|sp   c   c   :|sp   c   c
      1|sp : digit "1" or space
      c    : character out of following character set: sp|0-9|[letters
      :|sp : colon or space
    Is used for Type V head unit
  </description>
  </element>
  <element name="CLOCKTEXT4">
    <description>
      6 chars possible
      Format:      c   :|sp   c   c   :   c   c
      :|sp : colon or space
      c    : character out of following character set: sp|0-9|[letters].
    Is used for GEN1.1 (i.e. MFD3/4/5) head units
  </description>
  </element>
</enum>

<enum name="VRCommandType">
  <element name="Choice">
    <description>Type that expound that current AddCommand should be pocessed as choise for initiated PerformInteraction request for current active on HMI.</description>
  </element>
  <element name="Command">
    <description>Type that expound that current AddCommand should be pocessed as common command for current application on HMI.</description>
  </element>
</enum>

<!--IVI part-->
<enum name="ElectronicParkBrakeStatus">
  <element name="CLOSED">
    <description>
      Park brake actuators have been fully applied.
    </description>
  </element>
  <element name="TRANSITION">
    <description>
      Park brake actuators are transitioning to either Apply/Closed or Release/Open state.
    </description>
  </element>
  <element name="OPEN">
    <description>
      Park brake actuators are released.
    </description>
  </element>
  <element name="DRIVE_ACTIVE">
    <description>
      When driver pulls the Electronic Park Brake switch while driving "at speed".
    </description>
  </element>
 <element name="FAULT">
    <description>
      When system has a fault or is under maintenance.
    </description>
 </element>
</enum>
<enum name="FuelType">
    <element name="GASOLINE" />
    <element name="DIESEL" />
    <element name="CNG">
        <description>
            For vehicles using compressed natural gas.
        </description>
    </element>
    <element name="LPG">
        <description>
            For vehicles using liquefied petroleum gas.
        </description>
    </element>
    <element name="HYDROGEN">
        <description>For FCEV (fuel cell electric vehicle).</description>
    </element>
    <element name="BATTERY">
        <description>For BEV (Battery Electric Vehicle), PHEV (Plug-in Hybrid Electric Vehicle), solar vehicles and other vehicles which run on a battery.</description>
    </element>
</enum>


<enum name="ComponentVolumeStatus">
  <description>The volume status of a vehicle component.</description>
  <element name="UNKNOWN" internal_name="CVS_UNKNOWN">
  <description> The data is unknown.</description>
  </element>
  <element name="NORMAL" internal_name="CVS_NORMAL">
  <description> The volume is normal.</description>
  </element>
  <element name="LOW" internal_name="CVS_LOW">
  <description> The volume is low.</description>
  </element>
  <element name="FAULT" internal_name="CVS_FAULT">
  <description> The module/sensor is currently faulted. </description>
  </element>
  <element name="ALERT"  internal_name="CVS_ALERT">
  <description> The component`s volume is in critical level.</description>
  </element>
  <element name="NOT_SUPPORTED" internal_name="CVS_NOT_SUPPORTED">
  <description> The data is not supported.</description>
  </element>
</enum>

<struct name="FuelRange">
    <param name="type" type="Common.FuelType" mandatory="false"/>
    <param name="range" type="Float" minvalue="0" maxvalue="10000" mandatory="false">
        <description>
            The estimate range in KM the vehicle can travel based on fuel level and consumption.
        </description>
    </param>
    <param name="level" type="Float" minvalue="-6" maxvalue="1000000" mandatory="false">
       <description>The relative remaining capacity of this fuel type (percentage).</description>
    </param>
    <param name="levelState" type="Common.ComponentVolumeStatus" mandatory="false">
        <description>The fuel level state</description>
    </param>
    <param name="capacity" type="Float" minvalue="0" maxvalue="1000000" mandatory="false">
       <description>The absolute capacity of this fuel type.</description>
    </param>
    <param name="capacityUnit" type="Common.CapacityUnit" mandatory="false">
       <description>The unit of the capacity of this fuel type such as liters for gasoline or kWh for batteries.</description>
    </param>
</struct>

<enum name="TPMS">
  <element name="UNKNOWN">
    <description>If set the status of the tire is not known.</description>
  </element>
  <element name="SYSTEM_FAULT">
    <description>TPMS does not function.</description>
  </element>
  <element name="SENSOR_FAULT">
    <description>The sensor of the tire does not function.</description>
  </element>
  <element name="LOW">
    <description>TPMS is reporting a low tire pressure for the tire.</description>
  </element>
  <element name="SYSTEM_ACTIVE">
    <description>TPMS is active and the tire pressure is monitored.</description>
  </element>
  <element name="TRAIN">
    <description>TPMS is reporting that the tire must be trained.</description>
  </element>
  <element name="TRAINING_COMPLETE">
    <description>TPMS reports the training for the tire is completed.</description>
  </element>
  <element name="NOT_TRAINED">
    <description>TPMS reports the tire is not trained.</description>
  </element>
</enum>

<enum name="PRNDL">
  <description>The selected gear.</description>
  <element name="PARK">
    <description>Parking</description>
  </element>
  <element name="REVERSE">
    <description>Reverse gear</description>
  </element>
  <element name="NEUTRAL">
    <description>No gear</description>
  </element>
  <element name="DRIVE">
    <description>Regular Drive mode</description>
  </element>
  <element name="SPORT">
    <description>Drive Sport mode</description>
  </element>
  <element name="LOWGEAR">
    <description>1st gear hold</description>
  </element>
  <element name="FIRST">
  </element>
  <element name="SECOND">
  </element>
  <element name="THIRD">
  </element>
  <element name="FOURTH">
  </element>
  <element name="FIFTH">
  </element>
  <element name="SIXTH">
  </element>
  <element name="SEVENTH">
  </element>
  <element name="EIGHTH">
  </element>
  <element name="NINTH">
  </element>
  <element name="TENTH">
  </element>
  <element name="UNKNOWN">
  </element>
  <element name="FAULT">
  </element>
</enum>

<enum name="TransmissionType">
  <description>Type of transmission used in the vehicle.</description>
  <element name="MANUAL">
    <description>Manual transmission.</description>
  </element>
  <element name="AUTOMATIC">
    <description>Automatic transmission.</description>
  </element>
  <element name="SEMI_AUTOMATIC">
    <description>Semi automatic transmission.</description>
  </element>
  <element name="DUAL_CLUTCH">
    <description>Dual clutch transmission.</description>
  </element>
  <element name="CONTINUOUSLY_VARIABLE">
    <description>Continuously variable transmission(CVT).</description>
  </element>
  <element name="INFINITELY_VARIABLE">
    <description>Infinitely variable transmission.</description>
  </element>
  <element name="ELECTRIC_VARIABLE">
    <description>Electric variable transmission.</description>
  </element>
  <element name="DIRECT_DRIVE">
    <description>Direct drive between engine and wheels.</description>
  </element>
</enum>

<enum name="VehicleDataEventStatus">
  <description>Reflects the status of a vehicle data event; e.g. a seat belt event status.</description>
  <element name="NO_EVENT" internal_name="VDES_NO_EVENT">
  <description> The system does not have the adequate information to send valid YES or NO states.</description>
  </element>
  <element name="NO" internal_name="VDES_NO">
  <description> The requested event is in NO state.</description>
  </element>
  <element name="YES" internal_name="VDES_YES">
  <description> The requested event is in YES state.</description>
  </element>
  <element name="NOT_SUPPORTED" internal_name="VDES_NOT_SUPPORTED">
  <description> The requested data is not supported </description>
  </element>
  <element name="FAULT" internal_name="VDES_FAULT">
  <description> The module/sensor is currently faulted.</description>
  </element>
</enum>

<enum name="VehicleDataStatus">
  <description>Reflects the status of a binary vehicle data item.</description>
  <element name="NO_DATA_EXISTS" internal_name="VDS_NO_DATA_EXISTS">
  </element>
  <element name="OFF" internal_name="VDS_OFF">
  </element>
  <element name="ON" internal_name="VDS_ON">
  </element>
</enum>

<enum name="IgnitionStableStatus">
  <description>Reflects the ignition switch stability.</description>
  <element name="IGNITION_SWITCH_NOT_STABLE">
  </element>
  <element name="IGNITION_SWITCH_STABLE">
  </element>
  <element name="MISSING_FROM_TRANSMITTER">
  <description> Either the data is not accessible or the sensor is broken.</description>
  </element>
</enum>

<enum name="IgnitionStatus">
  <description>Reflects the status of ignition.</description>
  <element name="UNKNOWN" internal_name="IS_UNKNOWN">
  <description> The information is not acceptable. </description>
  </element>
  <element name="OFF" internal_name="IS_OFF">
  <description> The ignition is off.</description>
  </element>
  <element name="ACCESSORY" internal_name="IS_ACCESSORY">
  <description> The accessories are active (power windows, audio, display, etc.).</description>
  </element>
  <element name="RUN" internal_name="IS_RUN">
   <description> Ignition is active.</description>
  </element>
  <element name="START" internal_name="IS_START">
  <description> Starter is switched.</description>
  </element>
  <element name="INVALID" internal_name="IS_INVALID">
  <description> The data is provided, but there is some sort of fault or problem.</description>
  </element>
</enum>

<enum name="DeviceLevelStatus">
  <description>Reflects the reported component status of the connected device, if reported.</description>
  <element name="ZERO_LEVEL_BARS">
  </element>
  <element name="ONE_LEVEL_BARS">
  </element>
  <element name="TWO_LEVEL_BARS">
  </element>
  <element name="THREE_LEVEL_BARS">
  </element>
  <element name="FOUR_LEVEL_BARS">
  </element>
  <element name="NOT_PROVIDED">
  </element>
</enum>

<enum name="PrimaryAudioSource">
  <description>Reflects the current primary audio source (if selected).</description>
  <element name="NO_SOURCE_SELECTED">
  </element>
  <element name="CD">
  </element>
  <element name="USB">
  </element>
  <element name="USB2">
  </element>
  <element name="BLUETOOTH_STEREO_BTST">
  </element>
  <element name="LINE_IN">
  </element>
  <element name="IPOD">
  </element>
  <element name="MOBILE_APP">
  </element>
  <element name="AM">
  </element>
  <element name="FM">
  </element>
  <element name="XM">
  </element>
  <element name="DAB">
  </element>
</enum>

<enum name="CompassDirection">
  <description>The list of potential compass directions</description>
  <element name="NORTH">
  </element>
  <element name="NORTHWEST">
  </element>
  <element name="WEST">
  </element>
  <element name="SOUTHWEST">
  </element>
  <element name="SOUTH">
  </element>
  <element name="SOUTHEAST">
  </element>
  <element name="EAST">
  </element>
  <element name="NORTHEAST">
  </element>
</enum>

<enum name="Dimension">
  <description>The supported dimensions of the GPS</description>
  <element name="NO_FIX" internal_name="Dimension_NO_FIX">
    <description>No GPS at all</description>
  </element>
  <element name="2D" internal_name="Dimension_2D">
    <description>Longitude and lattitude</description>
  </element>
  <element name="3D" internal_name="Dimension_3D">
    <description>Longitude and lattitude and altitude</description>
  </element>
</enum>

<enum name="TouchType">
  <element name="BEGIN"/>
  <element name="MOVE"/>
  <element name="END"/>
  <element name="CANCEL"/>
</enum>

<enum name="WarningLightStatus">
  <description>Reflects the status of a cluster instrument warning light.</description>
  <element name="OFF" internal_name="WLS_OFF">
  </element>
  <element name="ON" internal_name="WLS_ON">
  </element>
  <element name="FLASH" internal_name="WLS_FLASH">
  </element>
  <element name="NOT_USED" internal_name="WLS_NOT_USED">
  </element>
</enum>

<enum name="VehicleDataResultCode">
  <description>Enumeration that describes possible result codes of a vehicle data entry request.</description>
  <element name="SUCCESS" internal_name="VDRC_SUCCESS"/>
  <element name="TRUNCATED_DATA" internal_name="VDRC_TRUNCATED_DATA"/>
  <element name="DISALLOWED" internal_name="VDRC_DISALLOWED"/>
  <element name="USER_DISALLOWED" internal_name="VDRC_USER_DISALLOWED"/>
  <element name="INVALID_ID" internal_name="VDRC_INVALID_ID"/>
  <element name="VEHICLE_DATA_NOT_AVAILABLE" internal_name="VDRC_DATA_NOT_AVAILABLE"/>
  <element name="DATA_ALREADY_SUBSCRIBED" internal_name="VDRC_DATA_ALREADY_SUBSCRIBED"/>
  <element name="DATA_NOT_SUBSCRIBED" internal_name="VDRC_DATA_NOT_SUBSCRIBED"/>
  <element name="IGNORED" internal_name="VDRC_IGNORED"/>
</enum>

<enum name="VehicleDataType">
  <description>Defines the data types that can be published and subscribed to.</description>
  <element name="VEHICLEDATA_GPS">
    <description>Notifies GPSData may be subscribed</description>
  </element>
  <element name="VEHICLEDATA_SPEED" />
  <element name="VEHICLEDATA_RPM" />
  <element name="VEHICLEDATA_FUELLEVEL" />
  <element name="VEHICLEDATA_FUELLEVEL_STATE" />
  <element name="VEHICLEDATA_FUELCONSUMPTION" />
  <element name="VEHICLEDATA_EXTERNTEMP" />
  <element name="VEHICLEDATA_VIN" />
  <element name="VEHICLEDATA_GEARSTATUS" />
  <element name="VEHICLEDATA_PRNDL" />
  <element name="VEHICLEDATA_TIREPRESSURE" />
  <element name="VEHICLEDATA_ODOMETER" />
  <element name="VEHICLEDATA_BELTSTATUS" />
  <element name="VEHICLEDATA_BODYINFO" />
  <element name="VEHICLEDATA_DEVICESTATUS" />
  <element name="VEHICLEDATA_ECALLINFO" />
  <element name="VEHICLEDATA_AIRBAGSTATUS" />
  <element name="VEHICLEDATA_EMERGENCYEVENT" />
  <element name="VEHICLEDATA_CLUSTERMODESTATUS" />
  <element name="VEHICLEDATA_MYKEY" />
  <element name="VEHICLEDATA_BRAKING" />
  <element name="VEHICLEDATA_WIPERSTATUS" />
  <element name="VEHICLEDATA_HEADLAMPSTATUS" />
  <element name="VEHICLEDATA_BATTVOLTAGE" />
  <element name="VEHICLEDATA_ENGINETORQUE" />
  <element name="VEHICLEDATA_ACCPEDAL" />
  <element name="VEHICLEDATA_STEERINGWHEEL" />
  <element name="VEHICLEDATA_TURNSIGNAL" />
  <element name="VEHICLEDATA_FUELRANGE" />
  <element name="VEHICLEDATA_ENGINEOILLIFE" />
  <element name="VEHICLEDATA_ELECTRONICPARKBRAKESTATUS" />
  <element name="VEHICLEDATA_CLOUDAPPVEHICLEID" />
  <element name="VEHICLEDATA_OEM_CUSTOM_DATA" />
<<<<<<< HEAD
  <element name="VEHICLEDATA_HANDSOFFSTEERING"/>
=======
  <element name="VEHICLEDATA_STABILITYCONTROLSSTATUS" />
  <element name="VEHICLEDATA_WINDOWSTATUS"/>
>>>>>>> b46921b8
</enum>

<enum name="WiperStatus">
  <description>Reflects the status of the wipers.</description>
  <element name="OFF">
    <description> The wipers are off.</description>
  </element>
  <element name="AUTO_OFF">
    <description> The wipers are automatically off </description>
  </element>
  <element name="OFF_MOVING">
    <description> Means that though set to off, somehow the wipers have been engaged (physically moved enough to engage a wiping motion).</description>
  </element>
  <element name="MAN_INT_OFF">
    <description> The wipers are manually off after having been working.</description>
  </element>
  <element name="MAN_INT_ON">
    <description> The wipers are manually on.</description>
  </element>
  <element name="MAN_LOW">
    <description> The wipers are manually set to low speed.</description>
  </element>
  <element name="MAN_HIGH">
    <description> The wipers are manually set to high speed.</description>
  </element>
  <element name="MAN_FLICK">
    <description> The wipers are manually set for doing a flick.</description>
  </element>
  <element name="WASH">
    <description> The wipers are set to use the water from vehicle washer bottle for cleaning the windscreen.</description>
  </element>
  <element name="AUTO_LOW">
    <description> The wipers are automatically set to low speed.</description>
  </element>
  <element name="AUTO_HIGH">
    <description> The wipers are automatically set to high speed.</description>
  </element>
  <element name="COURTESYWIPE">
    <description> This is for when a user has just initiated a WASH and several seconds later a secondary wipe is automatically initiated to clear remaining fluid.</description>
  </element>
  <element name="AUTO_ADJUST">
    <description> This is set as the user moves between possible automatic wiper speeds.</description>
  </element>
  <element name="STALLED">
    <description> The wiper is stalled to its place. </description>
  </element>
  <element name="NO_DATA_EXISTS">
    <description> The sensor / module cannot provide any information for wiper.</description>
  </element>
</enum>

<enum name="SamplingRate">
  <description>Describes different sampling options for PerformAudioPassThru.</description>
  <element name="8KHZ" internal_name="RATE_8KHZ">
    <description>Sampling rate of 8000 Hz.</description>
  </element>
  <element name="16KHZ" internal_name="RATE_16KHZ">
    <description>Sampling rate of 16000 Hz.</description>
  </element>
  <element name="22KHZ" internal_name="RATE_22KHZ">
    <description>Sampling rate of 22050 Hz.</description>
  </element>
  <element name="44KHZ" internal_name="RATE_44KHZ">
    <description>Sampling rate of 44100 Hz.</description>
  </element>
</enum>

<enum name="BitsPerSample">
  <description>Describes different quality options for PerformAudioPassThru.</description>
  <element name="8_BIT" internal_name="RATE_8_BIT">
    <description>Audio sample is 8 bits wide, unsigned.</description>
  </element>
  <element name="16_BIT" internal_name="RATE_16_BIT">
    <description>Audio sample is 16 bits wide, signed, and in little endian.</description>
  </element>
</enum>

<enum name="AudioType">
  <description>Describes different audio type options for PerformAudioPassThru.</description>
  <element name="PCM">
    <description>Linear PCM.</description>
  </element>
</enum>

<enum name="KeyboardLayout">
  <description>Enumeration listing possible keyboard layouts.</description>
  <element name="QWERTY" />
  <element name="QWERTZ" />
  <element name="AZERTY" />
</enum>

<enum name="KeyboardEvent">
  <description>Enumeration listing possible keyboard events.</description>
  <element name="KEYPRESS" />
  <element name="ENTRY_SUBMITTED" />
  <element name="ENTRY_VOICE" />
  <element name="ENTRY_CANCELLED" />
  <element name="ENTRY_ABORTED" />
</enum>

<enum name="KeypressMode">
  <description>Enumeration listing possible keyboard events.</description>
  <element name="SINGLE_KEYPRESS">
    <description>Each keypress is individually sent as the user presses the keyboard keys.</description>
  </element>
  <element name="QUEUE_KEYPRESSES">
    <description>The keypresses are queued and a string is eventually sent once the user chooses to submit their entry.</description>
  </element>
  <element name="RESEND_CURRENT_ENTRY">
    <description>The keypresses are queue and a string is sent each time the user presses a keyboard key; the string contains the entire current entry.</description>
  </element>
</enum>

<enum name="AmbientLightStatus">
  <description>Reflects the status of the ambient light sensor.</description>
  <element name="NIGHT" />
  <element name="TWILIGHT_1" />
  <element name="TWILIGHT_2" />
  <element name="TWILIGHT_3" />
  <element name="TWILIGHT_4" />
  <element name="DAY" />
  <element name="UNKNOWN" />
  <element name="INVALID" />
</enum>

<enum name="FileType">
  <description>Enumeration listing possible file types.</description>
  <element name="GRAPHIC_BMP" />
  <element name="GRAPHIC_JPEG" />
  <element name="GRAPHIC_PNG" />
  <element name="AUDIO_WAVE" />
  <element name="AUDIO_MP3" />
  <element name="AUDIO_AAC" />
  <element name="BINARY" />
  <element name="JSON" />
</enum>

<enum name="RequestType">
  <description>Enumeration listing possible asynchronous requests.</description>
  <element name="HTTP" />
  <element name="FILE_RESUME" />
  <element name="AUTH_REQUEST" />
  <element name="AUTH_CHALLENGE" />
  <element name="AUTH_ACK" />
  <element name="PROPRIETARY" />
  <element name="QUERY_APPS" />
  <element name="LAUNCH_APP" />
  <element name="LOCK_SCREEN_ICON_URL" />
  <element name="TRAFFIC_MESSAGE_CHANNEL" />
  <element name="DRIVER_PROFILE" />
  <element name="VOICE_SEARCH" />
  <element name="NAVIGATION" />
  <element name="PHONE" />
  <element name="CLIMATE" />
  <element name="SETTINGS" />
  <element name="VEHICLE_DIAGNOSTICS" />
  <element name="EMERGENCY" />
  <element name="MEDIA" />
  <element name="FOTA" />
  <element name="OEM_SPECIFIC"/>
  <element name="ICON_URL"/>
</enum>

<enum name="ECallConfirmationStatus">
  <description>Reflects the status of the eCall Notification.</description>
  <element name="NORMAL" internal_name="ECCS_NORMAL">
  </element>
  <element name="CALL_IN_PROGRESS" internal_name="ECCS_CALL_IN_PROGRESS">
  </element>
  <element name="CALL_CANCELLED" internal_name="ECCS_CALL_CANCELLED">
  </element>
  <element name="CALL_COMPLETED">
  </element>
  <element name="CALL_UNSUCCESSFUL" internal_name="ECCS_CALL_UNSUCCESSFUL">
  </element>
  <element name="ECALL_CONFIGURED_OFF" internal_name="ECCS_ECALL_CONFIGURED_OFF">
  </element>
  <element name="CALL_COMPLETE_DTMF_TIMEOUT" internal_name="ECCS_CALL_COMPLETE_DTMF_TIMEOUT">
  </element>
</enum>

<enum name="VehicleDataNotificationStatus">
  <description>Reflects the status of a vehicle data notification.</description>
  <element name="NOT_SUPPORTED" internal_name="VDNS_NOT_SUPPORTED">
  </element>
  <element name="NORMAL" internal_name="VDNS_NORMAL">
  </element>
  <element name="ACTIVE" internal_name="VDNS_ACTIVE">
  </element>
  <element name="NOT_USED" internal_name="VDNS_NOT_USED">
  </element>
</enum>

<enum name="EmergencyEventType">
  <description>Reflects the emergency event status of the vehicle.</description>
  <element name="NO_EVENT" internal_name="EET_NO_EVENT">
  </element>
  <element name="FRONTAL" internal_name="EET_FRONTAL">
  </element>
  <element name="SIDE" internal_name="EET_SIDE">
  </element>
  <element name="REAR" internal_name="EET_REAR">
  </element>
  <element name="ROLLOVER" internal_name="EET_ROLLOVER">
  </element>
  <element name="NOT_SUPPORTED" internal_name="EET_NOT_SUPPORTED">
  </element>
  <element name="FAULT" internal_name="EET_FAULT">
  </element>
</enum>

<enum name="FuelCutoffStatus">
  <description>Reflects the status of the RCM fuel cutoff.</description>
  <element name="TERMINATE_FUEL" internal_name="FCS_TERMINATE_FUEL">
  </element>
  <element name="NORMAL_OPERATION" internal_name="FCS_NORMAL_OPERATION">
  </element>
  <element name="FAULT" internal_name="FCS_FAULT">
  </element>
</enum>

<enum name="PowerModeQualificationStatus">
  <description>Reflects the status of the current power mode qualification.</description>
  <element name="POWER_MODE_UNDEFINED">
  </element>
  <element name="POWER_MODE_EVALUATION_IN_PROGRESS">
  </element>
  <element name="NOT_DEFINED">
  </element>
  <element name="POWER_MODE_OK">
  </element>
</enum>

<enum name="CarModeStatus">
  <description>Reflects the status of the current car mode.</description>
  <element name="NORMAL" internal_name="CMS_NORMAL">
  </element>
  <element name="FACTORY" internal_name="CMS_FACTORY">
  </element>
  <element name="TRANSPORT" internal_name="CMS_TRANSPORT">
  </element>
  <element name="CRASH" internal_name="CMS_CRASH">
  </element>
</enum>

<enum name="PowerModeStatus">
  <description>Reflects the status of the current power mode.</description>
  <element name="KEY_OUT">
  </element>
  <element name="KEY_RECENTLY_OUT">
  </element>
  <element name="KEY_APPROVED_0">
  </element>
  <element name="POST_ACCESORY_0">
  </element>
  <element name="ACCESORY_1">
  </element>
  <element name="POST_IGNITION_1">
  </element>
  <element name="IGNITION_ON_2">
  </element>
  <element name="RUNNING_2">
  </element>
  <element name="CRANK_3">
  </element>
</enum>

<enum name="CharacterSet">
  <description>The list of potential character sets</description>
  <element name="TYPE2SET">
    <description>See [@TODO: create file ref]</description>
  </element>
  <element name="TYPE5SET">
    <description>See [@TODO: create file ref]</description>
  </element>
  <element name="CID1SET">
    <description>See [@TODO: create file ref]</description>
  </element>
  <element name="CID2SET">
    <description>See [@TODO: create file ref]</description>
  </element>
</enum>

<!-- End of IVI part-->

<enum name="AppPriority">
  <element name="EMERGENCY"/>
  <element name="NAVIGATION"/>
  <element name="VOICE_COMMUNICATION"/>
  <element name="COMMUNICATION"/>
  <element name="NORMAL"/>
  <element name="NONE"/>
</enum>

<enum name="MethodName">
  <description>Defines the type of the request which causes text-to-speech prompt</description>
  <element name="ALERT" />
  <element name="SPEAK" />
  <element name="AUDIO_PASS_THRU" />
  <element name="ALERT_MANEUVER" />
</enum>

<enum name="AlertType">
<description>Defines the type of the request which causes text-to-speech prompt</description>
<element name="UI" />
<element name="BOTH" />
</enum>

<enum name="HMILevel">
  <element name="FULL"/>
  <element name="LIMITED" />
  <element name="BACKGROUND"/>
  <element name="NONE"/>
</enum>

<enum name="EventTypes">
  <description>Reflects the current active event</description>
  <element name="AUDIO_SOURCE">
    <description>Navigated to audio(radio, etc)</description>
  </element>
  <element name="EMBEDDED_NAVI">
    <description>Navigated to navigation screen</description>
  </element>
  <element name="PHONE_CALL">
    <description>Phone call is active</description>
  </element>
  <element name="EMERGENCY_EVENT">
    <description>Active emergency event, active parking event</description>
  </element>
  <element name="DEACTIVATE_HMI">
    <description> GAL/DIO is active </description>
  </element>
</enum>

<enum name="DeliveryMode">
  <description>The mode in which the SendLocation request is sent</description>
  <element name="PROMPT" />
  <element name="DESTINATION" />
  <element name="QUEUE" />
</enum>

<enum name="VideoStreamingProtocol">
  <description>Enum for each type of video streaming protocol type.</description>
  <element name="RAW">
    <description>
      Raw stream bytes that contains no timestamp data and is the lowest supported video streaming
    </description>
  </element>
  <element name="RTP">
    <description>
      RTP facilitates the transfer of real-time data. Information provided by this protocol include
      timestamps (for synchronization), sequence numbers (for packet loss and reordering detection)
      and the payload format which indicates the encoded format of the data.
    </description>
  </element>
  <element name="RTSP">
    <description>
      The transmission of streaming data itself is not a task of RTSP. Most RTSP servers use the
      Real-time Transport Protocol (RTP) in conjunction with Real-time Control Protocol (RTCP)
      for media stream delivery. However, some vendors implement proprietary transport protocols.
    </description>
  </element>
  <element name="RTMP">
    <description>
      Real-Time Messaging Protocol (RTMP) was initially a proprietary protocol developed by
      Macromedia for streaming audio, video and data over the Internet, between a Flash player
      and a server. Macromedia is now owned by Adobe, which has released an incomplete version
      of the specification of the protocol for public use.
    </description>
  </element>
  <element name="WEBM">
    <description>
      The WebM container is based on a profile of Matroska. WebM initially supported VP8 video and
      Vorbis audio streams. In 2013 it was updated to accommodate VP9 video and Opus audio.
    </description>
  </element>
</enum>

<enum name="VideoStreamingCodec">
  <description>Enum for each type of video streaming codec.</description>
  <element name="H264">
    <description>
      A block-oriented motion-compensation-based video compression standard.
      As of 2014 it is one of the most commonly used formats for the recording, compression, and
      distribution of video content.
    </description>
  </element>
  <element name="H265">
    <description>
      High Efficiency Video Coding (HEVC), also known as H.265 and MPEG-H Part 2, is a video
      compression standard, one of several potential successors to the widely used AVC (H.264 or
      MPEG-4 Part 10). In comparison to AVC, HEVC offers about double the data compression ratio
      at the same level of video quality, or substantially improved video quality at the same
      bit rate. It supports resolutions up to 8192x4320, including 8K UHD.
    </description>
  </element>
  <element name="Theora">
    <description>
      Theora is derived from the formerly proprietary VP3 codec, released into the public domain
      by On2 Technologies. It is broadly comparable in design and bitrate efficiency to
      MPEG-4 Part 2, early versions of Windows Media Video, and RealVideo while lacking some of
      the features present in some of these other codecs. It is comparable in open standards
      philosophy to the BBC's Dirac codec.
    </description>
  </element>
  <element name="VP8">
    <description>
      VP8 can be multiplexed into the Matroska-based container format WebM along with Vorbis and
      Opus audio. The image format WebP is based on VP8's intra-frame coding. VP8's direct
      successor, VP9, and the emerging royalty-free internet video format AV1 from the Alliance for
      Open Media (AOMedia) are based on VP8.
    </description>
  </element>
  <element name="VP9">
    <description>
      Similar to VP8, but VP9 is customized for video resolutions beyond high-definition video (UHD)
      and also enables lossless compression.
    </description>
  </element>
</enum>

<!-- Policies -->
  <enum name="UpdateResult">
    <element name="UP_TO_DATE"/>
    <element name="UPDATING" />
    <element name="UPDATE_NEEDED"/>
  </enum>

  <enum name="SystemError">
    <element name="SYNC_REBOOTED"/>
    <element name="SYNC_OUT_OF_MEMMORY" />
  </enum>

  <enum name="StatisticsType">
    <element name="iAPP_BUFFER_FULL"/>
  </enum>

  <enum name="ConsentSource">
    <element name="GUI"/>
    <element name="VUI" />
  </enum>

  <enum name="DeviceState">
    <element name="UNKNOWN"/>
    <element name="UNPAIRED"/>
  </enum>
  <struct name="UserFriendlyMessage" scope="internal">
    <param name="messageCode" type="String" mandatory="true"/>
    <param name="ttsString" type="String" mandatory="false"/>
    <param name="label" type="String" mandatory="false" />
    <param name="line1" type="String" mandatory="false"/>
    <param name="line2" type="String" mandatory="false"/>
    <param name="textBody" type="String" mandatory="false"/>
  </struct>

  <struct name="PermissionItem">
    <param name="name" type="String" mandatory="true">
      <description>Code of message of user-friendly text about functional group to be allowed/disallowed</description>
    </param>
    <param name="id" type="Integer" mandatory="true">
      <description>Id of corresponding functional group, needed by SDL.</description>
    </param>
    <param name="allowed" type="Boolean" mandatory="false">
      <description>Specifies whether functionality was allowed/disallowed. If ommited - no information about User Consent is yet found for app.</description>
    </param>
  </struct>
  <struct name="ServiceInfo">
    <param name="url" type="String" mandatory="true">
      <description>Get URL based on service type.</description>
    </param>
    <param name="appID" type="Integer" mandatory="false">
      <description>ID of application that requested this RPC.</description>
    </param>
  </struct>

  <enum name="EntityStatus">
    <element name="ON"/>
    <element name="OFF"/>
  </enum>

  <struct name="ExternalConsentStatus">
    <param name="entityType" type="Integer" minvalue="0" maxvalue="128" mandatory="true">
      <description>The entityType which status is informed by "status" param.</description>
    </param>
    <param name="entityID" type="Integer" minvalue="0" maxvalue="128" mandatory="true">
      <description>The corresponding ID of entityType which status is informed by "status" param</description>
    </param>
    <param name="status" type="Common.EntityStatus" mandatory="true">
      <description>Status of the ExternalConsentStatus entity: "ON" or "OFF". </description>
    </param>
  </struct>
<!-- End of Policies -->

<!-- Remote Control -->

<struct name="Grid">
    <description>Describes a location (origin coordinates and span) of a vehicle component.</description>
    <param name="col" type="Integer" mandatory="true" minvalue="-1" maxvalue="100">
    </param>
    <param name="row" type="Integer"  mandatory="true" minvalue="-1" maxvalue="100">
    </param>
    <param name="level" type="Integer" mandatory="false"  defvalue="0" minvalue="-1" maxvalue="100" >
    </param>
    <param name="colspan" type="Integer" mandatory="false" defvalue="1" minvalue="1" maxvalue="100">
    </param>
    <param name="rowspan" type="Integer" mandatory="false" defvalue="1" minvalue="1" maxvalue="100">
    </param>
    <param name="levelspan" type="Integer" mandatory="false" defvalue="1" minvalue="1" maxvalue="100">
    </param>
</struct>

<struct name="WindowState">
  <param name="approximatePosition" type="Integer" minvalue="0" maxvalue="100" mandatory="true">
    <description>The approximate percentage that the window is open - 0 being fully closed, 100 being fully open</description>
  </param>
  <param name="deviation" type="Integer" minvalue="0" maxvalue="100" mandatory="true">
    <description>The percentage deviation of the approximatePosition. e.g. If the approximatePosition is 50 and the deviation is 10, then the window's location is somewhere between 40 and 60.</description>
  </param>
</struct>

<struct name="WindowStatus">
  <description>Describes the status of a window of a door/liftgate etc.</description>
  <param name="location" type="Common.Grid" mandatory="true"/>
  <param name="state" type="Common.WindowState" mandatory="true"/>      
</struct>

<struct name="ModuleInfo">
    <description>Information about a RC module</description>
    <param name="moduleId" type="String" maxlength="100" mandatory="true">
        <description> uuid of a module. "moduleId + moduleType" uniquely identify a module.</description>
    </param>
    <param name="location" type="Grid" mandatory="false">
       <description>Location of a module.</description>
    </param>
    <param name="serviceArea" type="Grid" mandatory="false">
       <description>Service area of a module. </description>
    </param>
    <param name="allowMultipleAccess" type="Boolean" mandatory="false" defvalue="true">
        <description>allow multiple users/apps to access the module or not </description>
    </param>
</struct>

<struct name="SeatLocation">
    <description>Describes the location of a seat.</description>
    <param name="grid" type="Grid"  mandatory="false">
    </param>
</struct>

<struct name="SeatLocationCapability">
    <description>Contains information about the locations of each seat</description>
    <param name="rows" type="Integer" minvalue="1" maxvalue="100" mandatory="false"></param>
    <param name="columns" type="Integer" minvalue="1" maxvalue="100" mandatory="false"></param>
    <param name="levels" type="Integer" minvalue="1" maxvalue="100" defvalue="1" mandatory="false">   
    </param>
    <param name="seats" type="SeatLocation" array="true" mandatory="false">
        <description>Contains a list of SeatLocation in the vehicle</description>
    </param>
</struct>

<enum name="ModuleType">
   <element name="CLIMATE"/>
   <element name="RADIO"/>
   <element name="SEAT"/>
   <element name="AUDIO"/>
   <element name="LIGHT"/>
   <element name="HMI_SETTINGS"/>
</enum>

    <enum name="MassageZone">
      <description>List possible zones of a multi-contour massage seat.</description>
      <element name="LUMBAR">
        <description>The back of a multi-contour massage seat. or SEAT_BACK</description>
      </element>
      <element name="SEAT_CUSHION">
        <description>The bottom a multi-contour massage seat. or SEAT_BOTTOM </description>
      </element>
    </enum>

    <enum name="MassageMode">
      <description>List possible modes of a massage zone.</description>
      <element name="OFF"/>
      <element name="LOW"/>
      <element name="HIGH"/>
    </enum>

    <struct name="MassageModeData">
      <description>Specify the mode of a massage zone.</description>
      <param name="massageZone" type="MassageZone" mandatory="true"></param>
      <param name="massageMode" type="MassageMode" mandatory="true"></param>
    </struct>

    <enum name="MassageCushion">
      <description>List possible cushions of a multi-contour massage seat.</description>
      <element name="TOP_LUMBAR"/>
      <element name="MIDDLE_LUMBAR"/>
      <element name="BOTTOM_LUMBAR"/>
      <element name="BACK_BOLSTERS"/>
      <element name="SEAT_BOLSTERS"/>
    </enum>

    <struct name="MassageCushionFirmness">
      <description>The intensity or firmness of a cushion.</description>
      <param name="cushion" type="MassageCushion" mandatory="true"></param>
      <param name="firmness" type="Integer" minvalue="0" maxvalue="100" mandatory="true"></param>
    </struct>

    <enum name="SeatMemoryActionType">
      <element name="SAVE">
        <description>Save current seat postions and settings to seat memory.</description>
      </element>
      <element name="RESTORE">
        <description>Restore / apply the seat memory settings to the current seat. </description>
      </element>
      <element name="NONE">
        <description>No action to be performed.</description>
      </element>
    </enum>

    <struct name="SeatMemoryAction">
      <param name="id" type="Integer" minvalue="1" maxvalue="10" mandatory="true"/>
      <param name="label" type="String" maxlength="100" mandatory="false"/>
      <param name="action" type="SeatMemoryActionType" mandatory="true"/>
    </struct>

    <enum name="SupportedSeat">
      <description>List possible seats that is a remote controllable seat.</description>
      <element name="DRIVER"/>
      <element name="FRONT_PASSENGER"/>
    </enum>

    <struct name="SeatControlData">
      <description>Seat control data corresponds to "SEAT" ModuleType. </description>
      <param name="id" type="SupportedSeat" mandatory="false"></param>
      <param name="heatingEnabled" type="Boolean" mandatory="false"></param>
      <param name="coolingEnabled" type="Boolean" mandatory="false"></param>
      <param name="heatingLevel" type="Integer" minvalue="0" maxvalue="100" mandatory="false"></param>
      <param name="coolingLevel" type="Integer" minvalue="0" maxvalue="100" mandatory="false"></param>

      <param name="horizontalPosition" type="Integer" minvalue="0" maxvalue="100" mandatory="false"></param>
      <param name="verticalPosition" type="Integer" minvalue="0" maxvalue="100" mandatory="false"></param>
      <param name="frontVerticalPosition" type="Integer" minvalue="0" maxvalue="100" mandatory="false"></param>
      <param name="backVerticalPosition" type="Integer" minvalue="0" maxvalue="100" mandatory="false"></param>
      <param name="backTiltAngle" type="Integer" minvalue="0" maxvalue="100" mandatory="false"></param>

      <param name="headSupportHorizontalPosition" type="Integer" minvalue="0" maxvalue="100" mandatory="false"></param>
      <param name="headSupportVerticalPosition" type="Integer" minvalue="0" maxvalue="100" mandatory="false"></param>

      <param name="massageEnabled" type="Boolean" mandatory="false"></param>
      <param name="massageMode" type="MassageModeData" minsize="1" maxsize="2" array="true" mandatory="false"></param>
      <param name="massageCushionFirmness" type="MassageCushionFirmness" minsize="1" maxsize="5" array="true" mandatory="false"></param>
      <param name="memory" type="SeatMemoryAction" mandatory="false"></param>
    </struct>

    <struct name="SeatControlCapabilities">
      <param name="moduleName" type="String" maxlength="100"  mandatory="true">
        <description>
        The short friendly name of the light control module.
        It should not be used to identify a module by mobile application.
        </description>
      </param>
      <param name="moduleInfo" type="ModuleInfo" mandatory="false">
          <description>Information about a RC module, including its id. </description>
      </param>
      <param name="heatingEnabledAvailable" type="Boolean" mandatory="false">
      </param>
      <param name="coolingEnabledAvailable" type="Boolean" mandatory="false">
      </param>
      <param name="heatingLevelAvailable" type="Boolean" mandatory="false">
      </param>
      <param name="coolingLevelAvailable" type="Boolean" mandatory="false">
      </param>
      <param name="horizontalPositionAvailable" type="Boolean" mandatory="false">
      </param>
      <param name="verticalPositionAvailable" type="Boolean" mandatory="false">
      </param>
      <param name="frontVerticalPositionAvailable" type="Boolean" mandatory="false">
      </param>
      <param name="backVerticalPositionAvailable" type="Boolean" mandatory="false">
      </param>
      <param name="backTiltAngleAvailable" type="Boolean" mandatory="false">
      </param>
      <param name="headSupportHorizontalPositionAvailable" type="Boolean" mandatory="false">
      </param>
      <param name="headSupportVerticalPositionAvailable" type="Boolean" mandatory="false">
      </param>
      <param name="massageEnabledAvailable" type="Boolean" mandatory="false">
      </param>
      <param name="massageModeAvailable" type="Boolean" mandatory="false">
      </param>
      <param name="massageCushionFirmnessAvailable" type="Boolean" mandatory="false">
      </param>
      <param name="memoryAvailable" type="Boolean" mandatory="false">
      </param>
    </struct>

 <enum name="RadioBand">
   <element name="AM"/>
   <element name="FM"/>
   <element name="XM"/>
 </enum>

 <struct name="RdsData">
  <param name="PS" type="String" minlength="0" maxlength="8" mandatory="false">
     <description>Program Service Name</description>
   </param>
  <param name="RT" type="String" minlength="0" maxlength="64" mandatory="false">
     <description>Radio Text</description>
   </param>
   <param name="CT" type="String" minlength="24" maxlength="24" mandatory="false">
     <description>The clock text in UTC format as YYYY-MM-DDThh:mm:ss.sTZD</description>
   </param>
  <param name="PI" type="String" minlength="0" maxlength="6" mandatory="false">
     <description>Program Identification - the call sign for the radio station</description>
   </param>
  <param name="PTY" type="Integer" minvalue="0" maxvalue="31" mandatory="false">
     <description>The program type - The region should be used to differentiate between EU and North America program types</description>
   </param>
  <param name="TP" type="Boolean" mandatory="false">
     <description>Traffic Program Identification - Identifies a station that offers traffic</description>
   </param>
  <param name="TA" type="Boolean" mandatory="false">
     <description>Traffic Announcement Identification - Indicates an ongoing traffic announcement</description>
   </param>
  <param name="REG" type="String" mandatory="false">
     <description>Region</description>
   </param>
 </struct>

 <enum name="RadioState">
   <element name="ACQUIRING"/>
   <element name="ACQUIRED"/>
   <element name="MULTICAST"/>
   <element name="NOT_FOUND"/>
 </enum>

 <struct name="StationIDNumber">
     <param name="countryCode" type="Integer" minvalue="0" maxvalue="999"  mandatory="false">
         <description>Binary Representation of ITU Country Code. USA Code is 001.</description>
     </param>
     <param name="fccFacilityId" type="Integer" minvalue="0" maxvalue="999999"  mandatory="false">
         <description>Binary representation  of unique facility ID assigned by the FCC; FCC controlled for U.S. territory</description>
     </param>
 </struct>

 <struct name="GPSData">
   <description>Struct with the GPS data.</description>
   <param name="longitudeDegrees" type="Float" minvalue="-180" maxvalue="180" mandatory="true">
   </param>
   <param name="latitudeDegrees" type="Float" minvalue="-90" maxvalue="90" mandatory="true">
   </param>
   <param name="utcYear" type="Integer" minvalue="2010" maxvalue="2100" mandatory="false">
       <description>The current UTC year.</description>
   </param>
   <param name="utcMonth" type="Integer" minvalue="1" maxvalue="12" mandatory="false">
       <description>The current UTC month.</description>
  </param>
   <param name="utcDay" type="Integer" minvalue="1" maxvalue="31" mandatory="false">
      <description>The current UTC day.</description>
   </param>
   <param name="utcHours" type="Integer" minvalue="0" maxvalue="23" mandatory="false">
       <description>The current UTC hour.</description>
   </param>
   <param name="utcMinutes" type="Integer" minvalue="0" maxvalue="59" mandatory="false">
       <description>The current UTC minute.</description>
   </param>
   <param name="utcSeconds" type="Integer" minvalue="0" maxvalue="59" mandatory="false">
       <description>The current UTC second.</description>
   </param>
   <param name="compassDirection" type="Common.CompassDirection" mandatory="false">
       <description>See CompassDirection.</description>
   </param>
   <param name="pdop" type="Float" minvalue="0" maxvalue="1000" mandatory="false">
       <description>PDOP.</description>
   </param>
   <param name="hdop" type="Float" minvalue="0" maxvalue="1000" mandatory="false">
       <description>HDOP.</description>
   </param>
   <param name="vdop" type="Float" minvalue="0" maxvalue="1000" mandatory="false">
       <description>VDOP.</description>
   </param>
   <param name="actual" type="Boolean" mandatory="false">
       <description>
         True, if actual.
         False, if infered.
       </description>
   </param>
   <param name="satellites" type="Integer" minvalue="0" maxvalue="31" mandatory="false">
       <description>Number of satellites in view</description>
   </param>
   <param name="dimension" type="Common.Dimension" mandatory="false">
       <description>See Dimension</description>
   </param>
   <param name="altitude" type="Float" minvalue="-10000" maxvalue="10000" mandatory="false">
       <description>Altitude in meters</description>
   </param>
   <param name="heading" type="Float" minvalue="0" maxvalue="359.99" mandatory="false">
       <description>The heading. North is 0. Resolution is 0.01</description>
   </param>
   <param name="speed" type="Float" minvalue="0" maxvalue="500" mandatory="false">
       <description>The speed in KPH</description>
   </param>
   <param name="shifted" type="Boolean" mandatory="false">
       <description>
           True, if GPS lat/long, time, and altitude have been purposefully shifted (requires a proprietary algorithm to unshift).
           False, if the GPS data is raw and un-shifted.
           If not provided, then value is assumed False.
       </description>
   </param>
 </struct>

 <struct name="SisData">
     <param name="stationShortName" type="String" minlength="4" maxlength="7"  mandatory="false">
         <description>Identifies the 4-alpha-character station call sign plus an optional (-FM) extension</description>
     </param>
     <param name="stationIDNumber" type="StationIDNumber"  mandatory="false">
         <description>Used for network Application. Consists of Country Code and FCC Facility ID.</description>
     </param>
     <param name="stationLongName" type="String" minlength="0" maxlength="56"  mandatory="false">
         <description>Identifies the station call sign or other identifying information in the long format.</description>
     </param>
     <param name="stationLocation" type="GPSData" mandatory="false">
         <description>Provides the 3-dimensional geographic station location.</description>
     </param>
     <param name="stationMessage" type="String" minlength="0" maxlength="56"  mandatory="false">
         <description>May be used to convey textual information of general interest to the consumer such as weather forecasts or public service announcements. Includes a high priority delivery feature to convey emergencies that may be in the listening area.</description>
     </param>
 </struct>

 <struct name="RadioControlData">
   <param name="frequencyInteger" type="Integer" minvalue="0" maxvalue="1710" mandatory="false">
     <description>The integer part of the frequency ie for 101.7 this value should be 101</description>
   </param>
   <param name="frequencyFraction" type="Integer" minvalue="0" maxvalue="9" mandatory="false">
     <description>The fractional part of the frequency for 101.7 is 7</description>
   </param>
   <param name="band" type="Common.RadioBand" mandatory="false">
   </param>
   <param name="rdsData" type="Common.RdsData" mandatory="false">
   </param>
   <param name="hdRadioEnable" type="Boolean" mandatory="false">
     <description> True if the hd radio is on, false is the radio is off</description>
   </param>
   <param name="availableHDs" type="Integer" minvalue="1" maxvalue="7" mandatory="false">
    <description>
       Number of HD sub-channels if available.
       Note that this parameter is deprecated in MOBILE API.
    </description>
   </param>
   <param name="availableHdChannels" type="Integer" minvalue="0" maxvalue="7" array="true" minsize="0" maxsize="8" mandatory="false">
     <description>The list of available hd sub-channel indexes. Empty list means no Hd channel is available. Read-only.</description>
   </param>
   <param name="hdChannel" type="Integer" minvalue="0" maxvalue="7" mandatory="false">
     <description>Current HD sub-channel if available</description>
   </param>
   <param name="signalStrength" type="Integer" minvalue="0" maxvalue="100" mandatory="false">
   </param>
   <param name="signalChangeThreshold" type="Integer" minvalue="0" maxvalue="100" mandatory="false">
     <description>If the signal strength falls below the set value for this parameter, the radio will tune to an alternative frequency</description>
   </param>
   <param name="radioEnable" type="Boolean" mandatory="false">
     <description> True if the radio is on, false is the radio is off</description>
   </param>
   <param name="state" type="Common.RadioState" mandatory="false">
   </param>
   <param name="sisData" type="SisData" mandatory="false">
       <description>Read-only Station Information Service (SIS) data provides basic information about the station such as call sign, as well as information not displayable to the consumer such as the station identification number</description>
   </param>
 </struct>

 <struct name="RadioControlCapabilities">
   <description>Contains information about a radio control module's capabilities.</description>
   <param name="moduleName" type="String" maxlength="100" mandatory="true" >
     <description>The short name or a short description of the radio control module.</description>
   </param>
   <param name="moduleInfo" type="ModuleInfo" mandatory="false">
       <description>Information about a RC module, including its id. </description>
   </param>
   <param name="radioEnableAvailable" type="Boolean" mandatory="false">
     <description>
       Availability of the control of enable/disable radio.
       True: Available, False: Not Available, Not present: Not Available.
     </description>
   </param>
   <param name="radioBandAvailable" type="Boolean" mandatory="false" >
     <description>
       Availability of the control of radio band.
       True: Available, False: Not Available, Not present: Not Available.
     </description>
   </param>
   <param name="radioFrequencyAvailable" type="Boolean" mandatory="false" >
     <description>
       Availability of the control of radio frequency.
       True: Available, False: Not Available, Not present: Not Available.
     </description>
   </param>
   <param name="hdChannelAvailable" type="Boolean" mandatory="false" >
     <description>
       Availability of the control of HD radio channel.
       True: Available, False: Not Available, Not present: Not Available.
     </description>
   </param>
   <param name="rdsDataAvailable" type="Boolean" mandatory="false" >
     <description>
       Availability of the getting Radio Data System (RDS) data.
       True: Available, False: Not Available, Not present: Not Available.
     </description>
   </param>
   <param name="availableHDsAvailable" type="Boolean" mandatory="false" >
   <description>
       Availability of the getting the number of available HD channels.
       True: Available, False: Not Available, Not present: Not Available.
       Note that this parameter is deprecated in MOBILE API
     </description>
   </param>

   <param name="availableHdChannelsAvailable" type="Boolean" mandatory="false">
     <description>
       Availability of the list of available HD sub-channel indexes.
       True: Available, False: Not Available, Not present: Not Available.
     </description>
   </param>
   <param name="stateAvailable" type="Boolean" mandatory="false" >
     <description>
       Availability of the getting the Radio state.
       True: Available, False: Not Available, Not present: Not Available.
     </description>
   </param>
   <param name="signalStrengthAvailable" type="Boolean" mandatory="false" >
     <description>
       Availability of the getting the signal strength.
       True: Available, False: Not Available, Not present: Not Available.
     </description>
   </param>
   <param name="signalChangeThresholdAvailable" type="Boolean" mandatory="false" >
     <description>
       Availability of the getting the signal Change Threshold.
       True: Available, False: Not Available, Not present: Not Available.
     </description>
   </param>
   <param name="sisDataAvailable" type="Boolean" mandatory="false">
       <description>
         Availability of the getting HD radio Station Information Service (SIS) data.
         True: Available, False: Not Available, Not present: Not Available.
       </description>
   </param>
   <param name="hdRadioEnableAvailable" type="Boolean" mandatory="false">
     <description>
       Availability of the control of enable/disable HD radio.
       True: Available, False: Not Available, Not present: Not Available.
     </description>
   </param>
   <param name="siriusxmRadioAvailable" type="Boolean" mandatory="false">
     <description>
       Availability of sirius XM radio.
       True: Available, False: Not Available, Not present: Not Available.
     </description>
   </param>
 </struct>

 <enum name="DefrostZone">
   <element name="FRONT"/>
   <element name="REAR"/>
   <element name="ALL"/>
   <element name="NONE"/>
 </enum>

 <enum name="VentilationMode">
   <element name="UPPER"/>
   <element name="LOWER"/>
   <element name="BOTH"/>
   <element name="NONE"/>
 </enum>

 <enum name="TemperatureUnit">
   <element name="FAHRENHEIT"/>
   <element name="CELSIUS"/>
 </enum>

 <struct name="Temperature">
    <param name="unit" type="TemperatureUnit" mandatory="true" >
      <description>Temperature Unit</description>
    </param>
    <param name="value" type="Float" mandatory="true" >
      <description>Temperature Value in TemperatureUnit specified unit. Range depends on OEM and is not checked by SDL.</description>
    </param>
  </struct>

 <struct name="ClimateControlData">
   <param name="fanSpeed" type="Integer" minvalue="0" maxvalue="100" mandatory="false">
   </param>
   <param name="currentTemperature" type="Common.Temperature" mandatory="false">
   </param>
   <param name="desiredTemperature" type="Common.Temperature" mandatory="false">
   </param>
   <param name="acEnable" type="Boolean" mandatory="false">
   </param>
   <param name="circulateAirEnable" type="Boolean" mandatory="false">
   </param>
   <param name="autoModeEnable" type="Boolean" mandatory="false">
   </param>
   <param name="defrostZone" type="DefrostZone" mandatory="false">
   </param>
   <param name="dualModeEnable" type="Boolean" mandatory="false">
   </param>
   <param name="acMaxEnable" type="Boolean" mandatory="false">
   </param>
   <param name="ventilationMode" type="Common.VentilationMode" mandatory="false">
   </param>
   <param name="heatedSteeringWheelEnable" type="Boolean" mandatory="false">
       <description>value false means disabled/turn off, value true means enabled/turn on.</description>
   </param>
   <param name="heatedWindshieldEnable" type="Boolean" mandatory="false">
       <description>value false means disabled, value true means enabled.</description>
   </param>
   <param name="heatedRearWindowEnable" type="Boolean" mandatory="false">
       <description>value false means disabled, value true means enabled.</description>
   </param>
   <param name="heatedMirrorsEnable" type="Boolean" mandatory="false">
       <description>value false means disabled, value true means enabled.</description>
   </param>
   <param name="climateEnable" type="Boolean" mandatory="false">
   </param>
 </struct>

   <struct name="ClimateControlCapabilities">
   <description>Contains information about a climate control module's capabilities.</description>
   <param name="moduleName" type="String" maxlength="100" mandatory="true" >
     <description>The short name or a short description of the climate control module.</description>
   </param>
   <param name="moduleInfo" type="ModuleInfo" mandatory="false">
       <description>Information about a RC module, including its id. </description>
   </param>
   <param name="currentTemperatureAvailable" type="Boolean" mandatory="false">
     <description>
       Availability of the reading of current temperature.
       True: Available, False: Not Available, Not present: Not Available.
     </description>
   </param>
   <param name="fanSpeedAvailable" type="Boolean" mandatory="false">
     <description>
       Availability of the control of fan speed.
       True: Available, False: Not Available, Not present: Not Available.
     </description>
   </param>
   <param name="desiredTemperatureAvailable" type="Boolean" mandatory="false">
     <description>
       Availability of the control of desired temperature.
       True: Available, False: Not Available, Not present: Not Available.
     </description>
   </param>
   <param name="acEnableAvailable" type="Boolean" mandatory="false">
     <description>
       Availability of the control of turn on/off AC.
       True: Available, False: Not Available, Not present: Not Available.
     </description>
   </param>
   <param name="acMaxEnableAvailable" type="Boolean" mandatory="false">
     <description>
       Availability of the control of enable/disable air conditioning is ON on the maximum level.
       True: Available, False: Not Available, Not present: Not Available.
     </description>
   </param>
   <param name="circulateAirEnableAvailable" type="Boolean" mandatory="false">
     <description>
       Availability of the control of enable/disable circulate Air mode.
       True: Available, False: Not Available, Not present: Not Available.
     </description>
   </param>
   <param name="autoModeEnableAvailable" type="Boolean" mandatory="false">
     <description>
       Availability of the control of enable/disable auto mode.
       True: Available, False: Not Available, Not present: Not Available.
     </description>
   </param>
   <param name="dualModeEnableAvailable" type="Boolean" mandatory="false">
     <description>
       Availability of the control of enable/disable dual mode.
       True: Available, False: Not Available, Not present: Not Available.
     </description>
   </param>
   <param name="defrostZoneAvailable" type="Boolean" mandatory="false">
     <description>
       Availability of the control of defrost zones.
       True: Available, False: Not Available, Not present: Not Available.
     </description>
   </param>
   <param name="defrostZone" type="Common.DefrostZone" minsize="1" maxsize="100" array="true" mandatory="false">
     <description>
       A set of all defrost zones that are controllable.
     </description>
   </param>
   <param name="ventilationModeAvailable" type="Boolean" mandatory="false">
     <description>
       Availability of the control of air ventilation mode.
       True: Available, False: Not Available, Not present: Not Available.
     </description>
   </param>
   <param name="ventilationMode" type="Common.VentilationMode" minsize="1" maxsize="100" array="true" mandatory="false">
     <description>
       A set of all ventilation modes that are controllable.
     </description>
   </param>
   <param name="heatedSteeringWheelAvailable" type="Boolean" mandatory="false">
       <description>
         Availability of the control (enable/disable) of heated Steering Wheel.
         True: Available, False: Not Available, Not present: Not Available.
       </description>
   </param>
   <param name="heatedWindshieldAvailable" type="Boolean" mandatory="false">
       <description>
         Availability of the control (enable/disable) of heated Windshield.
         True: Available, False: Not Available, Not present: Not Available.
       </description>
   </param>
   <param name="heatedRearWindowAvailable" type="Boolean" mandatory="false">
       <description>
         Availability of the control (enable/disable) of heated Rear Window.
         True: Available, False: Not Available, Not present: Not Available.
       </description>
   </param>
   <param name="heatedMirrorsAvailable" type="Boolean" mandatory="false">
       <description>
         Availability of the control (enable/disable) of heated Mirrors.
         True: Available, False: Not Available, Not present: Not Available.
       </description>
   </param>
   <param name="climateEnableAvailable" type="Boolean" mandatory="false">
       <description>
         Availability of the control of enable/disable climate control.
         True: Available, False: Not Available, Not present: Not Available.
       </description>
   </param>
 </struct>

 <struct name="EqualizerSettings">
     <description>Defines the each Equalizer channel settings.</description>
     <param name="channelId" type="Integer" minvalue="1" maxvalue="100" mandatory="true"></param>
     <param name="channelName" type="String" mandatory="false" maxlength="50">
         <description>read-only channel / frequency name (e.i. "Treble, Midrange, Bass" or "125 Hz")</description>
     </param>
     <param name="channelSetting" type="Integer" minvalue="0" maxvalue="100" mandatory="true"></param>
 </struct>

 <struct name="AudioControlData">
     <param name="source" type="PrimaryAudioSource" mandatory="false">
         <description>
           In a getter response or a notification, it is the current primary audio source of the system.
           In a setter request, it is the target audio source that the system shall switch to.
           If the value is MOBILE_APP, the system shall switch to the mobile media app that issues the setter RPC.
         </description>
     </param>
     <param name="keepContext" type="Boolean" mandatory="false">
         <description>
           This parameter shall not be present in any getter responses or notifications.
           This parameter is optional in a setter request. The default value is false.
           If it is false, the system not only changes the audio source but also brings the default application
           or system UI associated with the audio source to foreground.
           If it is true, the system changes the audio source, but still keeps the current application in foreground.
         </description>
     </param>
     <param name="volume" type="Integer" mandatory="false" minvalue="0" maxvalue="100">
         <description>Reflects the volume of audio, from 0%-100%.</description>
     </param>
     <param name="equalizerSettings" type="EqualizerSettings" minsize="1" maxsize="100" mandatory="false" array="true">
         <description>Defines the list of supported channels (band) and their current/desired settings on HMI</description>
     </param>
 </struct>

 <struct name="AudioControlCapabilities">
     <param name="moduleName" type="String" maxlength="100" mandatory="true">
         <description>
           The short friendly name of the light control module.
           It should not be used to identify a module by mobile application.
         </description>
     </param>
     <param name="moduleInfo" type="ModuleInfo" mandatory="false">
         <description>Information about a RC module, including its id. </description>
     </param>
     <param name="sourceAvailable" type="Boolean" mandatory="false">
         <description>Availability of the control of audio source. </description>
     </param>
     <param name="keepContextAvailable" type="Boolean" mandatory="false">
         <description>Availability of the keepContext paramter. </description>
     </param>
     <param name="volumeAvailable" type="Boolean" mandatory="false">
         <description>Availability of the control of audio volume.</description>
     </param>
     <param name="equalizerAvailable" type="Boolean" mandatory="false">
         <description>Availability of the control of Equalizer Settings.</description>
     </param>
     <param name="equalizerMaxChannelId" type="Integer" minvalue="1" maxvalue="100" mandatory="false">
         <description>Must be included if equalizerAvailable=true, and assume all IDs starting from 1 to this value are valid</description>
     </param>
 </struct>


 <struct name="RGBColor">
     <param name="red" type="Integer" minvalue="0" maxvalue="255" mandatory="true" />
     <param name="green" type="Integer" minvalue="0" maxvalue="255" mandatory="true" />
     <param name="blue" type="Integer" minvalue="0" maxvalue="255" mandatory="true" />
 </struct>

 <enum name="LightName">
     <!-- Common Single Light 0~500 -->
     <element name="FRONT_LEFT_HIGH_BEAM" value="0"/>
     <element name="FRONT_RIGHT_HIGH_BEAM" value="1"/>
     <element name="FRONT_LEFT_LOW_BEAM" value="2"/>
     <element name="FRONT_RIGHT_LOW_BEAM" value="3"/>
     <element name="FRONT_LEFT_PARKING_LIGHT" value="4"/>
     <element name="FRONT_RIGHT_PARKING_LIGHT" value="5"/>
     <element name="FRONT_LEFT_FOG_LIGHT" value="6"/>
     <element name="FRONT_RIGHT_FOG_LIGHT" value="7"/>
     <element name="FRONT_LEFT_DAYTIME_RUNNING_LIGHT" value="8"/>
     <element name="FRONT_RIGHT_DAYTIME_RUNNING_LIGHT" value="9"/>
     <element name="FRONT_LEFT_TURN_LIGHT" value="10"/>
     <element name="FRONT_RIGHT_TURN_LIGHT" value="11"/>
     <element name="REAR_LEFT_FOG_LIGHT" value="12"/>
     <element name="REAR_RIGHT_FOG_LIGHT" value="13"/>
     <element name="REAR_LEFT_TAIL_LIGHT" value="14"/>
     <element name="REAR_RIGHT_TAIL_LIGHT" value="15"/>
     <element name="REAR_LEFT_BRAKE_LIGHT" value="16"/>
     <element name="REAR_RIGHT_BRAKE_LIGHT" value="17"/>
     <element name="REAR_LEFT_TURN_LIGHT" value="18"/>
     <element name="REAR_RIGHT_TURN_LIGHT" value="19"/>
     <element name="REAR_REGISTRATION_PLATE_LIGHT" value="20"/>

     <!-- Exterior Lights by common function groups 501~800 -->
     <element name="HIGH_BEAMS" value="501">
         <description>Include all high beam lights: front_left and front_right.</description>
     </element>
     <element name="LOW_BEAMS" value="502">
         <description>Include all low beam lights: front_left and front_right.</description>
     </element>
     <element name="FOG_LIGHTS" value="503">
         <description>Include all fog lights: front_left, front_right, rear_left and rear_right.</description>
     </element>
     <element name="RUNNING_LIGHTS" value="504">
         <description>Include all daytime running lights: front, left and right.</description>
     </element>
     <element name="PARKING_LIGHTS" value="505">
         <description>Include all parking lights: front_left and front_right.</description>
     </element>
     <element name="BRAKE_LIGHTS" value="506">
         <description>Include all brake lights: rear_left and rear_right.</description>
     </element>
     <element name="REAR_REVERSING_LIGHTS" value="507"/>
     <element name="SIDE_MARKER_LIGHTS" value="508"/>
     <element name="LEFT_TURN_LIGHTS" value="509">
         <description>Include all left turn signal lights: front_left, rear_left, left_side and mirror_mounted.</description>
     </element>
     <element name="RIGHT_TURN_LIGHTS" value="510">
         <description>Include all right turn signal lights: front_right, rear_right, right_side and mirror_mounted.</description>
     </element>
     <element name="HAZARD_LIGHTS" value="511">
         <description>Include all hazard lights: front_left, front_right, rear_left and rear_right.</description>
     </element>
     <element name="REAR_CARGO_LIGHTS" value="512">
         <description>Cargo lamps illuminate the cargo area.</description>
     </element>
     <element name="REAR_TRUCK_BED_LIGHTS" value="513">
         <description>Truck bed lamps light up the bed of the truck.</description>
     </element>
     <element name="REAR_TRAILER_LIGHTS" value="514">
         <description>Trailer lights are lamps mounted on a trailer hitch.</description>
     </element>
     <element name="LEFT_SPOT_LIGHTS" value="515">
         <description>It is the spotlights mounted on the left side of a vehicle.</description>
     </element>
     <element name="RIGHT_SPOT_LIGHTS" value="516">
         <description>It is the spotlights mounted on the right side of a vehicle.</description>
     </element>
     <element name="LEFT_PUDDLE_LIGHTS" value="517">
         <description>Puddle lamps illuminate the ground beside the door as the customer is opening or approaching the door.</description>
     </element>
     <element name="RIGHT_PUDDLE_LIGHTS" value="518">
         <description>Puddle lamps illuminate the ground beside the door as the customer is opening or approaching the door.</description>
     </element>

     <!-- Interior Lights by common function groups 801~900 -->
     <element name="AMBIENT_LIGHTS" value="801"/>
     <element name="OVERHEAD_LIGHTS" value="802"/>
     <element name="READING_LIGHTS" value="803"/>
     <element name="TRUNK_LIGHTS" value="804"/>

     <!-- Lights by location 901~1000-->
     <element name="EXTERIOR_FRONT_LIGHTS" value="901">
         <description>Include exterior lights located in front of the vehicle. For example, fog lights and low beams.</description>
     </element>
     <element name="EXTERIOR_REAR_LIGHTS" value="902">
         <description>Include exterior lights located at the back of the vehicle. For example, license plate lights, reverse lights, cargo lights, bed lights an trailer assist lights.</description>
     </element>
     <element name="EXTERIOR_LEFT_LIGHTS" value="903">
         <description>Include exterior lights located at the left side of the vehicle. For example, left puddle lights and spot lights.</description>
     </element>
     <element name="EXTERIOR_RIGHT_LIGHTS" value="904">
         <description>Include exterior lights located at the right side of the vehicle. For example, right puddle lights and spot lights.</description>
     </element>
     <element name="EXTERIOR_ALL_LIGHTS" value="905">
         <description> Include all exterior lights around the vehicle.</description>
     </element>
 </enum>

 <enum name="LightStatus">
     <element name="ON"/>
     <element name="OFF"/>
     <element name="RAMP_UP"/>
     <element name="RAMP_DOWN"/>
     <element name="UNKNOWN"/>
     <element name="INVALID"/>
 </enum>

 <struct name="LightCapabilities">
     <param name="name" type="LightName" mandatory="true" />
     <param name="statusAvailable" type="Boolean" mandatory="false">
       <description>
         Indicates if the status (ON/OFF) can be set remotely. App shall not use read-only values (RAMP_UP/RAMP_DOWN/UNKNOWN/INVALID) in a setInteriorVehicleData request.
       </description>
     </param>
     <param name="densityAvailable" type="Boolean" mandatory="false">
         <description>
           Indicates if the light's density can be set remotely (similar to a dimmer).
         </description>
     </param>
     <param name="rgbColorSpaceAvailable" type="Boolean" mandatory="false">
         <description>
           Indicates if the light's color can be set remotely by using the RGB color space.
         </description>
     </param>
 </struct>

 <struct name="LightControlCapabilities">
     <param name="moduleName" type="String" maxlength="100" mandatory="true">
         <description>
           The short friendly name of the light control module.
           It should not be used to identify a module by mobile application.
         </description>
     </param>
     <param name="moduleInfo" type="ModuleInfo" mandatory="false">
         <description>Information about a RC module, including its id. </description>
     </param>
     <param name="supportedLights" type="LightCapabilities" minsize="1" maxsize="100" array="true" mandatory="true">
     <description> An array of available light names that are controllable. </description>
     </param>
 </struct>

 <struct name="LightState">
     <param name="id" type="LightName" mandatory="true">
         <description>The name of a light or a group of lights. </description>
     </param>
     <param name="status" type="LightStatus" mandatory="true"/>
     <param name="density" type="Float" minvalue="0" maxvalue="1" mandatory="false" />
     <param name="color" type="RGBColor" mandatory="false" />
 </struct>

 <struct name="LightControlData">
     <param name="lightState" type="LightState" mandatory="true" minsize="1" maxsize="100" array="true">
         <description>An array of LightNames and their current or desired status. No change to the status of the LightNames that are not listed in the array.</description>
     </param>
 </struct>

 <enum name="DisplayMode">
     <element name="DAY"/>
     <element name="NIGHT"/>
     <element name="AUTO"/>
 </enum>
 <enum name="DistanceUnit">
     <element name="MILES"/>
     <element name="KILOMETERS"/>
 </enum>

 <struct name="HMISettingsControlData">
     <description>Corresponds to "HMI_SETTINGS" ModuleType</description>
     <param name="displayMode" type="DisplayMode" mandatory="false"></param>
     <param name="temperatureUnit" type="TemperatureUnit" mandatory="false"></param>
     <param name="distanceUnit" type="DistanceUnit" mandatory="false"></param>
 </struct>

 <struct name="HMISettingsControlCapabilities">
     <param name="moduleName" type="String" maxlength="100" mandatory="true">
         <description>
           The short friendly name of the hmi setting module.
           It should not be used to identify a module by mobile application.
         </description>
     </param>
     <param name="moduleInfo" type="ModuleInfo" mandatory="false">
         <description>Information about a RC module, including its id. </description>
     </param>
     <param name="distanceUnitAvailable" type="Boolean" mandatory="false">
         <description>Availability of the control of distance unit. </description>
     </param>
     <param name="temperatureUnitAvailable" type="Boolean" mandatory="false">
         <description>Availability of the control of temperature unit. </description>
     </param>
     <param name="displayModeUnitAvailable" type="Boolean" mandatory="false">
         <description>Availability of the control of HMI display mode. </description>
     </param>
 </struct>

 <struct name="ModuleData">
   <description>The moduleType indicates which type of data should be changed and identifies which data object exists in this struct. For example, if the moduleType is CLIMATE then a "climateControlData" should exist</description>
   <param name="moduleType" type="Common.ModuleType" mandatory="true" >
   </param>
   <param name="moduleId" type="String" maxlength="100" mandatory="false">
       <description>Id of a module, published by System Capability. </description>
   </param>
   <param name="radioControlData" type="Common.RadioControlData" mandatory="false">
   </param>
   <param name="climateControlData" type="Common.ClimateControlData" mandatory="false">
   </param>
   <param name="seatControlData" type="SeatControlData" mandatory="false">
   </param>
   <param name="audioControlData" type="AudioControlData" mandatory="false">
   </param>
   <param name="lightControlData" type="LightControlData" mandatory="false">
   </param>
   <param name="hmiSettingsControlData" type="HMISettingsControlData" mandatory="false">
   </param>
 </struct>

<enum name="RCAccessMode">
    <description>Enumeration that describes possible remote control access mode the application might be in on HU.</description>
    <element name="AUTO_ALLOW"/>
    <element name="AUTO_DENY"/>
    <element name="ASK_DRIVER"/>
</enum>

<!-- End Remote Control -->
<struct name="TextField">
  <param name="name" type="Common.TextFieldName" mandatory="true">
    <description>The name that identifies the field. See TextFieldName.</description>
  </param>
  <param name="characterSet" type="Common.CharacterSet" mandatory="true">
    <description>The character set that is supported in this field. See CharacterSet.</description>
  </param>
  <param name="width" type="Integer" minvalue="1" maxvalue="500" mandatory="true">
    <description>The number of characters in one row of this field.</description>
  </param>
  <param name="rows" type="Integer" minvalue="1" maxvalue="8" mandatory="true">
    <description>The number of rows of this field.</description>
  </param>
</struct>

<struct name="ButtonCapabilities">
    <description>Contains the information about capabilities of a button.</description>
    <param name="name" type="Common.ButtonName" mandatory="true">
        <description>The name of the Button from the ButtonName enum</description>
    </param>
    <param name="moduleInfo" type="ModuleInfo" mandatory="false">
        <description>Information about a RC module, including its id. </description>
    </param>
    <param name="shortPressAvailable" type="Boolean" mandatory="true">
        <description>The button supports a short press. Whenever the button is pressed short, onButtonPressed(SHORT) should be invoked.</description>
    </param>
    <param name="longPressAvailable" type="Boolean" mandatory="true">
        <description>The button supports a LONG press. Whenever the button is pressed long, onButtonPressed(LONG) should be invoked.</description>
    </param>
    <param name="upDownAvailable" type="Boolean" mandatory="true">
        <description>The button supports "button down" and "button up". Whenever the button is pressed, onButtonEvent(DOWN) should be invoked. Whenever the button is released, onButtonEvent(UP) should be invoked.</description>
    </param>
</struct>

<struct name="VehicleDataResult">
  <description>Individual published data request result</description>
  <param name="dataType" type="Common.VehicleDataType" mandatory="true">
    <description>Defined published data element type.</description>
  </param>
  <param name="resultCode" type="Common.VehicleDataResultCode" mandatory="true">
    <description>Published data result code.</description>
  </param>
</struct>

<struct name="TouchCoord">
  <param name="x" type="Integer" mandatory="true" minvalue="0" maxvalue="10000">
    <description>The x coordinate of the touch.</description>
  </param>
  <param name="y" type="Integer" mandatory="true" minvalue="0" maxvalue="10000">
    <description>The y coordinate of the touch.</description>
  </param>
</struct>

<struct name="TouchEvent">
  <param name="id" type="Integer" mandatory="true" minvalue="0" maxvalue="9">
    <description>
      A touch's unique identifier.  The application can track the current touch events by id.
      If a touch event has type begin, the id should be added to the set of touches.
      If a touch event has type end, the id should be removed from the set of touches.
    </description>
  </param>
  <param name="ts" type="Integer" mandatory="true" array="true" minvalue="0" maxvalue="2147483647" minsize="1" maxsize="1000">
    <description>
      The time that the touch was recorded.  This number can the time since the beginning of the session or something else as long as the units are in milliseconds.
      The timestamp is used to determined the rate of change of position of a touch.
      The application also uses the time to verify whether two touches, with different ids, are part of a single action by the user.
      If there is only a single timestamp in this array, it is the same for every coordinate in the coordinates array.
    </description>
  </param>
  <param name="c" type="Common.TouchCoord" mandatory="true" array="true" minsize="1" maxsize="1000">
  </param>
</struct>

<struct name="PresetBankCapabilities">
    <description>Contains information about on-screen preset capabilities (whether the HW preset buttons could be duplicated with onscreen buttons).</description>
    <param name="onScreenPresetsAvailable" type="Boolean" mandatory="true">
        <description>Must be true if onscreen custom presets are available.</description>
    </param>
</struct>

<struct name="Image">
  <param name="value" maxlength="65535" type="String" mandatory="true">
    <description>The path to the dynamic image stored on HU or the static binary image itself.</description>
  </param>
  <param name="imageType" type="Common.ImageType" mandatory="true">
    <description>Describes, whether it is a static or dynamic image.</description>
  </param>
  <param name="isTemplate" type="Boolean" mandatory="false">
    <description>Optional value to specify whether it's a template image. A template image can be (re)colored by the HMI as needed by using an image pattern</description>
  </param>
</struct>

<struct name="DeviceInfo">
  <param name="name" type="String" mandatory="true">
    <description>The name of the device connected.</description>
  </param>
  <param name="id" type="String" mandatory="true">
    <description>The ID of the device connectedi: either hash of device's USB serial number(in case of USB connection) or has of device's MAC address(in case of BlueTooth or WIFI connection</description>
  </param>
  <param name="transportType" type="Common.TransportType" mandatory="false">
    <description>The transport type the named-app's-device is connected over HU(BlueTooth, USB or WiFi). It must be provided in OnAppRegistered and in UpdateDeviceList</description>
  </param>
  <param name="isSDLAllowed" type="Boolean" mandatory="false">
    <description>Sent by SDL in UpdateDeviceList. ’true’ – if device is allowed for PolicyTable Exchange; ‘false’ – if device is NOT allowed for PolicyTable Exchange </description>
  </param>
</struct>

<struct name="SoftButton">
    <param name="type" type="Common.SoftButtonType" mandatory="true">
      <description>Describes, whether text, icon or both text and image should be displayed on the soft button. See softButtonType</description>
    </param>
    <param name="text" maxlength="500" type="String" mandatory="false">
      <description>Optional text to be displayed (if defined as TEXT or BOTH)</description>
    </param>
    <param name="image" type="Common.Image" mandatory="false">
      <description>Optional image struct for SoftButton (if defined as IMAGE or BOTH)</description>
    </param>
    <param name="isHighlighted" type="Boolean" mandatory="false">
      <description>If true, must be highlighted</description>
      <description>If false, must be not</description>
    </param>
    <param name="softButtonID" type="Integer" minvalue="0" maxvalue="65535" mandatory="true">
      <description>Value which must be returned via OnButtonPress / OnButtonEvent</description>
    </param>
    <param name="systemAction" type="Common.SystemAction" mandatory="true">
      <description>Parameter indicates whether clicking a SoftButton must call a specific system action.  See SystemAction</description>
    </param>
 </struct>

<struct name="TTSChunk">
    <description>A TTS chunk, that consists of text/phonemes to speak or the name of a file to play, and a TTS type (like text or SAPI)</description>
    <param name="text" type="String" mandatory="true" maxlength="500">
        <description>The text or phonemes to be spoken, or the name of an audio file to play.</description>
    </param>
    <param name="type" type="Common.SpeechCapabilities" mandatory="true">
      <description>Describes whether the TTS chunk is plain text, a specific phoneme set, or an audio file. See SpeechCapabilities.</description>
    </param>
</struct>


<struct name="TemplateColorScheme">
  <description>
    A color scheme for all display layout templates.
  </description>
  <param name="primaryColor" type="Common.RGBColor" mandatory="false">
    <description>The primary "accent" color</description>
  </param>
  <param name="secondaryColor" type="Common.RGBColor" mandatory="false">
      <description>The secondary "accent" color</description>
  </param>
  <param name="backgroundColor" type="Common.RGBColor" mandatory="false">
    <description>The color of the background</description>
  </param>
</struct>

<struct name="TemplateConfiguration">
  <param name="template" type="String" maxlength="500" mandatory="true">
    <description>
      Predefined or dynamically created window template.
      Currently only predefined window template layouts are defined.
    </description>
  </param>
  <param name="dayColorScheme" type="TemplateColorScheme" mandatory="false" />
  <param name="nightColorScheme" type="TemplateColorScheme" mandatory="false" />
</struct>

<struct name="HMIApplication">
    <description>Data type containing information about application needed by HMI.</description>
    <param name="appName" type="String" maxlength="100" mandatory="true">
      <description>The mobile application name, e.g. "Ford Drive Green".</description>
    </param>
    <param name="ngnMediaScreenAppName" type="String" maxlength="100" mandatory="false">
      <description>Provides an abbreviated version of the app name (if needed), that may be displayed on the NGN media screen.</description>
      <description>If not provided, the appName should be used instead (and may be truncated if too long)</description>
    </param>
    <param name="icon" type="String" mandatory="false">
      <description>Path to application icon stored on HU.</description>
    </param>
    <param name="deviceInfo" type="Common.DeviceInfo" mandatory="true">
       <description>The ID, serial number, transport type the named-app's-device is connected over to HU.</description>
    </param>
    <param name="secondaryDeviceInfo" type="Common.DeviceInfo" mandatory="false">
       <description>The ID, serial number, transport type that are acquired through Secondary Transport.</description>
    </param>
    <param name="policyAppID" type="String" maxlength="50" minlength="1" mandatory="true">
      <description>Policy ID(=the appID the application registers with) of registered application.</description>
    </param>
    <param name="ttsName" type="Common.TTSChunk" minsize="1" maxsize="100" array="true" mandatory="false" >
      <description>
        TTS string for VR recognition of the mobile application name, e.g. "Ford Drive Green".
        Meant to overcome any failing on speech engine in properly pronouncing / understanding app name.
        May not be empty.
        May not start with a new line character.
        Not unique value
      </description>
    </param>
    <param name="vrSynonyms" type="String" maxlength="40" minsize="1" maxsize="100" array="true" mandatory="false">
      <description>
        Defines an additional voice recognition command.
        Must not interfere with any name of previously registered applications from the same device.
      </description>
    </param>
    <param name="appID" type="Integer" mandatory="true">
      <description>Unique (during ignition cycle) id of the application. To be used in all RPCs sent by both HU system and SDL</description>
    </param>
    <param name="hmiDisplayLanguageDesired" type="Common.Language" mandatory="false">
      <description>The language the application intends to use on HU  </description>
    </param>
    <param name="isMediaApplication" type="Boolean" mandatory="false">
      <description>Indicates whether it is a media or a non-media application.</description>
    </param>
    <param name="appType" type="Common.AppHMIType" minsize="1" maxsize="100" array="true" mandatory="false">
      <description>List of all applicable app types stating which classifications to be given to the app.</description>
      <description>e.g. for platforms like GEN2, this determines which "corner(s)" the app can populate.</description>
    </param>
    <param name="greyOut" type="Boolean" mandatory="false">
      <description>Indicates whether application should be dimmed on the screen.</description>
      <description>Applicable only for apps received through QueryApps and still not registered.</description>
    </param>
    <param name="requestType" type="Common.RequestType" minsize="0" maxsize="100" array="true" mandatory="false">
      <description>The list of SystemRequest's RequestTypes allowed by policies for the named application</description>
      <description>(the app's SystemRequest sent with RequestType out of this list will get 'disallowed' response from SDL).</description>
      <description>If SDL sends an empty array - any RequestType is allowed for this app.</description>
      <description>If SDL omits this parameter - none RequestType is allowed for this app</description>
      <description>(either this is a pre-registered app or such is dictated by policies).</description>
    </param>
    <param name="requestSubType" type="String" maxlength="100" minsize="0" maxsize="100" array="true" mandatory="false">
      <description>
        The list of SystemRequest's requestSubTypes allowed by policies for the named application.
        If the app sends a requestSubType which is not specified in this list, then that request should be rejected.
        An empty array signifies that any value of requestSubType is allowed for this app.
        If this parameter is omitted, then a request with any value of requestSubType is now allowed for this app
      </description>
    </param>
    <param name="dayColorScheme" type="Common.TemplateColorScheme" mandatory="false"></param>
    <param name="nightColorScheme" type="Common.TemplateColorScheme" mandatory="false"></param>
    <param name="isCloudApplication" type="Boolean" mandatory="false"></param>
    <param name="cloudConnectionStatus" type="Common.CloudConnectionStatus" mandatory="false"></param>
</struct>

<struct name="MenuParams">
  <param name="parentID" type="Integer" minvalue="0" maxvalue="2000000000" mandatory="false">
    <description>unique ID of the sub menu, the command must be added to.</description>
    <description>If not provided or 0, the command must be added to the top level of the in application menu.</description>
  </param>
  <param name="position" type="Integer" minvalue="0" maxvalue="1000" mandatory="false">
    <description>Position within the items that are at the top level of the in application menu.</description>
    <description>0 should insert at the front.</description>
    <description>1 should insert at the second position.</description>
    <description>if position is greater than or equal to the number of items on the top level, the the sub menu/command should be appended to the end.</description>
    <description>If this param is omitted the entry should be added at the end.</description>
  </param>
  <param name="menuName" type="String" maxlength="500" mandatory="true">
    <description>The name of the sub menu/command.</description>
  </param>
</struct>

<enum name="MenuLayout">
    <description>How the main menu or submenu is laid out on screen</description>
    <element name="LIST" />
    <element name="TILES" />
</enum>

<struct name="Choice">
  <description>A choice is an option given to the user which can be selected either by menu, or through voice recognition system.</description>
  <param name="choiceID" type="Integer" minvalue="0" maxvalue="65535" mandatory="true">
    <description> The unique within the concerned application identifier for this choice </description>
  </param>
  <param name="menuName" type="String" maxlength="500" mandatory="false">
    <description> The name of the choice </description>
  </param>
  <param name="image" type="Common.Image" mandatory="false">
    <description> The image for representing the choice </description>
  </param>
  <param name="secondaryText" maxlength="500" type="String" mandatory="false">
    <description>Optional secondary text to display; e.g. address of POI in a search result entry</description>
  </param>
  <param name="tertiaryText" maxlength="500" type="String" mandatory="false">
    <description>Optional tertiary text to display; e.g. distance to POI for a search result entry</description>
  </param>
  <param name="secondaryImage" type="Common.Image" mandatory="false">
    <description>Optional secondary image struct for choice</description>
  </param>
</struct>

<struct name="VrHelpItem">
  <param name="text" maxlength="500" type="String" mandatory="true">
    <description>Text to display for VR Help item</description>
  </param>
  <param name="image" type="Common.Image" mandatory="false">
    <description>Image struct for VR Help item</description>
  </param>
  <param name="position" type="Integer" minvalue="1" maxvalue="100" mandatory="true">
    <description>Position to display item in VR Help list</description>
  </param>
</struct>

<struct name="TimeFormat">
  <param name="hours" type="Integer" minvalue="0" maxvalue="59" mandatory="true">
    <description>The hour of the media clock.</description>
    <description>Some units only support a max of 19 hours. If out of range, it should be rejected.</description>
  </param>
  <param name="minutes" type="Integer" minvalue="0" maxvalue="59" mandatory="true"/>
  <param name="seconds" type="Integer" minvalue="0" maxvalue="59" mandatory="true"/>
</struct>

<struct name="TouchEventCapabilities">
  <param name="pressAvailable" type="Boolean" mandatory="true">
  </param>
  <param name="multiTouchAvailable" type="Boolean" mandatory="true">
  </param>
  <param name="doublePressAvailable" type="Boolean" mandatory="true">
  </param>
</struct>

<struct name="ImageResolution">
  <param name="resolutionWidth" type="Integer" minvalue="1" maxvalue="10000" mandatory="true">
    <description>The image resolution width.</description>
  </param>
  <param name="resolutionHeight" type="Integer" minvalue="1" maxvalue="10000" mandatory="true">
    <description>The image resolution height.</description>
  </param>
</struct>

<struct name="ScreenParams">
  <param name="resolution" type="Common.ImageResolution" mandatory="true">
    <description>The resolution of the prescribed screen area.</description>
  </param>
  <param name="touchEventAvailable" type="Common.TouchEventCapabilities" mandatory="false">
    <description>Types of screen touch events available in screen area.</description>
  </param>
</struct>

<struct name="ImageField">
  <param name="name" type="Common.ImageFieldName" mandatory="true">
    <description>The name that identifies the field. See ImageFieldName.</description>
  </param>
  <param name="imageTypeSupported" type="Common.FileType" maxsize="100" array="true" mandatory="false" minsize="1">
    <description>The image types that are supported in this field. See FileType.</description>
  </param>
  <param name="imageResolution" type="Common.ImageResolution" mandatory="false">
    <description>The image resolution of this field.</description>
  </param>
</struct>

<struct name="VideoStreamingFormat">
  <description>Video streaming formats and their specifications.</description>
  <param name="protocol" type="Common.VideoStreamingProtocol" mandatory="true">
    <description>Protocol type, see VideoStreamingProtocol</description>
  </param>
  <param name="codec" type="Common.VideoStreamingCodec" mandatory="true">
    <description>Codec type, see VideoStreamingCodec</description>
  </param>
</struct>

<struct name="VideoConfig">
  <description>Configuration of a video stream.</description>
  <param name="protocol" type="Common.VideoStreamingProtocol" mandatory="false">
    <description>The video protocol configuration</description>
  </param>
  <param name="codec" type="Common.VideoStreamingCodec" mandatory="false">
    <description>The video codec configuration</description>
  </param>
  <param name="width" type="Integer" mandatory="false">
    <description>Width of the video stream, in pixels.</description>
  </param>
  <param name="height" type="Integer" mandatory="false">
    <description>Height of the video stream, in pixels.</description>
  </param>
</struct>

<struct name="DisplayCapabilities">
  <description>Contains information about the display capabilities.</description>
  <param name="displayType" type="Common.DisplayType" mandatory="true">
    <description>The type of the display. See DisplayType</description>
  </param>
  <param name="displayName" type="String" mandatory="false">
      <description>The name of the display the app is connected to.</description>
  </param>
  <param name="textFields" type="Common.TextField" minsize="0" maxsize="100" array="true" mandatory="true">
    <description>A set of all fields for text displaying supported by HU. See TextFieldName.</description>
    <description>If there are no textfields supported, the empty array must be returned</description>
  </param>
  <param name="imageFields" type="Common.ImageField" minsize="1" maxsize="100" array="true" mandatory="false">
    <description>A set of all fields that support images. See ImageField</description>
  </param>
  <param name="mediaClockFormats" type="Common.MediaClockFormat" minsize="0" maxsize="100" array="true" mandatory="true">
    <description>A set of all supported formats of the media clock. See MediaClockFormat</description>
  </param>
  <param name="imageCapabilities" type="Common.ImageType" array="true" minsize="0" maxsize="2" mandatory="false">
  </param>
  <param name="graphicSupported" type="Boolean" mandatory="true">
    <description>The display's persistent screen supports referencing a static or dynamic image.</description>
  </param>
  <param name="templatesAvailable" type="String" minsize="0" maxsize="100" maxlength="100" array="true" mandatory="true">
    <description>A set of all predefined persistent display templates available on headunit.  To be referenced in SetDisplayLayout.</description>
  </param>
  <param name="screenParams" type="Common.ScreenParams" mandatory="false">
    <description>A set of all parameters related to a prescribed screen area (e.g. for video / touch input).</description>
  </param>
  <param name="numCustomPresetsAvailable" type="Integer" minvalue="1" maxvalue="100" mandatory="false">
    <description>The number of on-screen custom presets available (if any); otherwise omitted.</description>
  </param>
</struct>

<struct name="SoftButtonCapabilities">
  <description>Contains information about a SoftButton's capabilities.</description>
  <param name="shortPressAvailable" type="Boolean" mandatory="true">
    <description>The button supports a short press.</description>
    <description>Whenever the button is pressed short, onButtonPressed( SHORT) must be invoked.</description>
  </param>
  <param name="longPressAvailable" type="Boolean" mandatory="true">
    <description>The button supports a LONG press.</description>
    <description>Whenever the button is pressed long, onButtonPressed( LONG) must be invoked.</description>
  </param>
  <param name="upDownAvailable" type="Boolean" mandatory="true">
    <description>The button supports "button down" and "button up".</description>
    <description>Whenever the button is pressed, onButtonEvent( DOWN) must be invoked.</description>
    <description>Whenever the button is released, onButtonEvent( UP) must be invoked.</description>
  </param>
  <param name="imageSupported" type="Boolean" mandatory="true">
    <description>Must be true if the button supports referencing a static or dynamic image.</description>
  </param>
  <param name="textSupported" type="Boolean" mandatory="false" >
    <description>
      The button supports the use of text.
      If not included, the default value should be considered true that the button will support text.
    </description>
  </param>
</struct>

<struct name="HMICapabilities">
  <param name="navigation" type="Boolean" mandatory="false">
    <description>Availability of build in Nav. True: Available, False: Not Available</description>
  </param>
  <param name="phoneCall" type="Boolean" mandatory="false">
    <description>Availability of build in phone. True: Available, False: Not Available</description>
  </param>
  <param name="videoStreaming" type="Boolean" mandatory="false">
    <description>Availability of built-in video streaming. True: Available, False: Not Available</description>
  </param>
</struct>

<struct name="AudioPassThruCapabilities">
  <description>
    Describes different audio type configurations for PerformAudioPassThru.
    e.g. 8kHz,8-bit,PCM
    The audio is recorded in monaural.
  </description>
  <param name="samplingRate" type="Common.SamplingRate" mandatory="true"/>
  <param name="bitsPerSample" type="Common.BitsPerSample" mandatory="true"/>
  <param name="audioType" type="Common.AudioType" mandatory="true"/>
</struct>

<struct name="TextFieldStruct">
  <param name="fieldName" type="Common.TextFieldName" mandatory="true">
    <description>The name of the field for displaying the text.</description>
  </param>
  <param name="fieldText" type="String" maxlength="500" mandatory="true">
    <description>The  text itself.</description>
  </param>
  <param name="fieldTypes" type="Common.MetadataType" minsize="0" maxsize="5" array="true" mandatory="false">
    <description>The type of data contained in the field.</description>
  </param>
</struct>

<struct name="KeyboardProperties">
  <description>Configuration of on-screen keyboard (if available).</description>
  <param name="language" type="Common.Language" mandatory="false">
    <description>The keyboard language.</description>
  </param>
  <param name="keyboardLayout" type="Common.KeyboardLayout" mandatory="false" >
    <description>Desired keyboard layout.</description>
  </param>
  <param name="keypressMode" type="Common.KeypressMode" mandatory="false" >
    <description>
        Desired keypress mode.
        If omitted, this value will be set to RESEND_CURRENT_ENTRY.
    </description>
  </param>
  <param name="limitedCharacterList" type="String" maxlength="1" minsize="1" maxsize="100" array="true" mandatory="false">
    <description>Array of keyboard characters to enable.</description>
    <description>All omitted characters will be greyed out (disabled) on the keyboard.</description>
    <description>If omitted, the entire keyboard will be enabled.</description>
  </param>
  <param name="autoCompleteList" type="String" maxlength="1000" minsize="0" maxsize="100" array="true" mandatory="false">
    <description>
      Allows an app to prepopulate the text field with a list of suggested or completed entries as the user types. 
      If empty, the auto-complete list will be removed from the screen.
    </description>
  </param>
</struct>

<struct name="Turn">
  <param name="navigationText" type="Common.TextFieldStruct" mandatory="false">
    <description>Uses navigationText from TextFieldStruct.</description>
  </param>
  <param name="turnIcon" type="Common.Image" mandatory="false">
  </param>
</struct>

<struct name="VehicleType">
  <param name="make" type="String" maxlength="500" mandatory="false">
    <description>Make of the vehicle</description>
    <description>e.g. Ford</description>
  </param>
  <param name="model" type="String" maxlength="500" mandatory="false">
    <description>Model of the vehicle</description>
    <description>e.g. Fiesta</description>
  </param>
  <param name="modelYear" type="String" maxlength="500" mandatory="false">
    <description>Model Year of the vehicle</description>
    <description>e.g. 2013</description>
  </param>
  <param name="trim" type="String" maxlength="500" mandatory="false">
    <description>Trim of the vehicle</description>
    <description>e.g. SE</description>
  </param>
</struct>

<!--IVI part-->
<enum name="TurnSignal">
  <description>Enumeration that describes the status of the turn light indicator.</description>
  <element name="OFF">
    <description>Turn signal is OFF</description>
  </element>
  <element name="LEFT">
    <description>Left turn signal is on</description>
  </element>
  <element name="RIGHT">
    <description>Right turn signal is on</description>
  </element>
  <element name="BOTH">
    <description>Both signals (left and right) are on.</description>
  </element>
</enum>

<struct name="SingleTireStatus">
  <param name="status" type="Common.ComponentVolumeStatus" mandatory="true">
    <description>The status of component volume. See ComponentVolumeStatus.</description>
  </param>
  <param name="tpms" type="TPMS" mandatory="false">
      <description>The status of TPMS according to the particular tire.</description>
  </param>
  <param name="pressure" type="Float" mandatory="false" minvalue="0" maxvalue="2000">
    <description>The pressure value of the particular tire in kilo pascal.</description>
  </param>
</struct>

<struct name="DIDResult">
  <description>Individual requested DID result and data</description>
  <param name="resultCode" type="Common.VehicleDataResultCode" mandatory="true">
    <description>Individual DID result code.</description>
  </param>
  <param name="didLocation" type="Integer" minvalue="0" maxvalue="65535" mandatory="true">
    <description>Location of raw data (the address from ReadDID request)</description>
  </param>
  <param name="data" type="String" maxlength="5000" mandatory="false">
    <description>Raw DID-based data returned for requested element.</description>
  </param>
</struct>

<struct name="HeadLampStatus">
  <param name="lowBeamsOn" type="Boolean" mandatory="true">
    <description>Status of the low beam lamps.</description>
  </param>
  <param name="highBeamsOn" type="Boolean" mandatory="true">
    <description>Status of the high beam lamps.</description>
  </param>
  <param name="ambientLightSensorStatus" type="Common.AmbientLightStatus" mandatory="true">
    <description>Status of the ambient light sensor.</description>
  </param>
</struct>

<struct name="TireStatus">
  <description>The status and pressure of the tires.</description>
  <param name="pressureTelltale" type="Common.WarningLightStatus" mandatory="false">
    <description>Status of the Tire Pressure Telltale. See WarningLightStatus.</description>
  </param>
  <param name="leftFront" type="Common.SingleTireStatus" mandatory="false">
    <description>The status of the left front tire.</description>
  </param>
  <param name="rightFront" type="Common.SingleTireStatus" mandatory="false">
    <description>The status of the right front tire.</description>
  </param>
  <param name="leftRear" type="Common.SingleTireStatus" mandatory="false">
    <description>The status of the left rear tire.</description>
  </param>
  <param name="rightRear" type="Common.SingleTireStatus" mandatory="false">
    <description>The status of the right rear tire.</description>
  </param>
  <param name="innerLeftRear" type="Common.SingleTireStatus" mandatory="false">
    <description>The status of the inner left rear.</description>
  </param>
  <param name="innerRightRear" type="Common.SingleTireStatus" mandatory="false">
    <description>The status of the inner right rear.</description>
  </param>
</struct>

<struct name="BeltStatus">
  <param name="driverBeltDeployed" type="Common.VehicleDataEventStatus" mandatory="false">
    <description>See VehicleDataEventStatus.</description>
  </param>
  <param name="passengerBeltDeployed" type="Common.VehicleDataEventStatus" mandatory="false">
    <description>See VehicleDataEventStatus.</description>
  </param>
  <param name="passengerBuckleBelted" type="Common.VehicleDataEventStatus" mandatory="false">
    <description>See VehicleDataEventStatus.</description>
  </param>
  <param name="driverBuckleBelted" type="Common.VehicleDataEventStatus" mandatory="false">
    <description>See VehicleDataEventStatus.</description>
  </param>
  <param name="leftRow2BuckleBelted" type="Common.VehicleDataEventStatus" mandatory="false">
    <description>See VehicleDataEventStatus.</description>
  </param>
  <param name="passengerChildDetected" type="Common.VehicleDataEventStatus" mandatory="false">
    <description>See VehicleDataEventStatus.</description>
  </param>
  <param name="rightRow2BuckleBelted" type="Common.VehicleDataEventStatus" mandatory="false">
    <description>See VehicleDataEventStatus.</description>
  </param>
  <param name="middleRow2BuckleBelted" type="Common.VehicleDataEventStatus" mandatory="false">
    <description>See VehicleDataEventStatus.</description>
  </param>
  <param name="middleRow3BuckleBelted" type="Common.VehicleDataEventStatus" mandatory="false">
    <description>See VehicleDataEventStatus.</description>
  </param>
  <param name="leftRow3BuckleBelted" type="Common.VehicleDataEventStatus" mandatory="false">
    <description>See VehicleDataEventStatus.</description>
  </param>
  <param name="rightRow3BuckleBelted" type="Common.VehicleDataEventStatus" mandatory="false">
    <description>See VehicleDataEventStatus.</description>
  </param>
  <param name="leftRearInflatableBelted" type="Common.VehicleDataEventStatus" mandatory="false">
    <description>See VehicleDataEventStatus.</description>
  </param>
  <param name="rightRearInflatableBelted" type="Common.VehicleDataEventStatus" mandatory="false">
    <description>See VehicleDataEventStatus.</description>
  </param>
  <param name="middleRow1BeltDeployed" type="Common.VehicleDataEventStatus" mandatory="false">
    <description>See VehicleDataEventStatus.</description>
  </param>
  <param name="middleRow1BuckleBelted" type="Common.VehicleDataEventStatus" mandatory="false">
    <description>See VehicleDataEventStatus.</description>
  </param>
</struct>

<struct name="StabilityControlsStatus">
	<param name="escSystem" type="Common.VehicleDataStatus" mandatory="false">
		<description>true if vehicle stability control is ON, else false</description>
	</param>
	<param name="trailerSwayControl" type="Common.VehicleDataStatus" mandatory="false">
		<description>true if vehicle trailer sway control is ON, else false</description>
	</param>
</struct>

<struct name="BodyInformation">
  <param name="parkBrakeActive" type="Boolean" mandatory="true">
    <description>Must be true if the park brake is active</description>
  </param>
  <param name="ignitionStableStatus" type="Common.IgnitionStableStatus" mandatory="true">
    <description>Information about the ignition switch. See IgnitionStableStatus.</description>
  </param>
  <param name="ignitionStatus" type="Common.IgnitionStatus" mandatory="true">
    <description>The status of the ignition. See IgnitionStatus.</description>
  </param>
  <param name="driverDoorAjar" type="Boolean" mandatory="false">
    <description>References signal "DrStatDrv_B_Actl".</description>
  </param>
  <param name="passengerDoorAjar" type="Boolean" mandatory="false">
    <description>References signal "DrStatPsngr_B_Actl".</description>
  </param>
  <param name="rearLeftDoorAjar" type="Boolean" mandatory="false">
    <description>References signal "DrStatRl_B_Actl".</description>
  </param>
  <param name="rearRightDoorAjar" type="Boolean" mandatory="false">
    <description>References signal "DrStatRr_B_Actl".</description>
  </param>
</struct>

<struct name="DeviceStatus">
  <param name="voiceRecOn" type="Boolean" mandatory="false">
    <description>Must be true if the voice recording is on.</description>
  </param>
  <param name="btIconOn" type="Boolean" mandatory="false">
    <description>Must be true if Bluetooth icon is displayed.</description>
  </param>
  <param name="callActive" type="Boolean" mandatory="false">
    <description>Must be true if there is an active call..</description>
  </param>
  <param name="phoneRoaming" type="Boolean" mandatory="false">
    <description>Must be true if ther is a phone roaming.</description>
  </param>
  <param name="textMsgAvailable" type="Boolean" mandatory="false">
    <description>Must be true if the text message is available.</description>
  </param>
  <param name="battLevelStatus" type="Common.DeviceLevelStatus" mandatory="false">
    <description>Device battery level status. See DeviceLevelStatus.</description>
  </param>
  <param name="stereoAudioOutputMuted" type="Boolean" mandatory="false">
    <description>Must be true if stereo audio output is muted.</description>
  </param>
  <param name="monoAudioOutputMuted" type="Boolean" mandatory="false">
    <description>Must be true if mono audio output is muted.</description>
  </param>
  <param name="signalLevelStatus" type="Common.DeviceLevelStatus" mandatory="false">
    <description>Device signal level status. See DeviceLevelStatus.</description>
  </param>
  <param name="primaryAudioSource" type="Common.PrimaryAudioSource" mandatory="false">
    <description>See PrimaryAudioSource.</description>
  </param>
  <param name="eCallEventActive" type="Boolean" mandatory="false">
    <description>Must be true if emergency call event is active.</description>
  </param>
</struct>

<struct name="ECallInfo">
  <param name="eCallNotificationStatus" type="Common.VehicleDataNotificationStatus" mandatory="true">
    <description>References signal "eCallNotification_4A". See VehicleDataNotificationStatus.</description>
  </param>
  <param name="auxECallNotificationStatus" type="Common.VehicleDataNotificationStatus" mandatory="true">
    <description>References signal "eCallNotification". See VehicleDataNotificationStatus.</description>
  </param>
  <param name="eCallConfirmationStatus" type="Common.ECallConfirmationStatus" mandatory="true">
    <description>References signal "eCallConfirmation". See ECallConfirmationStatus.</description>
  </param>
</struct>

<struct name="AirbagStatus">
  <param name="driverAirbagDeployed" type="Common.VehicleDataEventStatus" mandatory="true">
    <description>References signal "VedsDrvBag_D_Ltchd". See VehicleDataEventStatus.</description>
  </param>
  <param name="driverSideAirbagDeployed" type="Common.VehicleDataEventStatus" mandatory="true">
    <description>References signal "VedsDrvSideBag_D_Ltchd". See VehicleDataEventStatus.</description>
  </param>
  <param name="driverCurtainAirbagDeployed" type="Common.VehicleDataEventStatus" mandatory="true">
    <description>References signal "VedsDrvCrtnBag_D_Ltchd". See VehicleDataEventStatus.</description>
  </param>
  <param name="passengerAirbagDeployed" type="Common.VehicleDataEventStatus" mandatory="true">
    <description>References signal "VedsPasBag_D_Ltchd". See VehicleDataEventStatus.</description>
  </param>
  <param name="passengerCurtainAirbagDeployed" type="Common.VehicleDataEventStatus" mandatory="true">
    <description>References signal "VedsPasCrtnBag_D_Ltchd". See VehicleDataEventStatus.</description>
  </param>
  <param name="driverKneeAirbagDeployed" type="Common.VehicleDataEventStatus" mandatory="true">
    <description>References signal "VedsKneeDrvBag_D_Ltchd". See VehicleDataEventStatus.</description>
  </param>
  <param name="passengerSideAirbagDeployed" type="Common.VehicleDataEventStatus" mandatory="true">
    <description>References signal "VedsPasSideBag_D_Ltchd". See VehicleDataEventStatus.</description>
  </param>
  <param name="passengerKneeAirbagDeployed" type="Common.VehicleDataEventStatus" mandatory="true">
    <description>References signal "VedsKneePasBag_D_Ltchd". See VehicleDataEventStatus.</description>
  </param>
</struct>

<struct name="EmergencyEvent">
  <param name="emergencyEventType" type="Common.EmergencyEventType" mandatory="true">
    <description>References signal "VedsEvntType_D_Ltchd". See EmergencyEventType.</description>
  </param>
  <param name="fuelCutoffStatus" type="Common.FuelCutoffStatus" mandatory="true">
    <description>References signal "RCM_FuelCutoff". See FuelCutoffStatus.</description>
  </param>
  <param name="rolloverEvent" type="Common.VehicleDataEventStatus" mandatory="true">
    <description>References signal "VedsEvntRoll_D_Ltchd". See VehicleDataEventStatus.</description>
  </param>
  <param name="maximumChangeVelocity" type="Integer" minvalue="0" maxvalue="255" mandatory="true">
    <description>
      References signal "VedsMaxDeltaV_D_Ltchd". Change in velocity in KPH.  Additional reserved values:
      0x00 No event
      0xFE Not supported
      0xFF Fault
    </description>
  </param>
  <param name="multipleEvents" type="Common.VehicleDataEventStatus" mandatory="true">
    <description>References signal "VedsMultiEvnt_D_Ltchd". See VehicleDataEventStatus.</description>
  </param>
</struct>

<struct name="ClusterModeStatus">
  <param name="powerModeActive" type="Boolean" mandatory="true">
    <description>References signal "PowerMode_UB".</description>
  </param>
  <param name="powerModeQualificationStatus" type="Common.PowerModeQualificationStatus" mandatory="true">
    <description>References signal "PowerModeQF". See PowerModeQualificationStatus.</description>
  </param>
  <param name="carModeStatus" type="Common.CarModeStatus" mandatory="true">
    <description>References signal "CarMode". See CarMode.</description>
  </param>
  <param name="powerModeStatus" type="Common.PowerModeStatus" mandatory="true">
    <description>References signal "PowerMode". See PowerMode.</description>
  </param>
</struct>

<struct name="MyKey">
  <param name="e911Override" type="Common.VehicleDataStatus" mandatory="true">
    <description>Indicates whether e911 override is on. See VehicleDataStatus.</description>
  </param>
</struct>
<!--end of IVI part-->

<struct name="DateTime">
  <param name="millisecond" type="Integer" minvalue="0" maxvalue="999" mandatory="false">
    <description>Milliseconds </description>
  </param>
  <param name="second" type="Integer" minvalue="0" maxvalue="60" mandatory="false">
    <description>Seconds part of time</description>
  </param>
  <param name="minute" type="Integer" minvalue="0" maxvalue="59" mandatory="false">
    <description>Minutes part of time</description>
  </param>
  <param name="hour" type="Integer" minvalue="0" maxvalue="23" mandatory="false">
    <description>Hours part of time. Note that this structure accepts time only in 24 Hr format</description>
  </param>
  <param name="day" type="Integer" minvalue="1" maxvalue="31" mandatory="false">
    <description>Day of the month</description>
  </param>
  <param name="month" type="Integer" minvalue="1" maxvalue="12" mandatory="false">
    <description>Month of the year</description>
  </param>
  <param name="year" type="Integer" maxvalue="4095" mandatory="false">
    <description>The year in YYYY format</description>
  </param>
  <param name="tz_hour" type="Integer" minvalue="-12" maxvalue="14" defvalue="0" mandatory="false">
    <description>Time zone offset in Hours wrt UTC.</description>
  </param>
  <param name="tz_minute" type="Integer" minvalue="0" maxvalue="59" defvalue="0" mandatory="false">
    <description>Time zone offset in Min wrt UTC.</description>
  </param>
</struct>

<struct name="OASISAddress">
  <param name="countryName" minlength="0" maxlength="200" type="String" mandatory="false">
    <description>Name of the country (localized)</description>
  </param>
  <param name="countryCode" minlength="0" maxlength="50" type="String" mandatory="false">
    <description>Name of country (ISO 3166-2)</description>
  </param>
  <param name="postalCode" minlength="0" maxlength="16" type="String" mandatory="false">
    <description>(PLZ, ZIP, PIN, CAP etc.)</description>
  </param>
  <param name="administrativeArea" minlength="0" maxlength="200" type="String" mandatory="false">
    <description>Portion of country (e.g. state)</description>
  </param>
  <param name="subAdministrativeArea" minlength="0" maxlength="200" type="String" mandatory="false">
    <description>Portion of e.g. state (e.g. county)</description>
  </param>
  <param name="locality" minlength="0" maxlength="200" type="String" mandatory="false">
    <description>Hypernym for e.g. city/village</description>
  </param>
  <param name="subLocality" minlength="0" maxlength="200" type="String" mandatory="false">
    <description>Hypernym for e.g. district</description>
  </param>
  <param name="thoroughfare" minlength="0" maxlength="200" type="String" mandatory="false">
    <description>Hypernym for street, road etc.</description>
  </param>
  <param name="subThoroughfare" minlength="0" maxlength="200" type="String" mandatory="false">
    <description>Portion of thoroughfare e.g. house number</description>
  </param>
</struct>

  <struct name="LocationDetails">
    <param name="coordinate" type="Coordinate" mandatory="false">
      <description>Latitude/Longitude of the location.</description>
    </param>
    <param name="locationName" type="String" maxlength="500" mandatory="false">
      <description>Name of location.</description>
    </param>
    <param name="addressLines" type="String" maxlength="500" minsize="0" maxsize="4" array="true" mandatory="false">
      <description>Location address for display purposes only</description>
    </param>
    <param name="locationDescription" type="String" maxlength="500" mandatory="false">
      <description>Description intended location / establishment (if applicable)</description>
    </param>
    <param name="phoneNumber" type="String" maxlength="500" mandatory="false">
      <description>Phone number of location / establishment.</description>
    </param>
    <param name="locationImage" type="Image" mandatory="false">
      <description>Image / icon of intended location.</description>
    </param>
    <param name="searchAddress" type="OASISAddress" mandatory="false">
      <description>Address to be used by navigation engines for search</description>
    </param>
  </struct>

  <struct name="NavigationCapability">
    <description>Extended capabilities for an onboard navigation system</description>
    <param name="sendLocationEnabled" type="Boolean" mandatory="false">
      <description>If the module has the ability to add locations to the onboard nav</description>
    </param>
    <param name="getWayPointsEnabled" type="Boolean" mandatory="false">
      <description>If the module has the ability to return way points from onboard nav</description>
    </param>
  </struct>

  <struct name="PhoneCapability">
    <description>Extended capabilities of the module's phone feature</description>
    <param name="dialNumberEnabled" type="Boolean" mandatory="false">
      <description>If the module has the abiulity to perform dial number</description>
    </param>
  </struct>

  <struct name="VideoStreamingCapability">
    <description>Contains information about this system's video streaming capabilities.</description>
    <param name="preferredResolution" type="Common.ImageResolution" mandatory="false">
      <description>The preferred resolution of a video stream for decoding and rendering on HMI.</description>
    </param>
    <param name="maxBitrate" type="Integer" minvalue="0" maxvalue="2147483647" mandatory="false">
      <description>The maximum bitrate of video stream that is supported, in kbps.</description>
    </param>
    <param name="supportedFormats" type="Common.VideoStreamingFormat" array="true" mandatory="false">
      <description>
        Detailed information on each format supported by this system, in its preferred order
        (i.e. the first element in the array is most preferable to the system).
        Each object will contain a VideoStreamingFormat that describes what can be expected.
      </description>
    </param>
    <param name="hapticSpatialDataSupported" type="Boolean" mandatory="false">
      <description>True if the system can utilize the haptic spatial data from the source being streamed. </description>
    </param>
    <param name="diagonalScreenSize" type="Float" minvalue="0" mandatory="false">
      <description>The diagonal screen size in inches.</description>
    </param>
    <param name="pixelPerInch" type="Float" minvalue="0" mandatory="false">
      <description>PPI is the diagonal resolution in pixels divided by the diagonal screen size in inches.</description>
    </param>
    <param name="scale" type="Float" minvalue="1" maxvalue="10" mandatory="false">
      <description>The scaling factor the app should use to change the size of the projecting view.</description>
    </param>
  </struct>


  <struct name="WindowTypeCapabilities">
    <param name="type" type="Common.WindowType" mandatory="true" />
    <param name="maximumNumberOfWindows" type="Integer" mandatory="true" />
  </struct>

  <struct name="WindowCapability">
    <param name="windowID" type="Integer" mandatory="false">
      <description>
        The specified ID of the window. Can be set to a predefined window,
        or omitted for the main window on the main display.
      </description>
    </param>
    <param name="textFields" type="TextField" minsize="1" maxsize="100" array="true" mandatory="false">
      <description>A set of all fields that support text data. See TextField</description>
    </param>
    <param name="imageFields" type="ImageField" minsize="1" maxsize="100" array="true" mandatory="false">
      <description>A set of all fields that support images. See ImageField</description>
    </param>
    <param name="imageTypeSupported" type="ImageType" array="true" minsize="0" maxsize="1000" mandatory="false">
      <description>Provides information about image types supported by the system.</description>
    </param>
    <param name="templatesAvailable" type="String" minsize="0" maxsize="100" maxlength="100" array="true" mandatory="false">
      <description>A set of all window templates available on the head unit.</description>
    </param>
    <param name="numCustomPresetsAvailable" type="Integer" minvalue="1" maxvalue="100" mandatory="false">
      <description>The number of on-window custom presets available (if any); otherwise omitted.</description>
    </param>
    <param name="buttonCapabilities" type="ButtonCapabilities" minsize="1" maxsize="100" array="true" mandatory="false">
      <description>The number of buttons and the capabilities of each on-window button.</description>
    </param>
    <param name="softButtonCapabilities" type="SoftButtonCapabilities" minsize="1" maxsize="100" array="true" mandatory="false">
      <description>The number of soft buttons available on-window and the capabilities for each button.</description>
    </param>
    <param name="menuLayoutsAvailable" type="Common.MenuLayout" array="true" minsize="1" maxsize="1000" mandatory="false">
      <description>An array of available menu layouts. If this parameter is not provided, only the `LIST` layout is assumed to be available</description>
    </param>
  </struct>

  <struct name="DisplayCapability">
    <description>Contains information about the display capabilities.</description>
    <param name="displayName" type="String" mandatory="false" />
    <param name="windowTypeSupported" type="WindowTypeCapabilities" array="true" minsize="1" mandatory="false">
      <description>
        Informs the application how many windows the app is allowed to create per type.
      </description>
    </param>
    <param name="windowCapabilities" type="WindowCapability" array="true" minsize="1" maxsize="1000" mandatory="false">
      <description>
        Contains a list of capabilities of all windows related to the app.
        Once the app has registered the capabilities of all windows are provided.
        GetSystemCapability still allows requesting window capabilities of all windows.
        After registration, only windows with capabilities changed will be included.
        Following cases will cause only affected windows to be included:
        1. App creates a new window. After the window is created, a system capability notification will be sent
        related only to the created window.
        2. App sets a new layout to the window. The new layout changes window capabilties.
        The notification will reflect those changes to the single window.
      </description>
    </param>
  </struct>

  <struct name="DriverDistractionCapability">
      <param name="menuLength" type="Integer" mandatory="false">
          <description>The number of items allowed in a Choice Set or Command menu while the driver is distracted</description>
      </param>
      <param name="subMenuDepth" type="Integer" minvalue="1" mandatory="false">
          <description>The depth of submenus allowed when the driver is distracted. e.g. 3 == top level menu -> submenu -> submenu; 1 == top level menu only</description>
      </param>
  </struct>

  <struct name="SystemCapabilities">
      <param name="navigationCapability" type="NavigationCapability" mandatory="false">
      </param>
      <param name="phoneCapability" type="PhoneCapability" mandatory="false">
      </param>
      <param name="videoStreamingCapability" type="VideoStreamingCapability" mandatory="false">
      </param>
      <param name="driverDistractionCapability" type="DriverDistractionCapability" mandatory="false">
        <description>Describes capabilities when the driver is distracted</description>
    </param>
  </struct>

  <struct name="RemoteControlCapabilities">
    <param name="climateControlCapabilities" type="ClimateControlCapabilities" mandatory="false" minsize="1" maxsize="100" array="true">
      <description>If included, the platform supports RC climate controls. For this baseline version, maxsize=1. i.e. only one climate control module is supported.</description >
    </param>
    <param name="radioControlCapabilities" type="RadioControlCapabilities" mandatory="false" minsize="1" maxsize="100" array="true">
      <description>If included, the platform supports RC radio controls. For this baseline version, maxsize=1. i.e. only one climate control module is supported.</description >
    </param>
    <param name="buttonCapabilities" type="ButtonCapabilities"  mandatory="false" minsize="1" maxsize="100" array="true" >
      <description>If included, the platform supports RC button controls with the included button names.</description >
    </param>
    <param name="seatControlCapabilities" type="SeatControlCapabilities" mandatory="false" minsize="1" maxsize="100" array="true">
      <description>
      If included, the platform supports seat controls.
      </description >
    </param>
    <param name="audioControlCapabilities" type="AudioControlCapabilities" mandatory="false" minsize="1" maxsize="100" array="true">
        <description> If included, the platform supports audio controls. </description >
    </param>
    <param name="hmiSettingsControlCapabilities" type="HMISettingsControlCapabilities" mandatory="false">
        <description> If included, the platform supports hmi setting controls. </description >
    </param>
    <param name="lightControlCapabilities" type="LightControlCapabilities" mandatory="false">
        <description> If included, the platform supports light controls. </description >
    </param>
  </struct>

  <struct name="Rectangle">
    <param name="x" type="Float" mandatory="true">
      <description>The X-coordinate of the user control</description>
    </param>
    <param name="y" type="Float" mandatory="true">
      <description>The Y-coordinate of the user control</description>
    </param>
    <param name="width" type="Float" mandatory="true">
      <description>The width of the user control's bounding rectangle</description>
    </param>
    <param name="height" type="Float" mandatory="true">
      <description>The height of the user control's bounding rectangle</description>
    </param>
  </struct>

  <struct name="HapticRect">
    <description>Defines haptic rectangle data for each user control object for video streaming application</description>
    <param name="id" type="Integer" minvalue="0" maxvalue="2000000000" mandatory="true">
      <description>A user control spatial identifier</description>
    </param>
    <param name="rect" type="Common.Rectangle" mandatory="true">
      <description>The position of the haptic rectangle to be highlighted. The center of this rectangle will be "touched" when a press occurs.</description>
    </param>
  </struct>

  <struct name="SyncMsgVersion">
        <description>Specifies the version number of the SmartDeviceLink protocol that is supported by the mobile application or app service</description>

        <param name="majorVersion" type="Integer" minvalue="1" maxvalue="10" mandatory="true">
            <description>The major version indicates versions that is not-compatible to previous versions.</description>
        </param>
        <param name="minorVersion" type="Integer" minvalue="0" maxvalue="1000" mandatory="true">
            <description>The minor version indicates a change to a previous version that should still allow to be run on an older version (with limited functionality)</description>
        </param>
        <param name="patchVersion" type="Integer" minvalue="0" maxvalue="1000" mandatory="false">
            <description>The patch version indicates a fix to existing functionality in a previous version that should still be able to be run on an older version </description>
        </param>
    </struct>

  <enum name="ServiceType">
    <element name="VIDEO" >
      <description>Refers to the Video service.</description>
    </element>
    <element name="AUDIO" >
      <description>Refers to the Audio service.</description>
    </element>
    <element name="RPC" >
      <description>Refers to the RPC service.</description>
    </element>
  </enum>

  <enum name="ServiceEvent">
    <element name="REQUEST_RECEIVED" >
      <description>When a request for a Service is received.</description>
    </element>
    <element name="REQUEST_ACCEPTED" >
      <description>When a request for a Service is Accepted.</description>
    </element>
    <element name="REQUEST_REJECTED" >
      <description>When a request for a Service is Rejected.</description>
    </element>
  </enum>

  <enum name="ServiceStatusUpdateReason">
    <element name="PTU_FAILED" >
      <description>When a Service is rejected because the system was unable to get a required Policy Table Update.</description>
    </element>
    <element name="INVALID_CERT" >
      <description>When a Service is rejected because the security certificate is invalid/expired.</description>
    </element>
    <element name="INVALID_TIME" >
      <description>When a Service is rejected because the system was unable to get a valid SystemTime from HMI, which is required for certificate authentication.</description>
    </element>
    <element name="PROTECTION_ENFORCED" >
      <description>When a Service is rejected because the system configuration ini file requires the service must be protected, but the app asks for an unprotected service.</description>
    </element>
    <element name="PROTECTION_DISABLED" >
      <description>When a mobile app requests a protected service, but the system starts an unprotected service instead.</description>
    </element>
  </enum>

    <!-- App Services -->

    <enum name="AppServiceType">
        <element name="MEDIA"/>
        <element name="WEATHER"/>
        <element name="NAVIGATION"/>
    </enum>

    <struct name="MediaServiceManifest">
    </struct>

    <enum name="MediaType">
        <element name="MUSIC"/>
        <element name="PODCAST"/>
        <element name="AUDIOBOOK"/>
        <element name="OTHER"/>
    </enum>

    <struct name="MediaServiceData">
        <description>This data is related to what a media service should provide</description>

        <param name="mediaType" type="Common.MediaType" mandatory="false">
            <description>The type of the currently playing or paused track.</description>
        </param>

        <param name="mediaTitle" type="String" mandatory="false">
            <description>
                Music: The name of the current track
                Podcast: The name of the current episode
                Audiobook: The name of the current chapter
            </description>
        </param>

        <param name="mediaArtist" type="String" mandatory="false">
            <description>
                Music: The name of the current album artist
                Podcast: The provider of the podcast (hosts, network, company)
                Audiobook: The book author's name
            </description>
        </param>

        <param name="mediaAlbum" type="String" mandatory="false">
            <description>
                Music: The name of the current album
                Podcast: The name of the current podcast show
                Audiobook: The name of the current book
            </description>
        </param>

        <param name="playlistName" type="String" mandatory="false">
            <description>
                Music: The name of the playlist or radio station, if the user is playing from a playlist, otherwise, Null
                Podcast: The name of the playlist, if the user is playing from a playlist, otherwise, Null
                Audiobook: Likely not applicable, possibly a collection or "playlist" of books
            </description>
        </param>

        <param name="isExplicit" type="Boolean" mandatory="false">
            <description> Whether or not the content currently playing (e.g. the track, episode, or book) contains explicit content</description>
        </param>

        <param name="trackPlaybackProgress" type="Integer" mandatory="false">
            <description>
                Music: The current progress of the track in seconds
                Podcast: The current progress of the episode in seconds
                Audiobook: The current progress of the current segment (e.g. the chapter) in seconds
            </description>
        </param>

        <param name="trackPlaybackDuration" type="Integer" mandatory="false">
            <description>
                Music: The total duration of the track in seconds
                Podcast: The total duration of the episode in seconds
                Audiobook: The total duration of the current segment (e.g. the chapter) in seconds
            </description>
        </param>

        <param name="queuePlaybackProgress" type="Integer" mandatory="false">
            <description>
                Music: The current progress of the playback queue in seconds
                Podcast: The current progress of the playback queue in seconds
                Audiobook: The current progress of the playback queue (e.g. the book) in seconds
            </description>
        </param>

        <param name="queuePlaybackDuration" type="Integer" mandatory="false">
            <description>
                Music: The total duration of the playback queue in seconds
                Podcast: The total duration of the playback queue in seconds
                Audiobook: The total duration of the playback queue (e.g. the book) in seconds
            </description>
        </param>

        <param name="queueCurrentTrackNumber" type="Integer" mandatory="false">
            <description>
                Music: The current number (1 based) of the track in the playback queue
                Podcast: The current number (1 based) of the episode in the playback queue
                Audiobook: The current number (1 based) of the episode in the playback queue (e.g. the chapter number in the book)
            </description>
        </param>

        <param name="queueTotalTrackCount" type="Integer" mandatory="false">
            <description>
                Music: The total number of tracks in the playback queue
                Podcast: The total number of episodes in the playback queue
                Audiobook: The total number of sections in the playback queue (e.g. the number of chapters in the book)
            </description>
        </param>

        <param name="mediaImage" type="Common.Image" mandatory="false">
            <description>
                Music: The album art of the current track
                Podcast: The podcast or chapter artwork of the current podcast episode
                Audiobook: The book or chapter artwork of the current audiobook
            </description>
        </param>
    </struct>

    <struct name="WeatherServiceManifest">
        <param name="currentForecastSupported" type="Boolean" mandatory="false"/>
        <param name="maxMultidayForecastAmount" type="Integer" mandatory="false"/>
        <param name="maxHourlyForecastAmount" type="Integer" mandatory="false"/>
        <param name="maxMinutelyForecastAmount" type="Integer" mandatory="false"/>
        <param name="weatherForLocationSupported" type="Boolean" mandatory="false"/>
    </struct>

    <struct name="WeatherAlert">
        <param name="title" type="String" mandatory="false"/>
        <param name="summary" type="String" mandatory="false"/>
        <param name="expires" type="Common.DateTime" mandatory="false"/>
        <param name="regions" type="String" array="true" minsize="1" maxsize="99" mandatory="false"/>
        <param name="severity" type="String" mandatory="false"/>
        <param name="timeIssued" type="Common.DateTime" mandatory="false"/>
    </struct>

    <struct name="WeatherData">
        <param name="currentTemperature" type="Common.Temperature" mandatory="false"/>
        <param name="temperatureHigh" type="Common.Temperature" mandatory="false"/>
        <param name="temperatureLow" type="Common.Temperature" mandatory="false"/>
        <param name="apparentTemperature" type="Common.Temperature" mandatory="false"/>
        <param name="apparentTemperatureHigh" type="Common.Temperature" mandatory="false"/>
        <param name="apparentTemperatureLow" type="Common.Temperature" mandatory="false"/>

        <param name="weatherSummary" type="String" mandatory="false"/>
        <param name="time" type="Common.DateTime" mandatory="false"/>
        <param name="humidity" type="Float" minvalue="0" maxvalue="1" mandatory="false">
            <description> 0 to 1, percentage humidity </description>
        </param>
        <param name="cloudCover" type="Float" minvalue="0" maxvalue="1" mandatory="false">
            <description> 0 to 1, percentage cloud cover </description>
        </param>
        <param name="moonPhase" type="Float" minvalue="0" maxvalue="1" mandatory="false">
            <description> 0 to 1, percentage of the moon seen, e.g. 0 = no moon, 0.25 = quarter moon </description>
        </param>

        <param name="windBearing" type="Integer" mandatory="false">
            <description> In degrees, true north at 0 degrees </description>
        </param>
        <param name="windGust" type="Float" mandatory="false">
            <description> km/hr </description>
        </param>
        <param name="windSpeed" type="Float" mandatory="false">
            <description> km/hr </description>
        </param>

        <param name="nearestStormBearing" type="Integer" mandatory="false">
            <description> In degrees, true north at 0 degrees </description>
        </param>
        <param name="nearestStormDistance" type="Integer" mandatory="false">
            <description> In km </description>
        </param>
        <param name="precipAccumulation" type="Float" mandatory="false">
            <description> cm </description>
        </param>
        <param name="precipIntensity" type="Float" mandatory="false">
            <description> cm of water per hour </description>
        </param>
        <param name="precipProbability" type="Float" minvalue="0" maxvalue="1" mandatory="false">
            <description> 0 to 1, percentage chance </description>
        </param>
        <param name="precipType" type="String" mandatory="false">
            <description> e.g. "rain", "snow", "sleet", "hail" </description>
        </param>
        <param name="visibility" type="Float" mandatory="false">
            <description> In km </description>
        </param>

        <param name="weatherIcon" type="Common.Image" mandatory="false"/>
    </struct>

    <struct name="WeatherServiceData">
        <description> This data is related to what a weather service would provide</description>
        <param name="location" type="Common.LocationDetails" mandatory="true"/>
        <param name="currentForecast" type="Common.WeatherData" mandatory="false"/>
        <param name="minuteForecast" type="Common.WeatherData" array="true" minsize="15" maxsize="60" mandatory="false"/>
        <param name="hourlyForecast" type="Common.WeatherData" array="true" minsize="1" maxsize="96" mandatory="false"/>
        <param name="multidayForecast" type="Common.WeatherData" array="true" minsize="1" maxsize="30" mandatory="false"/>
        <param name="alerts" type="Common.WeatherAlert" array="true" minsize="1" maxsize="10" mandatory="false">
            <description> This array should be ordered with the first object being the current day</description>
        </param>
    </struct>

    <struct name="NavigationServiceManifest">
        <param name="acceptsWayPoints" type="Boolean" mandatory="false">
            <description> Informs the subscriber if this service can actually accept way points. </description>
        </param>
    </struct>

    <enum name="NavigationAction">
        <element name="TURN">
            <description> Using this action plus a supplied direction can give the type of turn. </description>
        </element>
        <element name="EXIT"/>
        <element name="STAY"/>
        <element name="MERGE"/>
        <element name="FERRY"/>
        <element name="CAR_SHUTTLE_TRAIN"/>
        <element name="WAYPOINT"/>
    </enum>

    <enum name="NavigationJunction">
        <element name="REGULAR">
            <description> A junction that represents a standard intersection with a single road crossing another. </description>
        </element>
        <element name="BIFURCATION">
            <description> A junction where the road splits off into two paths; a fork in the road. </description>
        </element>
        <element name="MULTI_CARRIAGEWAY">
            <description> A junction that has multiple intersections and paths. </description>
        </element>
        <element name="ROUNDABOUT">
            <description> A junction where traffic moves in a single direction around a central, non-traversable point to reach one of the connecting roads. </description>
        </element>
        <element name="TRAVERSABLE_ROUNDABOUT">
            <description> Similar to a roundabout, however the center of the roundabout is fully traversable. Also known as a mini-roundabout. </description>
        </element>
        <element name="JUGHANDLE">
            <description> A junction where lefts diverge to the right, then curve to the left, converting a left turn to a crossing maneuver. </description>
        </element>
        <element name="ALL_WAY_YIELD">
            <description> Multiple way intersection that allows traffic to flow based on priority; most commonly right of way and first in, first out. </description>
        </element>
        <element name="TURN_AROUND">
            <description> A junction designated for traffic turn arounds. </description>
        </element>
    </enum>

    <enum name="Direction">
        <element name="LEFT"/>
        <element name="RIGHT"/>
    </enum>

    <struct name="NavigationInstruction">
        <param name="locationDetails" type="Common.LocationDetails" mandatory="true"/>

        <param name="action" type="Common.NavigationAction" mandatory="true"/>

        <param name="eta" type="Common.DateTime" mandatory="false"/>

        <param name="bearing" type="Integer" minvalue="0" maxvalue="359" mandatory="false">
            <description> The angle at which this instruction takes place. For example, 0 would mean straight, less than 45 is bearing right, greater than 135 is sharp right, between 45 and 135 is a regular right, and 180 is a U-Turn, etc. </description>
        </param>

        <param name="junctionType" type="Common.NavigationJunction" mandatory="false"/>

        <param name="drivingSide" type="Common.Direction" mandatory="false">
            <description> Used to infer which side of the road this instruction takes place. For a U-Turn (action=TURN, bearing=180) this will determine which direction the turn should take place. </description>
        </param>

        <param name="details" type="String" mandatory="false">
            <description> This is a string representation of this instruction, used to display instructions to the users. This is not intended to be read aloud to the users, see the param prompt in NavigationServiceData for that. </description>
        </param>

        <param name="image" type="Common.Image" mandatory="false">
            <description> An image representation of this instruction. </description>
        </param>
    </struct>

    <struct name="NavigationServiceData">
        <description> This data is related to what a navigation service would provide.</description>

        <param name="timeStamp" type="Common.DateTime" mandatory="true">
            <description> This is the timestamp of when the data was generated. This is to ensure any time or distance given in the data can accurately be adjusted if necessary. </description>
        </param>

        <param name="origin" type="Common.LocationDetails" mandatory="false"/>
        <param name="destination" type="Common.LocationDetails" mandatory="false"/>
        <param name="destinationETA" type="Common.DateTime" mandatory="false"/>

        <param name="instructions" type="Common.NavigationInstruction" array="true" mandatory="false">
            <description> This array should be ordered with all remaining instructions. The start of this array should always contain the next instruction.</description>
        </param>

        <param name="nextInstructionETA" type="Common.DateTime" mandatory="false"/>
        <param name="nextInstructionDistance" type="Float" mandatory="false">
            <description>The distance to this instruction from current location. This should only be updated ever .1 unit of distance. For more accuracy the consumer can use the GPS location of itself and the next instruction. </description>
        </param>
        <param name="nextInstructionDistanceScale" type="Float" mandatory="false">
            <description>Distance till next maneuver (starting from) from previous maneuver.</description>
        </param>

        <param name="prompt" type="String" mandatory="false">
            <description>This is a prompt message that should be conveyed to the user through either display or voice (TTS). This param will change often as it should represent the following: approaching instruction, post instruction, alerts that affect the current navigation session, etc.</description>
        </param>
    </struct>

    <struct name="AppServiceManifest">
        <description> This manifest contains all the information necessary for the service to be published, activated, and consumers able to interact with it </description>

        <param name="serviceName" type="String" mandatory="false">
            <description> Unique name of this service </description>
        </param>

        <param name="serviceType" type="String" mandatory="true">
            <description> The type of service that is to be offered by this app. See AppServiceType for known enum equivalent types. Parameter is a string to allow for new service types to be used by apps on older versions of SDL Core. </description>
        </param>

        <param name="serviceIcon" type="Common.Image" mandatory="false">
            <description> The icon to be associated with this service. Most likely the same as the appIcon.</description>
        </param>

        <param name="allowAppConsumers" type="Boolean" mandatory="false" defvalue="false">
            <description> If true, app service consumers beyond the IVI system will be able to access this service. If false, only the IVI system will be able consume the service. If not provided, it is assumed to be false. </description>
        </param>

        <param name="rpcSpecVersion" type="Common.SyncMsgVersion" mandatory="false">
            <description> This is the max RPC Spec version the app service understands. This is important during the RPC passthrough functionality. If not included, it is assumed the max version of the module is acceptable. </description>
        </param>

        <param name="handledRPCs" type="Integer" array="true" mandatory="false">
            <description> This field contains the Function IDs for the RPCs that this service intends to handle correctly. This means the service will provide meaningful responses. </description>
        </param>

        <param name="mediaServiceManifest" type="Common.MediaServiceManifest" mandatory="false"/>
        <param name="weatherServiceManifest" type="Common.WeatherServiceManifest" mandatory="false"/>
        <param name="navigationServiceManifest" type="Common.NavigationServiceManifest" mandatory="false"/>
    </struct>

    <struct name="AppServiceRecord">
        <description> This is the record of an app service publisher that the module has. It should contain the most up to date information including the service's active state</description>

        <param name="serviceID" type="String" mandatory="true">
            <description> A unique ID tied to this specific service record. The ID is supplied by the module that services publish themselves. </description>
        </param>

        <param name="serviceManifest" type="Common.AppServiceManifest" mandatory="true">
            <description> Manifest for the service that this record is for.</description>
        </param>

        <param name="servicePublished" type="Boolean" mandatory="true">
            <description> If true, the service is published and available. If false, the service has likely just been unpublished, and should be considered unavailable.</description>
        </param>

        <param name="serviceActive" type="Boolean" mandatory="true">
            <description> If true, the service is the active primary service of the supplied service type. It will receive all potential RPCs that are passed through to that service type. If false, it is not the primary service of the supplied type. See servicePublished for its availability. </description>
        </param>
    </struct>

    <struct name="AppServiceData">
        <description> Contains all the current data of the app service. The serviceType will link to which of the service data objects are included in this object (e.g. if the service type is MEDIA, the mediaServiceData param should be included).</description>

        <param name="serviceType" type="String" mandatory="true">
            <description>The type of service that is to be offered by this app. See AppServiceType for known enum equivalent types. Parameter is a string to allow for new service types to be used by apps on older versions of SDL Core.</description>
        </param>
        <param name="serviceID" type="String" mandatory="true"/>

        <param name="mediaServiceData" type="Common.MediaServiceData" mandatory="false"/>
        <param name="weatherServiceData" type="Common.WeatherServiceData" mandatory="false"/>
        <param name="navigationServiceData" type="Common.NavigationServiceData" mandatory="false"/>
    </struct>

    <enum name="ServiceUpdateReason">
        <element name="PUBLISHED">
            <description> The service has just been published with the module and once activated to the primary service of its type, it will be ready for possible consumption.</description>
        </element>
        <element name="REMOVED">
            <description> The service has just been unpublished with the module and is no longer accessible</description>
        </element>
        <element name="ACTIVATED">
            <description> The service is activated as the primary service of this type. All requests dealing with this service type will be handled by this service.</description>
        </element>
        <element name="DEACTIVATED">
            <description> The service has been deactivated as the primary service of its type</description>
        </element>
        <element name="MANIFEST_UPDATE">
          <description> The service has updated its manifest. This could imply updated capabilities. Note: Currently unimplemented </description>
        </element>
    </enum>

    <struct name="AppServiceCapability">
        <param name="updateReason" type="Common.ServiceUpdateReason" mandatory="false">
            <description> Only included in OnSystemCapabilityUpdated. Update reason for service record.</description>
        </param>
        <param name="updatedAppServiceRecord" type="Common.AppServiceRecord" mandatory="true">
            <description>Service record for a specific app service provider</description>
        </param>
    </struct>

    <struct name="AppServicesCapabilities">
        <description>Capabilities of app services including what service types are supported and the current state of services.</description>
        <param name="appServices" type="Common.AppServiceCapability" array="true" mandatory="false">
            <description>An array of currently available services. If this is an update to the capability the affected services will include an update reason in that item</description>
        </param>
    </struct>

    <!-- End App Services -->

    <enum name="SystemCapabilityType">
        <description>Enumerations of all available system capability types</description>
        <element name="NAVIGATION"/>
        <element name="PHONE_CALL"/>
        <element name="VIDEO_STREAMING"/>
        <element name="REMOTE_CONTROL"/>
        <element name="APP_SERVICES" />
        <element name="SEAT_LOCATION"/>
        <element name="DISPLAYS"/>
        <element name="DRIVER_DISTRACTION" />
    </enum>

    <struct name="SystemCapability">
        <description>
          The systemCapabilityType identifies which data object exists in this struct. For example,
          if the SystemCapability Type is NAVIGATION then a "navigationCapability" should exist
        </description>
        <param name="systemCapabilityType" type="Common.SystemCapabilityType" mandatory="true">
            <description>Used as a descriptor of what data to expect in this struct. The corresponding param to this enum should be included and the only other param included.</description>
        </param>
        <param name="navigationCapability" type="Common.NavigationCapability" mandatory="false">
            <description>Describes extended capabilities for onboard navigation system </description>
        </param>
        <param name="phoneCapability" type="Common.PhoneCapability" mandatory="false">
            <description>Describes extended capabilities of the module's phone feature</description>
        </param>
        <param name="videoStreamingCapability" type="Common.VideoStreamingCapability" mandatory="false">
            <description>Describes extended capabilities of the module's phone feature</description>
        </param>
        <param name="remoteControlCapability" type="Common.RemoteControlCapabilities" mandatory="false">
            <description>Describes extended capabilities of the module's phone feature</description>
        </param>
        <param name="appServicesCapabilities" type="Common.AppServicesCapabilities" mandatory="false">
            <description>
              An array of currently available services.
              If this is an update to the capability the affected services will include
              an update reason in that item
            </description>
        </param>
        <param name="displayCapabilities" type="Common.DisplayCapability" array="true" minsize="1" maxsize="1000" mandatory="false"/>
        <param name="seatLocationCapability" type="SeatLocationCapability" mandatory="false">
            <description>Contains information about the locations of each seat</description>
        </param>
        <param name="driverDistractionCapability" type="DriverDistractionCapability" mandatory="false" since="6.0">
            <description>Describes capabilities when the driver is distracted</description>
        </param>      
    </struct>
    
    <enum name="HybridAppPreference">
        <description>Enumeration for the user's preference of which app type to use when both are available</description>
        <element name="MOBILE" />
        <element name="CLOUD" />
        <element name="BOTH"/>
    </enum>

    <struct name="AppProperties">
      <param name="nicknames" type="String" minlength="0" maxlength="100" array="true" minsize="0" maxsize="100" mandatory="false">
          <description>An array of app names an app is allowed to register with. If included in a SetAppProperties request, this value will overwrite the existing "nicknames" field in the app policies section of the policy table.</description>
      </param>
      <param name="policyAppID" type="String" maxlength="100" minlength="1" mandatory="true" />
      <param name="enabled" type="Boolean" mandatory="false">
          <description>If true, the app will be marked as "available" or "installed" and will be included in HMI RPC UpdateAppList.</description>
      </param>
      <param name="authToken" type="String" maxlength="65535" mandatory="false">
          <description>Used to authenticate connection on app activation</description>
      </param>
      <param name="transportType" type="String" maxlength="100" mandatory="false">
          <description>
            Specifies the connection type Core should use. The Core role (server or client) is dependent of "endpoint" being specified.
            See "endpoint" for details.
          </description>
      </param>
      <param name="hybridAppPreference" type="Common.HybridAppPreference" mandatory="false">
          <description>Specifies the user preference to use one specific app type or all available types</description>
      </param>
      <param name="endpoint" type="String" maxlength="65535" mandatory="false">
          <description>
            If specified, which Core uses a client implementation of the connection type and attempts to connect to the endpoint when this app is selected (activated).
            If omitted, Core won't attempt to connect as the app selection (activation) is managed outside of Core. Instead it uses a server implementation of the connection type and expects the app to connect.
          </description>
      </param>
    </struct>

    <struct name="GearStatus">
      <param name="userSelectedGear" type="Common.PRNDL" mandatory="false">
        <description>Gear position selected by the user i.e. Park, Drive, Reverse</description>
      </param>
      <param name="actualGear" type="Common.PRNDL" mandatory="false">
        <description>Actual Gear in use by the transmission</description>
      </param>
      <param name="transmissionType" type="Common.TransmissionType" mandatory="false">
        <description>Tells the transmission type</description>
      </param>
    </struct>

</interface>

<interface name="Buttons" version="1.3.0" date="2017-07-18">
    <function name="GetCapabilities" messagetype="request">
      <description>Method is invoked at system start-up. SDL requests the information about all supported hardware buttons and their capabilities</description>
    </function>
    <function name="GetCapabilities" messagetype="response">
      <param name="capabilities" type="Common.ButtonCapabilities" array="true" minsize="1" maxsize="100" mandatory="true">
        <description>Response must provide the names of available buttons and their capabilities.See ButtonCapabilities</description>
      </param>
      <param name="presetBankCapabilities" type="Common.PresetBankCapabilities" mandatory="false">
        <description>Must be returned if the platform supports custom on-screen Presets</description>
      </param>
    </function>

    <function name="ButtonPress" messagetype="request">
      <description>Method is invoked when the application tries to press a button</description>
      <param name="moduleType" type="Common.ModuleType" mandatory="true" >
        <description>The module where the button should be pressed</description>
      </param>
      <param name="moduleId" type="String" maxlength="100" mandatory="false">
        <description>Id of a module, published by System Capability. </description>
      </param>
      <param name="buttonName" type="Common.ButtonName" mandatory="true" />
      <param name="buttonPressMode" type="Common.ButtonPressMode" mandatory="true" >
        <description>Indicates whether this is a LONG or SHORT button press event.</description>
      </param>
      <param name="appID" type="Integer" mandatory="true">
        <description>ID of the application that triggers the permission prompt.</description>
      </param>
    </function>
    <function name="ButtonPress" messagetype="response">
    </function>

    <function name="OnButtonEvent" messagetype="notification">
      <description>HU system must notify about every UP/DOWN event for buttons</description>
      <param name="name" type="Common.ButtonName" mandatory="true"/>
      <param name="mode" type="Common.ButtonEventMode" mandatory="true">
            <description>Indicates whether this is an UP or DOWN event.</description>
      </param>
      <param name="customButtonID" type="Integer" mandatory="false" minvalue="0" maxvalue="65536">
        <description>Must be provided if ButtonName is CUSTOM_BUTTON, this references the integer ID passed by a custom button. (e.g. softButtonName)</description>
      </param>
      <param name="appID" type="Integer" mandatory="false">
        <description>
                If appID is not sent together with CUSTOM_BUTTON, this notification will be ignored by SDL.
                If appID is present for OK button -> SDL transfers notification to the named app only if it is in FULL or LIMITED (ignores if app is in NONE or BACKGROUND).
                If appID is omitted for OK button -> SDL transfers notification to app in FULL
        </description>
      </param>
    </function>
    <function name="OnButtonPress" messagetype="notification">
        <param name="name" type="Common.ButtonName" mandatory="true"/>
        <param name="mode" type="Common.ButtonPressMode" mandatory="true">
            <description>Indicates whether this is a LONG or SHORT button press event.</description>
        </param>
        <param name="customButtonID" type="Integer" mandatory="false" minvalue="0" maxvalue="65536">
            <description>Must be returned if ButtonName is CUSTOM_BUTTON, this references the string passed by a custom button. (e.g. softButtonName)</description>
        </param>
        <param name="appID" type="Integer" mandatory="false">
            <description>
                If appID is not sent together with CUSTOM_BUTTON, this notification will be ignored by SDL.
                If appID is present for OK button -> SDL transfers notification to the named app only if it is in FULL or LIMITED (ignores if app is in NONE or BACKGROUND).
                If appID is omitted for OK button -> SDL transfers notification to app in FULL
            </description>
        </param>
    </function>
    <function name="OnButtonSubscription" messagetype="notification">
      <description>
        Sender: SDL->HMI. Purpose: to notify about button subscription state is changed for the named application
      </description>
      <param name="name" type="Common.ButtonName" mandatory="true" />
      <param name="isSubscribed" type="Boolean" mandatory="true">
        <description>
          Defines whether the named button has status of 'subscribed' or 'unsubscribed':
          If "true" - the named button is subscribed.
          If "false" - the named button is unsubscribed.
        </description>
      </param>
      <param name="appID" type="Integer" mandatory="true">
        <description>
          The ID of application that relates to this button-subscription status change.
        </description>
      </param>
    </function>
</interface>

<interface name="BasicCommunication" version="2.1.0" date="2019-03-18">
<function name="OnServiceUpdate" messagetype="notification">
  <description>
    Must be sent by SDL to HMI when there is an update on status of certain services.
    Services supported with current version: Video
  </description>
  <param name="serviceType" type="Common.ServiceType" mandatory="true">
    <description>Specifies the service which has been updated.</description>
  </param>
  <param name="serviceEvent" type="Common.ServiceEvent" mandatory="false">
    <description>Specifies service update event.</description>
  </param>
  <param name="reason" type="Common.ServiceStatusUpdateReason" mandatory="false">
    <description>
      The reason for a service event. Certain events may not have a reason, such as when a service is ACCEPTED (which is the normal expected behavior).
    </description>
  </param>
   <param name="appID" type="Integer" mandatory="false">
       <description>ID of the application which triggered the update.</description>
   </param>
</function>
    <function name="GetSystemTime" messagetype="request">
      <description>Request from SDL to HMI to obtain current UTC time.</description>
    </function>
    <function name="GetSystemTime" messagetype="response">
      <param name="systemTime" type="Common.DateTime" mandatory="true">
        <description>Current UTC system time</description>
      </param>
    </function>
    <function name="OnSystemTimeReady" messagetype="notification">
      <description>HMI must notify SDL about readiness to provide system time.</description>
    </function>
    <function name="OnReady" messagetype="notification">
      <description>HMI must notify SDL about its readiness to start communication. In fact, this has to be the first message between SDL and HMI.</description>
    </function>
    <function name="OnStartDeviceDiscovery" messagetype="notification">
      <description>Initiated by HMI user for getting the list of connected devices.</description>
    </function>
    <function name="OnUpdateDeviceList" messagetype="notification">
      <description>Notification from HMI to SDL sent when HMI requires update of device list (i.e. when user clicks 'Change Device' button)</description>
    </function>
    <function name="OnResumeAudioSource" messagetype="notification">
      <description>This method must be invoked by SDL to update audio state.</description>
      <param name="appID" type="Integer" mandatory="true">
        <description>The ID of app to be resumed audio source.</description>
      </param>
    </function>
    <function name="OnSDLPersistenceComplete" messagetype="notification">
    </function>
    <function name="UpdateAppList" messagetype="request">
      <description>Issued by SDL to notify HMI about new applications registered.</description>
      <param name="applications" type="Common.HMIApplication" mandatory="true" array="true" minsize="0" maxsize="100"/>
    </function>
    <function name="UpdateAppList" messagetype="response">
    </function>
    <function name="UpdateDeviceList" messagetype="request">
      <description>Request from SmartDeviceLink to HMI to change device list.</description>
      <param name="deviceList" type="Common.DeviceInfo" mandatory="true" array="true" minsize="0" maxsize="100">
        <description>The array of names/IDs of connected devices</description>
      </param>
    </function>
    <function name="UpdateDeviceList" messagetype="response">
    </function>
    <function name="OnFileRemoved" messagetype="notification">
      <description>Notifies HMI in case some application file has been removed</description>
      <param name="fileName" type="String" minlength="1" maxlength="30" mandatory="true">
        <description>The name of the removed file</description>
      </param>
      <param name="fileType" type="Common.FileType" mandatory="true">
        <description>The file type. See FileType.</description>
      </param>
      <param name="appID" type="Integer" mandatory="true">
        <description>ID of the application.</description>
      </param>
    </function>
    <function name="OnDeviceChosen" messagetype="notification">
      <description>Notification must be initiated by HMI on user selecting device in the list of devices.</description>
      <param name="deviceInfo" type="Common.DeviceInfo" mandatory="true">
        <description>The name and ID of the device chosen</description>
      </param>
    </function>
    <function name="OnFindApplications" messagetype="notification">
      <description>This method must be invoked by HMI to get list of registered apps.</description>
      <description>DEPRECATED - This RPC is not implemented</description>
      <param name="deviceInfo" type="Common.DeviceInfo" mandatory="false">
        <description>The name and ID of the device the list of registered applications is required for.</description>
      </param>
    </function>
    <function name="ActivateApp" messagetype="request">
      <description>Request from SDL to HMI to bring specified application to front on UI e.g make it HMI status 'FULL'.</description>
      <param name="appID" type="Integer" mandatory="true">
        <description>ID of deactivated application.</description>
      </param>
      <param name="priority" type="Common.AppPriority" mandatory="false">
        <description>Send to HMI so that it can coordinate order of requests/notifications correspondingly.</description>
      </param>
      <param name="level" type="Common.HMILevel" mandatory="false">
        <description>If level for application is to be changed to something else then FULL then this parameter should be used.</description>
      </param>
    </function>
    <function name="ActivateApp" messagetype="response">
    </function>
    <function name="CloseApplication" messagetype="request">
      <description>Request from the application to exit the foreground.</description>
      <param name="appID" type="Integer" mandatory="true">
        <description>ID of selected application.</description>
      </param>
    </function>
    <function name="CloseApplication" messagetype="response">
    </function>
    <function name="OnAppActivated" messagetype="notification">
      <description>Must be sent by HU system when the user clicks on app in the list of registered apps or on soft button with 'STEAL_FOCUS' action.</description>
      <param name="appID" type="Integer" mandatory="true">
        <description>ID of selected application.</description>
      </param>
      <param name="windowID" type="Integer" mandatory="false">
        <description>
          This is the unique ID assigned to the window that this RPC is intended. If this param is not included, it will be assumed that this request is specifically for the main window on the main display. See PredefinedWindows enum.
        </description>
      </param>
    </function>
    <function name="OnAppDeactivated" messagetype="notification">
      <description>Must be sent by HU system when the user switches to any functionality which is not other mobile application.</description>
      <param name="appID" type="Integer" mandatory="true">
        <description>ID of deactivated application.</description>
      </param>
      <param name="windowID" type="Integer" mandatory="false">
        <description>
          This is the unique ID assigned to the window that this RPC is intended. If this param is not included, it will be assumed that this request is specifically for the main window on the main display. See PredefinedWindows enum.
        </description>
      </param>
    </function>
    <function name="OnAppRegistered" messagetype="notification">
      <description>Issued by SDL to notify HMI about new application registered.</description>
      <param name="application" type="Common.HMIApplication" mandatory="true">
        <description>The information about application registered. See HMIApplication. </description>
      </param>
      <param name="ttsName" type="Common.TTSChunk" minsize="1" maxsize="100" array="true" mandatory="false" >
        <description>
          TTS string for VR recognition of the mobile application name, e.g. "Ford Drive Green".
          Meant to overcome any failing on speech engine in properly pronouncing / understanding app name.
          May not be empty.
          May not start with a new line character.
          Not unique value
        </description>
      </param>
      <param name="vrSynonyms" type="String" maxlength="40" minsize="1" maxsize="100" array="true" mandatory="false">
        <description>
          Defines an additional voice recognition command.
          Must not interfere with any name of previously registered applications from the same device.
        </description>
      </param>
      <param name="resumeVrGrammars" type="Boolean" mandatory="false">
        <description>The flag if VR grammars resume is required</description>
      </param>
      <param name="priority" type="Common.AppPriority" mandatory="false">
        <description>Send to HMI so that it can coordinate order of requests/notifications correspondingly.</description>
      </param>
    </function>
    <function name="OnAppUnregistered" messagetype="notification">
      <description>
        Issued by SDL to notify HMI about application unregistered.
        Application then to be removed from application list; all data connected with application has to be cleared up.
      </description>
      <param name="unexpectedDisconnect" type="Boolean" mandatory="true">
        <description>
          SDL sends 'true' in case the connection is unexpectedly lost.
          SDL sends 'false' in case the mobile app is unregistered gracefully (via appropriate RPC)
        </description>
      </param>
      <param name="appID" type="Integer" mandatory="true">
        <description>ID of the application unregistered</description>
      </param>
    </function>
    <function name="OnExitApplication" messagetype="notification">
      <description>Must be sent by HMI when the User chooses to exit the application..</description>
      <param name="reason" type="Common.ApplicationExitReason" mandatory="true">
        <description>Specifies reason of moving the app to NONE</description>
      </param>
      <param name="appID" type="Integer" mandatory="true">
        <description>ID of the application to be exited.</description>
      </param>
    </function>
    <function name="OnExitAllApplications" messagetype="notification">
      <description>Sent by HMI to SDL to close all registered applications.</description>
      <param name="reason" type="Common.ApplicationsCloseReason" mandatory="true">
        <description>Specifies reason for exiting all apllications.</description>
      </param>
    </function>
    <function name="OnAwakeSDL" messagetype="notification">
        <description>
            Sender: HMI->SDL. Must be sent to return SDL to normal operation after 'Suspend' or 'LowVoltage' events
        </description>
    </function>
    <function name="MixingAudioSupported" messagetype="request">
      <description>Request from SDL to HMI to find out if the last one supports mixing audio (i.e. recording TTS command and playing audio).</description>
    </function>
    <function name="MixingAudioSupported" messagetype="response">
      <description>If no response received SDL supposes that mixing audio is not supported</description>
      <param name="attenuatedSupported" type="Boolean" mandatory="true">
        <description>Must be true if supported</description>
      </param>
    </function>
    <function name="DialNumber" messagetype="request">
      <description>Request from SDL to call a specific number.</description>
      <param name="number" type="String" maxlength="40" mandatory="true">
        <description>
            Phone number is a string, which can be up to 40 chars.
            All characters shall be stripped from string except digits 0-9 and * # , ; +
        </description>
      </param>
      <param name="appID" type="Integer" mandatory="true">
        <description>ID of application that concerns this RPC.</description>
      </param>
    </function>
    <function name="DialNumber" messagetype="response">
    </function>
    <!-- Policies -->

    <!-- SyncP RPC-->
    <function name="OnSystemRequest" messagetype="notification" >
      <description>
        An asynchronous request from the system for specific data from the device or the cloud or response to a request from the device or cloud
        Binary data can be included in hybrid part of message for some requests (such as Authentication request responses)
      </description>
      <param name="requestType" type="Common.RequestType" mandatory="true">
        <description>The type of system request.</description>
      </param>
      <param name="requestSubType" type="String" maxlength="255" mandatory="false">
        <description>
          This parameter is filled for supporting OEM proprietary data exchanges.
        </description>
      </param>
      <param name="url" type="String" maxlength="1000" minlength="1" mandatory="false">
        <description>Optional array of URL(s) for HTTP requests.</description>
      </param>
      <param name="fileType" type="Common.FileType" mandatory="false">
        <description>Optional file type (meant for HTTP file requests).</description>
      </param>
      <param name="offset" type="Integer" minvalue="0" maxvalue="100000000000" mandatory="false">
        <description>Optional offset in bytes for resuming partial data chunks</description>
      </param>
      <param name="length" type="Integer" minvalue="0" maxvalue="100000000000" mandatory="false">
        <description>Optional length in bytes for resuming partial data chunks</description>
      </param>
      <param name="timeout" type="Integer" minvalue="0" maxvalue="2000000000" mandatory="false">
      </param>
      <param name="fileName" type="String" maxlength="255" minlength="1" mandatory="true">
        <description>File reference name.</description>
      </param>
      <param name="appID" type="Integer" mandatory="false">
        <description>ID of application that requested this RPC.</description>
      </param>
    </function>
    <function name="SystemRequest" messagetype="request">
      <description>An asynchronous request from the device; binary data can be included in hybrid part of message for some requests (such as Authentication requests)</description>
      <param name="requestType" type="Common.RequestType" mandatory="true">
          <description>The type of system request.</description>
      </param>
      <param name="requestSubType" type="String" maxlength="255" mandatory="false">
          <description>
              This parameter is filled for supporting OEM proprietary data exchanges.
          </description>
      </param>
      <param name="fileName" type="String" maxlength="255" minlength="1" mandatory="true">
          <description>The path to file.</description>
      </param>
      <param name="appID" type="Integer" mandatory="true">
        <description>Internal ID of the application that requested this RPC.</description>
      </param>
    </function>
    <function name="SystemRequest" messagetype="response">
    </function>
    <function name="PolicyUpdate" messagetype="request">
      <description>
        From: SDL
        To: SYNCP Manager
        Asks SYNCP Manager to send given Policy Table snapshot to the backend
      </description>
      <param name="file" type="String" minlength="1" maxlength="255" mandatory="true">
        <description>
          Location of policy table snapshot
        </description>
      </param>
      <param name="timeout" type="Integer" minvalue="0" maxvalue="65535" mandatory="true">
        <description>
          Send attempt timeout in seconds
        </description>
      </param>
      <param name="retry" type="Integer" minvalue="0" maxvalue="65535" array="true" minsize="1" maxsize="5" mandatory="true">
        <description>
          Array of delays to wait after failed atempts
        </description>
      </param>
    </function>
    <function name="PolicyUpdate" messagetype="response">
    </function>
    <!-- End of SyncP RPC-->

    <function name="OnSDLClose" messagetype="notification">
      <description>SDL must notify HMI about finish working application</description>
    </function>

    <function name="OnPutFile" messagetype="notification" >
      <description>
        Notification that is sent to HMI when a mobile application uploads a file
      </description>

      <param name="offset" type="Integer" minvalue="0" maxvalue="100000000000" mandatory="false">
        <description>Optional offset in bytes for resuming partial data chunks</description>
      </param>
      <param name="length" type="Integer" minvalue="0" maxvalue="100000000000" mandatory="false">
        <description>Optional length in bytes for resuming partial data chunks</description>
      </param>

      <param name="fileSize" type="Integer" minvalue="0" maxvalue="100000000000" mandatory="false">
        <description>Full Size of file. sends in first OnPutFile notification if file is splited
                    into many PutFiles
        </description>
      </param>

      <param name="FileName" type="String" maxlength="255" mandatory="true">
        <description>File reference name.</description>
      </param>

      <param name="syncFileName" type="String" maxlength="255" mandatory="true">
        <description>File reference name.</description>
      </param>

      <param name="fileType" type="Common.FileType" mandatory="true">
          <description>Selected file type.</description>
      </param>

      <param name="persistentFile" type="Boolean" defvalue="false" mandatory="false">
        <description>
          Indicates if the file is meant to persist between sessions / ignition cycles.
          If set to TRUE, then the system will aim to persist this file through session / cycles.
          While files with this designation will have priority over others, they are subject to deletion by the system at any time.
          In the event of automatic deletion by the system, the app will receive a rejection and have to resend the file.
          If omitted, the value will be set to false.
        </description>
      </param>
      <param name="isSystemFile" type="Boolean" defvalue="false" mandatory="false">
        <description>
          Indicates if the file is meant to be passed thru core to elsewhere on the system.
          If true the system will pass the data thru as it arrives to a predetermined area outside of core.
        </description>
      </param>
      <param name="appID" type="Integer" mandatory="false">
        <description> ID of application that uploaded this file. </description>
      </param>
    </function>

  <function name="GetFilePath" messagetype="request">
    <description>This request is sent to retrieve a file path from the HMI.</description>
    <param name="fileName" type="String" maxlength="255" mandatory="true">
      <description>File name that should be retrieved.</description>
    </param>
    <param name="fileType" type="Common.FileType" mandatory="false">
      <description>Selected file type.</description>
    </param>
    <param name="appServiceId" type="String" mandatory="false">
      <description> ID of the service that should have uploaded the requested file.</description>
    </param>
  </function>

  <function name="GetFilePath" messagetype="response">
    <description> HMI handles the request internally and returns the file path with the response.</description>
    <param name="filePath" type="String" mandatory="false">
      <description>Path to file in hmi</description>
    </param>
    <param name="fileType" type="Common.FileType" mandatory="false">
      <description>Selected file type.</description>
    </param>
  </function>

<!-- Policies -->
  <function name="GetSystemInfo" messagetype="request">
    <description>Request from SDL to HMI to obtain information about head unit system.</description>
  </function>
  <function name="GetSystemInfo" messagetype="response">
    <param name="ccpu_version" type="String" maxlength="500" mandatory="true">
      <description>Software version of the module</description>
    </param>
    <param name="language" type="Common.Language" mandatory="true">
      <description>ISO 639-1 combined with ISO 3166 alpha-2 country code (i.e. en-us)</description>
    </param>
    <param name="wersCountryCode" type="String" maxlength="500" mandatory="true">
      <description>Country code from the Ford system WERS (i.e.WAEGB).</description>
    </param>
  </function>
  <function name="OnSystemInfoChanged" messagetype="notification">
    <description>Issued by system to SDL to notify that some system param has changed. Currently applied for Sync Language.</description>
    <param name="language" type="Common.Language" mandatory="true"/>
  </function>
  <function name="OnIgnitionCycleOver" messagetype="notification">
    <description>Notification from system to SDL to let it know that ignition cycle is over.</description>
  </function>
  <function name="DecryptCertificate" messagetype="request">
     <description>Sender: SDL->HMI. Purpose: to decrypt the certificate received via the Updated Policy Table. </description>
     <param name="fileName" type="String" maxlength="255" minlength="1" mandatory="true">
         <description>The path to the file with the encrypted certificate from the PolicyTable.</description>
     </param>
   </function>
   <function name="DecryptCertificate" messagetype="response">
         <description>SUCCESS - in case the certificate is decrypted and placed to the same file from request.</description>
   </function>
  <!-- End of Policies -->
   <function name="OnEventChanged" messagetype="notification">
     <description>Sender: HMI->SDL. When event is become active</description>
     <param name="eventName" type="Common.EventTypes" mandatory="true">
        <description>Specifies the types of active events.</description>
     </param>
     <param name="isActive" type="Boolean" mandatory="true">
        <description>Must be 'true' - when the event is started on HMI. Must be 'false' when the event is ended on HMI</description>
     </param>
   </function>
  <function name="OnSystemCapabilityUpdated" messagetype="notification">
    <description>
      A notification between HMI and SDL that a specific system capability has been changed.
      It can be sent in both directions SDL to HMI and HMI to SDL. Direction is dependent on
      the point where capabilities have been changed
    </description>
    <param name="systemCapability" type="Common.SystemCapability" mandatory="true">
      <description>The system capability that has been updated</description>
    </param>
    <param name="appID" type="Integer" mandatory="false">
      <description>ID of application that is related to this RPC.</description>
    </param>
  </function>
  
  <function name="SetAppProperties" messagetype="request">
    <description>
      HMI >SDL. RPC used to enable/disable an application and set authentication data
    </description>
    <param name="properties" type="Common.AppProperties" mandatory="true">
      <description>The new application properties</description>
    </param>
  </function> 
  
  <function name="SetAppProperties" messagetype="response">
    <description>The response to SetAppProperties</description>
  </function>
  
  <function name="GetAppProperties" messagetype="request">
    <description>
      HMI >SDL. RPC used to get the current properties of an application
    </description>
    <param name="policyAppID" type="String" maxlength="100" mandatory="false">
      <description>
        If specified the response will contain the properties of the specified app ID.
        Otherwise if omitted all app properties will be returned at once.
      </description>
    </param>
  </function>
  
  <function name="GetAppProperties" messagetype="response">
    <description>The response to GetAppProperties</description>
    <param name="properties" type="Common.AppProperties" array="true" minsize="1" mandatory="false">
      <description>The requested application properties</description>
    </param>
  </function>
  
  <function name="OnAppPropertiesChange" messagetype="notification">
    <description>
      SDL >HMI. RPC used to inform HMI about app properties change (such as auth token).
    </description>
    <param name="properties" type="Common.AppProperties" mandatory="true">
      <description>The new application properties</description>
    </param>
  </function>
</interface>

<interface name="VR" version="1.1.0" date="2017-04-27">
  <function name="IsReady" messagetype="request">
    <description>Method is invoked at system startup. Response provides information about presence of VR module and its readiness to cooperate with SDL.</description>
  </function>
  <function name="IsReady" messagetype="response">
    <param name="available" type="Boolean" mandatory="true">
      <description>Must be true if VR is present and ready to communicate with SDL.</description>
    </param>
  </function>
  <function name="Started" messagetype="notification">
    <description>Must be initiated  by VR module to let SDL know that VR session has started.</description>
  </function>
  <function name="Stopped" messagetype="notification">
    <description>Must be initiated by VR module to let SDL know that VR session has stopped.</description>
  </function>
  <function name="AddCommand" messagetype="request">
    <description>Request from SDL to add a command(string with associated id) to VR.</description>
    <param name="cmdID" type="Integer" minvalue="0" maxvalue="2000000000" mandatory="true">
      <description>ID of a command (further to be used in OnCommand notification).</description>
    </param>
    <param name="vrCommands" type="String" mandatory="true" maxlength="99" minsize="1" maxsize="100" array="true">
      <description>List of strings to be used as VR commands.</description>
    </param>
    <param name="type" type="Common.VRCommandType" mandatory="true">
      <description>Type of added command. See VRCommandType.</description>
    </param>
    <param name="grammarID" type="Integer" minvalue="0" maxvalue="2000000000" mandatory="true">
      <description>
        ID of the specific grammar, whether top-level or choice set.
      </description>
    </param>
    <param name="appID" type="Integer" mandatory="false">
      <description>ID of application that requested this RPC.</description>
    </param>
  </function>
  <function name="AddCommand" messagetype="response">
  </function>
  <function name="DeleteCommand" messagetype="request">
    <description>Request from SDL to delete a command from VR.</description>
    <param name="cmdID" type="Integer" minvalue="0" maxvalue="2000000000" mandatory="true">
      <description>Id of a command (list of strings), previously sent by AddCommand.</description>
    </param>
    <param name="type" type="Common.VRCommandType" mandatory="true">
      <description>Type of added command. See VRCommandType.</description>
    </param>
    <param name="grammarID" type="Integer" minvalue="0" maxvalue="2000000000" mandatory="true">
      <description>ID of the specific grammar.</description>
    </param>
    <param name="appID" type="Integer" mandatory="true">
      <description>ID of application that requested this RPC.</description>
    </param>
  </function>
  <function name="DeleteCommand" messagetype="response">
  </function>
  <function name="PerformInteraction" messagetype="request">
    <description>
      Sets some properties for the application initiated request.
    </description>
    <param name="helpPrompt" type="Common.TTSChunk" minsize="1" maxsize="100" array="true" mandatory="false">
      <description>
        The help prompt. An array of text chunks of type TTSChunk. See TTSChunk. The array must have at least one item.
      </description>
    </param>
    <param name="initialPrompt" type="Common.TTSChunk" minsize="1" maxsize="100" array="true" mandatory="false">
      <description>
        This is the intial prompt spoken to the user at the start of an interaction. An array of text chunks of type TTSChunk. See TTSChunk. The array must have at least one item.
      </description>
    </param>
    <param name="timeoutPrompt" type="Common.TTSChunk" minsize="1" maxsize="100" array="true" mandatory="false">
      <description>
        Help text for a wait timeout. An array of text chunks of type TTSChunk. See TTSChunk. The array must have at least one item.
      </description>
    </param>
    <param name="timeout" type="Integer" mandatory="true">
      <description>Timeout initiate timeoutPrompt</description>
    </param>
    <param name="grammarID" type="Integer" minvalue="0" maxvalue="2000000000" minsize="1" maxsize="100" array="true" mandatory="false">
      <description>
        IDs of the specific compiled grammars for this voice interaction.
      </description>
    </param>
    <param name="appID" type="Integer" mandatory="true">
      <description>ID of application related to this RPC.</description>
    </param>
    <param name="cancelID" type="Integer" mandatory="false">
      <description>
        An ID for this specific alert to allow cancellation through the `CancelInteraction` RPC.
      </description>
    </param>
  </function>
  <function name="PerformInteraction" messagetype="response">
    <param name="choiceID" type="Integer" minvalue="0" maxvalue="2000000000" mandatory="false">
      <description>
        ID of the choice that was selected in response to PerformInteraction.
      </description>
    </param>
  </function>
  <function name="OnCommand" messagetype="notification">
    <description>Notifies SDL about command trigerred via VR</description>
    <param name="cmdID" type="Integer" mandatory="true" minvalue="0" maxvalue="2000000000">
      <description>ID of of the command (list of strings)</description>
    </param>
    <param name="appID" type="Integer" mandatory="true">
      <description>ID of application related to this RPC.</description>
    </param>
  </function>
  <function name="ChangeRegistration" messagetype="request">
    <description>Request from SmartDeviceLink to HMI to change language of VR.</description>
    <param name="vrSynonyms" type="String" maxlength="40" minsize="1" maxsize="100" array="true" mandatory="false">
      <description>
        Request new VR synonyms registration
        Defines an additional voice recognition command.
        Must not interfere with any name of previously registered applications from the same device.
      </description>
    </param>
    <param name="language" type="Common.Language" mandatory="true">
      <description>The language application wants to switch to.</description>
    </param>
    <param name="appID" type="Integer" mandatory="true">
      <description>ID of application that concerns this RPC.</description>
    </param>
  </function>
  <function name="ChangeRegistration" messagetype="response">
  </function>
  <function name="OnLanguageChange" messagetype="notification">
    <description>Notification from HMI to SmartDeviceLink about change of  language.</description>
    <param name="language" type="Common.Language" mandatory="true">
      <description>Language VR has switched to.</description>
    </param>
  </function>
  <function name="GetSupportedLanguages" messagetype="request">
    <description>Method is invoked at system start-up. Response must provide the information about VR supported languages.</description>
  </function>
  <function name="GetSupportedLanguages" messagetype="response">
    <param name="languages" type="Common.Language" mandatory="true" array="true" minsize="1" maxsize="100">
      <description>List of languages supported in VR.</description>
    </param>
  </function>
  <function name="GetLanguage" messagetype="request">
    <description>Request from SmartDeviceLink to HMI to get currently active  VR language</description>
  </function>
  <function name="GetLanguage" messagetype="response">
    <param name="language" type="Common.Language" mandatory="true"/>
  </function>
  <function name="GetCapabilities" messagetype="request">
    <description>Method is invoked at system startup by SDL to request information about VR capabilities of HMI.</description>
  </function>
  <function name="GetCapabilities" messagetype="response">
    <param name="vrCapabilities" type="Common.VrCapabilities" minsize="1" maxsize="100" array="true" mandatory="false">
      <description>Types of input recognized by VR module.</description>
    </param>
  </function>
</interface>

<interface name="TTS" version="2.0.0" date="2018-09-05">
  <description>RPCs for communication between TTS and SDL.</description>
  <function name="GetCapabilities" messagetype="request">
    <description>Method is invoked at system start-up. SDL requests the information about all supported hardware and their capabilities</description>
  </function>
  <function name="GetCapabilities" messagetype="response">
    <param name="speechCapabilities" type="Common.SpeechCapabilities" minsize="1" maxsize="100" array="true" mandatory="true">
      <description>See SpeechCapabilities</description>
    </param>
    <param name="prerecordedSpeechCapabilities" type="Common.PrerecordedSpeech" minsize="1" maxsize="100" array="true" mandatory="true">
      <description>See PrerecordedSpeech</description>
    </param>
  </function>
  <function name="Started" messagetype="notification">
    <description>Must be initiated  by TTS module to let SDL know that TTS session has started.</description>
  </function>
  <function name="Stopped" messagetype="notification">
    <description>Must be initiated by TTS module to let SDL know that TTS session has stopped.</description>
  </function>
  <function name="IsReady" messagetype="request">
    <description>Method is invoked at system start-up. Response must provide the information about presence of TTS module and its readiness to cooperate with SDL.</description>
  </function>
  <function name="IsReady" messagetype="response">
    <param name="available" type="Boolean" mandatory="true">
      <description>Must be true if TTS is present and ready to communicate with SDL.</description>
    </param>
  </function>
  <function name="Speak" messagetype="request">
    <description>RPC from SDL to TTS for speaking the text.</description>
    <param name="ttsChunks" type="Common.TTSChunk" mandatory="true" array="true" minsize="1" maxsize="100">
      <description>List of strings to be spoken.</description>
    </param>
    <param name="appID" type="Integer" mandatory="true">
      <description>ID of application that requested this RPC.</description>
    </param>
    <param name="speakType" type="Common.MethodName" mandatory="false">
      <description>Defines the type of the request which causes text-to-speech</description>
    </param>
    <param name="playTone" type="Boolean" mandatory="false">
      <description>Defines that the tone should be played</description>
    </param>
  </function>
  <function name="Speak" messagetype="response">
    <description>Provides information about success of operation.</description>
  </function>
  <function name="StopSpeaking" messagetype="request">
    <description>Initiated by SDL to stop speaking the text.</description>
  </function>
  <function name="StopSpeaking" messagetype="response">
  </function>
  <function name="ChangeRegistration" messagetype="request">
    <description>Request from SmartDeviceLink to HMI to change language of TTS.</description>
    <param name="ttsName" type="Common.TTSChunk" minsize="1" maxsize="100" array="true" mandatory="false" >
      <description>
        Request new ttsName registration
        TTS string for VR recognition of the mobile application name, e.g. "Ford Drive Green".
        Meant to overcome any failing on speech engine in properly pronouncing / understanding app name.
        May not be empty.
        May not start with a new line character.
        Not unique value (SDL makes all the checks)
      </description>
    </param>
    <param name="language" type="Common.Language" mandatory="true">
      <description>The language application wants to switch to.</description>
    </param>
    <param name="appID" type="Integer" mandatory="true">
      <description>ID of application related to this RPC.</description>
    </param>
  </function>
  <function name="ChangeRegistration" messagetype="response">
  </function>
  <function name="OnLanguageChange" messagetype="notification">
    <description>Notification from HMI to SmartDeviceLink about change of  language.</description>
    <param name="language" type="Common.Language" mandatory="true">
      <description>Language TTS has switched to.</description>
    </param>
  </function>
  <function name="GetSupportedLanguages" messagetype="request">
    <description>Method is invoked at system start-up by SDL. Response must provide the information about TTS supported languages.</description>
  </function>
  <function name="GetSupportedLanguages" messagetype="response">
    <param name="languages" type="Common.Language" mandatory="true" array="true" minsize="1" maxsize="100">
      <description>List of languages supported in TTS.</description>
    </param>
  </function>
  <function name="GetLanguage" messagetype="request">
    <description>Request from SmartDeviceLink to HMI to get currently active  TTS language</description>
  </function>
  <function name="GetLanguage" messagetype="response">
    <param name="language" type="Common.Language" mandatory="true"/>
  </function>
  <function name="SetGlobalProperties" messagetype="request">
    <description>Sets some properties for the application initiated request.</description>
    <param name="helpPrompt" type="Common.TTSChunk" minsize="0" maxsize="100" array="true" mandatory="false" >
      <description>
          The help prompt.
          An array of text chunks of type TTSChunk. See TTSChunk.
      </description>
    </param>
    <param name="timeoutPrompt" type="Common.TTSChunk" minsize="1" maxsize="100" array="true" mandatory="false" >
      <description>
          Help text for a wait timeout.
          An array of text chunks of type TTSChunk. See TTSChunk.
          The array must have at least one item.
      </description>
    </param>
    <param name="appID" type="Integer" mandatory="true">
      <description>ID of application related to this RPC.</description>
    </param>
  </function>
  <function name="SetGlobalProperties" messagetype="response">
  </function>
  <function name="OnResetTimeout" messagetype="notification">
    <description>
      Sender: HMI->SDL. HMI must send this notification every 10 sec. in case the 'methodName'
      results long processing on HMI
    </description>
    <param name="appID" type="Integer" mandatory="true">
      <description>Id of application that concerns the 'methodName'.</description>
    </param>
    <param name="methodName" type="String" mandatory="true">
      <description>The name of the method, the renew of timeout is required for</description>
    </param>
  </function>
</interface>

<interface name="UI" version="1.4.0" date="2019-07-24">
  <function name="Alert" messagetype="request">
    <description>Request from SDL to show an alert message on the display.</description>
    <param name="alertStrings" type="Common.TextFieldStruct" mandatory="true" array="true" minsize="0" maxsize="3">
      <description>Array of lines of alert text fields. See TextFieldStruct. Uses alertText1, alertText2, alertText3.</description>
    </param>
    <param name="duration" type="Integer" mandatory="true" minvalue="3000" maxvalue="10000">
      <description>Timeout in milliseconds.</description>
    </param>
    <param name="softButtons" type="Common.SoftButton" mandatory="false" minsize="0" maxsize="4" array="true">
      <description>App defined SoftButtons</description>
    </param>
    <param name="progressIndicator" type="Boolean" mandatory="false">
      <description>If supported on the given platform, the alert GUI will include some sort of animation indicating that loading of a feature is progressing.  e.g. a spinning wheel or hourglass, etc.</description>
    </param>
    <param name="alertType" type="Common.AlertType" mandatory="true">
      <description>Defines if only UI or BOTH portions of the Alert request are being sent to HMI Side</description>
    </param>
    <param name="appID" type="Integer" mandatory="true">
      <description>ID of application requested this RPC.</description>
    </param>
    <param name="cancelID" type="Integer" mandatory="false">
      <description>
        An ID for this specific alert to allow cancellation through the `CancelInteraction` RPC.
      </description>
    </param>
    <param name="alertIcon" type="Common.Image" mandatory="false" >
      <description>
        Image to be displayed for the corresponding alert. See Image. 
        If omitted, no (or the default if applicable) icon should be displayed.
      </description>
    </param>
  </function>

  <function name="Alert" messagetype="response">
    <param name="tryAgainTime" type="Integer" mandatory="false" minvalue="0" maxvalue="2000000000">
      <description>Amount of time (in milliseconds) that SDL must wait before resending an alert. Must be provided if another system event or overlay currently has a higher priority than this alert.</description>
    </param>
  </function>

  <function name="SetDisplayLayout" messagetype="request">
    <description>This RPC is deprecated. Use Show RPC to change layout.</description>
    <param name="displayLayout" type="String" maxlength="500" mandatory="true">
      <description>
        Predefined or dynamically created screen layout.
        Currently only predefined screen layouts are defined.
      </description>
    </param>
    <param name="appID" type="Integer" mandatory="true">
      <description>ID of application related to this RPC.</description>
    </param>
    <param name="dayColorScheme" type="Common.TemplateColorScheme" mandatory="false"></param>
    <param name="nightColorScheme" type="Common.TemplateColorScheme" mandatory="false"></param>
  </function>

  <function name="SetDisplayLayout" messagetype="response">
    <description>This RPC is deprecated. Use Show RPC to change layout.</description>
    <param name="displayCapabilities" type="Common.DisplayCapabilities" mandatory="false">
      <description>See DisplayCapabilities</description>
    </param>
    <param name="buttonCapabilities" type="Common.ButtonCapabilities" minsize="1" maxsize="100" array="true" mandatory="false">
      <description>See ButtonCapabilities</description >
    </param>
    <param name="softButtonCapabilities" type="Common.SoftButtonCapabilities" minsize="1" maxsize="100" array="true" mandatory="false">
      <description>If returned, the platform supports on-screen SoftButtons; see SoftButtonCapabilities.</description >
    </param>
    <param name="presetBankCapabilities" type="Common.PresetBankCapabilities" mandatory="false">
      <description>If returned, the platform supports custom on-screen Presets; see PresetBankCapabilities.</description >
    </param>
  </function>

  <function name="Show" messagetype="request">
    <param name="showStrings" type="Common.TextFieldStruct" mandatory="true" array="true" minsize="0" maxsize="8">
      <description>Array of lines of show text fields. See TextFieldStruct. If some field is not set, the corresponding text should stay unchanged. If field's text is empty "", the field must be cleared.
          mainField1: The text that should be displayed in a single or upper display line.
          mainField2: The text that should be displayed on the second display line.
          mainField3: The text that should be displayed on the second "page" first display line.
          mainField4: The text that should be displayed on the second "page" second display line.
          templateTitle: The title of the new template that will be displayed.
          statusBar: statusBar.
          mediaClock: Text value for MediaClock field.
          mediaTrack: The text that should be displayed in the track field. This field is only valid for media applications on NGN type ACMs.
      </description>
    </param>
    <param name="alignment" type="Common.TextAlignment" mandatory="false">
      <description>Specifies how mainField1 and mainField2 texts should be aligned on the display.</description>
      <description>If omitted, texts must be centered</description>
    </param>
    <param name="graphic" type="Common.Image" mandatory="false">
      <description>Path to optional dynamic image or the static binary image itself.  See Image. If omitted, the displayed graphic should not change.</description>
    </param>
    <param name="secondaryGraphic" type="Common.Image" mandatory="false">
      <description>
        Image struct determining whether static or dynamic secondary image to display in app.
        If omitted on supported displays, the displayed secondary graphic shall not change.
      </description>
    </param>
    <param name="softButtons" type="Common.SoftButton" minsize="0" maxsize="8" array="true" mandatory="false">
      <description>App defined SoftButtons.</description>
      <description>If omitted, the currently displayed SoftButton values should not change.</description>
    </param>
    <param name="customPresets" type="String" maxlength="500" minsize="0" maxsize="10" array="true" mandatory="false">
      <description>App labeled on-screen presets (i.e. GEN3 media presets or dynamic search suggestions).</description>
      <description>If omitted on supported displays, the presets will be shown as not defined.</description>
    </param>
    <param name="appID" type="Integer" mandatory="true">
      <description>Id of application related to this RPC.</description>
    </param>
    <param name="windowID" type="Integer" mandatory="false" >
      <description>
        This is the unique ID assigned to the window that this RPC is intended.
        If this param is not included,
        it will be assumed that this request is specifically for the main window
        on the main display.
        See PredefinedWindows enum.
      </description>
    </param>

    <param name="templateConfiguration" type="Common.TemplateConfiguration" mandatory="false">
        <description>
          Used to set an alternate template layout to a window.
        </description>
    </param>
  </function>

  <function name="Show" messagetype="response">
  </function>

  <function name="CreateWindow" messagetype="request">
    <description>
      Create a new window on the display with the specified window type.
    </description>
    <param name="windowID" type="Integer" mandatory="true">
      <description>
        A unique ID to identify the window. The value of '0' will always be the default main window on the main display and should not be used in this context as it will already be created for the app. See PredefinedWindows enum. Creating a window with an ID that is already in use will be rejected with `INVALID_ID`.
      </description>
    </param>

    <param name="windowName" type="String" maxlength="100" mandatory="true">
      <description>
        The window name to be used by the HMI. The name of the pre-created default window will match the app name.
        Multiple apps can share the same window name except for the default main window.
        Creating a window with a name which is already in use by the app will result in `DUPLICATE_NAME`.
      </description>
    </param>

    <param name="type" type="Common.WindowType" mandatory="true">
      <description>The type of the window to be created. Main window or widget.</description>
    </param>

    <param name="associatedServiceType" type="String" mandatory="false">
      <description>
        Allows an app to create a widget related to a specific service type.
        As an example if a `MEDIA` app becomes active, this app becomes audible and is allowed to play audio.
        Actions such as skip or play/pause will be directed to this active media app.
        In case of widgets, the system can provide a single "media" widget which will act as a placeholder for the active media app.
        It is only allowed to have one window per service type. This means that a media app can only have a single MEDIA widget.
        Still the app can create widgets omitting this parameter.
        Those widgets would be available as app specific widgets that are permanently included in the HMI.
        This parameter is related to widgets only. The default main window, which is pre-created during app registration,
        will be created based on the HMI types specified in the app registration request.
      </description>
    </param>

    <param name="duplicateUpdatesFromWindowID" type="Integer" mandatory="false">
      <description>
        Optional parameter. Specify whether the content sent to an existing window
        should be duplicated to the created window.
        If there isn't a window with the ID, the request will be rejected with `INVALID_DATA`.
      </description>
    </param>
    <param name="appID" type="Integer" mandatory="true">
      <description>ID of application that concerns this RPC.</description>
    </param>
  </function>

  <function name="CreateWindow" messagetype="response">
  </function>

  <function name="DeleteWindow" messagetype="request">
    <description>
      Deletes previously created window of the SDL application.
    </description>
    <param name="windowID" type="Integer" mandatory="true">
      <description>
        A unique ID to identify the window. The value of '0' will always be the default main window
        on the main display and cannot be deleted.
        See PredefinedWindows enum.
      </description>
    </param>
    <param name="appID" type="Integer" mandatory="true">
      <description>ID of application that concerns this RPC.</description>
    </param>
  </function>

  <function name="DeleteWindow" messagetype="response">
  </function>

  <function name="AddCommand" messagetype="request">
    <description>Request from SDL to add a command to the application menu.</description>
    <param name="cmdID" type="Integer" minvalue="0" maxvalue="2000000000" mandatory="true">
      <description>ID of the command to be added.</description>
    </param>
    <param name="menuParams" type="Common.MenuParams" mandatory="false">
      <description>
        Optional sub value containing parameters of the command (position, name, etc.). See MenuParams.
        If omitted the command should be added to the end of the list of commands.</description>
    </param>
    <param name="cmdIcon" type="Common.Image" mandatory="false">
      <description>Image to be displayed for representing the command. See Image.</description>
      <description>If omitted, no (or the default if applicable) icon should be displayed.</description>
    </param>
    <param name="appID" type="Integer" mandatory="true">
      <description>ID of application that concerns this RPC.</description>
    </param>
  </function>

  <function name="AddCommand" messagetype="response">
  </function>

  <function name="DeleteCommand" messagetype="request">
    <description>Request from SDL to delete a command from the in-application menu with the specified command id.</description>
    <param name="cmdID" type="Integer" mandatory="true" minvalue="0" maxvalue="2000000000">
      <description>cmdId previously sent via AddCommand request - id of the command to be deleted.</description>
    </param>
    <param name="appID" type="Integer" mandatory="true">
      <description>ID of application that concerns this RPC.</description>
    </param>
  </function>

  <function name="DeleteCommand" messagetype="response">
  </function>

  <function name="AddSubMenu" messagetype="request">
    <description>Request from SDL to add a sub menu to the in-application menu.</description>
    <param name="menuID" type="Integer" minvalue="1" maxvalue="2000000000" mandatory="true">
      <description>ID of the sub menu to be added. Unique for the application.</description>
    </param>
    <param name="menuParams" type="Common.MenuParams" mandatory="true">
      <description>Position, parentID, and name of menu to be added.</description>
    </param>
    <param name="menuIcon" type="Common.Image" mandatory="false">
      <description>The image field for AddSubMenu</description>
    </param>
    <param name="appID" type="Integer" mandatory="true">
      <description>ID of application that requested this RPC.</description>
    </param>
    <param name="menuLayout" type="Common.MenuLayout" mandatory="false">
      <description>Sets the layout of the submenu screen.</description>
    </param>
  </function>
  <function name="AddSubMenu" messagetype="response">
  </function>
  <function name="DeleteSubMenu" messagetype="request">
    <description>Request from SDL to delete a submenu from the in-application menu.</description>
    <param name="menuID" type="Integer" minvalue="1" maxvalue="2000000000" mandatory="true" >
      <description>The "menuID" of the sub-menu to be deleted. (See addSubMenu.menuID)</description>
    </param>
    <param name="appID" type="Integer" mandatory="true">
      <description>ID of application that concerns this RPC.</description>
    </param>
  </function>
  <function name="DeleteSubMenu" messagetype="response">
  </function>
  <function name="ShowAppMenu" messagetype="request">
    <description>Request from SDL to show an app's menu or a corresponding sub-menu.</description>
    <param name="menuID" type="Integer" minvalue="1" maxvalue="2000000000" mandatory="false">
      <description>
        If ommited the HMI opens the app's menu.
        If set to a sub-menu ID the HMI opens the corresponding sub-menu previously added using `AddSubMenu`.
      </description>
    </param>
    <param name="appID" type="Integer" mandatory="true">
      <description>ID of application that concerns this RPC.</description>
    </param>
  </function>
  <function name="ShowAppMenu" messagetype="response">
  </function>
  <function name="PerformInteraction" messagetype="request">
    <description>Request from SDL for triggering an interaction (e.g. "Permit GPS?" - Yes, no, Always Allow).</description>
    <param name="initialText" type="Common.TextFieldStruct" mandatory="false">
      <description>Uses initialInteractionText. See TextFieldStruct.</description>
    </param>
    <param name="choiceSet" type="Common.Choice" minsize="1" maxsize="100" array="true" mandatory="false">
      <description>The list of choices to be used for the interaction with the user</description>
    </param>
    <param name="vrHelpTitle" type="String" maxlength="500" mandatory="false">
      <description>VR Help Title text.</description>
      <description>If omitted on supported displays, the default HU system help title should be used.</description>
    </param>
    <param name="vrHelp" type="Common.VrHelpItem" minsize="1" maxsize="100" array="true" mandatory="false">
      <description>VR Help Items. If omitted on supported displays, the default HU system generated help items should be used.</description>
    </param>
    <param name="timeout" type="Integer" minvalue="5000" maxvalue="100000" defvalue="10000" mandatory="true">
      <description>Timeout in milliseconds.</description>
    </param>
    <param name="interactionLayout" type="Common.LayoutMode" mandatory="false">
      <description>See LayoutMode.</description>
    </param>
    <param name="appID" type="Integer" mandatory="true">
      <description>ID of application that concerns this RPC.</description>
    </param>
    <param name="cancelID" type="Integer" mandatory="false">
      <description>
        An ID for this specific alert to allow cancellation through the `CancelInteraction` RPC.
      </description>
    </param>
  </function>
  <function name="PerformInteraction" messagetype="response">
    <param name="choiceID" type="Integer" minvalue="0" maxvalue="2000000000" mandatory="false">
      <description>ID of the choice that was selected in response to PerformInteraction.</description>
    </param>
    <param name="manualTextEntry" type="String" minlength="0" maxlength="500" mandatory="false">
      <description>
            Manually entered text selection, e.g. through keyboard
            Can be returned in lieu of choiceID, depending on trigger source
      </description>
    </param>
  </function>
  <function name="CancelInteraction" messagetype="request">
    <param name="cancelID" type="Integer" mandatory="false">
      <description>
        The ID of the specific interaction you want to dismiss. If not set, the most recent of the RPC type set in functionID will be dismissed.
      </description>
    </param>
    <param name="functionID" type="Integer" mandatory="true">
      <description>
        The ID of the type of interaction the developer wants to dismiss. Only values 10, (PerformInteractionID), 12 (AlertID), 25 (ScrollableMessageID), and 26 (SliderID) are permitted.
      </description>
    </param>
    <param name="appID" type="Integer" mandatory="true">
      <description>ID of application requested this RPC.</description>
    </param>
  </function>
  <function name="CancelInteraction" messagetype="response">
  </function>
  <function name="SetMediaClockTimer" messagetype="request">
    <description>Sets the initial media clock value and automatic update method.</description>
    <param name="startTime" type="Common.TimeFormat" mandatory="false">
      <description>SDL transfers startTime together with modes: "COUNTUP", "COUNTDOWN", "PAUSE" to HMI.
      SDL ignores startTime for modes: "RESUME", and "CLEAR"</description>
    </param>
    <param name="endTime" type="Common.TimeFormat" mandatory="false">
      <description>
          See TimeFormat.
          SDL transfers endTime together with modes: "COUNTUP", "COUNTDOWN", "PAUSE" to HMI. To be used to calculate any visual progress bar (if not provided, this feature is ignored).
          SDL ignores endTime for modes: "RESUME", and "CLEAR"
      </description>
    </param>
    <param name="updateMode" type="Common.ClockUpdateMode" mandatory="true">
      <description>The update method of the media clock.</description>
      <description>In case of pause, resume, or clear, the start time value is ignored and shall be left out.  For resume, the time continues with the same value as it was when paused.</description>
    </param>
    <param name="audioStreamingIndicator" type="Common.AudioStreamingIndicator" mandatory="false">
      <description>Indicates that a button press of the Play/Pause button would play, pause or Stop the current playback.</description>
    </param>
    <param name="appID" type="Integer" mandatory="true">
      <description>ID of application that requested this RPC.</description>
    </param>
  </function>
  <function name="SetMediaClockTimer" messagetype="response">
  </function>
  <function name="SetGlobalProperties" messagetype="request">
    <description>Request from SDL to set some properties for VR help.</description>
    <param name="vrHelpTitle" type="String" maxlength="500" mandatory="false">
      <description>VR Help Title text.</description>
      <description>If omitted on supported displays, the default HU system help title should be used.</description>
    </param>
    <param name="vrHelp" type="Common.VrHelpItem" minsize="1" maxsize="100" array="true" mandatory="false">
      <description>VR Help Items. If omitted on supported displays, the default HU system generated help items should be used.</description>
    </param>
    <param name="menuTitle" maxlength="500" type="String" mandatory="false">
      <description>Optional text to label an app menu button (for certain touchscreen platforms).</description>
    </param>
    <param name="menuIcon" type="Common.Image" mandatory="false">
      <description>Optional icon to draw on an app menu button (for certain touchscreen platforms).</description>
    </param>
    <param name="keyboardProperties" type="Common.KeyboardProperties" mandatory="false">
      <description>On-screen keybaord configuration (if available).</description>
    </param>
    <param name="appID" type="Integer" mandatory="true">
      <description>ID of application that concerns this RPC.</description>
    </param>
    <param name="menuLayout" type="Common.MenuLayout" mandatory="false">
      <description>Sets the layout of the main menu screen. If this is sent while a menu is already on-screen, the head unit will change the display to the new layout type.</description>
    </param>
  </function>
  <function name="SetGlobalProperties" messagetype="response">
  </function>
  <function name="OnCommand" messagetype="notification">
    <description>Notification must be initiated by HMI on user choosing menu item.</description>
    <param name="cmdID" type="Integer" minvalue="0" maxvalue="2000000000" mandatory="true">
      <description>Command ID, which is related to a specific menu entry (previously sent with AddCommand).</description>
    </param>
    <param name="appID" type="Integer" mandatory="true">
      <description>ID of application that is related to this RPC.</description>
    </param>
  </function>
  <function name="OnSystemContext" messagetype="notification">
    <description>
      Notification must be initiated by HMI when the user changes the context of application: goes to menu (in-application menu or system menu);
      switches to VR; pop-up appears on screen etc.
    </description>
    <param name="systemContext" type="Common.SystemContext" mandatory="true">
      <description>The context the application is brought into.</description>
    </param>
    <param name="appID" type="Integer" mandatory="false">
      <description>ID of application that is related to this RPC.</description>
    </param>
    <param name="windowID" type="Integer" mandatory="false">
      <description>
        This is the unique ID assigned to the window that this RPC is intended. If this param is not included, it will be assumed that this request is specifically for the main window on the main display. See PredefinedWindows enum.
      </description>
    </param>
  </function>
  <function name="GetCapabilities" messagetype="request">
    <description>Method is invoked at system startup by SDL to request information about UI capabilities of HMI.</description>
  </function>
  <function name="GetCapabilities" messagetype="response">
    <param name="displayCapabilities" type="Common.DisplayCapabilities" mandatory="true">
      <description>Information about the capabilities of the display: its type, text field supported, etc. See DisplayCapabilities. </description>
    </param>
    <param name="audioPassThruCapabilities" type="Common.AudioPassThruCapabilities" mandatory="true">
      <description>
        Describes an audio configuration that the system supports for PerformAudioPassThru.
        Note: please fill out both audioPassThruCapabilities and audioPassThruCapabilitiesList parameters, as:
        - Newer SDL Core uses audioPassThruCapabilitiesList instead of audioPassThruCapabilities, and
        - audioPassThruCapabilities is a mandatory field and cannot be omitted.
      </description>
    </param>
    <param name="audioPassThruCapabilitiesList" type="Common.AudioPassThruCapabilities" minsize="1" maxsize="100" array="true" mandatory="false">
      <description>Describes the audio configurations that the system supports for PerformAudioPassThru.</description>
    </param>
    <param name="hmiZoneCapabilities" type="Common.HmiZoneCapabilities" mandatory="true"/>
    <param name="softButtonCapabilities" type="Common.SoftButtonCapabilities" minsize="1" maxsize="100" array="true" mandatory="false">
      <description>Must be returned if the platform supports on-screen SoftButtons.</description>
    </param>
    <param name="hmiCapabilities" type="Common.HMICapabilities" mandatory="false">
      <description>Specifies the HMI’s capabilities. See HMICapabilities.</description>
    </param>
    <param name="systemCapabilities" type="Common.SystemCapabilities" mandatory="false">
      <description>Specifies system capabilities. See SystemCapabilities</description>
    </param>
    <param name="pcmStreamCapabilities" type="Common.AudioPassThruCapabilities" mandatory="false"/>
  </function>
  <function name="ChangeRegistration" messagetype="request">
    <description>Request from SmartDeviceLink to HMI to change language for app.</description>
    <param name="appName" type="String" maxlength="100" mandatory="false">
      <description>
        Request new app name registration
        Needs to be unique over all applications from the same device.
        May not be empty. May not start with a new line character.
        May not interfere with any name or synonym of any registered applications from the same device.
        Additional applications with the same name from the same device will be rejected.
      </description>
    </param>
    <param name="ngnMediaScreenAppName" type="String" maxlength="100" mandatory="false">
      <description>Request new app short name registration</description>
    </param>
    <param name="language" type="Common.Language" mandatory="true">
      <description>The language application wants to switch to.</description>
    </param>
    <param name="appHMIType" type="Common.AppHMIType" minsize="1" maxsize="100" array="true" mandatory="false">
      <description>
       Sent when app's requested-during-registration AppHMIType is changed to different one due to Policies update. Contains the updated list of all allowed app's AppHMITypes.
      </description>
    </param>
    <param name="appID" type="Integer" mandatory="true">
      <description>ID of application that concerns this RPC.</description>
    </param>
  </function>
  <function name="ChangeRegistration" messagetype="response">
  </function>
  <function name="OnLanguageChange" messagetype="notification">
    <description>Notification from HMI to SmartDeviceLink about change of  language.</description>
    <param name="language" type="Common.Language" mandatory="true">
      <description>Language UI has switched to.</description>
    </param>
  </function>
  <function name="GetSupportedLanguages" messagetype="request">
    <description>Method should be invoked at system startup. Response provides information about UI supported languages.</description>
  </function>
  <function name="GetSupportedLanguages" messagetype="response">
    <param name="languages" type="Common.Language" mandatory="true" array="true" minsize="1" maxsize="100">
      <description>List of languages supported in UI.</description>
    </param>
  </function>
  <function name="GetLanguage" messagetype="request">
    <description>Request from SmartDeviceLink to HMI to get currently active  UI language</description>
  </function>
  <function name="GetLanguage" messagetype="response">
    <param name="language" type="Common.Language" mandatory="true"/>
  </function>
  <function name="OnDriverDistraction" messagetype="notification">
    <description>Notification must be sent from HMI to SDL when driver distraction state is changed. Driver distraction rules are defined by the platform.</description>
    <param name="state" type="Common.DriverDistractionState" mandatory="true">
      <description>See DriverDistractionState. </description>
    </param>
  </function>
  <function name="SetAppIcon" messagetype="request">
    <description>Used to set existing local file on SYNC as the app's icon.</description>
    <param name="syncFileName" type="Common.Image" mandatory="true">
      <description>Either the path to the dynamic image stored on HY or the static binary image itself. See Image</description>
    </param>
    <param name="appID" type="Integer" mandatory="true">
      <description>ID of application related to this RPC.</description>
    </param>
  </function>
  <function name="SetAppIcon" messagetype="response">
  </function>
  <function name="OnKeyboardInput" messagetype="notification">
    <description>On-screen keyboard event.</description>
    <description>Can be full string or individual keypresses depending on keyboard mode.</description>
    <param name="event" type="Common.KeyboardEvent" mandatory="true">
      <description>On-screen keyboard input data.</description>
    </param>
    <param name="data" type="String" minlength="0" maxlength="500" mandatory="false">
      <description>On-screen keyboard input data.</description>
      <description>For dynamic keypress events, this will be the current compounded string of entry text.</description>
      <description>For entry submission events, this will be the full text entry (this will always return regardless of the mode).</description>
      <description>For entry cancelled and entry aborted events, this data param will be omitted.</description>
    </param>
  </function>
  <function name="OnTouchEvent" messagetype="notification">
    <description>Notifies about touch events on the screen's prescribed area</description>
    <param name="type" type="Common.TouchType" mandatory="true">
      <description>The type of touch event.</description>
    </param>
    <param name="event" type="Common.TouchEvent" mandatory="true" minsize="1" maxsize="10" array="true">
      <description>List of all individual touches involved in this event.</description>
    </param>
  </function>
  <function name="Slider" messagetype="request">
    <description>Creates a full screen or pop-up overlay (depending on platform) with a single user controlled slider.</description>
    <param name="numTicks" type="Integer" minvalue="2" maxvalue="26" mandatory="true">
      <description>Number of selectable items on a horizontal axis</description>
    </param>
    <param name="position" type="Integer" minvalue="1" maxvalue="26" mandatory="true">
      <description>Initial position of slider control (cannot exceed numTicks)</description>
    </param>
    <param name="sliderHeader" type="String" maxlength="500" mandatory="true">
      <description>Text header to be displayed.</description>
    </param>
    <param name="sliderFooter" type="String" maxlength="500"  minsize="1" maxsize="26" array="true" mandatory="false">
      <description>Text footer to be displayed (meant to display min/max threshold descriptors).</description>
      <description>For a static text footer, only one footer string shall be provided in the array.</description>
      <description>For a dynamic text footer, the number of footer text string in the array must match the numTicks value.</description>
      <description>For a dynamic text footer, text array string should correlate with potential slider position index.</description>
      <description>If omitted on supported displays, no footer text shall be displayed.</description>
    </param>
    <param name="timeout" type="Integer" minvalue="1000" maxvalue="65535" mandatory="true">
      <description>Timeout. The slider should be displayed until the defined amount of time has elapsed. </description>
    </param>
    <param name="appID" type="Integer" mandatory="true">
      <description>ID of application that concerns this RPC.</description>
    </param>
    <param name="cancelID" type="Integer" mandatory="false">
      <description>
        An ID for this specific alert to allow cancellation through the `CancelInteraction` RPC.
      </description>
    </param>
  </function>
  <function name="Slider" messagetype="response">
    <param name="sliderPosition" type="Integer" minvalue="1" maxvalue="26" mandatory="false">
      <description>Current slider position. Must be returned when the user has clicked the ‘Save’ or ‘Canceled’ button or by the timeout </description>
    </param>
  </function>
  <function name="ScrollableMessage" messagetype="request">
    <description>Creates a full screen overlay containing a large block of formatted text that can be scrolled with up to 8 SoftButtons defined</description>
    <param name="messageText" type="Common.TextFieldStruct" mandatory="true">
      <description>Body of text that can include newlines and tabs. Uses scrollableMessageBody.</description>
    </param>
    <param name="timeout" type="Integer" minvalue="0" maxvalue="65535" mandatory="true">
      <description>Timeout in milliseconds. The message should be displayed until the time defined is up.</description>
    </param>
    <param name="softButtons" type="Common.SoftButton" minsize="0" maxsize="8" array="true" mandatory="false">
      <description>App defined SoftButtons.</description>
      <description>If omitted on supported displays, only the system defined "Close" SoftButton should be displayed.</description>
    </param>
    <param name="appID" type="Integer" mandatory="true">
      <description>ID of application related to this RPC.</description>
    </param>
    <param name="cancelID" type="Integer" mandatory="false">
      <description>
        An ID for this specific alert to allow cancellation through the `CancelInteraction` RPC.
      </description>
    </param>
  </function>
  <function name="ScrollableMessage" messagetype="response">
  </function>
  <function name="PerformAudioPassThru" messagetype="request">
    <param name="appID" type="Integer" mandatory="true">
      <description>ID of application related to this RPC.</description>
    </param>
    <param name="audioPassThruDisplayTexts" type="Common.TextFieldStruct" mandatory="true" minsize="0" maxsize="2" array="true">
      <description>Uses
            audioPassThruDisplayText1: First line of text displayed during audio capture.
            audioPassThruDisplayText2: Second line of text displayed during audio capture.</description>
    </param>
    <param name="maxDuration" type="Integer" minvalue="1" maxvalue="1000000" mandatory="true">
      <description>The maximum duration of audio recording in milliseconds. If not provided, the recording should be performed until EndAudioPassThru arrives.</description>
    </param>
    <param name="muteAudio" type="Boolean" mandatory="true">
      <description>
        Defines if the current audio source should be muted during the APT session. If not, the audio source will play without interruption.
        If omitted, the value is set to true.
      </description>
    </param>
  </function>
  <function name="PerformAudioPassThru" messagetype="response">
  </function>
  <function name="EndAudioPassThru" messagetype="request">
    <description>Request is sent by SDL to stop the audio capturing.</description>
  </function>
  <function name="EndAudioPassThru" messagetype="response">
  </function>
  <function name="IsReady" messagetype="request">
    <description>Method is invoked at system startup. Response provides information about presence of UI module and its readiness to cooperate with SDL.</description>
  </function>
  <function name="IsReady" messagetype="response">
    <param name="available" type="Boolean" mandatory="true">
      <description>Must be true if UI is present and ready to communicate with SDL.</description>
    </param>
  </function>
  <function name="ClosePopUp" messagetype="request">
    <description>Initiated by SDL to close currently active pop-up on HMI.</description>
    <param name="methodName" type="String" mandatory="false">
      <description>Method to be closed</description>
    </param>
  </function>
  <function name="ClosePopUp" messagetype="response">
    <description>Provides the result of operation.</description>
  </function>
  <function name="OnResetTimeout" messagetype="notification">
    <description>HMI must provide SDL with notifications specific to the current Turn-By-Turn client status on the module</description>
    <param name="appID" type="Integer" mandatory="true">
      <description>Id of application that invoked notifcation.</description>
    </param>
    <param name="methodName" type="String" mandatory="true">
      <description>Currently used method name on which was triggered action</description>
    </param>
  </function>
  <function name="OnRecordStart" messagetype="notification">
    <description>Issued by SDL to notify HMI about capturing mic data should be started</description>
    <param name="appID" type="Integer" mandatory="true">
      <description>ID of application related to this RPC.</description>
    </param>
  </function>
  <function name="SendHapticData" messagetype="request">
    <description>Send the UI spatial data from MOBILE. This data will be utilized by the HMI to determine how and when haptic events should occur</description>
    <param name="appID" type="Integer" mandatory="true">
      <description>Internal ID of the application that requested this RPC.</description>
    </param>
    <param name="hapticRectData" type="Common.HapticRect" minsize="0" maxsize="1000" mandatory="false" array="true">
      <description>
        Array of rectangle data structures that represent the locations of all user controls present on the HMI.
        This data should be updated if/when the application presents a new screen.
        When a request is sent, if successful, it will replace all rectangle data previously sent through RPC.
        Avoidance of doubt, when an empty hapticRectData, it will be clear all rectangle data previously sent through RPC.
      </description>
    </param>
  </function>
  <function name="SendHapticData" messagetype="response">
  </function>
</interface>

<interface name="Navigation" version="1.5.0" date="2017-08-15">

  <function name="IsReady" messagetype="request">
    <description>Method is invoked at system startup. Response must provide the information about presence of UI Navigation module and its readiness to cooperate with SDL.</description>
  </function>
  <function name="IsReady" messagetype="response">
    <param name="available" type="Boolean" mandatory="true">
      <description>Must be true if Navigation is present and ready to communicate with SDL.</description>
    </param>
  </function>
  <function name="SendLocation" messagetype="request">
      <description>That allows the app to send a destination to the embedded nav system.</description>
    <param name="appID" type="Integer" mandatory="true">
      <description>ID of application related to this RPC.</description>
    </param>
    <param name="longitudeDegrees" type="Float" minvalue="-180" maxvalue="180" mandatory="false">
    </param>
    <param name="latitudeDegrees" type="Float" minvalue="-90" maxvalue="90" mandatory="false">
    </param>
    <param name="locationName" type="String" maxlength="500" mandatory="false">
      <description>     Name / title of intended location   </description>
    </param>
    <param name="locationDescription" type="String" maxlength="500" mandatory="false">
      <description>        Description intended location / establishment (if applicable)   </description>
    </param>
    <param name="addressLines" type="String" maxlength="500" minsize="0" maxsize="4" array="true" mandatory="false">
      <description>     Location address (if applicable)   </description>
    </param>
    <param name="phoneNumber" type="String" maxlength="500" mandatory="false">
      <description>     Phone number of intended location / establishment (if applicable)   </description>
    </param>
    <param name="locationImage" type="Common.Image" mandatory="false">
      <description>     Image / icon of intended location (if applicable and supported)   </description>
    </param>
    <param name="timeStamp" type="Common.DateTime" mandatory="false">
        <description>
            timestamp in ISO 8601 format
        </description>
    </param>
    <param name="address" type="Common.OASISAddress" mandatory="false">
        <description>Address to be used for setting destination</description>
    </param>
    <param name="deliveryMode" type="Common.DeliveryMode" mandatory="false">
      <description>Defines the mode of prompt for user</description>
    </param>
  </function>
  <function name="SendLocation" messagetype="response" >
  </function>
  <function name="ShowConstantTBT" messagetype="request">
    <description>Request from SmartDeviceLinkCore to HMI to show info about navigation.</description>
    <param name="navigationTexts" type="Common.TextFieldStruct" mandatory="true" array="true" minsize="0" maxsize="5">
      <description>See TextFieldStruct. Uses:
        navigationText1
        navigationText2
        ETA
        totalDistance
        timeToDestination.
      </description>
    </param>
    <param name="turnIcon" type="Common.Image" mandatory="false">
    </param>
    <param name="nextTurnIcon" type="Common.Image" mandatory="false">
    </param>
    <param name="distanceToManeuver" type="Float" minvalue="0" maxvalue="1000000000" mandatory="true">
      <description>Fraction of distance till next maneuver (from previous maneuver).</description>
      <description>May be used to calculate progress bar.</description>
    </param>
    <param name="distanceToManeuverScale" type="Float" minvalue="0" maxvalue="1000000000" mandatory="true">
      <description>Fraction of distance till next maneuver (starting from when AlertManeuver is triggered).</description>
      <description>May be used to calculate progress bar.</description>
    </param>
    <param name="maneuverComplete" type="Boolean" mandatory="false">
      <description>If and when a maneuver has completed while an AlertManeuver is active, SDL will send this value set to TRUE in order to clear the AlertManeuver overlay.</description>
      <description>If omitted the value should be assumed as FALSE.</description>
    </param>
    <param name="softButtons" type="Common.SoftButton" minsize="0" maxsize="3" array="true" mandatory="false">
      <description>Three dynamic SoftButtons available</description>
      <description>If omitted on supported displays, the currently displayed SoftButton values will not change.</description>
    </param>
    <param name="appID" type="Integer" mandatory="true">
      <description>ID of application related to this RPC.</description>
    </param>
  </function>
  <function name="ShowConstantTBT" messagetype="response">
  </function>
  <function name="AlertManeuver" messagetype="request">
    <description>Request from SmartDeviceLinkCore to HMI to announce navigation maneuver</description>
    <param name="softButtons" type="Common.SoftButton" minsize="0" maxsize="3" array="true" mandatory="false">
      <description>If omitted, only the system defined "Close" SoftButton should be displayed.</description>
    </param>
    <param name="appID" type="Integer" mandatory="true">
      <description>ID of the application requested this RPC.</description>
    </param>
  </function>
  <function name="AlertManeuver" messagetype="response">
  </function>
  <function name="UpdateTurnList" messagetype="request">
    <description>Request from SmartDeviceLinkCore to HMI to update turn list.</description>
    <param name="turnList" type="Common.Turn" minsize="1" maxsize="100" array="true" mandatory="false">
    </param>
    <param name="softButtons" type="Common.SoftButton" minsize="0" maxsize="1" array="true" mandatory="false">
      <description>If omitted, app-defined SoftButton should be left blank.</description>
    </param>
    <param name="appID" type="Integer" mandatory="true">
      <description>ID of application related to this RPC.</description>
    </param>
  </function>
  <function name="UpdateTurnList" messagetype="response">
  </function>
  <function name="OnTBTClientState" messagetype="notification">
    <description>HMI must provide SDL with notifications specific to the current Turn-By-Turn client status on the module</description>
    <param name="state" type="Common.TBTState" mandatory="true">
      <description>Current State of TBT client</description>
    </param>
  </function>
  <function name="SetVideoConfig" messagetype="request">
    <description>Request from SDL to HMI to ask whether HMI accepts a video stream with given configuration.</description>
    <param name="config" type="Common.VideoConfig" mandatory="true">
      <description>Configuration of a video stream.</description>
    </param>
    <param name="appID" type="Integer" mandatory="true">
      <description>ID of application related to this RPC.</description>
    </param>
  </function>
  <function name="SetVideoConfig" messagetype="response">
    <description>
      Response from HMI to SDL whether the configuration is accepted.
      In a negative response, a list of rejected parameters are supplied.
    </description>
    <param name="rejectedParams" type="String" array="true" minsize="1" maxsize="1000" mandatory="false">
      <description>
        List of params of VideoConfig struct which are not accepted by HMI, e.g. "protocol" and "codec".
        This param exists only when the response is negative.
      </description>
    </param>
  </function>
  <function name="StartStream" messagetype="request">
    <description>Request from SmartDeviceLinkCore to HMI to start playing video streaming.</description>
    <param name="url" type="String" minlength="21" maxlength="500" mandatory="true">
      <description>URL that HMI start playing.</description>
    </param>
    <param name="appID" type="Integer" mandatory="true">
      <description>ID of application related to this RPC.</description>
    </param>
  </function>
  <function name="StartStream" messagetype="response">
  </function>
  <function name="StopStream" messagetype="request">
    <description>Request from SmartDeviceLinkCore to HMI to stop playing video streaming.</description>
    <param name="appID" type="Integer" mandatory="true">
      <description>ID of application related to this RPC.</description>
    </param>
  </function>
  <function name="StopStream" messagetype="response">
  </function>
  <function name="StartAudioStream" messagetype="request">
    <description>Request from SmartDeviceLinkCore to HMI to start playing audio streaming.</description>
    <param name="url" type="String" minlength="21" maxlength="500" mandatory="true">
      <description>URL that HMI start playing.</description>
    </param>
    <param name="appID" type="Integer" mandatory="true">
      <description>ID of application related to this RPC.</description>
    </param>
  </function>
  <function name="StartAudioStream" messagetype="response">
  </function>
  <function name="StopAudioStream" messagetype="request">
    <description>Request from SmartDeviceLinkCore to HMI to stop playing audio streaming.</description>
    <param name="appID" type="Integer" mandatory="true">
      <description>ID of application related to this RPC.</description>
    </param>
  </function>
  <function name="StopAudioStream" messagetype="response">
  </function>
  <function name="OnAudioDataStreaming" messagetype="notification">
    <description>Sender: SDL->HMI. Purpose: notify about raw audio data presence over the URL provided via StartAudioStream SDL's request.</description>
    <param name="available" type="Boolean" mandatory="true">
      <description>If "true" - audio data started. If "false" - audio data stopped.</description>
    </param>
  </function>
  <function name="OnVideoDataStreaming" messagetype="notification">
    <description>Sender: SDL->HMI. Purpose: notify about raw video data presence over the URL provided via StartStream SDL's request.</description>
    <param name="available" type="Boolean" mandatory="true">
      <description>If "true" - video data started. If "false" - video data stopped.</description>
    </param>
  </function>
  <function name="GetWayPoints" functionID="GetWayPointsID" messagetype="request">
    <description>Request for getting waypoint/destination data.</description>
    <param name="wayPointType" type="Common.WayPointType" mandatory="true">
      <description>To request for either the destination only or for all waypoints including destination</description>
    </param>
    <param name="appID" type="Integer" mandatory="true">
      <description>ID of the application.</description>
    </param>
  </function>
  <function name="GetWayPoints" functionID="GetWayPointsID" messagetype="response">
    <param name="appID" type="Integer" mandatory="true">
      <description>ID of the application.</description>
    </param>
    <param name="wayPoints" type="Common.LocationDetails" mandatory="false" array="true" minsize="1" maxsize="10">
      <description>See LocationDetails</description>
    </param>
  </function>
  <function name="OnWayPointChange" functionID="OnWayPointChangeID" messagetype="notification">
    <description>Notification which provides the entire LocationDetails when there is a change to any waypoints or destination.</description>
    <param name="wayPoints" type="Common.LocationDetails" mandatory="true" array="true" minsize="1" maxsize="10">
      <description>See LocationDetails</description>
    </param>
  </function>

  <function name="SubscribeWayPoints" functionID="SubscribeWayPointsID" messagetype="request">
    <description>To subscribe in getting changes for Waypoints/destinations</description>
  </function>

  <function name="SubscribeWayPoints" functionID="SubscribeWayPointsID" messagetype="response">
  </function>

  <function name="UnsubscribeWayPoints" functionID="UnsubscribeWayPointsID" messagetype="request">
    <description>Request to unsubscribe from WayPoints and Destination</description>
  </function>

  <function name="UnsubscribeWayPoints" functionID="UnsubscribeWayPointsID" messagetype="response">
  </function>

</interface>

<interface name="VehicleInfo" version="2.1.0" date="2019-03-18">
  <function name="IsReady" messagetype="request">
    <description>Method is invoked at system startup. Response should provide information about presence of any of vehicle information modules (ECU, GPS, etc) and their readiness to cooperate with SDL.</description>
  </function>
  <function name="IsReady" messagetype="response">
    <param name="available" type="Boolean" mandatory="true">
      <description>Must be true if vehicle data modules are present and ready to communicate with SDL.</description>
    </param>
  </function>
  <function name="GetVehicleType" messagetype="request">
    <description>Request from SmartDeviceLinkCore to HMI to get info about the vehicle (type, model, etc.).</description>
  </function>
  <function name="GetVehicleType" messagetype="response">
    <param name="vehicleType" type="Common.VehicleType" mandatory="true"/>
  </function>
  <function name="ReadDID" messagetype="request">
    <description>Request from SDL for vehicle data reading.</description>
    <param name="ecuName" type="Integer" minvalue="0" maxvalue="65535" mandatory="true">
      <description>Name of ECU.</description>
    </param>
    <param name="didLocation" type="Integer" minvalue="0" maxvalue="65535" minsize="1" maxsize="1000" array="true" mandatory="true">
      <description>Get raw data from vehicle data DID location(s).</description>
    </param>
    <param name="appID" type="Integer" mandatory="true">
      <description>ID of application related to this RPC.</description>
    </param>
  </function>
  <function name="ReadDID" messagetype="response">
    <param name="didResult" type="Common.DIDResult" minsize="0" maxsize="1000" array="true" mandatory="false">
      <description>Array of requested DID results (with data if available).</description>
    </param>
  </function>
  <function name="GetDTCs" messagetype="request">
    <description>Vehicle module diagnostic trouble code request.</description>
    <param name="ecuName" type="Integer" minvalue="0" maxvalue="65535" mandatory="true">
      <description>Name of ECU.</description>
    </param>
    <param name="dtcMask" type="Integer" minvalue="0" maxvalue="255" mandatory="false">
      <description>DTC Mask Byte to be sent in diagnostic request to module .</description>
    </param>
    <param name="appID" type="Integer" mandatory="true">
      <description>ID of application that requested this RPC.</description>
    </param>
  </function>
  <function name="GetDTCs" messagetype="response">
    <param name="ecuHeader" type="Integer" minvalue="0" maxvalue="65535" mandatory="true">
      <description>2 byte ECU Header for DTC response (as defined in VHR_Layout_Specification_DTCs.pdf)</description>
    </param>
    <param name="dtc" type="String" mandatory="false" minsize="1" maxsize="15" maxlength="10" array="true">
      <description>
        Array of all reported DTCs on module. Each DTC is represented with 4 bytes:
        3 bytes for data
        1 byte for status
      </description>
    </param>
  </function>
  <function name="DiagnosticMessage" messagetype="request">
    <description>Non periodic vehicle diagnostic request</description>
    <param name="targetID" type="Integer" minvalue="0" maxvalue="65535" mandatory="true">
      <description>Name of target ECU.</description>
    </param>
    <param name="messageLength" type="Integer" minvalue="0" maxvalue="65535" mandatory="true">
      <description>Length of message (in bytes).</description>
    </param>
    <param name="messageData" type="Integer" minvalue="0" maxvalue="255" minsize="1" maxsize="65535" array="true" mandatory="true">
      <description>
        Array of bytes comprising CAN message.
      </description>
    </param>
    <param name="appID" type="Integer" mandatory="true">
      <description>ID of application that requested this RPC.</description>
    </param>
  </function>
  <function name="DiagnosticMessage" messagetype="response">
    <param name="messageDataResult" type="Integer" minvalue="0" maxvalue="255" minsize="1" maxsize="65535" array="true" mandatory="true">
      <description>
        Array of bytes comprising CAN message result.
      </description>
    </param>
  </function>
  <function name="SubscribeVehicleData" messagetype="request">
    <description>
        Subscribes for specific published data items.
        The data will be only sent if it has changed.
        The application will be notified by the onVehicleData notification whenever new data is available.
        To unsubscribe the notifications, use unsubscribe with the same subscriptionType.
    </description>
    <param name="gps" type="Boolean" mandatory="false">
      <description>See GPSData</description>
    </param>
    <param name="speed" type="Boolean" mandatory="false">
      <description>The vehicle speed in kilometers per hour</description>
    </param>
    <param name="rpm" type="Boolean" mandatory="false">
      <description>The number of revolutions per minute of the engine</description>
    </param>
    <param name="fuelLevel" type="Boolean" mandatory="false">
      <description>The fuel level in the tank (percentage). This parameter is deprecated starting RPC Spec 7.0, please see fuelRange</description>
    </param>
    <param name="fuelLevel_State" type="Boolean" mandatory="false">
      <description>The fuel level state. This parameter is deprecated starting RPC Spec 7.0, please see fuelRange</description>
    </param>
    <param name="instantFuelConsumption" type="Boolean" mandatory="false">
      <description>The instantaneous fuel consumption in microlitres</description>
    </param>
    <param name="fuelRange" type="Boolean" mandatory="false">
      <description>
        The fuel type, estimated range in KM, fuel level/capacity and fuel level state for the vehicle.
        See struct FuelRange for details.
      </description>
    </param>
    <param name="externalTemperature" type="Boolean" mandatory="false">
      <description>The external temperature in degrees celsius</description>
    </param>
    <param name="turnSignal" type="Boolean" mandatory="false">
        <description>See TurnSignal</description>
    </param>
    <param name="gearStatus" type="Boolean" mandatory="false">
      <description>See GearStatus</description>
    </param>
    <param name="prndl" type="Boolean" mandatory="false">
      <description>See PRNDL. This parameter is deprecated and it is now covered in `gearStatus`</description>
    </param>
    <param name="tirePressure" type="Boolean" mandatory="false">
      <description>See TireStatus</description>
    </param>
    <param name="odometer" type="Boolean" mandatory="false">
      <description>Odometer in km</description>
    </param>
    <param name="beltStatus" type="Boolean" mandatory="false">
      <description>The status of the seat belts</description>
    </param>
    <param name="bodyInformation" type="Boolean" mandatory="false">
      <description>The body information including power modes</description>
    </param>
    <param name="deviceStatus" type="Boolean" mandatory="false">
      <description>The device status including signal and battery strength</description>
    </param>
    <param name="driverBraking" type="Boolean" mandatory="false">
      <description>The status of the brake pedal</description>
    </param>
    <param name="wiperStatus" type="Boolean" mandatory="false">
      <description>The status of the wipers</description>
    </param>
    <param name="headLampStatus" type="Boolean" mandatory="false">
      <description>Status of the head lamps</description>
    </param>
    <param name="engineTorque" type="Boolean" mandatory="false">
      <description>Torque value for engine (in Nm) on non-diesel variants</description>
    </param>
    <param name="accPedalPosition" type="Boolean" mandatory="false">
      <description>Accelerator pedal position (percentage depressed)</description>
    </param>
    <param name="steeringWheelAngle" type="Boolean" mandatory="false">
      <description>Current angle of the steering wheel (in deg)</description>
    </param>
    <param name="engineOilLife" type="Boolean" mandatory="false">
      <description>The estimated percentage of remaining oil life of the engine.</description>
    </param>
    <param name="electronicParkBrakeStatus" type="Boolean" mandatory="false">
      <description>The status of the park brake as provided by Electric Park Brake (EPB) system.</description>
    </param>
    <param name="cloudAppVehicleID" type="Boolean" mandatory="false">
      <description>Parameter used by cloud apps to identify a head unit</description>
    </param>
<<<<<<< HEAD
    <param name="handsOffSteering" type="Boolean" mandatory="false">
      <description>To indicate whether driver hands are off the steering wheel</description>
=======
    <param name="stabilityControlsStatus" type="Boolean" mandatory="false">
	    <description>See StabilityControlsStatus</description>
    </param>
    <param name="windowStatus" type="Boolean" mandatory="false">
      <description>See WindowStatus</description>
>>>>>>> b46921b8
    </param>

        <!-- Ford Specific Data Items -->
    <param name="eCallInfo" type="Boolean" mandatory="false">
      <description>Emergency Call notification and confirmation data</description>
    </param>
    <param name="airbagStatus" type="Boolean" mandatory="false">
      <description>The status of the air bags</description>
    </param>
    <param name="emergencyEvent" type="Boolean" mandatory="false">
      <description>Information related to an emergency event (and if it occurred)</description>
    </param>
    <param name="clusterModeStatus" type="Boolean" mandatory="false">
      <description>The status modes of the cluster</description>
    </param>
    <param name="myKey" type="Boolean" mandatory="false">
      <description>Information related to the MyKey feature</description>
    </param>
        <!-- / Ford Specific Data Items -->

  </function>
  <function name="SubscribeVehicleData" messagetype="response">
    <param name="gps" type="Common.VehicleDataResult" mandatory="false">
      <description>See GPSData</description>
    </param>
    <param name="speed" type="Common.VehicleDataResult" mandatory="false">
      <description>The vehicle speed in kilometers per hour</description>
    </param>
    <param name="rpm" type="Common.VehicleDataResult" mandatory="false">
      <description>The number of revolutions per minute of the engine</description>
    </param>
    <param name="fuelLevel" type="Common.VehicleDataResult" mandatory="false">
      <description>The fuel level in the tank (percentage). This parameter is deprecated starting RPC Spec 7.0, please see fuelRange</description>
    </param>
    <param name="fuelLevel_State" type="Common.VehicleDataResult" mandatory="false">
      <description>The fuel level state. This parameter is deprecated starting RPC Spec 7.0, please see fuelRange</description>
    </param>
    <param name="instantFuelConsumption" type="Common.VehicleDataResult" mandatory="false">
      <description>The instantaneous fuel consumption in microlitres</description>
    </param>
    <param name="fuelRange" type="Common.VehicleDataResult" mandatory="false">
      <description>
        The fuel type, estimated range in KM, fuel level/capacity and fuel level state for the vehicle.
        See struct FuelRange for details.
      </description>
    </param>
    <param name="externalTemperature" type="Common.VehicleDataResult" mandatory="false">
      <description>The external temperature in degrees celsius.</description>
    </param>
    <param name="turnSignal" type="Common.VehicleDataResult" mandatory="false">
        <description>See TurnSignal</description>
    </param>
    <param name="gearStatus" type="Common.VehicleDataResult" mandatory="false">
      <description>See GearStatus</description>
    </param>
    <param name="prndl" type="Common.VehicleDataResult" mandatory="false">
      <description>See PRNDL. This parameter is deprecated and it is now covered in `gearStatus`</description>
    </param>
    <param name="tirePressure" type="Common.VehicleDataResult" mandatory="false">
      <description>See TireStatus</description>
    </param>
    <param name="odometer" type="Common.VehicleDataResult" mandatory="false">
      <description>Odometer in km</description>
    </param>
    <param name="beltStatus" type="Common.VehicleDataResult" mandatory="false">
      <description>The status of the seat belts</description>
    </param>
    <param name="bodyInformation" type="Common.VehicleDataResult" mandatory="false">
      <description>The body information including power modes</description>
    </param>
    <param name="deviceStatus" type="Common.VehicleDataResult" mandatory="false">
      <description>The device status including signal and battery strength</description>
    </param>
    <param name="driverBraking" type="Common.VehicleDataResult" mandatory="false">
      <description>The status of the brake pedal</description>
    </param>
    <param name="wiperStatus" type="Common.VehicleDataResult" mandatory="false">
      <description>The status of the wipers</description>
    </param>
    <param name="headLampStatus" type="Common.VehicleDataResult" mandatory="false">
      <description>Status of the head lamps</description>
    </param>
    <param name="engineTorque" type="Common.VehicleDataResult" mandatory="false">
      <description>Torque value for engine (in Nm) on non-diesel variants</description>
    </param>
    <param name="accPedalPosition" type="Common.VehicleDataResult" mandatory="false">
      <description>Accelerator pedal position (percentage depressed)</description>
    </param>
    <param name="steeringWheelAngle" type="Common.VehicleDataResult" mandatory="false">
      <description>Current angle of the steering wheel (in deg)</description>
    </param>
    <param name="engineOilLife" type="Common.VehicleDataResult" mandatory="false">
      <description>The estimated percentage of remaining oil life of the engine.</description>
    </param>
    <param name="electronicParkBrakeStatus" type="Common.VehicleDataResult" mandatory="false">
      <description>The status of the park brake as provided by Electric Park Brake (EPB) system.</description>
    </param>
    <param name="cloudAppVehicleID" type="Common.VehicleDataResult" mandatory="false">
      <description>Parameter used by cloud apps to identify a head unit</description>
    </param>
<<<<<<< HEAD
    <param name="handsOffSteering" type="Common.VehicleDataResult" mandatory="false">
      <description>To indicate whether driver hands are off the steering wheel</description>
=======
    <param name="stabilityControlsStatus" type="Common.VehicleDataResult" mandatory="false">
	    <description>See StabilityControlsStatus</description>
    </param>
    <param name="windowStatus" type="Common.VehicleDataResult" mandatory="false">
      <description>See WindowStatus</description>
>>>>>>> b46921b8
    </param>

        <!-- Ford Specific Data Items -->
    <param name="eCallInfo" type="Common.VehicleDataResult" mandatory="false">
      <description>Emergency Call notification and confirmation data</description>
    </param>
    <param name="airbagStatus" type="Common.VehicleDataResult" mandatory="false">
      <description>The status of the air bags</description>
    </param>
    <param name="emergencyEvent" type="Common.VehicleDataResult" mandatory="false">
      <description>Information related to an emergency event (and if it occurred)</description>
    </param>
    <param name="clusterModes" type="Common.VehicleDataResult" mandatory="false">
      <description>The status modes of the cluster</description>
    </param>
    <param name="myKey" type="Common.VehicleDataResult" mandatory="false">
      <description>Information related to the MyKey feature</description>
    </param>
        <!-- / Ford Specific Data Items -->

  </function>
  <function name="UnsubscribeVehicleData" messagetype="request">
    <description>
      This function is used to unsubscribe the notifications from the subscribeVehicleData function.
    </description>
    <param name="gps" type="Boolean" mandatory="false">
      <description>See GPSData</description>
    </param>
    <param name="speed" type="Boolean" mandatory="false">
      <description>The vehicle speed in kilometers per hour</description>
    </param>
    <param name="rpm" type="Boolean" mandatory="false">
      <description>The number of revolutions per minute of the engine</description>
    </param>
    <param name="fuelLevel" type="Boolean" mandatory="false">
      <description>The fuel level in the tank (percentage). This parameter is deprecated starting RPC Spec 7.0, please see fuelRange</description>
    </param>
    <param name="fuelLevel_State" type="Boolean" mandatory="false">
      <description>The fuel level state. This parameter is deprecated starting RPC Spec 7.0, please see fuelRange</description>
    </param>
    <param name="instantFuelConsumption" type="Boolean" mandatory="false">
      <description>The instantaneous fuel consumption in microlitres</description>
    </param>
    <param name="fuelRange" type="Boolean" mandatory="false">
      <description>
        The fuel type, estimated range in KM, fuel level/capacity and fuel level state for the vehicle.
        See struct FuelRange for details.
      </description>
    </param>
    <param name="externalTemperature" type="Boolean" mandatory="false">
      <description>The external temperature in degrees celsius.</description>
    </param>
    <param name="turnSignal" type="Boolean" mandatory="false">
        <description>See TurnSignal</description>
    </param>
    <param name="gearStatus" type="Boolean" mandatory="false">
      <description>See GearStatus</description>
    </param>
    <param name="prndl" type="Boolean" mandatory="false">
      <description>See PRNDL. This parameter is deprecated and it is now covered in `gearStatus`</description>
    </param>
    <param name="tirePressure" type="Boolean" mandatory="false">
      <description>See TireStatus</description>
    </param>
    <param name="odometer" type="Boolean" mandatory="false">
      <description>Odometer in km</description>
    </param>
    <param name="beltStatus" type="Boolean" mandatory="false">
      <description>The status of the seat belts</description>
    </param>
    <param name="bodyInformation" type="Boolean" mandatory="false">
      <description>The body information including power modes</description>
    </param>
    <param name="deviceStatus" type="Boolean" mandatory="false">
      <description>The device status including signal and battery strength</description>
    </param>
    <param name="driverBraking" type="Boolean" mandatory="false">
      <description>The status of the brake pedal</description>
    </param>
    <param name="wiperStatus" type="Boolean" mandatory="false">
      <description>The status of the wipers</description>
    </param>
    <param name="headLampStatus" type="Boolean" mandatory="false">
      <description>Status of the head lamps</description>
    </param>
    <param name="engineTorque" type="Boolean" mandatory="false">
      <description>Torque value for engine (in Nm) on non-diesel variants</description>
    </param>
    <param name="accPedalPosition" type="Boolean" mandatory="false">
      <description>Accelerator pedal position (percentage depressed)</description>
    </param>
    <param name="steeringWheelAngle" type="Boolean" mandatory="false">
      <description>Current angle of the steering wheel (in deg)</description>
    </param>
    <param name="engineOilLife" type="Boolean" mandatory="false">
      <description>The estimated percentage of remaining oil life of the engine.</description>
    </param>
    <param name="electronicParkBrakeStatus" type="Boolean" mandatory="false">
      <description>The status of the park brake as provided by Electric Park Brake (EPB) system.</description>
    </param>
    <param name="cloudAppVehicleID" type="Boolean" mandatory="false">
      <description>Parameter used by cloud apps to identify a head unit</description>
    </param>
<<<<<<< HEAD
    <param name="handsOffSteering" type="Boolean" mandatory="false">
      <description>To indicate whether driver hands are off the steering wheel</description>
=======
    <param name="stabilityControlsStatus" type="Boolean" mandatory="false">
	    <description>See StabilityControlsStatus</description>
    </param>
    <param name="windowStatus" type="Boolean" mandatory="false">
      <description>See WindowStatus</description>
>>>>>>> b46921b8
    </param>

        <!-- Ford Specific Data Items -->
    <param name="eCallInfo" type="Boolean" mandatory="false">
      <description>Emergency Call notification and confirmation data</description>
    </param>
    <param name="airbagStatus" type="Boolean" mandatory="false">
      <description>The status of the air bags</description>
    </param>
    <param name="emergencyEvent" type="Boolean" mandatory="false">
      <description>Information related to an emergency event (and if it occurred)</description>
    </param>
    <param name="clusterModeStatus" type="Boolean" mandatory="false">
      <description>The status modes of the cluster</description>
    </param>
    <param name="myKey" type="Boolean" mandatory="false">
      <description>Information related to the MyKey feature</description>
    </param>
        <!-- / Ford Specific Data Items -->

  </function>
  <function name="UnsubscribeVehicleData" messagetype="response">
    <param name="gps" type="Common.VehicleDataResult" mandatory="false">
      <description>See GPSData</description>
    </param>
    <param name="speed" type="Common.VehicleDataResult" mandatory="false">
      <description>The vehicle speed in kilometers per hour</description>
    </param>
    <param name="rpm" type="Common.VehicleDataResult" mandatory="false">
      <description>The number of revolutions per minute of the engine</description>
    </param>
    <param name="fuelLevel" type="Common.VehicleDataResult" mandatory="false">
      <description>The fuel level in the tank (percentage). This parameter is deprecated starting RPC Spec 7.0, please see fuelRange</description>
    </param>
    <param name="fuelLevel_State" type="Common.VehicleDataResult" mandatory="false">
      <description>The fuel level state. This parameter is deprecated starting RPC Spec 7.0, please see fuelRange</description>
    </param>
    <param name="instantFuelConsumption" type="Common.VehicleDataResult" mandatory="false">
      <description>The instantaneous fuel consumption in microlitres</description>
    </param>
    <param name="fuelRange" type="Common.VehicleDataResult" mandatory="false">
      <description>
        The fuel type, estimated range in KM, fuel level/capacity and fuel level state for the vehicle.
        See struct FuelRange for details.
      </description>
    </param>
    <param name="externalTemperature" type="Common.VehicleDataResult" mandatory="false">
      <description>The external temperature in degrees celsius</description>
    </param>
    <param name="turnSignal" type="Common.VehicleDataResult" mandatory="false">
        <description>See TurnSignal</description>
    </param>
    <param name="gearStatus" type="Common.VehicleDataResult" mandatory="false">
      <description>See GearStatus</description>
    </param>
    <param name="prndl" type="Common.VehicleDataResult" mandatory="false">
      <description>See PRNDL. This parameter is deprecated and it is now covered in `gearStatus`</description>
    </param>
    <param name="tirePressure" type="Common.VehicleDataResult" mandatory="false">
      <description>See TireStatus</description>
    </param>
    <param name="odometer" type="Common.VehicleDataResult" mandatory="false">
      <description>Odometer in km</description>
    </param>
    <param name="beltStatus" type="Common.VehicleDataResult" mandatory="false">
      <description>The status of the seat belts</description>
    </param>
    <param name="bodyInformation" type="Common.VehicleDataResult" mandatory="false">
      <description>The body information including power modes</description>
    </param>
    <param name="deviceStatus" type="Common.VehicleDataResult" mandatory="false">
      <description>The device status including signal and battery strength</description>
    </param>
    <param name="driverBraking" type="Common.VehicleDataResult" mandatory="false">
      <description>The status of the brake pedal</description>
    </param>
    <param name="wiperStatus" type="Common.VehicleDataResult" mandatory="false">
      <description>The status of the wipers</description>
    </param>
    <param name="headLampStatus" type="Common.VehicleDataResult" mandatory="false">
      <description>Status of the head lamps</description>
    </param>
    <param name="engineTorque" type="Common.VehicleDataResult" mandatory="false">
      <description>Torque value for engine (in Nm) on non-diesel variants</description>
    </param>
    <param name="accPedalPosition" type="Common.VehicleDataResult" mandatory="false">
      <description>Accelerator pedal position (percentage depressed)</description>
    </param>
    <param name="steeringWheelAngle" type="Common.VehicleDataResult" mandatory="false">
      <description>Current angle of the steering wheel (in deg)</description>
    </param>
    <param name="engineOilLife" type="Common.VehicleDataResult" mandatory="false">
      <description>The estimated percentage of remaining oil life of the engine.</description>
    </param>
    <param name="electronicParkBrakeStatus" type="Common.VehicleDataResult" mandatory="false">
      <description>The status of the park brake as provided by Electric Park Brake (EPB) system.</description>
    </param>
    <param name="cloudAppVehicleID" type="Common.VehicleDataResult" mandatory="false">
      <description>Parameter used by cloud apps to identify a head unit</description>
    </param>
<<<<<<< HEAD
    <param name="handsOffSteering" type="Common.VehicleDataResult" mandatory="false">
      <description>To indicate whether driver hands are off the steering wheel</description>
=======
    <param name="stabilityControlsStatus" type="Common.VehicleDataResult" mandatory="false">
	    <description>See StabilityControlsStatus</description>
    </param>
    <param name="windowStatus" type="Common.VehicleDataResult" mandatory="false">
      <description>See WindowStatus</description>
>>>>>>> b46921b8
    </param>

        <!-- Ford Specific Data Items -->
    <param name="eCallInfo" type="Common.VehicleDataResult" mandatory="false">
      <description>Emergency Call notification and confirmation data</description>
    </param>
    <param name="airbagStatus" type="Common.VehicleDataResult" mandatory="false">
      <description>The status of the air bags</description>
    </param>
    <param name="emergencyEvent" type="Common.VehicleDataResult" mandatory="false">
      <description>Information related to an emergency event (and if it occurred)</description>
    </param>
    <param name="clusterModes" type="Common.VehicleDataResult" mandatory="false">
      <description>The status modes of the cluster</description>
    </param>
    <param name="myKey" type="Common.VehicleDataResult" mandatory="false">
      <description>Information related to the MyKey feature</description>
    </param>
        <!-- / Ford Specific Data Items -->

  </function>
  <function name="GetVehicleData" messagetype="request">
    <description>Non periodic vehicle data read request.</description>
    <param name="gps" type="Boolean" mandatory="false">
      <description>See GPSData</description>
    </param>
    <param name="speed" type="Boolean" mandatory="false">
      <description>The vehicle speed in kilometers per hour</description>
    </param>
    <param name="rpm" type="Boolean" mandatory="false">
      <description>The number of revolutions per minute of the engine</description>
    </param>
    <param name="fuelLevel" type="Boolean" mandatory="false">
      <description>The fuel level in the tank (percentage). This parameter is deprecated starting RPC Spec 7.0, please see fuelRange</description>
    </param>
    <param name="fuelLevel_State" type="Boolean" mandatory="false">
      <description>The fuel level state. This parameter is deprecated starting RPC Spec 7.0, please see fuelRange</description>
    </param>
    <param name="instantFuelConsumption" type="Boolean" mandatory="false">
      <description>The instantaneous fuel consumption in microlitres</description>
    </param>
    <param name="fuelRange" type="Boolean" mandatory="false">
      <description>
        The fuel type, estimated range in KM, fuel level/capacity and fuel level state for the vehicle.
        See struct FuelRange for details.
      </description>
    </param>
    <param name="externalTemperature" type="Boolean" mandatory="false">
      <description>The external temperature in degrees celsius</description>
    </param>
    <param name="turnSignal" type="Boolean" mandatory="false">
        <description>See TurnSignal</description>
    </param>
    <param name="vin" type="Boolean" mandatory="false">
      <description>Vehicle identification number</description>
    </param>
    <param name="gearStatus" type="Boolean" mandatory="false">
      <description>See GearStatus</description>
    </param>
    <param name="prndl" type="Boolean" mandatory="false">
      <description>See PRNDL. This parameter is deprecated and it is now covered in `gearStatus`</description>
    </param>
    <param name="tirePressure" type="Boolean" mandatory="false">
      <description>See TireStatus</description>
    </param>
    <param name="odometer" type="Boolean" mandatory="false">
      <description>Odometer in km</description>
    </param>
    <param name="beltStatus" type="Boolean" mandatory="false">
      <description>The status of the seat belts</description>
    </param>
    <param name="bodyInformation" type="Boolean" mandatory="false">
      <description>The body information including ignition status and internal temp</description>
    </param>
    <param name="deviceStatus" type="Boolean" mandatory="false">
      <description>The device status including signal and battery strength</description>
    </param>
    <param name="driverBraking" type="Boolean" mandatory="false">
      <description>The status of the brake pedal</description>
    </param>
    <param name="wiperStatus" type="Boolean" mandatory="false">
      <description>The status of the wipers</description>
    </param>
    <param name="headLampStatus" type="Boolean" mandatory="false">
      <description>Status of the head lamps</description>
    </param>
    <param name="engineTorque" type="Boolean" mandatory="false">
      <description>Torque value for engine (in Nm) on non-diesel variants</description>
    </param>
    <param name="accPedalPosition" type="Boolean" mandatory="false">
      <description>Accelerator pedal position (percentage depressed)</description>
    </param>
    <param name="steeringWheelAngle" type="Boolean" mandatory="false">
      <description>Current angle of the steering wheel (in deg)</description>
    </param>
    <param name="engineOilLife" type="Boolean" mandatory="false">
      <description>The estimated percentage of remaining oil life of the engine.</description>
    </param>
    <param name="electronicParkBrakeStatus" type="Boolean" mandatory="false">
      <description>The status of the park brake as provided by Electric Park Brake (EPB) system.</description>
    </param>
    <param name="cloudAppVehicleID" type="Boolean" mandatory="false">
      <description>Parameter used by cloud apps to identify a head unit</description>
    </param>
<<<<<<< HEAD
    <param name="handsOffSteering" type="Boolean" mandatory="false">
      <description>To indicate whether driver hands are off the steering wheel</description>
=======
    <param name="stabilityControlsStatus" type="Boolean" mandatory="false">
	    <description>See StabilityControlsStatus</description>
    </param>
    <param name="windowStatus" type="Boolean" mandatory="false">
      <description>See WindowStatus</description>
>>>>>>> b46921b8
    </param>

        <!-- Ford Specific Data Items -->
    <param name="eCallInfo" type="Boolean" mandatory="false">
      <description>Emergency Call notification and confirmation data</description>
    </param>
    <param name="airbagStatus" type="Boolean" mandatory="false">
      <description>The status of the air bags</description>
    </param>
    <param name="emergencyEvent" type="Boolean" mandatory="false">
      <description>Information related to an emergency event (and if it occurred)</description>
    </param>
    <param name="clusterModeStatus" type="Boolean" mandatory="false">
      <description>The status modes of the cluster</description>
    </param>
    <param name="myKey" type="Boolean" mandatory="false">
      <description>Information related to the MyKey feature</description>
    </param>
        <!-- / Ford Specific Data Items -->

  </function>
  <function name="GetVehicleData" messagetype="response">
    <param name="gps" type="Common.GPSData" mandatory="false">
      <description>See GPSData</description>
    </param>
    <param name="speed" type="Float" minvalue="0" maxvalue="700" mandatory="false">
      <description>The vehicle speed in kilometers per hour</description>
    </param>
    <param name="rpm" type="Integer" minvalue="0" maxvalue="20000" mandatory="false">
      <description>The number of revolutions per minute of the engine</description>
    </param>
    <param name="fuelLevel" type="Float" minvalue="-6" maxvalue="106" mandatory="false">
      <description>The fuel level in the tank (percentage). This parameter is deprecated starting RPC Spec 7.0, please see fuelRange</description>
    </param>
    <param name="fuelLevel_State" type="Common.ComponentVolumeStatus" mandatory="false">
      <description>The fuel level state. This parameter is deprecated starting RPC Spec 7.0, please see fuelRange</description>
    </param>
    <param name="instantFuelConsumption" type="Float" minvalue="0" maxvalue="25575" mandatory="false">
      <description>The instantaneous fuel consumption in microlitres</description>
    </param>
    <param name="fuelRange" type="Common.FuelRange" minsize="0" maxsize="100" array="true" mandatory="false">
      <description>
        The fuel type, estimated range in KM, fuel level/capacity and fuel level state for the vehicle.
        See struct FuelRange for details.
      </description>
    </param>
    <param name="externalTemperature" type="Float" minvalue="-40" maxvalue="100" mandatory="false">
      <description>The external temperature in degrees celsius</description>
    </param>
    <param name="turnSignal" type="Common.TurnSignal" mandatory="false">
        <description>See TurnSignal</description>
    </param>
    <param name="vin" type="String" maxlength="17" mandatory="false">
      <description>Vehicle identification number</description>
    </param>
    <param name="gearStatus" type="Common.GearStatus" mandatory="false">
      <description>See GearStatus</description>
    </param>
    <param name="prndl" type="Common.PRNDL" mandatory="false">
      <description>See PRNDL. This parameter is deprecated and it is now covered in `gearStatus`</description>
    </param>
    <param name="tirePressure" type="Common.TireStatus" mandatory="false">
      <description>See TireStatus</description>
    </param>
    <param name="odometer" type="Integer" minvalue="0" maxvalue="17000000" mandatory="false">
      <description>Odometer in km</description>
    </param>
    <param name="beltStatus" type="Common.BeltStatus" mandatory="false">
      <description>The status of the seat belts</description>
    </param>
    <param name="bodyInformation" type="Common.BodyInformation" mandatory="false">
      <description>The body information including power modes</description>
    </param>
    <param name="deviceStatus" type="Common.DeviceStatus" mandatory="false">
      <description>The device status including signal and battery strength</description>
    </param>
    <param name="driverBraking" type="Common.VehicleDataEventStatus" mandatory="false">
      <description>The status of the brake pedal</description>
    </param>
    <param name="wiperStatus" type="Common.WiperStatus" mandatory="false">
      <description>The status of the wipers</description>
    </param>
    <param name="headLampStatus" type="Common.HeadLampStatus" mandatory="false">
      <description>Status of the head lamps</description>
    </param>
    <param name="engineTorque" type="Float" minvalue="-1000" maxvalue="2000" mandatory="false">
      <description>Torque value for engine (in Nm) on non-diesel variants</description>
    </param>
    <param name="accPedalPosition" type="Float" minvalue="0" maxvalue="100" mandatory="false">
      <description>Accelerator pedal position (percentage depressed)</description>
    </param>
    <param name="steeringWheelAngle" type="Float" minvalue="-2000" maxvalue="2000" mandatory="false">
      <description>Current angle of the steering wheel (in deg)</description>
    </param>
    <param name="engineOilLife" type="Float" minvalue="0" maxvalue="100" mandatory="false">
      <description>The estimated percentage of remaining oil life of the engine.</description>
    </param>
    <param name="electronicParkBrakeStatus" type="Common.ElectronicParkBrakeStatus" mandatory="false">
      <description>The status of the park brake as provided by Electric Park Brake (EPB) system.</description>
    </param>
    <param name="cloudAppVehicleID" type="String" mandatory="false">
      <description>Parameter used by cloud apps to identify a head unit</description>
    </param>
<<<<<<< HEAD
    <param name="handsOffSteering" type="Boolean" mandatory="false">
      <description>To indicate whether driver hands are off the steering wheel</description>
=======
    <param name="stabilityControlsStatus" type="Common.StabilityControlsStatus" mandatory="false">
	    <description>See StabilityControlsStatus</description>
    </param>
    <param name="windowStatus" type="Common.WindowStatus" array="true" minsize="0" maxsize="100" mandatory="false">
      <description>See WindowStatus</description>
>>>>>>> b46921b8
    </param>

        <!-- Ford Specific Data Items -->
    <param name="eCallInfo" type="Common.ECallInfo" mandatory="false">
      <description>Emergency Call notification and confirmation data</description>
    </param>
    <param name="airbagStatus" type="Common.AirbagStatus" mandatory="false">
      <description>The status of the air bags</description>
    </param>
    <param name="emergencyEvent" type="Common.EmergencyEvent" mandatory="false">
      <description>Information related to an emergency event (and if it occurred)</description>
    </param>
    <param name="clusterModeStatus" type="Common.ClusterModeStatus" mandatory="false">
      <description>The status modes of the cluster</description>
    </param>
    <param name="myKey" type="Common.MyKey" mandatory="false">
      <description>Information related to the MyKey feature</description>
    </param>
        <!-- / Ford Specific Data Items -->

  </function>
  <function name="OnVehicleData" messagetype="notification">
    <description>Callback for the periodic and non periodic vehicle data read function.</description>
    <param name="gps" type="Common.GPSData" mandatory="false">
      <description>See GPSData</description>
    </param>
    <param name="speed" type="Float" minvalue="0" maxvalue="700" mandatory="false">
      <description>The vehicle speed in kilometers per hour</description>
    </param>
    <param name="rpm" type="Integer" minvalue="0" maxvalue="20000" mandatory="false">
      <description>The number of revolutions per minute of the engine</description>
    </param>
    <param name="fuelLevel" type="Float" minvalue="-6" maxvalue="106" mandatory="false">
      <description>The fuel level in the tank (percentage). This parameter is deprecated starting RPC Spec 7.0, please see fuelRange</description>
    </param>
    <param name="fuelLevel_State" type="Common.ComponentVolumeStatus" mandatory="false">
      <description>The fuel level state. This parameter is deprecated starting RPC Spec 7.0, please see fuelRange</description>
    </param>
    <param name="instantFuelConsumption" type="Float" minvalue="0" maxvalue="25575" mandatory="false">
      <description>The instantaneous fuel consumption in microlitres</description>
    </param>
    <param name="fuelRange" type="Common.FuelRange" minsize="0" maxsize="100" array="true" mandatory="false">
      <description>
        The fuel type, estimated range in KM, fuel level/capacity and fuel level state for the vehicle.
        See struct FuelRange for details.
      </description>
    </param>
    <param name="externalTemperature" type="Float" minvalue="-40" maxvalue="100" mandatory="false">
      <description>The external temperature in degrees celsius</description>
    </param>
    <param name="turnSignal" type="Common.TurnSignal" mandatory="false">
        <description>See TurnSignal</description>
    </param>
    <param name="vin" type="String" maxlength="17" mandatory="false">
      <description>Vehicle identification number.</description>
    </param>
    <param name="gearStatus" type="Common.GearStatus" mandatory="false">
      <description>See GearStatus</description>
    </param>
    <param name="prndl" type="Common.PRNDL" mandatory="false">
      <description>See PRNDL. This parameter is deprecated and it is now covered in `gearStatus`</description>
    </param>
    <param name="tirePressure" type="Common.TireStatus" mandatory="false">
      <description>See TireStatus</description>
    </param>
    <param name="odometer" type="Integer" minvalue="0" maxvalue="17000000" mandatory="false">
      <description>Odometer in km</description>
    </param>
    <param name="beltStatus" type="Common.BeltStatus" mandatory="false">
      <description>The status of the seat belts</description>
    </param>
    <param name="electronicParkBrakeStatus" type="Common.ElectronicParkBrakeStatus" mandatory="false">
      <description>The status of the park brake as provided by Electric Park Brake (EPB) system.</description>
    </param>
    <param name="bodyInformation" type="Common.BodyInformation" mandatory="false">
      <description>The body information including power modes</description>
    </param>
    <param name="deviceStatus" type="Common.DeviceStatus" mandatory="false">
      <description>The device status including signal and battery strength</description>
    </param>
    <param name="driverBraking" type="Common.VehicleDataEventStatus" mandatory="false">
      <description>The status of the brake pedal</description>
    </param>
    <param name="wiperStatus" type="Common.WiperStatus" mandatory="false">
      <description>The status of the wipers</description>
    </param>
    <param name="headLampStatus" type="Common.HeadLampStatus" mandatory="false">
      <description>Status of the head lamps</description>
    </param>
    <param name="engineTorque" type="Float" minvalue="-1000" maxvalue="2000" mandatory="false">
      <description>Torque value for engine (in Nm) on non-diesel variants</description>
    </param>
    <param name="accPedalPosition" type="Float" minvalue="0" maxvalue="100" mandatory="false">
      <description>Accelerator pedal position (percentage depressed)</description>
    </param>
    <param name="steeringWheelAngle" type="Float" minvalue="-2000" maxvalue="2000" mandatory="false">
      <description>Current angle of the steering wheel (in deg)</description>
    </param>
    <param name="cloudAppVehicleID" type="String" mandatory="false">
      <description>Parameter used by cloud apps to identify a head unit</description>
    </param>
    <param name="engineOilLife" type="Float" minvalue="0" maxvalue="100" mandatory="false">
      <description>The estimated percentage of remaining oil life of the engine.</description>
    </param>
<<<<<<< HEAD
    <param name="handsOffSteering" type="Boolean" mandatory="false">
      <description>To indicate whether driver hands are off the steering wheel</description>
=======
    <param name="stabilityControlsStatus" type="Common.StabilityControlsStatus" mandatory="false">
	    <description>See StabilityControlsStatus</description>
    </param>
    <param name="windowStatus" type="Common.WindowStatus" array="true" minsize="0" maxsize="100" mandatory="false">
      <description>See WindowStatus</description>
>>>>>>> b46921b8
    </param>

        <!-- Ford Specific Data Items -->
    <param name="eCallInfo" type="Common.ECallInfo" mandatory="false">
      <description>Emergency Call notification and confirmation data</description>
    </param>
    <param name="airbagStatus" type="Common.AirbagStatus" mandatory="false">
      <description>The status of the air bags</description>
    </param>
    <param name="emergencyEvent" type="Common.EmergencyEvent" mandatory="false">
      <description>Information related to an emergency event (and if it occurred)</description>
    </param>
    <param name="clusterModeStatus" type="Common.ClusterModeStatus" mandatory="false">
      <description>The status modes of the cluster</description>
    </param>
    <param name="myKey" type="Common.MyKey" mandatory="false">
      <description>Information related to the MyKey feature</description>
    </param>
        <!-- / Ford Specific Data Items -->

  </function>
</interface>

 <!-- Policies -->
<interface name="SDL" version="1.2.0" date="2018-09-05">
<function name="ActivateApp" messagetype="request">
    <param name="appID" type="Integer" mandatory="true">
    </param>
  </function>
  <function name="ActivateApp" messagetype="response">
    <param name="isSDLAllowed" type="Boolean" mandatory="true" scope="internal"/>
    <param name="device" type="Common.DeviceInfo" mandatory="false" scope="internal">
      <description>If isSDLAllowed is false, consent for sending PT through specified device is required.</description>
    </param>
    <param name="isPermissionsConsentNeeded" type="Boolean" mandatory="true"/>
    <param name="isAppPermissionsRevoked" type="Boolean" mandatory="true"/>
    <param name="appRevokedPermissions" type="Common.PermissionItem" array="true" minsize="1" maxsize="100" mandatory="false">
        <description>If app permissions were reduced (isAppPermissionsRevoked == true), then this array specifies list of removed permissions. </description>
      </param>
    <param name="isAppRevoked" type="Boolean" mandatory="true"/>
    <param name="priority" type="Common.AppPriority" mandatory="false">
        <description>Send to HMI so that it can coordinate order of requests/notifications correspondingly.</description>
      </param>
  </function>

  <function name="GetUserFriendlyMessage" messagetype="request" scope="internal">
      <description>Request from HMI to SDL to get user friendly messages for UI/TTS info boxes/texts (i.e. for help/dialogs etc) from Policy Table.</description>
      <param name="messageCodes" type="String" array="true" minsize="1" maxsize="100" maxlength="500" mandatory="true">
        <description>Id of message to be received according to Policy Table i.e. StatusNeeded, Notifications, DrivingCharacteristics etc.</description>
      </param>
      <param name="language" type="Common.Language" mandatory="false">
        <description>Optional parameter if HMI wants message in some other language then its current one already known to SDL.</description>
      </param>
    </function>
    <function name="GetUserFriendlyMessage" messagetype="response">
      <param name="messages" type="Common.UserFriendlyMessage" array="true" minsize="1" maxsize="100" mandatory="false">
        <description>If no message was found in PT for specified message code and for HMI current or specified language, this parameter will be omitted.</description>
      </param>
    </function>

    <function name="OnAllowSDLFunctionality" messagetype="notification">
     <description>Initiated by HMI. Notifies about user/HMI allowing SDL functionality or disallowing access to all mobile apps. Needed if HMI has additional ways of asking user about this (i.e. Settings etc)</description>
     <param name="device" type="Common.DeviceInfo" mandatory="false">
        <description>If no device is specified permission counts for SDL functionality in general.</description>
      </param>
      <param name="allowed" type="Boolean" mandatory="true">
        <description>Must be true if allowed</description>
      </param>
      <param name="source" type="Common.ConsentSource" mandatory="true"/>
    </function>

    <!-- SyncP RPC-->
    <function name="OnReceivedPolicyUpdate" messagetype="notification">
      <description>
        From: SYNCP Manager
        To: SDL
        Notification sent to SDL when SYNCP Manager receives and decrypts updated policy table
      </description>
      <param name="policyfile" type="String" minlength="1" maxlength="255" mandatory="true">
        <description>Location of decrypted policy table Json file on target</description>
      </param>
    </function>

    <function name="OnPolicyUpdate" messagetype="notification">
      <description>
        From: SYNCP Manager
        To: SDL
        Notifies SDL to supply a new "PolicyUpdate" request with more recent snapshot data
      </description>
    </function>
    <!-- End of SyncP RPC-->

    <function name="GetListOfPermissions"  messagetype="request">
      <description>Request from HMI to SDL to get list of permissions for app. If no app specified - list of permissions for all apps.</description>
      <param name="appID" type="Integer" mandatory="false"/>
    </function>
    <function name="GetListOfPermissions" messagetype="response">
      <param name="allowedFunctions" type="Common.PermissionItem" mandatory="true" array="true" minsize="0" maxsize="100">
        <description>If no permissions were specified for application the array will come empty.</description>
      </param>
      <param name="externalConsentStatus" type="Common.ExternalConsentStatus" mandatory="true" array="true" minsize="0" maxsize="100">
        <description>External User Consent Settings (defined by entityType and entityID) status: enabled/disabled. If empty array is returned, SDL does not have any stored status.</description>
      </param>
    </function>

    <function name="OnAppPermissionConsent" messagetype="notification">
      <description>Initiated by HMI for specifying the allowance for the application to perform some functionality. Duplicates functionality of the request, needed if HMI has specific ways to allow/disallow functionality (i.e.Setting Menu)</description>
      <param name="appID" type="Integer" mandatory="false">
        <description>Information about the application. See HMIApplication. If omitted - allow/disallow all applications </description>
      </param>
      <param name="consentedFunctions" type="Common.PermissionItem" mandatory="false" array="true" minsize="1" maxsize="100"/>
      <param name="externalConsentStatus" type="Common.ExternalConsentStatus" mandatory="false" array="true" minsize="1" maxsize="100"/>
      <param name="source" type="Common.ConsentSource" mandatory="true"/>
     </function>

    <function name="OnAppPermissionChanged" messagetype="notification">
      <description>Notification from SDL to HMI. Occurs when app permissions were reduced. If no permission specified means that app was dissallowed and has to be unregitstered.</description>
      <param name="appID" type="Integer" mandatory="true"/>
      <param name="isAppPermissionsRevoked" type="Boolean" mandatory="false"/>
      <param name="appRevokedPermissions" type="Common.PermissionItem" array="true" minsize="1" maxsize="100" mandatory="false">
        <description>If app permissions were reduced (isAppPermissionsRevoked == true), then this array specifies list of removed permissions. </description>
      </param>
      <param name="appRevoked" type="Boolean" mandatory="false">
        <description>If present then specified application was prohibited to used with Sync.</description>
      </param>
      <param name="appPermissionsConsentNeeded" type="Boolean" mandatory="false">
        <description>If present specifies that permissions were added to application that require User Consent, then HMI can send GetListOfPermissions request to obtain list of permissions.</description>
      </param>
      <param name="appUnauthorized" type="Boolean" mandatory="false">
        <description>When present and set to true (should be if present) then this means that application was not authorized (nickname check failed.)</description>
      </param>
      <param name="priority" type="Common.AppPriority" mandatory="false">
        <description>Send to HMI so that it can coordinate order of requests/notifications correspondingly.</description>
      </param>
      <param name="requestType" type="Common.RequestType" minsize="0" maxsize="100" array="true" mandatory="false">
        <description>The list of SystemRequest's RequestTypes allowed by policies for the named application (the app's SystemRequest sent with RequestType           out of this list will get 'disallowed' response from SDL).
        If SDL sends an empty array - any RequestType is allowed for this app.
        If SDL omits this parameter - nothing is changed for RequestType in the policies
      </description>
      </param>
      <param name="requestSubType" type="String" maxlength="100" minsize="0" maxsize="100" array="true" mandatory="false">
          <description>
              The list of SystemRequest's requestSubTypes allowed by policies for the named application.
              If the app sends a requestSubType which is not specified in this list, then that request should be rejected.
              An empty array signifies that any value of requestSubType is allowed for this app.
              If this parameter is omitted, then a request with any value of requestSubType is now allowed for this app
          </description>
      </param>
    </function>

  <function name="OnSDLConsentNeeded" messagetype="notification">
    <description>Send from SDL to HMI to notify that data consent is needed for device either because PT update or Retry strategy.</description>
    <param name="device" type="Common.DeviceInfo" mandatory="true"/>
  </function>

  <function name="UpdateSDL" messagetype="request">
      <description>Request from HMI to SDL to start update of Policy Table.</description>
    </function>
    <function name="UpdateSDL" messagetype="response">
      <description>Specify result: no update needed, update was successful/unsuccessful etc</description>
      <param name="result" type="Common.UpdateResult" mandatory="true"/>
    </function>

    <function name="GetStatusUpdate" messagetype="request">
      <description>Request from HMI to SDL to find out current status of PT exchange process.</description>
    </function>
    <function name="GetStatusUpdate" messagetype="response">
      <param name="status" type="Common.UpdateResult" mandatory="true"/>
    </function>
    <function name="OnStatusUpdate" messagetype="notification">
      <description>Notification from SDL to HMI when current status of PT exchange changed (i.e. it Succeded or Failed etc)</description>
      <param name="status" type="Common.UpdateResult" mandatory="true" />
    </function>

    <function name="OnSystemError" messagetype="notification">
      <param name="error" type="Common.SystemError" mandatory="true"/>
    </function>

    <function name="AddStatisticsInfo" messagetype="notification">
      <description>Sent by system to record statiscs and error counts. Increases statistics specified by statisticType by one.</description>
      <param name="statisticType" type="Common.StatisticsType" mandatory="true"/>
    </function>

    <function name="OnDeviceStateChanged" messagetype="notification" scope="internal">
      <param name="deviceState" type="Common.DeviceState" mandatory="true" />
      <param name="deviceInternalId" type="String" mandatory="true" minlength="0" maxlength="500" />
      <param name="deviceId" type="Common.DeviceInfo" mandatory="false"/>
    </function>

    <function name="GetPolicyConfigurationData" messagetype="request" scope="internal">
      <description>Request from HMI to SDL core to get policy configuration data (i.e. OEM Network Mapping table file version etc.) from Policy Table.</description>
      <param name="policyType" type="String" minlength="1" maxlength="1000" mandatory="true">
        <description>Name of the Struct where configuration data is located in Policy Table, i.e. module_config etc.</description>
      </param>
      <param name="property" type="String" minlength="1" maxlength="1000" mandatory="true">
        <description>Name of the property located within the policyType Struct, i.e. vehicle_year etc.</description>
      </param>
    </function>
    <function name="GetPolicyConfigurationData" messagetype="response">
      <param name="value" type="String" array="true" maxlength="1000" minsize="1" maxsize="100" mandatory="false">
        <description>Value of requested property from policyType in PT. If no value is found in PT for specified policyType and property, this parameter will be omitted.</description>
      </param>
    </function>
</interface>

<interface name="RC" version="2.0.0" date="2018-09-05">
  <function name="IsReady" messagetype="request">
    <description>Method is invoked at system startup. Response should provide information about presence of any of remote controllable module and its readiness to cooperate with SDL.</description>
  </function>
  <function name="IsReady" messagetype="response">
    <param name="available" type="Boolean" mandatory="true">
      <description>Must be true if vehicle RC modules are present and ready to communicate with SDL.</description>
    </param>
  </function>

  <function name="GetCapabilities" messagetype="request">
    <description>Method is invoked at system startup by SDL to request information about Remote Control capabilities of HMI.</description>
  </function>
  <function name="GetCapabilities" messagetype="response">
    <param name="remoteControlCapability" type="Common.RemoteControlCapabilities" mandatory="false">
      <description>See RemoteControlCapabilities, all available RC modules and buttons shall be returned.</description>
    </param>
    <param name="seatLocationCapability" type="Common.SeatLocationCapability" mandatory="false">
      <description>See SeatLocationCapability, all available seat locations shall be returned.</description>
    </param>
  </function>
  
<function name="SetGlobalProperties" messagetype="request">
    <description>Sets some properties for the application initiated request.</description>
    <param name="userLocation" type="Common.SeatLocation" mandatory="false">
      <description>Location of the user's seat. Default is driver's seat location if it is not set yet.</description>
    </param>
    <param name="appID" type="Integer" mandatory="true">
      <description>ID of application related to this RPC.</description>
    </param>
</function>

<function name="SetGlobalProperties" messagetype="response">
</function>

 <function name="SetInteriorVehicleData" functionID="SetInteriorVehicleDataID" messagetype="request">
    <param name="moduleData" type="Common.ModuleData" mandatory="true" >
      <description>The module type and data to set</description>
    </param>
    <param name="appID" type="Integer" mandatory="true">
      <description>Internal SDL-assigned ID of the related application</description>
    </param>
  </function>

  <function name="SetInteriorVehicleData" messagetype="response">
    <description>Used to set the values of one zone and one data type within that zone</description>
    <param name="moduleData" type="Common.ModuleData" mandatory="true" >
    </param>
  </function>

<function name="GetInteriorVehicleData" messagetype="request">
  <param name="moduleType" type="Common.ModuleType" mandatory="true" >
    <description>The module data to retrieve from the vehicle for that type</description>
  </param>
  <param name="moduleId" type="String" maxlength="100" mandatory="false">
      <description>Id of a module, published by System Capability. </description>
  </param>
  <param name="subscribe" type="Boolean" mandatory="false">
    <description>If subscribe is true, the head unit will send OnInteriorVehicleData notifications for the requested module (moduleId and moduleType)</description>
  </param>
</function>

<function name="GetInteriorVehicleData" messagetype="response">
  <param name="moduleData" type="Common.ModuleData" mandatory="true" >
  </param>
  <param name="isSubscribed" type="Boolean" mandatory="false" >
    <description>Is a conditional-mandatory parameter: must be returned in case "subscribe" parameter was present in the related request.
    if "true" - the "moduleType" from request is successfully subscribed and  the head unit will send OnInteriorVehicleData notifications for the moduleDescription.
    if "false" - the "moduleType" from request is either unsubscribed or failed to subscribe.</description>
  </param>
</function>

<function name="GetInteriorVehicleDataConsent" messagetype="request">
    <description>HMI is expected to display a permission prompt to the driver showing the RC module and app details (for example, app's name).
    The driver is expected to have an ability to grant or deny the permission.</description>
    <param name="moduleType" type="Common.ModuleType" mandatory="true">
      <description>The module type that the app requests to control.</description>
    </param>
    <param name="moduleIds" type="String" maxlength="100" array="true" mandatory="false">
        <description>Ids of a module, published by System Capability. </description>
    </param>
    <param name="appID" type="Integer" mandatory="true">
      <description>ID of the application that triggers the permission prompt.</description>
    </param>
  </function>
  <function name="GetInteriorVehicleDataConsent" messagetype="response">
    <param name="allowed" type="Boolean" array="true" mandatory="true">
      <description>This array has the same size as "moduleIds" in the request; each element corresponding to one moduleId 
      "true" - if the driver grants the permission for controlling the named app;
      "false" - in case the driver denies the permission for controlling the named app.</description>
    </param>
</function>

<function name="OnInteriorVehicleData" messagetype="notification">
  <param name="moduleData" type="Common.ModuleData" mandatory="true" >
  </param>
</function>

<function name="OnRemoteControlSettings" messagetype="notification">
  <description>Sender: vehicle -> RSDL. Notification about remote-control settings changed. Sent after User`s choice through HMI.</description>
  <param name="allowed" type="Boolean" mandatory="false" >
    <description>If "true" - RC is allowed; if "false" - RC is disallowed.</description>
  </param>
  <param name="accessMode" type="Common.RCAccessMode" mandatory="false" >
    <description>The remote control access mode specified by the driver via HMI.</description>
  </param>
</function>

<function name="OnRCStatus" messagetype="notification">
  <description>Issued by SDL to notify HMI about remote control status change on SDL</description>
  <param name="appID" type="Integer" mandatory="true">
    <description>ID of selected application.</description>
  </param>
  <param name="allocatedModules" type="Common.ModuleData" minsize="0" maxsize="100" array="true" mandatory="true">
    <description>Contains a list (zero or more) of module types that are allocated to the application.</description>
  </param>
  <param name="freeModules" type="Common.ModuleData" minsize="0" maxsize="100" array="true" mandatory="true">
    <description>Contains a list (zero or more) of module types that are free to access for the application.</description>
  </param>
</function>

</interface>

<interface name="AppService" version="1.0.0" date="2019-03-18">
    <description>Interface used for interacting with app services as a producer or consumer</description>
    <function name="PublishAppService" messagetype="request">
        <description>
          Registers a service offered by this app on the module.
          Subsequent calls with the same service type will update the manifest for that service.
        </description>

        <param name="appServiceManifest" type="Common.AppServiceManifest" mandatory="true">
            <description> The manifest of the service that wishes to be published.</description>
        </param>
    </function>

    <function name="PublishAppService" messagetype="response">
        <description>Response to the request to register a service offered by this app on the module</description>

        <param name="appServiceRecord" type="Common.AppServiceRecord" mandatory="false">
            <description> If the request was successful, this object will be the current status of the service record for the published service. This will include the Core supplied service ID.</description>
        </param>
    </function>

    <function name="UnpublishAppService" messagetype="request">
        <description>Unpublish an existing service published by the HMI.</description>

        <param name="serviceID" type="String" mandatory="true">
            <description> The ID of the service to be unpublished. </description>
        </param>
    </function>

    <function name="UnpublishAppService" messagetype="response">
        <description>The response to UnpublishAppService</description>
    </function>

    <function name="OnAppServiceData" messagetype="notification">
        <description>This notification includes the data that is updated from the specific service. HMI->SDL if the HMI is a producer, SDL->HMI if the HMI is a consumer</description>

        <param name="serviceData" type="Common.AppServiceData" mandatory="true"/>
    </function>

    <function name="GetAppServiceData" messagetype="request">
        <description> This request asks the module for current data related to the specific service. It also includes an option to subscribe to that service for future updates</description>

        <param name="serviceType" type="String" mandatory="true">
            <description>The type of service that is to be offered by this app. See AppServiceType for known enum equivalent types. Parameter is a string to allow for new service types to be used by apps on older versions of SDL Core.</description>
        </param>

        <param name="subscribe" type="Boolean" mandatory="false">
            <description> If true, the consumer is requesting to subscribe to all future updates from the service publisher. If false, the consumer doesn't wish to subscribe and should be unsubscribed if it was previously subscribed.</description>
        </param>
    </function>

    <function name="GetAppServiceData" messagetype="response">
        <description> This response includes the data that was requested from the specific service</description>
        <param name="serviceData" type="Common.AppServiceData" mandatory="false"/>
    </function>

    <function name="PerformAppServiceInteraction" messagetype="request">
        <param name="serviceUri" type="String"  mandatory="true">
            <description>Fully qualified URI based on a predetermined scheme provided by the app service. SDL makes no guarantee that this URI is correct.</description>
        </param>

        <param name="serviceID" type="String" mandatory="true">
            <description>The service ID that the app consumer wishes to send this URI.</description>
        </param>

        <param name="originApp" type="String" mandatory="false">
            <description>This string is the appID of the app requesting the app service provider take the specific action. This will automatically be set by SDL Core in requests originating from the HMI</description>
        </param>

        <param name="requestServiceActive" type="Boolean" mandatory="false">
            <description>This flag signals the requesting consumer would like this service to become the active primary service of the destination's type.</description>
        </param>
    </function>

    <function name="PerformAppServiceInteraction" messagetype="response">
        <param name="serviceSpecificResult" type="String" mandatory="false">
            <description>The service can provide specific result strings to the consumer through this param.</description>
        </param>
    </function>

    <function name="GetAppServiceRecords" messagetype="request">
        <param name="serviceType" type="String" mandatory="false">
            <description>If included, only service records of supplied type will be returned in response. If not included, all service records for all types will be returned. See Common.AppServiceType.</description>
        </param>
    </function>

    <function name="GetAppServiceRecords" messagetype="response">
        <param name="serviceRecords" type="Common.AppServiceRecord" array="true" mandatory="false">
            <description>All app service records of requested type.</description>
        </param>
    </function>

    <function name="AppServiceActivation" messagetype="request">
        <param name="serviceID" type="String" mandatory="true">
            <description>The ID of the service that should have an activation event take place on</description>
        </param>
        <param name="activate" type="Boolean" mandatory="true">
            <description>True if the service is to be activated. False if the app is to be deactivated</description>
        </param>
        <param name="setAsDefault" type="Boolean" mandatory="false">
            <description>True if the service is to be the default service of this type. False if the app is not to be the default</description>
        </param>
    </function>

    <function name="AppServiceActivation" messagetype="response">
        <param name="serviceID" type="String" mandatory="true">
            <description>The ID of the service that was requested to have an activation event take place</description>
        </param>
        <param name="activate" type="Boolean" mandatory="true">
            <description>True if the service was activated. False if the app was deactivated or unable to be activated</description>
        </param>
        <param name="setAsDefault" type="Boolean" mandatory="false">
            <description>True if the service was set to the default service of this type. False if the app was not to be the default</description>
        </param>
    </function>

    <function name="GetActiveServiceConsent" messagetype="request">
        <description>
            SDL->HMI. HMI is expected to prompt the user for permission for the app service to take over as the active service.
        </description>
        <param name="serviceID" type="String" mandatory="true">
            <description>The ID of the service to be activated</description>
        </param>
    </function>

    <function name="GetActiveServiceConsent" messagetype="response">
        <param name="activate" type="Boolean" mandatory="true">
            <description>
                "true" - If the driver grants permission for the app service to take over as the active service.
                "false" - If the driver denies permission for the app service to take over as the active service.
            </description>
        </param>
    </function>
</interface>
</interfaces><|MERGE_RESOLUTION|>--- conflicted
+++ resolved
@@ -1215,12 +1215,9 @@
   <element name="VEHICLEDATA_ELECTRONICPARKBRAKESTATUS" />
   <element name="VEHICLEDATA_CLOUDAPPVEHICLEID" />
   <element name="VEHICLEDATA_OEM_CUSTOM_DATA" />
-<<<<<<< HEAD
-  <element name="VEHICLEDATA_HANDSOFFSTEERING"/>
-=======
   <element name="VEHICLEDATA_STABILITYCONTROLSSTATUS" />
   <element name="VEHICLEDATA_WINDOWSTATUS"/>
->>>>>>> b46921b8
+  <element name="VEHICLEDATA_HANDSOFFSTEERING"/>
 </enum>
 
 <enum name="WiperStatus">
@@ -6167,16 +6164,14 @@
     <param name="cloudAppVehicleID" type="Boolean" mandatory="false">
       <description>Parameter used by cloud apps to identify a head unit</description>
     </param>
-<<<<<<< HEAD
+    <param name="stabilityControlsStatus" type="Boolean" mandatory="false">
+	    <description>See StabilityControlsStatus</description>
+    </param>
+    <param name="windowStatus" type="Boolean" mandatory="false">
+      <description>See WindowStatus</description>
+    </param>
     <param name="handsOffSteering" type="Boolean" mandatory="false">
       <description>To indicate whether driver hands are off the steering wheel</description>
-=======
-    <param name="stabilityControlsStatus" type="Boolean" mandatory="false">
-	    <description>See StabilityControlsStatus</description>
-    </param>
-    <param name="windowStatus" type="Boolean" mandatory="false">
-      <description>See WindowStatus</description>
->>>>>>> b46921b8
     </param>
 
         <!-- Ford Specific Data Items -->
@@ -6277,16 +6272,14 @@
     <param name="cloudAppVehicleID" type="Common.VehicleDataResult" mandatory="false">
       <description>Parameter used by cloud apps to identify a head unit</description>
     </param>
-<<<<<<< HEAD
+    <param name="stabilityControlsStatus" type="Common.VehicleDataResult" mandatory="false">
+	    <description>See StabilityControlsStatus</description>
+    </param>
+    <param name="windowStatus" type="Common.VehicleDataResult" mandatory="false">
+      <description>See WindowStatus</description>
+    </param>
     <param name="handsOffSteering" type="Common.VehicleDataResult" mandatory="false">
       <description>To indicate whether driver hands are off the steering wheel</description>
-=======
-    <param name="stabilityControlsStatus" type="Common.VehicleDataResult" mandatory="false">
-	    <description>See StabilityControlsStatus</description>
-    </param>
-    <param name="windowStatus" type="Common.VehicleDataResult" mandatory="false">
-      <description>See WindowStatus</description>
->>>>>>> b46921b8
     </param>
 
         <!-- Ford Specific Data Items -->
@@ -6390,16 +6383,14 @@
     <param name="cloudAppVehicleID" type="Boolean" mandatory="false">
       <description>Parameter used by cloud apps to identify a head unit</description>
     </param>
-<<<<<<< HEAD
+    <param name="stabilityControlsStatus" type="Boolean" mandatory="false">
+	    <description>See StabilityControlsStatus</description>
+    </param>
+    <param name="windowStatus" type="Boolean" mandatory="false">
+      <description>See WindowStatus</description>
+    </param>
     <param name="handsOffSteering" type="Boolean" mandatory="false">
       <description>To indicate whether driver hands are off the steering wheel</description>
-=======
-    <param name="stabilityControlsStatus" type="Boolean" mandatory="false">
-	    <description>See StabilityControlsStatus</description>
-    </param>
-    <param name="windowStatus" type="Boolean" mandatory="false">
-      <description>See WindowStatus</description>
->>>>>>> b46921b8
     </param>
 
         <!-- Ford Specific Data Items -->
@@ -6500,16 +6491,14 @@
     <param name="cloudAppVehicleID" type="Common.VehicleDataResult" mandatory="false">
       <description>Parameter used by cloud apps to identify a head unit</description>
     </param>
-<<<<<<< HEAD
+    <param name="stabilityControlsStatus" type="Common.VehicleDataResult" mandatory="false">
+	    <description>See StabilityControlsStatus</description>
+    </param>
+    <param name="windowStatus" type="Common.VehicleDataResult" mandatory="false">
+      <description>See WindowStatus</description>
+    </param>
     <param name="handsOffSteering" type="Common.VehicleDataResult" mandatory="false">
       <description>To indicate whether driver hands are off the steering wheel</description>
-=======
-    <param name="stabilityControlsStatus" type="Common.VehicleDataResult" mandatory="false">
-	    <description>See StabilityControlsStatus</description>
-    </param>
-    <param name="windowStatus" type="Common.VehicleDataResult" mandatory="false">
-      <description>See WindowStatus</description>
->>>>>>> b46921b8
     </param>
 
         <!-- Ford Specific Data Items -->
@@ -6614,16 +6603,14 @@
     <param name="cloudAppVehicleID" type="Boolean" mandatory="false">
       <description>Parameter used by cloud apps to identify a head unit</description>
     </param>
-<<<<<<< HEAD
+    <param name="stabilityControlsStatus" type="Boolean" mandatory="false">
+	    <description>See StabilityControlsStatus</description>
+    </param>
+    <param name="windowStatus" type="Boolean" mandatory="false">
+      <description>See WindowStatus</description>
+    </param>
     <param name="handsOffSteering" type="Boolean" mandatory="false">
       <description>To indicate whether driver hands are off the steering wheel</description>
-=======
-    <param name="stabilityControlsStatus" type="Boolean" mandatory="false">
-	    <description>See StabilityControlsStatus</description>
-    </param>
-    <param name="windowStatus" type="Boolean" mandatory="false">
-      <description>See WindowStatus</description>
->>>>>>> b46921b8
     </param>
 
         <!-- Ford Specific Data Items -->
@@ -6727,16 +6714,14 @@
     <param name="cloudAppVehicleID" type="String" mandatory="false">
       <description>Parameter used by cloud apps to identify a head unit</description>
     </param>
-<<<<<<< HEAD
+    <param name="stabilityControlsStatus" type="Common.StabilityControlsStatus" mandatory="false">
+	    <description>See StabilityControlsStatus</description>
+    </param>
+    <param name="windowStatus" type="Common.WindowStatus" array="true" minsize="0" maxsize="100" mandatory="false">
+      <description>See WindowStatus</description>
+    </param>
     <param name="handsOffSteering" type="Boolean" mandatory="false">
       <description>To indicate whether driver hands are off the steering wheel</description>
-=======
-    <param name="stabilityControlsStatus" type="Common.StabilityControlsStatus" mandatory="false">
-	    <description>See StabilityControlsStatus</description>
-    </param>
-    <param name="windowStatus" type="Common.WindowStatus" array="true" minsize="0" maxsize="100" mandatory="false">
-      <description>See WindowStatus</description>
->>>>>>> b46921b8
     </param>
 
         <!-- Ford Specific Data Items -->
@@ -6841,16 +6826,14 @@
     <param name="engineOilLife" type="Float" minvalue="0" maxvalue="100" mandatory="false">
       <description>The estimated percentage of remaining oil life of the engine.</description>
     </param>
-<<<<<<< HEAD
+    <param name="stabilityControlsStatus" type="Common.StabilityControlsStatus" mandatory="false">
+	    <description>See StabilityControlsStatus</description>
+    </param>
+    <param name="windowStatus" type="Common.WindowStatus" array="true" minsize="0" maxsize="100" mandatory="false">
+      <description>See WindowStatus</description>
+    </param>
     <param name="handsOffSteering" type="Boolean" mandatory="false">
       <description>To indicate whether driver hands are off the steering wheel</description>
-=======
-    <param name="stabilityControlsStatus" type="Common.StabilityControlsStatus" mandatory="false">
-	    <description>See StabilityControlsStatus</description>
-    </param>
-    <param name="windowStatus" type="Common.WindowStatus" array="true" minsize="0" maxsize="100" mandatory="false">
-      <description>See WindowStatus</description>
->>>>>>> b46921b8
     </param>
 
         <!-- Ford Specific Data Items -->
