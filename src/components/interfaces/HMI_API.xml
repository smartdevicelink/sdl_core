--- conflicted
+++ resolved
@@ -6150,13 +6150,12 @@
         </param>      
     </function>
 
-<<<<<<< HEAD
-  <function name="GetAppServiceData" functionID="GetAppServiceDataID" messagetype="response">
-    <description> This response includes the data that is requested from the specific service</description>    
-    <param name="serviceData" type="Common.AppServiceData" mandatory="true"/>      
-  </function>
-
-    <function name="PerformAppServiceInteraction" functionID="PerformAppServiceInteractionID" messagetype="request">
+    <function name="GetAppServiceData" messagetype="response">
+        <description> This response includes the data that is requested from the specific service</description>    
+        <param name="serviceData" type="Common.AppServiceData" mandatory="false"/>      
+    </function>
+
+    <function name="PerformAppServiceInteraction" messagetype="request">
         <param name="serviceUri" type="String"  mandatory="true">
             <description>Fully qualified URI based on the URI prefix and URI scheme the app service provided. SDL makes no gurantee that this URI is correct.</description>
         </param>
@@ -6165,8 +6164,8 @@
             <description>The service ID that the app consumer wishes to send this URI.</description>
         </param>
         
-        <param name="originApp" type="String" mandatory="true">
-            <description>This string is the appID of the app requesting the app service provider take the specific action.</description>
+        <param name="originApp" type="String" mandatory="false">
+            <description>This string is the appID of the app requesting the app service provider take the specific action. This will automatically be set by SDL Core in requests originating from the HMI</description>
         </param>
         
         <param name="requestServiceActive" type="Boolean" mandatory="false">
@@ -6174,15 +6173,28 @@
         </param>
     </function>
 
-    <function name="PerformAppServiceInteraction" functionID="PerformAppServiceInteractionID" messagetype="response">
+    <function name="PerformAppServiceInteraction" messagetype="response">
         <param name="serviceSpecificResult" type="String" mandatory="false">
             <description>The service can provide specific result strings to the consumer through this param. These results should be described in the URI schema set in the Service Manifest</description>
         </param>
-=======
-    <function name="GetAppServiceData" messagetype="response">
-        <description> This response includes the data that is requested from the specific service</description>    
-        <param name="serviceData" type="Common.AppServiceData" mandatory="false"/>      
->>>>>>> bcdab614
+    </function>
+
+    <function name="GetActiveServiceConsent" messagetype="request">
+        <description>
+            SDL->HMI. HMI is expected to prompt the user for permission for the app service to take over as the active service.
+        </description>
+        <param name="serviceID" type="String" mandatory="true">
+            <description>The ID of the service to be activated</description>
+        </param>
+    </function>
+    
+    <function name="GetActiveServiceConsent" messagetype="response">
+        <param name="activate" type="Boolean" mandatory="true">
+            <description>
+                "true" - If the driver grants permission for the app service to take over as the active service.
+                "false" - If the driver denies permission for the app service to take over as the active service.
+            </description>
+        </param>
     </function>
 </interface>
 </interfaces>