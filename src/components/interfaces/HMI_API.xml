--- conflicted
+++ resolved
@@ -4651,16 +4651,15 @@
     <param name="appID" type="Integer" mandatory="true">
       <description>ID of application requested this RPC.</description>
     </param>
-<<<<<<< HEAD
     <param name="cancelID" type="Integer" mandatory="false">
       <description>
         An ID for this specific alert to allow cancellation through the `CancelInteraction` RPC.
-=======
+      </description>
+    </param>
     <param name="alertIcon" type="Common.Image" mandatory="false" >
       <description>
         Image to be displayed for the corresponding alert. See Image. 
         If omitted, no (or the default if applicable) icon should be displayed.
->>>>>>> b7a3f9c0
       </description>
     </param>
   </function>
