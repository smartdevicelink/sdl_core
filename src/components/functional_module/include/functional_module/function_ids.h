/*
 * Copyright (c) 2013, Ford Motor Company
 * All rights reserved.
 *
 * Redistribution and use in source and binary forms, with or without
 * modification, are permitted provided that the following conditions are met:
 *
 * Redistributions of source code must retain the above copyright notice, this
 * list of conditions and the following disclaimer.
 *
 * Redistributions in binary form must reproduce the above copyright notice,
 * this list of conditions and the following
 * disclaimer in the documentation and/or other materials provided with the
 * distribution.
 *
 * Neither the name of the Ford Motor Company nor the names of its contributors
 * may be used to endorse or promote products derived from this software
 * without specific prior written permission.
 *
 * THIS SOFTWARE IS PROVIDED BY THE COPYRIGHT HOLDERS AND CONTRIBUTORS "AS IS"
 * AND ANY EXPRESS OR IMPLIED WARRANTIES, INCLUDING, BUT NOT LIMITED TO, THE
 * IMPLIED WARRANTIES OF MERCHANTABILITY AND FITNESS FOR A PARTICULAR PURPOSE
 * ARE DISCLAIMED. IN NO EVENT SHALL THE COPYRIGHT HOLDER OR CONTRIBUTORS BE
 * LIABLE FOR ANY DIRECT, INDIRECT, INCIDENTAL, SPECIAL, EXEMPLARY, OR
 * CONSEQUENTIAL DAMAGES (INCLUDING, BUT NOT LIMITED TO, PROCUREMENT OF
 * SUBSTITUTE GOODS OR SERVICES; LOSS OF USE, DATA, OR PROFITS; OR BUSINESS
 * INTERRUPTION) HOWEVER CAUSED AND ON ANY THEORY OF LIABILITY, WHETHER IN
 * CONTRACT, STRICT LIABILITY, OR TORT (INCLUDING NEGLIGENCE OR OTHERWISE)
 * ARISING IN ANY WAY OUT OF THE USE OF THIS SOFTWARE, EVEN IF ADVISED OF THE
 * POSSIBILITY OF SUCH DAMAGE.
 */

#ifndef SRC_COMPONENTS_FUNCTINAL_MODULE_INCLUDE_FUNCTIONAL_MODULE_FUNCTION_IDS_H_
#define SRC_COMPONENTS_FUNCTINAL_MODULE_INCLUDE_FUNCTIONAL_MODULE_FUNCTION_IDS_H_


namespace functional_modules {

enum MobileFunctionID {
  // Reverse SDL functions ids
  GRANT_ACCESS = 100001,
  START_SCAN = 100003,
  STOP_SCAN = 100004,
  TUNE_RADIO = 100005,
  TUNE_UP = 100006,
  TUNE_DOWN = 100007,
  ON_RADIO_DETAILS = 100009,
  ON_PRESETS_CHANGED = 100010,
  CLIMATE_CONTROL_ON = 100011,
  GET_SEAT_CONTROL = 100012,
  BUTTON_PRESS = 100015,
  GET_INTERIOR_VEHICLE_DATA_CAPABILITIES = 100016,
  GET_INTERIOR_VEHICLE_DATA = 100017,
  SET_INTERIOR_VEHICLE_DATA = 100018,
  ON_INTERIOR_VEHICLE_DATA = 100019,
};

namespace hmi_api {
  const char get_interior_vehicle_data_capabilities[] =
                               "RC.GetInteriorVehicleDataCapabilities";
  const char get_interior_vehicle_data[] = "RC.GetInteriorVehicleData";
  const char set_interior_vehicle_data[] = "RC.SetInteriorVehicleData";
  const char on_interior_vehicle_data[]  = "RC.OnInteriorVehicleData";
  const char button_press[]              = "Buttons.ButtonPress";

<<<<<<< HEAD
  const char grant_access[]              = "RC.GrantAccess";
  const char on_reverse_apps_allowing[]  = "RC.OnReverseAppsAllowing";
  const char on_primary_device[]         = "RC.OnPrimaryDevice";
=======
  const char grant_access[]              = "VehicleInfo.GrantAccess";
  const char on_reverse_apps_allowing[]  = "VehicleInfo.OnReverseAppsAllowing";
  const char on_primary_device[]         = "VehicleInfo.OnPrimaryDevice";
  const char on_app_deactivated[]        = "BasicCommunication.OnAppDeactivated";
  const char sdl_activate_app[]          = "SDL.ActivateApp";
>>>>>>> 8dc1adf2
}

namespace can_api {
  const char start_scan[]         = "CAN.StartScan";
  const char stop_scan[]          = "CAN.StopScan";
  const char tune_radion[]        = "CAN.TuneRadio";
  const char tune_up[]            = "CAN.TuneUp";
  const char tune_down[]          = "CAN.TuneDown";
  const char on_radio_details[]   = "CAN.OnRadioDetails";
  const char on_preset_changed[]  = "CAN.OnPresetsChanged";
  const char climate_control_on[] = "CAN.ClimateControlOn";
  const char get_seat_control[]   = "CAN.GetSeatControl";
}

}  //  namespace functional_modules

#endif  //  SRC_COMPONENTS_FUNCTINAL_MODULE_INCLUDE_FUNCTIONAL_MODULE_FUNCTION_IDS_H_<|MERGE_RESOLUTION|>--- conflicted
+++ resolved
@@ -38,7 +38,7 @@
 
 enum MobileFunctionID {
   // Reverse SDL functions ids
-  GRANT_ACCESS = 100001,
+/*  GRANT_ACCESS = 100001,
   START_SCAN = 100003,
   STOP_SCAN = 100004,
   TUNE_RADIO = 100005,
@@ -47,7 +47,7 @@
   ON_RADIO_DETAILS = 100009,
   ON_PRESETS_CHANGED = 100010,
   CLIMATE_CONTROL_ON = 100011,
-  GET_SEAT_CONTROL = 100012,
+  GET_SEAT_CONTROL = 100012,*/
   BUTTON_PRESS = 100015,
   GET_INTERIOR_VEHICLE_DATA_CAPABILITIES = 100016,
   GET_INTERIOR_VEHICLE_DATA = 100017,
@@ -63,20 +63,14 @@
   const char on_interior_vehicle_data[]  = "RC.OnInteriorVehicleData";
   const char button_press[]              = "Buttons.ButtonPress";
 
-<<<<<<< HEAD
   const char grant_access[]              = "RC.GrantAccess";
   const char on_reverse_apps_allowing[]  = "RC.OnReverseAppsAllowing";
   const char on_primary_device[]         = "RC.OnPrimaryDevice";
-=======
-  const char grant_access[]              = "VehicleInfo.GrantAccess";
-  const char on_reverse_apps_allowing[]  = "VehicleInfo.OnReverseAppsAllowing";
-  const char on_primary_device[]         = "VehicleInfo.OnPrimaryDevice";
   const char on_app_deactivated[]        = "BasicCommunication.OnAppDeactivated";
   const char sdl_activate_app[]          = "SDL.ActivateApp";
->>>>>>> 8dc1adf2
 }
 
-namespace can_api {
+/*namespace can_api {
   const char start_scan[]         = "CAN.StartScan";
   const char stop_scan[]          = "CAN.StopScan";
   const char tune_radion[]        = "CAN.TuneRadio";
@@ -86,7 +80,7 @@
   const char on_preset_changed[]  = "CAN.OnPresetsChanged";
   const char climate_control_on[] = "CAN.ClimateControlOn";
   const char get_seat_control[]   = "CAN.GetSeatControl";
-}
+}*/
 
 }  //  namespace functional_modules
 
