--- conflicted
+++ resolved
@@ -30,16 +30,6 @@
  * POSSIBILITY OF SUCH DAMAGE.
  */
 
-<<<<<<< HEAD
-#include <stdint.h>
-#include <sys/time.h>
-#include "utils/date_time.h"
-
-namespace bpt = boost::posix_time;
-using namespace boost::date_time;
-namespace date_time {
-
-=======
 #include "utils/date_time.h"
 
 #include <stdint.h>
@@ -49,8 +39,6 @@
 namespace bpt = boost::posix_time;
 using namespace boost::date_time;
 namespace date_time {
-
->>>>>>> 721fcfec
 /* Set of helper functions for the TimeDuration struct
  */
 
