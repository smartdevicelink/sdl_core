--- conflicted
+++ resolved
@@ -76,31 +76,12 @@
   )
 endif()
 
-<<<<<<< HEAD
-if(ENABLE_LOG)
+if (ENABLE_LOG)
   if(ANDROID)
     list(APPEND EXCLUDE_PATHS
     logger/log4cxxlogger.cc
     )
-  else()
-    list(APPEND LIBRARIES
-	  log4cxx -L${LOG4CXX_LIBS_DIRECTORY}
-    apr-1 -L${APR_LIBS_DIRECTORY}
-    aprutil-1 -L${APR_UTIL_LIBS_DIRECTORY}
-	  ConfigProfile
-    )
-    list(APPEND EXCLUDE_PATHS
-    logger/androidlogger.cc
-    )
-  endif()
-else()  #(ENABLE_LOG)
-  list(APPEND EXCLUDE_PATHS
-    auto_trace.cc
-    logger/log4cxxlogger.cc
-    logger/androidlogger.cc
-=======
-if (ENABLE_LOG)
-  if (${LOGGER_NAME} STREQUAL "LOG4CXX")
+  elseif(${LOGGER_NAME} STREQUAL "LOG4CXX")
     list(APPEND EXCLUDE_PATHS
       logger/boostlogger.cc
     )
@@ -120,7 +101,6 @@
     auto_trace.cc
     logger/log4cxxlogger.cc
     logger/boostlogger.cc
->>>>>>> 86e032f7
   )
 endif() #(ENABLE_LOG)
 
@@ -179,17 +159,12 @@
                       log)
 endif()
 
-<<<<<<< HEAD
 if(ENABLE_LOG AND NOT ANDROID)
-  add_dependencies("Utils" install-3rd_party_logger Boost)
-=======
-if(ENABLE_LOG)
   if (${LOGGER_NAME} STREQUAL "LOG4CXX")
     add_dependencies("Utils" install-3rd_party_logger Boost)
   else()
     add_dependencies("Utils" Boost)
   endif()
->>>>>>> 86e032f7
 endif()
 
 if(BUILD_TESTS)
