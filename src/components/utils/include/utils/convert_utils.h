/*
 * Copyright (c) 2016, Ford Motor Company
 * All rights reserved.
 *
 * Redistribution and use in source and binary forms, with or without
 * modification, are permitted provided that the following conditions are met:
 *
 * Redistributions of source code must retain the above copyright notice, this
 * list of conditions and the following disclaimer.
 *
 * Redistributions in binary form must reproduce the above copyright notice,
 * this list of conditions and the following
 * disclaimer in the documentation and/or other materials provided with the
 * distribution.
 *
 * Neither the name of the Ford Motor Company nor the names of its contributors
 * may be used to endorse or promote products derived from this software
 * without specific prior written permission.
 *
 * THIS SOFTWARE IS PROVIDED BY THE COPYRIGHT HOLDERS AND CONTRIBUTORS "AS IS"
 * AND ANY EXPRESS OR IMPLIED WARRANTIES, INCLUDING, BUT NOT LIMITED TO, THE
 * IMPLIED WARRANTIES OF MERCHANTABILITY AND FITNESS FOR A PARTICULAR PURPOSE
 * ARE DISCLAIMED. IN NO EVENT SHALL THE COPYRIGHT HOLDER OR CONTRIBUTORS BE
 * LIABLE FOR ANY DIRECT, INDIRECT, INCIDENTAL, SPECIAL, EXEMPLARY, OR
 * CONSEQUENTIAL DAMAGES (INCLUDING, BUT NOT LIMITED TO, PROCUREMENT OF
 * SUBSTITUTE GOODS OR SERVICES; LOSS OF USE, DATA, OR PROFITS; OR BUSINESS
 * INTERRUPTION) HOWEVER CAUSED AND ON ANY THEORY OF LIABILITY, WHETHER IN
 * CONTRACT, STRICT LIABILITY, OR TORT (INCLUDING NEGLIGENCE OR OTHERWISE)
 * ARISING IN ANY WAY OUT OF THE USE OF THIS SOFTWARE, EVEN IF ADVISED OF THE
 * POSSIBILITY OF SUCH DAMAGE.
 */

#ifndef SRC_COMPONENTS_UTILS_INCLUDE_UTILS_CONVERT_UTILS_H_
#define SRC_COMPONENTS_UTILS_INCLUDE_UTILS_CONVERT_UTILS_H_

#include <stdint.h>
#include <limits>
#include <string>

namespace utils {

/**
 * @brief Convert int64 value to long long int value
 * Using when int64 value should be assign to JSON value
 * @param value to be converted
 * @return conversion result
 */
long long int ConvertInt64ToLongLongInt(const int64_t value);

/**
 * @brief Convert long long int value to int64 value
 * @param value to be converted
 * @return conversion result
 */
int64_t ConvertLongLongIntToInt64(const long long int value);

/**
 * @brief Convert uint64 value to unsigned long long int value
 * Using when uint64 value should be assign to JSON value
 * @param value to be converted
 * @return conversion result
 */
unsigned long long int ConvertUInt64ToLongLongUInt(const uint64_t value);

/**
 * @brief Convert unsigned long long int value to uint64 value
 * @param value to be converted
 * @return conversion result
 */
uint64_t ConvertLongLongUIntToUInt64(const unsigned long long int value);

/**
<<<<<<< HEAD
 * @brief Convert one number value to another type value
 * @param value to be converted
=======
 * @brief Convert binary data to a string value
 * @param data raw binary data
 * @param data_size string length. Required to check whether the data is a
 * printable string.
>>>>>>> 86e032f7
 * @return conversion result
 */
std::string ConvertBinaryDataToString(const uint8_t* data,
                                      const size_t data_size);

/**
 * @brief Convert binary data to a string value
 * @param data raw binary data
 * @param data_size string length. Required to check whether the data is a
 * printable string.
 * @return conversion result
 */
std::string ConvertBinaryDataToString(const uint8_t* data,
                                      const size_t data_size);

}  // namespace utils

#endif  // SRC_COMPONENTS_UTILS_INCLUDE_UTILS_CONVERT_UTILS_H_<|MERGE_RESOLUTION|>--- conflicted
+++ resolved
@@ -70,15 +70,10 @@
 uint64_t ConvertLongLongUIntToUInt64(const unsigned long long int value);
 
 /**
-<<<<<<< HEAD
- * @brief Convert one number value to another type value
- * @param value to be converted
-=======
  * @brief Convert binary data to a string value
  * @param data raw binary data
  * @param data_size string length. Required to check whether the data is a
  * printable string.
->>>>>>> 86e032f7
  * @return conversion result
  */
 std::string ConvertBinaryDataToString(const uint8_t* data,
