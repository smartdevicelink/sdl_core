/**
 * Copyright (c) 2013, Ford Motor Company
 * All rights reserved.
 *
 * Redistribution and use in source and binary forms, with or without
 * modification, are permitted provided that the following conditions are met:
 *
 * Redistributions of source code must retain the above copyright notice, this
 * list of conditions and the following disclaimer.
 *
 * Redistributions in binary form must reproduce the above copyright notice,
 * this list of conditions and the following
 * disclaimer in the documentation and/or other materials provided with the
 * distribution.
 *
 * Neither the name of the Ford Motor Company nor the names of its contributors
 * may be used to endorse or promote products derived from this software
 * without specific prior written permission.
 *
 * THIS SOFTWARE IS PROVIDED BY THE COPYRIGHT HOLDERS AND CONTRIBUTORS "AS IS"
 * AND ANY EXPRESS OR IMPLIED WARRANTIES, INCLUDING, BUT NOT LIMITED TO, THE
 * IMPLIED WARRANTIES OF MERCHANTABILITY AND FITNESS FOR A PARTICULAR PURPOSE
 * ARE DISCLAIMED. IN NO EVENT SHALL THE COPYRIGHT HOLDER OR CONTRIBUTORS BE
 * LIABLE FOR ANY DIRECT, INDIRECT, INCIDENTAL, SPECIAL, EXEMPLARY, OR
 * CONSEQUENTIAL DAMAGES (INCLUDING, BUT NOT LIMITED TO, PROCUREMENT OF
 * SUBSTITUTE GOODS OR SERVICES; LOSS OF USE, DATA, OR PROFITS; OR BUSINESS
 * INTERRUPTION) HOWEVER CAUSED AND ON ANY THEORY OF LIABILITY, WHETHER IN
 * CONTRACT, STRICT LIABILITY, OR TORT (INCLUDING NEGLIGENCE OR OTHERWISE)
 * ARISING IN ANY WAY OUT OF THE USE OF THIS SOFTWARE, EVEN IF ADVISED OF THE
 * POSSIBILITY OF SUCH DAMAGE.
 */

#include "config_profile/profile.h"

#include <string.h>
#include <stdlib.h>
#include <sstream>

#include "config_profile/ini_file.h"
#include "utils/logger.h"
#include "utils/threads/thread.h"
#include "utils/file_system.h"

namespace {
#define LOG_UPDATED_VALUE(value, key, section) {\
  LOG4CXX_INFO(logger_, "Setting value '" << value\
               << "' for key '" << key\
               << "' in section '" << section << "'.");\
}

#define LOG_UPDATED_BOOL_VALUE(value, key, section) {\
  LOG4CXX_INFO(logger_, "Setting value '" << std::boolalpha << value\
               << "' for key '" << key\
               << "' in section '" << section << "'.");\
}

const char* kDefaultConfigFileName = "smartDeviceLink.ini";

const char* kMainSection = "MAIN";
const char* kPolicySection = "Policy";
const char* kHmiSection = "HMI";
const char* kAppInfoSection = "AppInfo";
const char* kMediaManagerSection = "MEDIA MANAGER";
const char* kGlobalPropertiesSection = "GLOBAL PROPERTIES";
const char* kVrCommandsSection = "VR COMMANDS";
const char* kTransportManagerSection = "TransportManager";
const char* kFilesystemRestrictionsSection = "FILESYSTEM RESTRICTIONS";

const char* kHmiCapabilitiesKey = "HMICapabilities";
const char* kPathToSnapshotKey = "PathToSnapshot";
const char* kPreloadedPTKey = "PreloadedPT";
const char* kPoliciesTableKey = "PoliciesTable";
const char* kServerAddressKey = "ServerAddress";
const char* kAppInfoStorageKey = "AppInfoStorage";
const char* kAppStorageFolderKey = "AppStorageFolder";
const char* kAppResourseFolderKey = "AppResourceFolder";
const char* kAppConfigFolderKey = "AppConfigFolder";
const char* kLaunchHMIKey = "LaunchHMI";
const char* kEnableRedecodingKey = "EnableRedecoding";
const char* kVideoStreamConsumerKey = "VideoStreamConsumer";
const char* kAudioStreamConsumerKey = "AudioStreamConsumer";
const char* kNamedVideoPipePathKey = "NamedVideoPipePath";
const char* kNamedAudioPipePathKey = "NamedAudioPipePath";
const char* kVideoStreamFileKey = "VideoStreamFile";
const char* kAudioStreamFileKey = "AudioStreamFile";
const char* kMixingAudioSupportedKey = "MixingAudioSupported";
const char* kHelpPromptKey = "HelpPromt";
const char* kTimeoutPromptKey = "TimeOutPromt";
const char* kHelpTitleKey = "HelpTitle";
const char* kHelpCommandKey = "HelpCommand";
const char* kSystemFilesPathKey = "SystemFilesPath";
const char* kHeartBeatTimeoutKey = "HeartBeatTimeout";
const char* kUseLastStateKey = "UseLastState";
const char* kTCPAdapterPortKey = "TCPAdapterPort";
const char* kServerPortKey = "ServerPort";
const char* kVideoStreamingPortKey = "VideoStreamingPort";
const char* kAudioStreamingPortKey = "AudioStreamingPort";
const char* kTimeTestingPortKey = "TimeTestingPort";
const char* kThreadStackSizeKey = "ThreadStackSize";
const char* kMaxCmdIdKey = "MaxCmdID";
const char* kPutFileRequestKey = "PutFileRequest";
const char* kDeleteFileRequestKey = "DeleteFileRequest";
const char* kListFilesRequestKey = "ListFilesRequest";
const char* kDefaultTimeoutKey = "DefaultTimeout";
const char* kAppResumingTimeoutKey = "ApplicationResumingTimeout";
const char* kAppDirectoryQuotaKey = "AppDirectoryQuota";
const char* kAppTimeScaleMaxRequestsKey = "AppTimeScaleMaxRequests";
const char* kAppRequestsTimeScaleKey = "AppRequestsTimeScale";
const char* kAppHmiLevelNoneTimeScaleMaxRequestsKey =
    "AppHMILevelNoneTimeScaleMaxRequests";
const char* kAppHmiLevelNoneRequestsTimeScaleKey =
    "AppHMILevelNoneRequestsTimeScale";
const char* kPendingRequestsAmoundKey = "PendingRequestsAmount";
const char* kSupportedDiagModesKey = "SupportedDiagModes";
const char* kTransportManagerDisconnectTimeoutKey = "DisconnectTimeout";
const char* kTTSDelimiterKey = "TTSDelimiter";
const char* kRecordingFileKey = "RecordingFile";

const char* kDefaultPoliciesSnapshotFileName = "sdl_snapshot.json";
const char* kDefaultHmiCapabilitiesFileName = "hmi_capabilities.json";
const char* kDefaultPreloadedPTFileName = "sdl_preloaded_pt.json";
const char* kDefautlPoliciesTableFileName = "policy_table.json";
const char* kDefaultServerAddress = "127.0.0.1";
const char* kDefaultAppInfoFileName = "app_info.dat";
const char* kDefaultSystemFilesPath = "/tmp/fs/mp/images/ivsu_cache";
const char* kDefaultTtsDelimiter = ",";
const char* kDefaultRecordingFileName = "audio.8bit.wav";
const uint32_t kDefaultHeartBeatTimeout = 0;
const uint16_t kDefautTransportManagerTCPPort = 12345;
const uint16_t kDefaultServerPort = 8087;
const uint16_t kDefaultVideoStreamingPort = 5050;
const uint16_t kDefaultAudioStreamingPort = 5080;
const uint16_t kDefaultTimeTestingPort = 5090;
const uint32_t kDefaultMaxCmdId = 2000000000;
const uint32_t kDefaultPutFileRequestInNone = 5;
const uint32_t kDefaultDeleteFileRequestInNone = 5;
const uint32_t kDefaultListFilesRequestInNone = 5;
const uint32_t kDefaultTimeout = 10000;
const uint32_t kDefaultAppResumingTimeout = 5;
const uint32_t kDefaultDirQuota = 104857600;
const uint32_t kDefaultAppTimeScaleMaxRequests = 100;
const uint32_t kDefaultAppRequestsTimeScale = 10;
const uint32_t kDefaultAppHmiLevelNoneTimeScaleMaxRequests = 100;
const uint32_t kDefaultAppHmiLevelNoneRequestsTimeScale = 10;
const uint32_t kDefaultPendingRequestsAmount = 1000;
const uint32_t kDefaultTransportManagerDisconnectTimeout = 0;

}  // namespace

namespace profile {

CREATE_LOGGERPTR_GLOBAL(logger_, "Profile")

Profile::Profile()
    : launch_hmi_(true),
      app_config_folder_(),
      app_storage_folder_(),
      app_resourse_folder_(),
      config_file_name_(kDefaultConfigFileName),
      policies_file_name_(kDefautlPoliciesTableFileName),
      hmi_capabilities_file_name_(kDefaultHmiCapabilitiesFileName),
      server_address_(kDefaultServerAddress),
      server_port_(kDefaultServerPort),
      video_streaming_port_(kDefaultVideoStreamingPort),
      audio_streaming_port_(kDefaultAudioStreamingPort),
      time_testing_port_(kDefaultTimeTestingPort),
      help_prompt_(),
      time_out_promt_(),
      min_tread_stack_size_(threads::Thread::kMinStackSize),
      is_mixing_audio_supported_(false),
      is_redecoding_enabled_(false),
      max_cmd_id_(kDefaultMaxCmdId),
      default_timeout_(kDefaultTimeout),
      app_resuming_timeout_(kDefaultAppResumingTimeout),
      app_dir_quota_(kDefaultDirQuota),
      app_hmi_level_none_time_scale_max_requests_(
        kDefaultAppHmiLevelNoneTimeScaleMaxRequests),
      app_hmi_level_none_requests_time_scale_(
        kDefaultAppHmiLevelNoneRequestsTimeScale),
      app_time_scale_max_requests_(kDefaultAppTimeScaleMaxRequests),
      app_requests_time_scale_(kDefaultAppRequestsTimeScale),
      pending_requests_amount_(kDefaultPendingRequestsAmount),
      put_file_in_none_(kDefaultPutFileRequestInNone),
      delete_file_in_none_(kDefaultDeleteFileRequestInNone),
      list_files_in_none_(kDefaultListFilesRequestInNone),
      app_info_storage_(kDefaultAppInfoFileName),
      heart_beat_timeout_(kDefaultHeartBeatTimeout),
      policy_snapshot_file_name_(kDefaultPoliciesSnapshotFileName),
      transport_manager_disconnect_timeout_(
        kDefaultTransportManagerDisconnectTimeout),
      use_last_state_(false),
      supported_diag_modes_(),
      system_files_path_(kDefaultSystemFilesPath),
      transport_manager_tcp_adapter_port_(kDefautTransportManagerTCPPort),
      tts_delimiter_(kDefaultTtsDelimiter),
      recording_file_(kDefaultRecordingFileName) {
}

Profile::~Profile() {
}

void Profile::config_file_name(const std::string& fileName) {
    if (false == fileName.empty()) {
        LOG4CXX_INFO(logger_, "setConfigFileName " << fileName);
        config_file_name_ = fileName;
        UpdateValues();
    }
}

const std::string& Profile::config_file_name() const {
    return config_file_name_;
}

bool Profile::launch_hmi() const {
    return launch_hmi_;
}

const std::string& Profile::app_config_folder() const {
    return app_config_folder_;
}

const std::string& Profile::app_storage_folder() const {
  return app_storage_folder_;
}

const std::string&Profile::app_resourse_folder() const {
  return app_resourse_folder_;
}

const std::string& Profile::policies_file_name() const {
    return policies_file_name_;
}

const std::string& Profile::hmi_capabilities_file_name() const {
    return hmi_capabilities_file_name_;
}

const std::string& Profile::server_address() const {
    return server_address_;
}

const std::vector<std::string>& Profile::help_prompt() const {
    return help_prompt_;
}

const std::vector<std::string>& Profile::time_out_promt() const {
    return time_out_promt_;
}

const std::vector<std::string>& Profile::vr_commands() const {
    return vr_commands_;
}

const uint32_t& Profile::max_cmd_id() const {
    return max_cmd_id_;
}

const uint32_t& Profile::default_timeout() const {
    return default_timeout_;
}

const uint32_t& Profile::app_resuming_timeout() const {
    return app_resuming_timeout_;
}

const std::string& Profile::vr_help_title() const {
    return vr_help_title_;
}

const uint16_t& Profile::server_port() const {
    return server_port_;
}

const uint16_t& Profile::video_streaming_port() const {
    return video_streaming_port_;
}

const uint16_t& Profile::audio_streaming_port() const {
    return audio_streaming_port_;
}

const uint16_t& Profile::time_testing_port() const {
    return time_testing_port_;
}


const uint64_t& Profile::thread_min_stack_size() const {
    return min_tread_stack_size_;
}

bool Profile::is_mixing_audio_supported() const {
    return is_mixing_audio_supported_;
}

const uint32_t& Profile::app_dir_quota() const {
    return app_dir_quota_;
}

bool Profile::is_redecoding_enabled() const {
    return is_redecoding_enabled_;
}

const std::string& Profile::video_server_type() const {
    return video_consumer_type_;
}

const std::string& Profile::audio_server_type() const {
    return audio_consumer_type_;
}

const std::string& Profile::named_video_pipe_path() const {
    return named_video_pipe_path_;
}

const std::string& Profile::named_audio_pipe_path() const {
    return named_audio_pipe_path_;
}

const uint32_t& Profile::app_hmi_level_none_time_scale() const {
    return app_hmi_level_none_requests_time_scale_;
}

const uint32_t& Profile::app_hmi_level_none_time_scale_max_requests() const {
    return app_hmi_level_none_time_scale_max_requests_;
}

const std::string& Profile::video_stream_file() const {
    return video_stream_file_;
}

const std::string& Profile::audio_stream_file() const {
    return audio_stream_file_;
}

const uint32_t& Profile::app_time_scale() const {
    return app_requests_time_scale_;
}

const uint32_t& Profile::app_time_scale_max_requests() const {
    return app_time_scale_max_requests_;
}

const uint32_t& Profile::pending_requests_amount() const {
    return pending_requests_amount_;
}

const uint32_t& Profile::put_file_in_none() const {
    return put_file_in_none_;
}

const uint32_t& Profile::delete_file_in_none() const {
    return delete_file_in_none_;
}

const uint32_t& Profile::list_files_in_none() const {
    return list_files_in_none_;
}

const std::string& Profile::app_info_storage() const {
    return app_info_storage_;
}

int32_t Profile::heart_beat_timeout() const {
  return heart_beat_timeout_;
}

const std::string& Profile::preloaded_pt_file() const {
    return preloaded_pt_file_;
}

const std::string& Profile::policies_snapshot_file_name() const {
    return policy_snapshot_file_name_;
}

uint32_t Profile::transport_manager_disconnect_timeout() const {
    return transport_manager_disconnect_timeout_;
}

bool Profile::use_last_state() const {
    return use_last_state_;
}

const std::string& Profile::system_files_path() const {
    return system_files_path_;
}

const std::vector<uint32_t>& Profile::supported_diag_modes() const {
    return supported_diag_modes_;
}

uint16_t Profile::transport_manager_tcp_adapter_port() const {
  return transport_manager_tcp_adapter_port_;
}

const std::string&Profile::tts_delimiter() const {
  return tts_delimiter_;
}

const std::string&Profile::recording_file() const {
  return recording_file_;
}

void Profile::UpdateValues() {
    LOG4CXX_INFO(logger_, "Profile::UpdateValues");

    // Launch HMI parameter
    std::string launch_value;
    if (ReadValue(&launch_value, kHmiSection, kLaunchHMIKey) &&
        0 == strcmp("true", launch_value.c_str())) {
        launch_hmi_ = true;
    } else {
        launch_hmi_ = false;
    }

    LOG_UPDATED_BOOL_VALUE(launch_hmi_, kLaunchHMIKey, kHmiSection);

    // Application config folder
    ReadStringValue(&app_config_folder_,
                    file_system::CurrentWorkingDirectory().c_str(),
                    kMainSection, kAppConfigFolderKey);

    LOG_UPDATED_VALUE(app_config_folder_, kAppConfigFolderKey, kMainSection);

    // Application storage folder
    ReadStringValue(&app_storage_folder_,
                    file_system::CurrentWorkingDirectory().c_str(),
                    kMainSection, kAppStorageFolderKey);

    LOG_UPDATED_VALUE(app_storage_folder_, kAppStorageFolderKey, kMainSection);

    // Application resourse folder
    ReadStringValue(&app_resourse_folder_,
                    file_system::CurrentWorkingDirectory().c_str(),
                    kMainSection, kAppResourseFolderKey);

    LOG_UPDATED_VALUE(app_resourse_folder_, kAppResourseFolderKey,
                      kMainSection);

    // Application info file name
    ReadStringValue(&app_info_storage_, kDefaultAppInfoFileName,
                    kAppInfoSection,
                    kAppInfoStorageKey);

    app_info_storage_ = app_storage_folder_ + "/" + app_info_storage_;

    LOG_UPDATED_VALUE(app_info_storage_, kAppInfoStorageKey,
                      kAppInfoSection);

    // Server address
    ReadStringValue(&server_address_, kDefaultServerAddress, kHmiSection,
                    kServerAddressKey);

    LOG_UPDATED_VALUE(server_address_, kServerAddressKey, kHmiSection);

    // Policy file name
    ReadStringValue(&policies_file_name_,
                    kDefautlPoliciesTableFileName,
                    kPolicySection, kPoliciesTableKey);

    policies_file_name_ = app_config_folder_ + '/' + policies_file_name_;

    LOG_UPDATED_VALUE(policies_file_name_, kPoliciesTableKey, kPolicySection);

    // Policy preloaded file
    ReadStringValue(&preloaded_pt_file_,
                    kDefaultPreloadedPTFileName,
                    kPolicySection, kPreloadedPTKey);

    preloaded_pt_file_ = app_config_folder_ + '/' + preloaded_pt_file_;

    LOG_UPDATED_VALUE(preloaded_pt_file_, kPreloadedPTKey, kPolicySection);

    // Policy snapshot file
    ReadStringValue(&policy_snapshot_file_name_,
                    kDefaultPoliciesSnapshotFileName,
                    kPolicySection, kPathToSnapshotKey);

    policy_snapshot_file_name_ = system_files_path_ +
                                 '/' + policy_snapshot_file_name_;

    LOG_UPDATED_VALUE(policy_snapshot_file_name_, kPathToSnapshotKey,
                      kPolicySection);

    // HMI capabilities
    ReadStringValue(&hmi_capabilities_file_name_ ,
                    kDefaultHmiCapabilitiesFileName,
                    kMainSection, kHmiCapabilitiesKey);

    hmi_capabilities_file_name_ = app_config_folder_ + "/" +
                                  hmi_capabilities_file_name_;

    LOG_UPDATED_VALUE(hmi_capabilities_file_name_, kHmiCapabilitiesKey,
                      kMainSection);

    // Server port
    ReadUIntValue(&server_port_, kDefaultServerPort, kHmiSection,
                  kServerPortKey);

    LOG_UPDATED_VALUE(server_port_, kServerPortKey, kHmiSection);

    // Video streaming port
    ReadUIntValue(&video_streaming_port_, kDefaultVideoStreamingPort,
                  kHmiSection, kVideoStreamingPortKey);

    LOG_UPDATED_VALUE(video_streaming_port_, kVideoStreamingPortKey,
                      kHmiSection);

    // Audio streaming port
    ReadUIntValue(&audio_streaming_port_, kDefaultAudioStreamingPort,
                  kHmiSection, kAudioStreamingPortKey);

    LOG_UPDATED_VALUE(audio_streaming_port_, kAudioStreamingPortKey,
                      kHmiSection);


    // Time testing port
    ReadUIntValue(&time_testing_port_, kDefaultTimeTestingPort, kMainSection,
                  kTimeTestingPortKey);

    LOG_UPDATED_VALUE(time_testing_port_, kTimeTestingPortKey, kMainSection);

    // Minimum thread stack size
    ReadUIntValue(&min_tread_stack_size_, threads::Thread::kMinStackSize,
                  kMainSection, kThreadStackSizeKey);

    if (min_tread_stack_size_ < threads::Thread::kMinStackSize) {
        min_tread_stack_size_ = threads::Thread::kMinStackSize;
    }

    LOG_UPDATED_VALUE(min_tread_stack_size_, kThreadStackSizeKey, kMainSection);

    // Redecoding parameter
    std::string redecoding_value;
    if (ReadValue(&redecoding_value, kMediaManagerSection, kEnableRedecodingKey)
        && 0 == strcmp("true", redecoding_value.c_str())) {
        is_redecoding_enabled_ = true;
    } else {
        is_redecoding_enabled_ = false;
    }

    LOG_UPDATED_BOOL_VALUE(is_redecoding_enabled_, kEnableRedecodingKey,
                           kMediaManagerSection);

    // Video consumer type
    ReadStringValue(&video_consumer_type_, "", kMediaManagerSection,
                    kVideoStreamConsumerKey);

    LOG_UPDATED_VALUE(video_consumer_type_, kVideoStreamConsumerKey,
                      kMediaManagerSection);

    // Audio stream consumer
    ReadStringValue(&audio_consumer_type_, "", kMediaManagerSection,
                    kAudioStreamConsumerKey);

    LOG_UPDATED_VALUE(audio_consumer_type_, kAudioStreamConsumerKey,
                      kMediaManagerSection);

    // Named video pipe path
    ReadStringValue(&named_video_pipe_path_, "" , kMediaManagerSection,
                    kNamedVideoPipePathKey);

    LOG_UPDATED_VALUE(named_video_pipe_path_, kNamedVideoPipePathKey,
                      kMediaManagerSection);

    // Named audio pipe path
    ReadStringValue(&named_audio_pipe_path_, "" , kMediaManagerSection,
                    kNamedAudioPipePathKey);

    LOG_UPDATED_VALUE(named_audio_pipe_path_, kNamedAudioPipePathKey,
                      kMediaManagerSection);

    // Video stream file
    ReadStringValue(&video_stream_file_, "", kMediaManagerSection,
                    kVideoStreamFileKey);

    video_stream_file_ = app_storage_folder_ + "/" + video_stream_file_;

    LOG_UPDATED_VALUE(video_stream_file_, kVideoStreamFileKey,
                      kMediaManagerSection);

    // Audio stream file
    ReadStringValue(&audio_stream_file_, "", kMediaManagerSection,
                    kAudioStreamFileKey);

    audio_stream_file_ = app_storage_folder_ + "/" + audio_stream_file_;

    LOG_UPDATED_VALUE(audio_stream_file_, kAudioStreamFileKey,
                      kMediaManagerSection);

    // Mixing audio parameter
    std::string mixing_audio_value;
    if (ReadValue(&mixing_audio_value, kMainSection, kMixingAudioSupportedKey)
        && 0 == strcmp("true", mixing_audio_value.c_str())) {
        is_mixing_audio_supported_ = true;
    } else {
        is_mixing_audio_supported_ = false;
    }

    LOG_UPDATED_BOOL_VALUE(is_mixing_audio_supported_, kMixingAudioSupportedKey,
                           kMainSection);

    // Maximum command id value
    ReadUIntValue(&max_cmd_id_, kDefaultMaxCmdId, kMainSection, kMaxCmdIdKey);

    if (max_cmd_id_ < 0) {
        max_cmd_id_ = kDefaultMaxCmdId;
    }

    LOG_UPDATED_VALUE(max_cmd_id_, kMaxCmdIdKey, kMainSection);

    // PutFile restrictions
    ReadUIntValue(&put_file_in_none_, kDefaultPutFileRequestInNone,
                  kFilesystemRestrictionsSection, kPutFileRequestKey);

    if (put_file_in_none_ < 0) {
        put_file_in_none_ = kDefaultPutFileRequestInNone;
    }

    LOG_UPDATED_VALUE(put_file_in_none_, kPutFileRequestKey,
                      kFilesystemRestrictionsSection);

    // DeleteFileRestrictions
    ReadUIntValue(&delete_file_in_none_, kDefaultDeleteFileRequestInNone,
                  kFilesystemRestrictionsSection, kDeleteFileRequestKey);

    if (delete_file_in_none_ < 0) {
        delete_file_in_none_ = kDefaultDeleteFileRequestInNone;
    }

    LOG_UPDATED_VALUE(delete_file_in_none_, kDeleteFileRequestKey,
                      kFilesystemRestrictionsSection);

    // ListFiles restrictions
    ReadUIntValue(&list_files_in_none_, kDefaultListFilesRequestInNone,
                  kFilesystemRestrictionsSection, kListFilesRequestKey);

    if (list_files_in_none_ < 0) {
        list_files_in_none_ = kDefaultListFilesRequestInNone;
    }

    LOG_UPDATED_VALUE(list_files_in_none_, kListFilesRequestKey,
                      kFilesystemRestrictionsSection);

    // Default timeout
    ReadUIntValue(&default_timeout_, kDefaultTimeout, kMainSection,
                  kDefaultTimeoutKey);

    if (default_timeout_ <= 0) {
        default_timeout_ = kDefaultTimeout;
    }

    LOG_UPDATED_VALUE(default_timeout_, kDefaultTimeoutKey, kMainSection);

    // Application resuming timeout
    ReadUIntValue(&app_resuming_timeout_, kDefaultAppResumingTimeout,
                  kMainSection, kAppResumingTimeoutKey);

    if (app_resuming_timeout_ <= 0) {
        app_resuming_timeout_ = kDefaultAppResumingTimeout;
    }

    LOG_UPDATED_VALUE(app_resuming_timeout_, kAppResumingTimeoutKey,
                      kMainSection);

    // Application directory quota
    ReadUIntValue(&app_dir_quota_, kDefaultDirQuota, kMainSection,
                  kAppDirectoryQuotaKey);

    if (app_dir_quota_ <= 0) {
        app_dir_quota_ = kDefaultDirQuota;
    }

    LOG_UPDATED_VALUE(app_dir_quota_, kAppDirectoryQuotaKey, kMainSection);

    // TTS delimiter
    // Should be gotten before any TTS prompts, since it should be appended back
    ReadStringValue(&tts_delimiter_, kDefaultTtsDelimiter,
                    kGlobalPropertiesSection, kTTSDelimiterKey);

    LOG_UPDATED_VALUE(tts_delimiter_, kTTSDelimiterKey,
                      kGlobalPropertiesSection);

    // Help prompt
    help_prompt_.clear();
    std::string help_prompt_value;
    if (ReadValue(&help_prompt_value, kGlobalPropertiesSection,
                  kHelpPromptKey)) {      
      char* str = NULL;
      str = strtok(const_cast<char*>(help_prompt_value.c_str()), ",");
      while (str != NULL) {
          // Default prompt should have delimiter included for each item
          const std::string prompt_item = std::string(str)+tts_delimiter_;
          help_prompt_.push_back(prompt_item);
          LOG_UPDATED_VALUE(prompt_item, kHelpPromptKey,
                            kGlobalPropertiesSection);
          str = strtok(NULL, ",");
      }
    } else {
      help_prompt_value.clear();
      LOG_UPDATED_VALUE(help_prompt_value, kHelpPromptKey,
                        kGlobalPropertiesSection);
    }



    // Timeout prompt
    time_out_promt_.clear();
    std::string timeout_prompt_value;
    if (ReadValue(&timeout_prompt_value, kGlobalPropertiesSection,
              kTimeoutPromptKey)) {
      char* str = NULL;
      str = strtok(const_cast<char*>(timeout_prompt_value.c_str()), ",");
      while (str != NULL) {
          // Default prompt should have delimiter included for each item
          const std::string prompt_item = std::string(str)+tts_delimiter_;
          time_out_promt_.push_back(prompt_item);
          LOG_UPDATED_VALUE(prompt_item, kTimeoutPromptKey,
                            kGlobalPropertiesSection);
          str = strtok(NULL, ",");
      }      
    } else {
      timeout_prompt_value.clear();
      LOG_UPDATED_VALUE(timeout_prompt_value, kTimeoutPromptKey,
                        kGlobalPropertiesSection);
    }

    // Voice recognition help title
    ReadStringValue(&vr_help_title_, "", kGlobalPropertiesSection,
                    kHelpTitleKey);

    LOG_UPDATED_VALUE(vr_help_title_, kHelpTitleKey,
                      kGlobalPropertiesSection);

    // Voice recognition help command
    vr_commands_.clear();
    std::string vr_help_command_value;
    if (ReadValue(&vr_help_command_value, kVrCommandsSection,
                  kHelpCommandKey)) {
      char* str = NULL;
      str = strtok(const_cast<char*>(vr_help_command_value.c_str()), ",");
      while (str != NULL) {
          const std::string vr_item = str;
          vr_commands_.push_back(vr_item);
          LOG_UPDATED_VALUE(vr_item, kHelpCommandKey, kVrCommandsSection);
          str = strtok(NULL, ",");
      }
    } else {
      vr_help_command_value.clear();
      LOG_UPDATED_VALUE(vr_help_command_value, kHelpCommandKey,
                        kVrCommandsSection);
    }

    // Application time scale maximum requests
    ReadUIntValue(&app_time_scale_max_requests_,
                  kDefaultAppTimeScaleMaxRequests,
                  kMainSection,
                  kAppTimeScaleMaxRequestsKey);

    LOG_UPDATED_VALUE(app_time_scale_max_requests_, kAppTimeScaleMaxRequestsKey,
                      kMainSection);

    // Application time scale
    ReadUIntValue(&app_requests_time_scale_, kDefaultAppRequestsTimeScale,
                  kMainSection, kAppRequestsTimeScaleKey);

    LOG_UPDATED_VALUE(app_requests_time_scale_, kAppRequestsTimeScaleKey,
                      kMainSection);

    // Application HMI level NONE time scale maximum requests
    ReadUIntValue(&app_hmi_level_none_time_scale_max_requests_,
                  kDefaultAppHmiLevelNoneTimeScaleMaxRequests,
                  kMainSection,
                  kAppHmiLevelNoneTimeScaleMaxRequestsKey);

    LOG_UPDATED_VALUE(app_hmi_level_none_time_scale_max_requests_,
                      kAppHmiLevelNoneTimeScaleMaxRequestsKey,
                      kMainSection);

    // Application HMI level NONE requests time scale
    ReadUIntValue(&app_hmi_level_none_requests_time_scale_,
                  kDefaultAppHmiLevelNoneRequestsTimeScale,
                  kMainSection,
                  kAppHmiLevelNoneRequestsTimeScaleKey);

    LOG_UPDATED_VALUE(app_hmi_level_none_requests_time_scale_,
                      kAppHmiLevelNoneRequestsTimeScaleKey,
                      kMainSection);

    // Amount of pending requests
    ReadUIntValue(&pending_requests_amount_, kDefaultPendingRequestsAmount,
                  kMainSection, kPendingRequestsAmoundKey);

    if (pending_requests_amount_ <= 0) {
        pending_requests_amount_ = kDefaultPendingRequestsAmount;
    }

    LOG_UPDATED_VALUE(pending_requests_amount_, kPendingRequestsAmoundKey,
                      kMainSection);

    // Supported diagnostic modes
    supported_diag_modes_.clear();
    std::string supported_diag_modes_value;
    std::string correct_diag_modes;
    if (ReadStringValue(&supported_diag_modes_value, "", kMainSection,
                    kSupportedDiagModesKey)) {
      char* str = NULL;
      str = strtok(const_cast<char*>(supported_diag_modes_value.c_str()), ",");
      while (str != NULL) {
          uint32_t user_value = strtol(str, NULL, 16);
          if (user_value && errno != ERANGE) {
            correct_diag_modes += str;
            correct_diag_modes += ",";
            supported_diag_modes_.push_back(user_value);
          }
          str = strtok(NULL, ",");
      }
    }

    LOG_UPDATED_VALUE(correct_diag_modes, kSupportedDiagModesKey, kMainSection);

    // System files path
    ReadStringValue(&system_files_path_, kDefaultSystemFilesPath, kMainSection,
                    kSystemFilesPathKey);

    LOG_UPDATED_VALUE(system_files_path_, kSystemFilesPathKey, kMainSection);

    // Heartbeat timeout
    ReadUIntValue(&heart_beat_timeout_, kDefaultHeartBeatTimeout, kMainSection,
                 kHeartBeatTimeoutKey);

    LOG_UPDATED_VALUE(heart_beat_timeout_, kHeartBeatTimeoutKey, kMainSection);

    // Use last state value
    std::string last_state_value;
    if (ReadValue(&last_state_value, kMainSection, kUseLastStateKey) &&
        0 == strcmp("true", last_state_value.c_str())) {
        use_last_state_ = true;
    } else {
        use_last_state_ = false;
    }

    LOG_UPDATED_BOOL_VALUE(use_last_state_, kUseLastStateKey, kMainSection);

    // Transport manager TCP port
    ReadUIntValue(&transport_manager_tcp_adapter_port_,
                  kDefautTransportManagerTCPPort,
                  kTransportManagerSection,
                  kTCPAdapterPortKey);

    LOG_UPDATED_VALUE(transport_manager_tcp_adapter_port_, kTCPAdapterPortKey,
                      kTransportManagerSection);

    // Transport manager disconnect timeout
    ReadUIntValue(&transport_manager_disconnect_timeout_,
                  kDefaultTransportManagerDisconnectTimeout,
                  kTransportManagerSection,
                  kTransportManagerDisconnectTimeoutKey);

    LOG_UPDATED_VALUE(transport_manager_disconnect_timeout_,
                      kTransportManagerDisconnectTimeoutKey,
                      kTransportManagerSection);

    // Recording file
    ReadStringValue(&recording_file_, kDefaultRecordingFileName,
                    kMediaManagerSection, kSystemFilesPathKey);

    LOG_UPDATED_VALUE(recording_file_, kRecordingFileKey, kMediaManagerSection);
}

bool Profile::ReadValue(bool* value, const char* const pSection,
                        const char* const pKey) const {
  DCHECK(value);
  bool ret = false;

  char buf[INI_LINE_LEN + 1];
  *buf = '\0';
  if ((0 != ini_read_value(config_file_name_.c_str(), pSection, pKey, buf))
      && ('\0' != *buf)) {
    const int32_t tmpVal = atoi(buf);
    if (0 == tmpVal) {
        *value = false;
    } else {
        *value = true;
    }

    ret = true;
  }
  return ret;
}

bool Profile::ReadValue(std::string* value, const char* const pSection,
                        const char* const pKey) const {
  DCHECK(value);
  bool ret = false;

  char buf[INI_LINE_LEN + 1];
  *buf = '\0';
  if ((0 != ini_read_value(config_file_name_.c_str(), pSection, pKey, buf))
      && ('\0' != *buf)) {
    *value = buf;
    ret = true;
  }
  return ret;
}

bool Profile::ReadStringValue(std::string* value, const char* default_value,
                              const char* const pSection,
                              const char* const pKey) const {
  DCHECK(value);
  if (!ReadValue(value, pSection, pKey)) {
    *value = default_value;
    return false;
  }
  return true;
}

bool Profile::ReadIntValue(int32_t* value, const int32_t default_value,
                           const char* const pSection,
                           const char* const pKey) const {
  DCHECK(value);
  std::string string_value;
  if (!ReadValue(&string_value, pSection, pKey)) {
    *value = default_value;
    return false;
  } else {
    *value = atoi(string_value.c_str());
    return true;
  }
}

bool Profile::ReadBoolValue(bool* value, const bool default_value,
                           const char* const pSection,
                           const char* const pKey) const {
  DCHECK(value);
  bool read_value;
  const bool result = ReadValue(&read_value, pSection, pKey);
  *value = result ? read_value : default_value;
  return result;
}

std::list<int> Profile::ReadIntContainer(
    const char * const pSection, const char * const pKey,
    bool *out_result) const {
  const std::list<std::string> string_list =
      ReadStringContainer(pSection, pKey, out_result);
  std::list<int> value_list;
  for (std::list<std::string>::const_iterator it = string_list.begin();
       string_list.end() != it; ++it) {
    value_list.push_back(strtol(it->c_str(), NULL, 16));
    }
  return value_list;
}

std::list<std::string> Profile::ReadStringContainer(
    const char * const pSection, const char * const pKey,
    bool *out_result) const {
  std::string string;
  const bool result = ReadValue(&string, pSection, pKey);
  if (out_result)
    *out_result = result;
  std::list<std::string> value_container;
  if (result) {
    std::istringstream iss(string);
    std::string temp_str;
    while (iss) {
      if (!getline( iss, temp_str, ',' )) break;
      value_container.push_back(temp_str);
    }
  }
  return value_container;
}

bool Profile::ReadUIntValue(uint16_t* value, uint16_t default_value,
                            const char* const pSection,
                            const char* const pKey) const {
    std::string string_value;
    if (!ReadValue(&string_value, pSection, pKey)) {
        *value = default_value;
        return false;
    } else {
        uint16_t user_value = strtoul(string_value.c_str(), NULL, 10);
        if (!user_value || errno == ERANGE) {
          *value = default_value;
          return false;
        }

        *value = user_value;
        return true;
    }
}

bool Profile::ReadUIntValue(uint32_t* value, uint32_t default_value,
                            const char* const pSection,
                            const char* const pKey) const {
    std::string string_value;
    if (!ReadValue(&string_value, pSection, pKey)) {
        *value = default_value;
        return false;
    } else {
        uint32_t user_value = strtoul(string_value.c_str(), NULL, 10);
        if (!user_value || errno == ERANGE) {
          *value = default_value;
          return false;
        }

        *value = user_value;
        return true;
    }
}

bool Profile::ReadUIntValue(uint64_t* value, uint64_t default_value,
                            const char* const pSection,
                            const char* const pKey) const {
    std::string string_value;
    if (!ReadValue(&string_value, pSection, pKey)) {
        *value = default_value;
        return false;
    } else {
        uint64_t user_value = strtoull(string_value.c_str(), NULL, 10);
        if (!user_value || errno == ERANGE) {
          *value = default_value;
          return false;
        }

        *value = user_value;
        return true;
    }
}

<<<<<<< HEAD
void Profile::LogContainer(const std::vector<std::string>& container,
                           std::string* log) {
  if (container.empty()) {
    return;
  }
  if (NULL == log) {
    return;
  }
  std::vector<std::string>::const_iterator it = container.begin();
  std::vector<std::string>::const_iterator it_end = container.end();
  for (; it != it_end-1; ++it) {
    log->append(*it);
    log->append(" ; ");
  }

  log->append(container.back());
}
=======
>>>>>>> c6e61be9
}  //  namespace profile<|MERGE_RESOLUTION|>--- conflicted
+++ resolved
@@ -1027,7 +1027,6 @@
     }
 }
 
-<<<<<<< HEAD
 void Profile::LogContainer(const std::vector<std::string>& container,
                            std::string* log) {
   if (container.empty()) {
@@ -1045,6 +1044,4 @@
 
   log->append(container.back());
 }
-=======
->>>>>>> c6e61be9
 }  //  namespace profile