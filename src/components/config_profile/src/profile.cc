--- conflicted
+++ resolved
@@ -539,7 +539,6 @@
   return app_resource_folder_;
 }
 
-<<<<<<< HEAD
 int Profile::low_voltage_signal_offset() const {
   return low_voltage_signal_offset_;
 }
@@ -552,12 +551,6 @@
   return ignition_off_signal_offset_;
 }
 
-bool Profile::enable_protocol_4() const {
-  return max_supported_protocol_version_ >= 4;
-}
-
-=======
->>>>>>> 01332dd0
 const std::string& Profile::app_icons_folder() const {
   return app_icons_folder_;
 }
