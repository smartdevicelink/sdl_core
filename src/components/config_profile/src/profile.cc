/*
 * Copyright (c) 2015, Ford Motor Company
 * All rights reserved.
 *
 * Redistribution and use in source and binary forms, with or without
 * modification, are permitted provided that the following conditions are met:
 *
 * Redistributions of source code must retain the above copyright notice, this
 * list of conditions and the following disclaimer.
 *
 * Redistributions in binary form must reproduce the above copyright notice,
 * this list of conditions and the following
 * disclaimer in the documentation and/or other materials provided with the
 * distribution.
 *
 * Neither the name of the Ford Motor Company nor the names of its contributors
 * may be used to endorse or promote products derived from this software
 * without specific prior written permission.
 *
 * THIS SOFTWARE IS PROVIDED BY THE COPYRIGHT HOLDERS AND CONTRIBUTORS "AS IS"
 * AND ANY EXPRESS OR IMPLIED WARRANTIES, INCLUDING, BUT NOT LIMITED TO, THE
 * IMPLIED WARRANTIES OF MERCHANTABILITY AND FITNESS FOR A PARTICULAR PURPOSE
 * ARE DISCLAIMED. IN NO EVENT SHALL THE COPYRIGHT HOLDER OR CONTRIBUTORS BE
 * LIABLE FOR ANY DIRECT, INDIRECT, INCIDENTAL, SPECIAL, EXEMPLARY, OR
 * CONSEQUENTIAL DAMAGES (INCLUDING, BUT NOT LIMITED TO, PROCUREMENT OF
 * SUBSTITUTE GOODS OR SERVICES; LOSS OF USE, DATA, OR PROFITS; OR BUSINESS
 * INTERRUPTION) HOWEVER CAUSED AND ON ANY THEORY OF LIABILITY, WHETHER IN
 * CONTRACT, STRICT LIABILITY, OR TORT (INCLUDING NEGLIGENCE OR OTHERWISE)
 * ARISING IN ANY WAY OUT OF THE USE OF THIS SOFTWARE, EVEN IF ADVISED OF THE
 * POSSIBILITY OF SUCH DAMAGE.
 */

#include "config_profile/profile.h"

#include <errno.h>
#include <string.h>
#include <stdlib.h>
#include <sstream>
#include <algorithm>

#include "config_profile/ini_file.h"
#include "utils/logger.h"
#include "utils/threads/thread.h"
#include "utils/file_system.h"

namespace {
#define LOG_UPDATED_VALUE(value, key, section) {\
  LOG4CXX_INFO(logger_, "Setting value '" << value\
  << "' for key '" << key\
  << "' in section '" << section << "'.");\
}

#define LOG_UPDATED_BOOL_VALUE(value, key, section) {\
  LOG4CXX_INFO(logger_, "Setting value '" << std::boolalpha << value\
  << "' for key '" << key\
  << "' in section '" << section << "'.");\
}

const char* kDefaultConfigFileName = "smartDeviceLink.ini";

const char* kMainSection = "MAIN";
const char* kPolicySection = "Policy";
const char* kHmiSection = "HMI";
const char* kAppInfoSection = "AppInfo";
const char* kMediaManagerSection = "MEDIA MANAGER";
const char* kGlobalPropertiesSection = "GLOBAL PROPERTIES";
const char* kVrCommandsSection = "VR COMMANDS";
const char* kTransportManagerSection = "TransportManager";
const char* kApplicationManagerSection = "ApplicationManager";
const char* kFilesystemRestrictionsSection = "FILESYSTEM RESTRICTIONS";
const char* kIAPSection = "IAP";
const char* kProtocolHandlerSection = "ProtocolHandler";
const char* kSDL4Section = "SDL4";
const char* kResumptionSection = "Resumption";

const char* kSDLVersionKey = "SDLVersion";
const char* kHmiCapabilitiesKey = "HMICapabilities";
const char* kPathToSnapshotKey = "PathToSnapshot";
const char* kPreloadedPTKey = "PreloadedPT";
const char* kAttemptsToOpenPolicyDBKey = "AttemptsToOpenPolicyDB";
const char* kOpenAttemptTimeoutMsKey = "OpenAttemptTimeoutMs";
const char* kServerAddressKey = "ServerAddress";
const char* kAppInfoStorageKey = "AppInfoStorage";
const char* kAppStorageFolderKey = "AppStorageFolder";
const char* kAppResourseFolderKey = "AppResourceFolder";
const char* kLogsEnabledKey = "LogsEnabled";
const char* kAppConfigFolderKey = "AppConfigFolder";
const char* kEnableProtocol4Key = "EnableProtocol4";
const char* kAppIconsFolderKey = "AppIconsFolder";
const char* kAppIconsFolderMaxSizeKey = "AppIconsFolderMaxSize";
const char* kAppIconsAmountToRemoveKey = "AppIconsAmountToRemove";
const char* kLaunchHMIKey = "LaunchHMI";
#ifdef WEB_HMI
const char* kLinkToWebHMI = "LinkToWebHMI";
#endif // WEB_HMI
const char* kStartStreamRetry = "StartStreamRetry";
const char* kEnableRedecodingKey = "EnableRedecoding";
const char* kVideoStreamConsumerKey = "VideoStreamConsumer";
const char* kAudioStreamConsumerKey = "AudioStreamConsumer";
const char* kNamedVideoPipePathKey = "NamedVideoPipePath";
const char* kNamedAudioPipePathKey = "NamedAudioPipePath";
const char* kVideoStreamFileKey = "VideoStreamFile";
const char* kAudioStreamFileKey = "AudioStreamFile";
const char* kAudioDataStoppedTimeoutKey = "AudioDataStoppedTimeout";
const char* kVideoDataStoppedTimeoutKey = "VideoDataStoppedTimeout";
const char* kMixingAudioSupportedKey = "MixingAudioSupported";
const char* kHelpPromptKey = "HelpPromt";
const char* kTimeoutPromptKey = "TimeOutPromt";
const char* kHelpTitleKey = "HelpTitle";
const char* kHelpCommandKey = "HelpCommand";
const char* kSystemFilesPathKey = "SystemFilesPath";
const char* kHeartBeatTimeoutKey = "HeartBeatTimeout";
const char* kUseLastStateKey = "UseLastState";
const char* kTCPAdapterPortKey = "TCPAdapterPort";
const char* kServerPortKey = "ServerPort";
const char* kVideoStreamingPortKey = "VideoStreamingPort";
const char* kAudioStreamingPortKey = "AudioStreamingPort";
const char* kStopStreamingTimeout = "StopStreamingTimeout";
const char* kTimeTestingPortKey = "TimeTestingPort";
const char* kThreadStackSizeKey = "ThreadStackSize";
const char* kMaxCmdIdKey = "MaxCmdID";
const char* kPutFileRequestKey = "PutFileRequest";
const char* kDeleteFileRequestKey = "DeleteFileRequest";
const char* kListFilesRequestKey = "ListFilesRequest";
const char* kDefaultTimeoutKey = "DefaultTimeout";
const char* kAppResumingTimeoutKey = "ApplicationResumingTimeout";
const char* kAppSavePersistentDataTimeoutKey = "AppSavePersistentDataTimeout";
const char* kResumptionDelayBeforeIgnKey = "ResumptionDelayBeforeIgn";
const char* kResumptionDelayAfterIgnKey = "ResumptionDelayAfterIgn";
const char* kAppDirectoryQuotaKey = "AppDirectoryQuota";
const char* kAppTimeScaleMaxRequestsKey = "AppTimeScaleMaxRequests";
const char* kAppRequestsTimeScaleKey = "AppRequestsTimeScale";
const char* kAppHmiLevelNoneTimeScaleMaxRequestsKey =
    "AppHMILevelNoneTimeScaleMaxRequests";
const char* kAppHmiLevelNoneRequestsTimeScaleKey =
    "AppHMILevelNoneRequestsTimeScale";
const char* kPendingRequestsAmoundKey = "PendingRequestsAmount";
const char* kSupportedDiagModesKey = "SupportedDiagModes";
const char* kTransportManagerDisconnectTimeoutKey = "DisconnectTimeout";
const char* kTTSDelimiterKey = "TTSDelimiter";
const char* kRecordingFileNameKey = "RecordingFileName";
const char* kRecordingFileSourceKey = "RecordingFileSource";
const char* kEnablePolicy = "EnablePolicy";
const char* kMmeDatabaseNameKey = "MMEDatabase";
const char* kEventMQKey = "EventMQ";
const char* kAckMQKey = "AckMQ";
const char* kApplicationListUpdateTimeoutKey = "ApplicationListUpdateTimeout";
const char* kReadDIDFrequencykey = "ReadDIDRequest";
const char* kGetVehicleDataFrequencyKey = "GetVehicleDataRequest";
const char* kLegacyProtocolMaskKey = "LegacyProtocol";
const char* kHubProtocolMaskKey = "HubProtocol";
const char* kPoolProtocolMaskKey = "PoolProtocol";
const char* kIAPSystemConfigKey = "IAPSystemConfig";
const char* kIAP2SystemConfigKey = "IAP2SystemConfig";
const char* kIAP2HubConnectAttemptskey = "IAP2HubConnectAttempts";
const char* kIAPHubConnectionWaitTimeoutKey = "ConnectionWaitTimeout";
const char* kDefaultHubProtocolIndexKey = "DefaultHubProtocolIndex";
const char* kTTSGlobalPropertiesTimeoutKey = "TTSGlobalPropertiesTimeout";
const char* kMaximumPayloadSizeKey = "MaximumPayloadSize";
const char* kFrequencyCount = "FrequencyCount";
const char* kFrequencyTime = "FrequencyTime";
const char* kMalformedMessageFiltering = "MalformedMessageFiltering";
const char* kMalformedFrequencyCount = "MalformedFrequencyCount";
const char* kMalformedFrequencyTime = "MalformedFrequencyTime";
const char* kHashStringSizeKey = "HashStringSize";

<<<<<<< HEAD
const char* kDefaultSDLVersion = "";
=======
#ifdef WEB_HMI
const char* kDefaultLinkToWebHMI = "HMI/index.html";
#endif // WEB_HMI
>>>>>>> 5daa049e
const char* kDefaultPoliciesSnapshotFileName = "sdl_snapshot.json";
const char* kDefaultHmiCapabilitiesFileName = "hmi_capabilities.json";
const char* kDefaultPreloadedPTFileName = "sdl_preloaded_pt.json";
const char* kDefaultServerAddress = "127.0.0.1";
const char* kDefaultAppInfoFileName = "app_info.dat";
const char* kDefaultSystemFilesPath = "/tmp/fs/mp/images/ivsu_cache";
const char* kDefaultTtsDelimiter = ",";
const uint32_t kDefaultAudioDataStoppedTimeout = 1000;
const uint32_t kDefaultVideoDataStoppedTimeout = 1000;
const char* kDefaultMmeDatabaseName = "/dev/qdb/mediaservice_db";
const char* kDefaultEventMQ = "/dev/mqueue/ToSDLCoreUSBAdapter";
const char* kDefaultAckMQ = "/dev/mqueue/FromSDLCoreUSBAdapter";
const char* kDefaultRecordingFileSourceName = "audio.8bit.wav";
const char* kDefaultRecordingFileName = "record.wav";
const char* kDefaultThreadPoolSize = "ThreadPoolSize";
const char* kDefaultLegacyProtocolMask = "com.ford.sync.prot";
const char* kDefaultHubProtocolMask = "com.smartdevicelink.prot";
const char* kDefaultPoolProtocolMask = "com.smartdevicelink.prot";
const char* kDefaultIAPSystemConfig = "/fs/mp/etc/mm/ipod.cfg";
const char* kDefaultIAP2SystemConfig = "/fs/mp/etc/mm/iap2.cfg";

const uint32_t kDefaultHubProtocolIndex = 0;
const uint32_t kDefaultHeartBeatTimeout = 0;
const uint16_t kDefautTransportManagerTCPPort = 12345;
const uint16_t kDefaultServerPort = 8087;
const uint16_t kDefaultVideoStreamingPort = 5050;
const uint16_t kDefaultAudioStreamingPort = 5080;
const uint32_t kDefaultStopStreamingTimeout = 1;
const uint16_t kDefaultTimeTestingPort = 5090;
const uint32_t kDefaultMaxCmdId = 2000000000;
const uint32_t kDefaultPutFileRequestInNone = 5;
const uint32_t kDefaultDeleteFileRequestInNone = 5;
const uint32_t kDefaultListFilesRequestInNone = 5;
const uint32_t kDefaultTimeout = 10000;
const uint32_t kDefaultAppResumingTimeout = 3000;
const uint32_t kDefaultAppSavePersistentDataTimeout = 10000;
const uint32_t kDefaultResumptionDelayBeforeIgn = 30;
const uint32_t kDefaultResumptionDelayAfterIgn = 30;
const uint32_t kDefaultHashStringSize = 32;

const uint32_t kDefaultDirQuota = 104857600;
const uint32_t kDefaultAppTimeScaleMaxRequests = 0;
const uint32_t kDefaultAppRequestsTimeScale = 0;
const uint32_t kDefaultAppHmiLevelNoneTimeScaleMaxRequests = 100;
const uint32_t kDefaultAppHmiLevelNoneRequestsTimeScale = 10;
const uint32_t kDefaultPendingRequestsAmount = 0;
const uint32_t kDefaultTransportManagerDisconnectTimeout = 0;
const uint32_t kDefaultApplicationListUpdateTimeout = 1;
const std::pair<uint32_t, uint32_t> kReadDIDFrequency = { 5, 1 };
const std::pair<uint32_t, uint32_t> kGetVehicleDataFrequency = { 5, 1 };
const std::pair<uint32_t, uint32_t> kStartStreamRetryAmount = { 3, 1 };
const uint32_t kDefaultMaxThreadPoolSize = 2;
const int kDefaultIAP2HubConnectAttempts = 0;
const int kDefaultIAPHubConnectionWaitTimeout = 10000;
const int kDefaultIAPArmEventTimeout = 500;
const uint16_t kDefaultTTSGlobalPropertiesTimeout = 20;
// TCP MTU - header size = 1500 - 12
const size_t kDefaultMaximumPayloadSize = 1500 - 12;
const size_t kDefaultFrequencyCount = 1000;
const size_t kDefaultFrequencyTime = 1000;
const bool kDefaulMalformedMessageFiltering = true;
const size_t kDefaultMalformedFrequencyCount = 10;
const size_t kDefaultMalformedFrequencyTime = 1000;
const uint16_t kDefaultAttemptsToOpenPolicyDB = 5;
const uint16_t kDefaultOpenAttemptTimeoutMsKey = 500;
const uint32_t kDefaultAppIconsFolderMaxSize = 1048576;
const uint32_t kDefaultAppIconsAmountToRemove = 1;

}  // namespace

namespace profile {

CREATE_LOGGERPTR_GLOBAL(logger_, "Profile")

Profile::Profile()
<<<<<<< HEAD
  : sdl_version_(kDefaultSDLVersion),
    launch_hmi_(true),
    app_config_folder_(),
    app_storage_folder_(),
    app_resourse_folder_(),
    enable_protocol_4_(false),
    app_icons_folder_(),
    app_icons_folder_max_size_(kDefaultAppIconsFolderMaxSize),
    app_icons_amount_to_remove_(kDefaultAppIconsAmountToRemove),
    config_file_name_(kDefaultConfigFileName),
    server_address_(kDefaultServerAddress),
    server_port_(kDefaultServerPort),
    video_streaming_port_(kDefaultVideoStreamingPort),
    audio_streaming_port_(kDefaultAudioStreamingPort),
    time_testing_port_(kDefaultTimeTestingPort),
    hmi_capabilities_file_name_(kDefaultHmiCapabilitiesFileName),
    help_prompt_(),
    time_out_promt_(),
    min_tread_stack_size_(threads::Thread::kMinStackSize),
    is_mixing_audio_supported_(false),
    is_redecoding_enabled_(false),
    max_cmd_id_(kDefaultMaxCmdId),
    default_timeout_(kDefaultTimeout),
    app_resuming_timeout_(kDefaultAppResumingTimeout),
    app_dir_quota_(kDefaultDirQuota),
    app_hmi_level_none_time_scale_max_requests_(
      kDefaultAppHmiLevelNoneTimeScaleMaxRequests),
    app_hmi_level_none_requests_time_scale_(
      kDefaultAppHmiLevelNoneRequestsTimeScale),
    app_time_scale_max_requests_(kDefaultAppTimeScaleMaxRequests),
    app_requests_time_scale_(kDefaultAppRequestsTimeScale),
    pending_requests_amount_(kDefaultPendingRequestsAmount),
    put_file_in_none_(kDefaultPutFileRequestInNone),
    delete_file_in_none_(kDefaultDeleteFileRequestInNone),
    list_files_in_none_(kDefaultListFilesRequestInNone),
    app_info_storage_(kDefaultAppInfoFileName),
    heart_beat_timeout_(kDefaultHeartBeatTimeout),
    policy_snapshot_file_name_(kDefaultPoliciesSnapshotFileName),
    enable_policy_(false),
    transport_manager_disconnect_timeout_(
      kDefaultTransportManagerDisconnectTimeout),
    use_last_state_(false),
    supported_diag_modes_(),
    system_files_path_(kDefaultSystemFilesPath),
    transport_manager_tcp_adapter_port_(kDefautTransportManagerTCPPort),
    tts_delimiter_(kDefaultTtsDelimiter),
    mme_db_name_(kDefaultMmeDatabaseName),
    event_mq_name_(kDefaultEventMQ),
    ack_mq_name_(kDefaultAckMQ),
    recording_file_source_(kDefaultRecordingFileSourceName),
    recording_file_name_(kDefaultRecordingFileName),
    application_list_update_timeout_(kDefaultApplicationListUpdateTimeout),
    iap_legacy_protocol_mask_(kDefaultLegacyProtocolMask),
    iap_hub_protocol_mask_(kDefaultHubProtocolMask),
    iap_pool_protocol_mask_(kDefaultPoolProtocolMask),
    iap_system_config_(kDefaultIAPSystemConfig),
    iap2_system_config_(kDefaultIAP2SystemConfig),
    iap2_hub_connect_attempts_(kDefaultIAP2HubConnectAttempts),
    iap_hub_connection_wait_timeout_(kDefaultIAPHubConnectionWaitTimeout),
    tts_global_properties_timeout_(kDefaultTTSGlobalPropertiesTimeout),
    attempts_to_open_policy_db_(kDefaultAttemptsToOpenPolicyDB),
    open_attempt_timeout_ms_(kDefaultAttemptsToOpenPolicyDB),
    hash_string_size_(kDefaultHashStringSize),
    logs_enabled_(false) {
  // SDL version
  ReadStringValue(&sdl_version_, kDefaultSDLVersion,
                  kMainSection, kSDLVersionKey);

=======
    : launch_hmi_(true),
#ifdef WEB_HMI
      link_to_web_hmi_(kDefaultLinkToWebHMI),
#endif // WEB_HMI
      app_config_folder_(),
      app_storage_folder_(),
      app_resourse_folder_(),
      enable_protocol_4_(false),
      app_icons_folder_(),
      app_icons_folder_max_size_(kDefaultAppIconsFolderMaxSize),
      app_icons_amount_to_remove_(kDefaultAppIconsAmountToRemove),
      config_file_name_(kDefaultConfigFileName),
      server_address_(kDefaultServerAddress),
      server_port_(kDefaultServerPort),
      video_streaming_port_(kDefaultVideoStreamingPort),
      audio_streaming_port_(kDefaultAudioStreamingPort),
      time_testing_port_(kDefaultTimeTestingPort),
      hmi_capabilities_file_name_(kDefaultHmiCapabilitiesFileName),
      help_prompt_(),
      time_out_promt_(),
      min_tread_stack_size_(threads::Thread::kMinStackSize),
      is_mixing_audio_supported_(false),
      is_redecoding_enabled_(false),
      max_cmd_id_(kDefaultMaxCmdId),
      default_timeout_(kDefaultTimeout),
      app_resuming_timeout_(kDefaultAppResumingTimeout),
      app_dir_quota_(kDefaultDirQuota),
      app_hmi_level_none_time_scale_max_requests_(
          kDefaultAppHmiLevelNoneTimeScaleMaxRequests),
      app_hmi_level_none_requests_time_scale_(
          kDefaultAppHmiLevelNoneRequestsTimeScale),
      app_time_scale_max_requests_(kDefaultAppTimeScaleMaxRequests),
      app_requests_time_scale_(kDefaultAppRequestsTimeScale),
      pending_requests_amount_(kDefaultPendingRequestsAmount),
      put_file_in_none_(kDefaultPutFileRequestInNone),
      delete_file_in_none_(kDefaultDeleteFileRequestInNone),
      list_files_in_none_(kDefaultListFilesRequestInNone),
      app_info_storage_(kDefaultAppInfoFileName),
      heart_beat_timeout_(kDefaultHeartBeatTimeout),
      policy_snapshot_file_name_(kDefaultPoliciesSnapshotFileName),
      enable_policy_(false),
      transport_manager_disconnect_timeout_(
          kDefaultTransportManagerDisconnectTimeout),
      use_last_state_(false),
      supported_diag_modes_(),
      system_files_path_(kDefaultSystemFilesPath),
      transport_manager_tcp_adapter_port_(kDefautTransportManagerTCPPort),
      tts_delimiter_(kDefaultTtsDelimiter),
      audio_data_stopped_timeout_(kDefaultAudioDataStoppedTimeout),
      video_data_stopped_timeout_(kDefaultVideoDataStoppedTimeout),
      mme_db_name_(kDefaultMmeDatabaseName),
      event_mq_name_(kDefaultEventMQ),
      ack_mq_name_(kDefaultAckMQ),
      recording_file_source_(kDefaultRecordingFileSourceName),
      recording_file_name_(kDefaultRecordingFileName),
      application_list_update_timeout_(kDefaultApplicationListUpdateTimeout),
      iap_legacy_protocol_mask_(kDefaultLegacyProtocolMask),
      iap_hub_protocol_mask_(kDefaultHubProtocolMask),
      iap_pool_protocol_mask_(kDefaultPoolProtocolMask),
      iap_system_config_(kDefaultIAPSystemConfig),
      iap2_system_config_(kDefaultIAP2SystemConfig),
      iap2_hub_connect_attempts_(kDefaultIAP2HubConnectAttempts),
      iap_hub_connection_wait_timeout_(kDefaultIAPHubConnectionWaitTimeout),
      tts_global_properties_timeout_(kDefaultTTSGlobalPropertiesTimeout),
      attempts_to_open_policy_db_(kDefaultAttemptsToOpenPolicyDB),
      open_attempt_timeout_ms_(kDefaultAttemptsToOpenPolicyDB),
      hash_string_size_(kDefaultHashStringSize) {
>>>>>>> 5daa049e
}

Profile::~Profile() {
}

void Profile::config_file_name(const std::string& fileName) {
  if (false == fileName.empty()) {
    config_file_name_ = fileName;
    UpdateValues();
  }
}

const std::string& Profile::config_file_name() const {
  return config_file_name_;
}

const std::string& Profile::sdl_version() const {
  return sdl_version_;
}

bool Profile::launch_hmi() const {
  return launch_hmi_;
}

#ifdef WEB_HMI
std::string Profile::link_to_web_hmi() const {
  return link_to_web_hmi_;
}
#endif // WEB_HMI

const std::string& Profile::app_config_folder() const {
  return app_config_folder_;
}

const std::string& Profile::app_storage_folder() const {
  return app_storage_folder_;
}

const std::string& Profile::app_resourse_folder() const {
  return app_resourse_folder_;
}

bool Profile::enable_protocol_4() const {
  return enable_protocol_4_;
}

const std::string&Profile::app_icons_folder() const {
  return app_icons_folder_;
}

const uint32_t&Profile::app_icons_folder_max_size() const {
  return app_icons_folder_max_size_;
}

const uint32_t&Profile::app_icons_amount_to_remove() const {
  return app_icons_amount_to_remove_;
}

const std::string& Profile::hmi_capabilities_file_name() const {
  return hmi_capabilities_file_name_;
}

const std::string& Profile::server_address() const {
  return server_address_;
}

const std::vector<std::string>& Profile::help_prompt() const {
  return help_prompt_;
}

const std::vector<std::string>& Profile::time_out_promt() const {
  return time_out_promt_;
}

const std::vector<std::string>& Profile::vr_commands() const {
  return vr_commands_;
}

const uint32_t& Profile::max_cmd_id() const {
  return max_cmd_id_;
}

const uint32_t& Profile::default_timeout() const {
  return default_timeout_;
}

const uint32_t& Profile::app_resuming_timeout() const {
  return app_resuming_timeout_;
}

const uint32_t& Profile::app_resumption_save_persistent_data_timeout() const {
  return app_resumption_save_persistent_data_timeout_;
}

const std::string& Profile::vr_help_title() const {
  return vr_help_title_;
}

const uint16_t& Profile::server_port() const {
  return server_port_;
}

const uint16_t& Profile::video_streaming_port() const {
  return video_streaming_port_;
}

const uint16_t& Profile::audio_streaming_port() const {
  return audio_streaming_port_;
}

uint32_t Profile::stop_streaming_timeout() const {
  return stop_streaming_timeout_;
}

const uint16_t& Profile::time_testing_port() const {
  return time_testing_port_;
}

const uint64_t& Profile::thread_min_stack_size() const {
  return min_tread_stack_size_;
}

bool Profile::is_mixing_audio_supported() const {
  return is_mixing_audio_supported_;
}

const uint32_t& Profile::app_dir_quota() const {
  return app_dir_quota_;
}

bool Profile::is_redecoding_enabled() const {
  return is_redecoding_enabled_;
}

const std::string& Profile::video_server_type() const {
  return video_consumer_type_;
}

const std::string& Profile::audio_server_type() const {
  return audio_consumer_type_;
}

const std::string& Profile::named_video_pipe_path() const {
  return named_video_pipe_path_;
}

const std::string& Profile::named_audio_pipe_path() const {
  return named_audio_pipe_path_;
}

const uint32_t& Profile::app_hmi_level_none_time_scale() const {
  return app_hmi_level_none_requests_time_scale_;
}

const uint32_t& Profile::app_hmi_level_none_time_scale_max_requests() const {
  return app_hmi_level_none_time_scale_max_requests_;
}

const std::string& Profile::video_stream_file() const {
  return video_stream_file_;
}

const std::string& Profile::audio_stream_file() const {
  return audio_stream_file_;
}

const std::uint32_t Profile::audio_data_stopped_timeout() const {
  return audio_data_stopped_timeout_;
}

const std::uint32_t Profile::video_data_stopped_timeout() const {
  return video_data_stopped_timeout_;
}

const uint32_t& Profile::app_time_scale() const {
  return app_requests_time_scale_;
}

const uint32_t& Profile::app_time_scale_max_requests() const {
  return app_time_scale_max_requests_;
}

const uint32_t& Profile::pending_requests_amount() const {
  return pending_requests_amount_;
}

const uint32_t& Profile::put_file_in_none() const {
  return put_file_in_none_;
}

const uint32_t& Profile::delete_file_in_none() const {
  return delete_file_in_none_;
}

const uint32_t& Profile::list_files_in_none() const {
  return list_files_in_none_;
}

const std::string& Profile::app_info_storage() const {
  return app_info_storage_;
}

int32_t Profile::heart_beat_timeout() const {
  return heart_beat_timeout_;
}

const std::string& Profile::preloaded_pt_file() const {
  return preloaded_pt_file_;
}

const std::string& Profile::policies_snapshot_file_name() const {
  return policy_snapshot_file_name_;
}

bool Profile::enable_policy() const {
  return enable_policy_;
}

uint32_t Profile::transport_manager_disconnect_timeout() const {
  return transport_manager_disconnect_timeout_;
}

bool Profile::use_last_state() const {
  return use_last_state_;
}

const std::string& Profile::system_files_path() const {
  return system_files_path_;
}

const std::vector<uint32_t>& Profile::supported_diag_modes() const {
  return supported_diag_modes_;
}

uint16_t Profile::transport_manager_tcp_adapter_port() const {
  return transport_manager_tcp_adapter_port_;
}

const std::string& Profile::tts_delimiter() const {
  return tts_delimiter_;
}

const std::string& Profile::recording_file_source() const {
  return recording_file_source_;
}

const std::string&Profile::recording_file_name() const {
  return recording_file_name_;
}

const std::string& Profile::mme_db_name() const {
  return mme_db_name_;
}

const std::string& Profile::event_mq_name() const {
  return event_mq_name_;
}

const std::string& Profile::ack_mq_name() const {
  return ack_mq_name_;
}

uint32_t Profile::application_list_update_timeout() const {
  return application_list_update_timeout_;
}

const std::pair<uint32_t, int32_t>& Profile::read_did_frequency() const {
  return read_did_frequency_;
}

const std::pair<uint32_t, int32_t>& Profile::get_vehicle_data_frequency() const {
  return get_vehicle_data_frequency_;
}

const std::pair<uint32_t, int32_t>& Profile::start_stream_retry_amount() const {
  return start_stream_retry_amount_;
}

uint32_t Profile::thread_pool_size() const {
  return max_thread_pool_size_;
}

uint32_t Profile::default_hub_protocol_index() const {
  return default_hub_protocol_index_;
}

const std::string& Profile::iap_legacy_protocol_mask() const {
  return iap_legacy_protocol_mask_;
}

const std::string& Profile::iap_hub_protocol_mask() const {
  return iap_hub_protocol_mask_;
}

const std::string& Profile::iap_pool_protocol_mask() const {
  return iap_pool_protocol_mask_;
}

const std::string& Profile::iap_system_config() const {
  return iap_system_config_;
}

const std::string& Profile::iap2_system_config() const {
  return iap2_system_config_;
}

int Profile::iap2_hub_connect_attempts() const {
  return iap2_hub_connect_attempts_;
}

int Profile::iap_hub_connection_wait_timeout() const {
  return iap_hub_connection_wait_timeout_;
}

size_t Profile::maximum_payload_size() const {
  size_t maximum_payload_size = 0;
  ReadUIntValue(&maximum_payload_size, kDefaultMaximumPayloadSize,
                kProtocolHandlerSection, kMaximumPayloadSizeKey);
  return maximum_payload_size;
}

size_t Profile::message_frequency_count() const {
  size_t message_frequency_count = 0;
  ReadUIntValue(&message_frequency_count, kDefaultFrequencyCount,
                kProtocolHandlerSection, kFrequencyCount);
  return message_frequency_count;
}

size_t Profile::message_frequency_time() const {
  size_t message_frequency_time = 0;
  ReadUIntValue(&message_frequency_time, kDefaultFrequencyTime,
                kProtocolHandlerSection, kFrequencyTime);
  return message_frequency_time;
}

bool Profile::malformed_message_filtering() const {
  bool malformed_message_filtering = 0;
  ReadBoolValue(&malformed_message_filtering, kDefaulMalformedMessageFiltering,
                kProtocolHandlerSection, kMalformedMessageFiltering);
  return malformed_message_filtering;
}

size_t Profile::malformed_frequency_count() const {
  size_t malformed_frequency_count = 0;
  ReadUIntValue(&malformed_frequency_count, kDefaultMalformedFrequencyCount,
                kProtocolHandlerSection, kMalformedFrequencyCount);
  return malformed_frequency_count;
}

size_t Profile::malformed_frequency_time() const {
  size_t malformed_frequency_time = 0;
  ReadUIntValue(&malformed_frequency_time, kDefaultMalformedFrequencyTime,
                kProtocolHandlerSection, kMalformedFrequencyTime);
  return malformed_frequency_time;
}

uint16_t Profile::attempts_to_open_policy_db() const {
  return attempts_to_open_policy_db_;
}

uint16_t Profile::open_attempt_timeout_ms() const {
  return open_attempt_timeout_ms_;
}

uint32_t Profile::resumption_delay_before_ign() const {
  return resumption_delay_before_ign_;
}

uint32_t Profile::resumption_delay_after_ign() const {
  return resumption_delay_after_ign_;
}

uint32_t Profile::hash_string_size() const {
  return hash_string_size_;
}

uint16_t Profile::tts_global_properties_timeout() const {
  return tts_global_properties_timeout_;
}

bool Profile::logs_enabled() const {
  return logs_enabled_;
}

void Profile::UpdateValues() {
  LOG4CXX_AUTO_TRACE(logger_);

  // SDL version
  ReadStringValue(&sdl_version_, kDefaultSDLVersion,
                  kMainSection, kSDLVersionKey);

  LOG_UPDATED_VALUE(sdl_version_, kSDLVersionKey, kMainSection);

  // Launch HMI parameter
  std::string launch_value;
  if (ReadValue(&launch_value, kHmiSection, kLaunchHMIKey) &&
      0 == strcmp("true", launch_value.c_str())) {
    launch_hmi_ = true;
  } else {
    launch_hmi_ = false;
  }

 LOG_UPDATED_BOOL_VALUE(launch_hmi_, kLaunchHMIKey, kHmiSection);

#ifdef WEB_HMI
  // Link to web HMI parameter
  ReadStringValue(&link_to_web_hmi_, kDefaultLinkToWebHMI,
                  kHmiSection, kLinkToWebHMI);
  LOG_UPDATED_BOOL_VALUE(link_to_web_hmi_, kLinkToWebHMI, kHmiSection);
#endif // WEB_HMI

  // Logs enabled
  ReadBoolValue(&logs_enabled_, false, kMainSection, kLogsEnabledKey);

  LOG_UPDATED_BOOL_VALUE(logs_enabled_, kLogsEnabledKey, kMainSection);

  // Application config folder
  ReadStringValue(&app_config_folder_,
                  file_system::CurrentWorkingDirectory().c_str(),
                  kMainSection, kAppConfigFolderKey);

  if (IsRelativePath(app_config_folder_)) {
    MakeAbsolutePath(app_config_folder_);
  }

  LOG_UPDATED_VALUE(app_config_folder_, kAppConfigFolderKey, kMainSection);

  // Application storage folder
  ReadStringValue(&app_storage_folder_,
                  file_system::CurrentWorkingDirectory().c_str(),
                  kMainSection, kAppStorageFolderKey);

  if (IsRelativePath(app_storage_folder_)) {
    MakeAbsolutePath(app_storage_folder_);
  }

  LOG_UPDATED_VALUE(app_storage_folder_, kAppStorageFolderKey, kMainSection);

  // Application resourse folder
  ReadStringValue(&app_resourse_folder_,
                  file_system::CurrentWorkingDirectory().c_str(),
                  kMainSection, kAppResourseFolderKey);

  if (IsRelativePath(app_resourse_folder_)) {
    MakeAbsolutePath(app_resourse_folder_);
  }

  LOG_UPDATED_VALUE(app_resourse_folder_, kAppResourseFolderKey,
                    kMainSection);

  // Enable protocol ver.4 parameter
  std::string enable_protocol_4_value;
  if (ReadValue(&enable_protocol_4_value, kSDL4Section, kEnableProtocol4Key) &&
      0 == strcmp("true", enable_protocol_4_value.c_str())) {
    enable_protocol_4_ = true;
  } else {
    enable_protocol_4_ = false;
  }

  LOG_UPDATED_BOOL_VALUE(enable_protocol_4_, kEnableProtocol4Key, kSDL4Section);

  // Application icon folder
  ReadStringValue(&app_icons_folder_,
                  file_system::CurrentWorkingDirectory().c_str(),
                  kSDL4Section, kAppIconsFolderKey);

  if (IsRelativePath(app_icons_folder_)) {
    MakeAbsolutePath(app_icons_folder_);
  }

  LOG_UPDATED_VALUE(app_icons_folder_, kAppIconsFolderKey,
                    kSDL4Section);

  // Application icon folder maximum size
  ReadUIntValue(&app_icons_folder_max_size_, kDefaultAppIconsFolderMaxSize,
                kSDL4Section, kAppIconsFolderMaxSizeKey);

  if (app_icons_folder_max_size_ < kDefaultAppIconsFolderMaxSize) {
    app_icons_folder_max_size_ = kDefaultAppIconsFolderMaxSize;
  }

  LOG_UPDATED_VALUE(app_icons_folder_max_size_, kAppIconsFolderMaxSizeKey,
                    kSDL4Section);

  // Application icon folder maximum size
  ReadUIntValue(&app_icons_amount_to_remove_, kDefaultAppIconsAmountToRemove,
                kSDL4Section, kAppIconsAmountToRemoveKey);

  LOG_UPDATED_VALUE(app_icons_amount_to_remove_, kAppIconsAmountToRemoveKey,
                    kSDL4Section);

  // Application info file name
  ReadStringValue(&app_info_storage_, kDefaultAppInfoFileName,
                  kAppInfoSection,
                  kAppInfoStorageKey);

  LOG_UPDATED_VALUE(app_info_storage_, kAppInfoStorageKey,
                    kAppInfoSection);

  // Server address
  ReadStringValue(&server_address_, kDefaultServerAddress, kHmiSection,
                  kServerAddressKey);

  LOG_UPDATED_VALUE(server_address_, kServerAddressKey, kHmiSection);

  // HMI capabilities
  ReadStringValue(&hmi_capabilities_file_name_ ,
                  kDefaultHmiCapabilitiesFileName,
                  kMainSection, kHmiCapabilitiesKey);

  hmi_capabilities_file_name_ = app_config_folder_ + "/" +
                                hmi_capabilities_file_name_;

  LOG_UPDATED_VALUE(hmi_capabilities_file_name_, kHmiCapabilitiesKey,
                    kMainSection);

  // Server port
  ReadUIntValue(&server_port_, kDefaultServerPort, kHmiSection,
                kServerPortKey);

  LOG_UPDATED_VALUE(server_port_, kServerPortKey, kHmiSection);

  // Video streaming port
  ReadUIntValue(&video_streaming_port_, kDefaultVideoStreamingPort,
                kHmiSection, kVideoStreamingPortKey);

  LOG_UPDATED_VALUE(video_streaming_port_, kVideoStreamingPortKey,
                    kHmiSection);
  // Audio streaming port
  ReadUIntValue(&audio_streaming_port_, kDefaultAudioStreamingPort,
                kHmiSection, kAudioStreamingPortKey);

  LOG_UPDATED_VALUE(audio_streaming_port_, kAudioStreamingPortKey,
                    kHmiSection);

  // Streaming timeout
  ReadUIntValue(&stop_streaming_timeout_, kDefaultStopStreamingTimeout,
                kMediaManagerSection, kStopStreamingTimeout);

  stop_streaming_timeout_ = std::max(kDefaultStopStreamingTimeout, stop_streaming_timeout_);

  LOG_UPDATED_VALUE(stop_streaming_timeout_, kStopStreamingTimeout,
                    kHmiSection);

  // Time testing port
  ReadUIntValue(&time_testing_port_, kDefaultTimeTestingPort, kMainSection,
                kTimeTestingPortKey);

  LOG_UPDATED_VALUE(time_testing_port_, kTimeTestingPortKey, kMainSection);

  // Minimum thread stack size
  ReadUIntValue(&min_tread_stack_size_, threads::Thread::kMinStackSize,
                kMainSection, kThreadStackSizeKey);

  if (min_tread_stack_size_ < threads::Thread::kMinStackSize) {
    min_tread_stack_size_ = threads::Thread::kMinStackSize;
  }

  LOG_UPDATED_VALUE(min_tread_stack_size_, kThreadStackSizeKey, kMainSection);

  // Start stream retry frequency
  ReadUintIntPairValue(&start_stream_retry_amount_, kStartStreamRetryAmount,
                       kMediaManagerSection, kStartStreamRetry);

  // Redecoding parameter
  std::string redecoding_value;
  if (ReadValue(&redecoding_value, kMediaManagerSection, kEnableRedecodingKey)
      && 0 == strcmp("true", redecoding_value.c_str())) {
    is_redecoding_enabled_ = true;
  } else {
    is_redecoding_enabled_ = false;
  }

  LOG_UPDATED_BOOL_VALUE(is_redecoding_enabled_, kEnableRedecodingKey,
                         kMediaManagerSection);

  // Video consumer type
  ReadStringValue(&video_consumer_type_, "", kMediaManagerSection,
                  kVideoStreamConsumerKey);

  LOG_UPDATED_VALUE(video_consumer_type_, kVideoStreamConsumerKey,
                    kMediaManagerSection);

  // Audio stream consumer
  ReadStringValue(&audio_consumer_type_, "", kMediaManagerSection,
                  kAudioStreamConsumerKey);

  LOG_UPDATED_VALUE(audio_consumer_type_, kAudioStreamConsumerKey,
                    kMediaManagerSection);

  // Named video pipe path
  ReadStringValue(&named_video_pipe_path_, "", kMediaManagerSection,
                  kNamedVideoPipePathKey);

  named_video_pipe_path_ = app_storage_folder_ + "/" + named_video_pipe_path_;

  LOG_UPDATED_VALUE(named_video_pipe_path_, kNamedVideoPipePathKey,
                    kMediaManagerSection);

  // Named audio pipe path
  ReadStringValue(&named_audio_pipe_path_, "", kMediaManagerSection,
                  kNamedAudioPipePathKey);

  named_audio_pipe_path_ = app_storage_folder_ + "/" + named_audio_pipe_path_;

  LOG_UPDATED_VALUE(named_audio_pipe_path_, kNamedAudioPipePathKey,
                    kMediaManagerSection);

  // Video stream file
  ReadStringValue(&video_stream_file_, "", kMediaManagerSection,
                  kVideoStreamFileKey);

  video_stream_file_ = app_storage_folder_ + "/" + video_stream_file_;

  LOG_UPDATED_VALUE(video_stream_file_, kVideoStreamFileKey,
                    kMediaManagerSection);

  // Audio stream file
  ReadStringValue(&audio_stream_file_, "", kMediaManagerSection,
                  kAudioStreamFileKey);

  audio_stream_file_ = app_storage_folder_ + "/" + audio_stream_file_;

  LOG_UPDATED_VALUE(audio_stream_file_, kAudioStreamFileKey,
                    kMediaManagerSection);

  ReadUIntValue(&audio_data_stopped_timeout_, kDefaultAudioDataStoppedTimeout,
                kMediaManagerSection, kAudioDataStoppedTimeoutKey);

  LOG_UPDATED_VALUE(audio_data_stopped_timeout_, kAudioDataStoppedTimeoutKey,
                    kMediaManagerSection);

  ReadUIntValue(&video_data_stopped_timeout_, kDefaultVideoDataStoppedTimeout,
                kMediaManagerSection, kVideoDataStoppedTimeoutKey);

  LOG_UPDATED_VALUE(video_data_stopped_timeout_, kVideoDataStoppedTimeoutKey,
                    kMediaManagerSection);

  // Mixing audio parameter
  std::string mixing_audio_value;
  if (ReadValue(&mixing_audio_value, kMainSection, kMixingAudioSupportedKey)
      && 0 == strcmp("true", mixing_audio_value.c_str())) {
    is_mixing_audio_supported_ = true;
  } else {
    is_mixing_audio_supported_ = false;
  }

  LOG_UPDATED_BOOL_VALUE(is_mixing_audio_supported_, kMixingAudioSupportedKey,
                         kMainSection);

  // Maximum command id value
  ReadUIntValue(&max_cmd_id_, kDefaultMaxCmdId, kMainSection, kMaxCmdIdKey);

  LOG_UPDATED_VALUE(max_cmd_id_, kMaxCmdIdKey, kMainSection);

  // PutFile restrictions
  ReadUIntValue(&put_file_in_none_, kDefaultPutFileRequestInNone,
                kFilesystemRestrictionsSection, kPutFileRequestKey);

  LOG_UPDATED_VALUE(put_file_in_none_, kPutFileRequestKey,
                    kFilesystemRestrictionsSection);

  // DeleteFileRestrictions
  ReadUIntValue(&delete_file_in_none_, kDefaultDeleteFileRequestInNone,
                kFilesystemRestrictionsSection, kDeleteFileRequestKey);

  LOG_UPDATED_VALUE(delete_file_in_none_, kDeleteFileRequestKey,
                    kFilesystemRestrictionsSection);

  // ListFiles restrictions
  ReadUIntValue(&list_files_in_none_, kDefaultListFilesRequestInNone,
                kFilesystemRestrictionsSection, kListFilesRequestKey);

  LOG_UPDATED_VALUE(list_files_in_none_, kListFilesRequestKey,
                    kFilesystemRestrictionsSection);

  // Default timeout
  ReadUIntValue(&default_timeout_, kDefaultTimeout, kMainSection,
                kDefaultTimeoutKey);

  if (default_timeout_ == 0) {
    default_timeout_ = kDefaultTimeout;
  }

  LOG_UPDATED_VALUE(default_timeout_, kDefaultTimeoutKey, kMainSection);

  // Application resuming timeout
  ReadUIntValue(&app_resuming_timeout_, kDefaultAppResumingTimeout,
                kResumptionSection, kAppResumingTimeoutKey);

  if (app_resuming_timeout_ == 0) {
    app_resuming_timeout_ = kDefaultAppResumingTimeout;
  }
  // Save resumption info to File System
  LOG_UPDATED_VALUE(app_resuming_timeout_, kAppSavePersistentDataTimeoutKey,
                    kResumptionSection);

  ReadUIntValue(&app_resumption_save_persistent_data_timeout_,
                kDefaultAppSavePersistentDataTimeout,
                kResumptionSection, kAppSavePersistentDataTimeoutKey);
  if (app_resuming_timeout_ == 0) {
    app_resuming_timeout_ = kDefaultAppSavePersistentDataTimeout;
  }

  LOG_UPDATED_VALUE(app_resuming_timeout_, kAppResumingTimeoutKey,
                    kResumptionSection);
  // Open attempt timeout in ms
  ReadUIntValue(&resumption_delay_before_ign_,
                kDefaultResumptionDelayBeforeIgn,
                kResumptionSection,
                kResumptionDelayBeforeIgnKey);

  LOG_UPDATED_VALUE(resumption_delay_before_ign_,
                    kResumptionDelayBeforeIgnKey, kResumptionSection);

  // Open attempt timeout in ms
  ReadUIntValue(&resumption_delay_after_ign_,
                kDefaultResumptionDelayAfterIgn,
                kResumptionSection,
                kResumptionDelayAfterIgnKey);

  LOG_UPDATED_VALUE(resumption_delay_after_ign_,
                    kResumptionDelayAfterIgnKey, kResumptionSection);

  // Application directory quota
  ReadUIntValue(&app_dir_quota_, kDefaultDirQuota, kMainSection,
                kAppDirectoryQuotaKey);

  if (app_dir_quota_ == 0) {
    app_dir_quota_ = kDefaultDirQuota;
  }

  LOG_UPDATED_VALUE(app_dir_quota_, kAppDirectoryQuotaKey, kMainSection);

  // TTS delimiter
  // Should be gotten before any TTS prompts, since it should be appended back
  ReadStringValue(&tts_delimiter_, kDefaultTtsDelimiter,
                  kGlobalPropertiesSection, kTTSDelimiterKey);

  LOG_UPDATED_VALUE(tts_delimiter_, kTTSDelimiterKey,
                    kGlobalPropertiesSection);

  // Help prompt
  help_prompt_.clear();
  std::string help_prompt_value;
  if (ReadValue(&help_prompt_value, kGlobalPropertiesSection,
                kHelpPromptKey)) {
    char* str = NULL;
    str = strtok(const_cast<char*>(help_prompt_value.c_str()), ",");
    while (str != NULL) {
      // Default prompt should have delimiter included for each item
      const std::string prompt_item = std::string(str) + tts_delimiter_;
      help_prompt_.push_back(prompt_item);
      LOG_UPDATED_VALUE(prompt_item, kHelpPromptKey,
                        kGlobalPropertiesSection);
      str = strtok(NULL, ",");
    }
  } else {
    help_prompt_value.clear();
    LOG_UPDATED_VALUE(help_prompt_value, kHelpPromptKey,
                      kGlobalPropertiesSection);
  }



  // Timeout prompt
  time_out_promt_.clear();
  std::string timeout_prompt_value;
  if (ReadValue(&timeout_prompt_value, kGlobalPropertiesSection,
                kTimeoutPromptKey)) {
    char* str = NULL;
    str = strtok(const_cast<char*>(timeout_prompt_value.c_str()), ",");
    while (str != NULL) {
      // Default prompt should have delimiter included for each item
      const std::string prompt_item = std::string(str) + tts_delimiter_;
      time_out_promt_.push_back(prompt_item);
      LOG_UPDATED_VALUE(prompt_item, kTimeoutPromptKey,
                        kGlobalPropertiesSection);
      str = strtok(NULL, ",");
    }
  } else {
    timeout_prompt_value.clear();
    LOG_UPDATED_VALUE(timeout_prompt_value, kTimeoutPromptKey,
                      kGlobalPropertiesSection);
  }

  // Voice recognition help title
  ReadStringValue(&vr_help_title_, "", kGlobalPropertiesSection,
                  kHelpTitleKey);

  LOG_UPDATED_VALUE(vr_help_title_, kHelpTitleKey,
                    kGlobalPropertiesSection);

  // Voice recognition help command
  vr_commands_.clear();
  std::string vr_help_command_value;
  if (ReadValue(&vr_help_command_value, kVrCommandsSection,
                kHelpCommandKey)) {
    char* str = NULL;
    str = strtok(const_cast<char*>(vr_help_command_value.c_str()), ",");
    while (str != NULL) {
      const std::string vr_item = str;
      vr_commands_.push_back(vr_item);
      LOG_UPDATED_VALUE(vr_item, kHelpCommandKey, kVrCommandsSection);
      str = strtok(NULL, ",");
    }
  } else {
    vr_help_command_value.clear();
    LOG_UPDATED_VALUE(vr_help_command_value, kHelpCommandKey,
                      kVrCommandsSection);
  }

  //TTS GlobalProperties timeout
  ReadUIntValue(&tts_global_properties_timeout_,
                kDefaultTTSGlobalPropertiesTimeout,
                kGlobalPropertiesSection,
                kTTSGlobalPropertiesTimeoutKey);

  LOG_UPDATED_VALUE(tts_global_properties_timeout_, kTTSGlobalPropertiesTimeoutKey,
                    kGlobalPropertiesSection);

  // Application time scale maximum requests
  ReadUIntValue(&app_time_scale_max_requests_,
                kDefaultAppTimeScaleMaxRequests,
                kMainSection,
                kAppTimeScaleMaxRequestsKey);

  LOG_UPDATED_VALUE(app_time_scale_max_requests_, kAppTimeScaleMaxRequestsKey,
                    kMainSection);

  // Application time scale
  ReadUIntValue(&app_requests_time_scale_, kDefaultAppRequestsTimeScale,
                kMainSection, kAppRequestsTimeScaleKey);

  LOG_UPDATED_VALUE(app_requests_time_scale_, kAppRequestsTimeScaleKey,
                    kMainSection);

  // Application HMI level NONE time scale maximum requests
  ReadUIntValue(&app_hmi_level_none_time_scale_max_requests_,
                kDefaultAppHmiLevelNoneTimeScaleMaxRequests,
                kMainSection,
                kAppHmiLevelNoneTimeScaleMaxRequestsKey);

  LOG_UPDATED_VALUE(app_hmi_level_none_time_scale_max_requests_,
                    kAppHmiLevelNoneTimeScaleMaxRequestsKey,
                    kMainSection);

  // Application HMI level NONE requests time scale
  ReadUIntValue(&app_hmi_level_none_requests_time_scale_,
                kDefaultAppHmiLevelNoneRequestsTimeScale,
                kMainSection,
                kAppHmiLevelNoneRequestsTimeScaleKey);

  LOG_UPDATED_VALUE(app_hmi_level_none_requests_time_scale_,
                    kAppHmiLevelNoneRequestsTimeScaleKey,
                    kMainSection);

  // Amount of pending requests
  ReadUIntValue(&pending_requests_amount_, kDefaultPendingRequestsAmount,
                kMainSection, kPendingRequestsAmoundKey);

  if (pending_requests_amount_ == 0) {
    pending_requests_amount_ = kDefaultPendingRequestsAmount;
  }

  LOG_UPDATED_VALUE(pending_requests_amount_, kPendingRequestsAmoundKey,
                    kMainSection);

  // Supported diagnostic modes
  supported_diag_modes_.clear();
  std::string supported_diag_modes_value;
  std::string correct_diag_modes;
  if (ReadStringValue(&supported_diag_modes_value, "", kMainSection,
                      kSupportedDiagModesKey)) {
    char* str = NULL;
    str = strtok(const_cast<char*>(supported_diag_modes_value.c_str()), ",");
    while (str != NULL) {
      errno = 0;
      uint32_t user_value = strtol(str, NULL, 16);
      if (user_value && errno != ERANGE) {
        correct_diag_modes += str;
        correct_diag_modes += ",";
        supported_diag_modes_.push_back(user_value);
      }
      str = strtok(NULL, ",");
    }
  }

  LOG_UPDATED_VALUE(correct_diag_modes, kSupportedDiagModesKey, kMainSection);

  // System files path
  ReadStringValue(&system_files_path_, kDefaultSystemFilesPath, kMainSection,
                  kSystemFilesPathKey);

  LOG_UPDATED_VALUE(system_files_path_, kSystemFilesPathKey, kMainSection);

  // Heartbeat timeout
  ReadUIntValue(&heart_beat_timeout_, kDefaultHeartBeatTimeout, kMainSection,
                kHeartBeatTimeoutKey);

  LOG_UPDATED_VALUE(heart_beat_timeout_, kHeartBeatTimeoutKey, kMainSection);

  // Use last state value
  std::string last_state_value;
  if (ReadValue(&last_state_value, kMainSection, kUseLastStateKey) &&
      0 == strcmp("true", last_state_value.c_str())) {
    use_last_state_ = true;
  } else {
    use_last_state_ = false;
  }

  LOG_UPDATED_BOOL_VALUE(use_last_state_, kUseLastStateKey, kMainSection);

  // Transport manager TCP port
  ReadUIntValue(&transport_manager_tcp_adapter_port_,
                kDefautTransportManagerTCPPort,
                kTransportManagerSection,
                kTCPAdapterPortKey);

  LOG_UPDATED_VALUE(transport_manager_tcp_adapter_port_, kTCPAdapterPortKey,
                    kTransportManagerSection);

  // MME database name
  ReadStringValue(&mme_db_name_,
                  kDefaultMmeDatabaseName,
                  kTransportManagerSection,
                  kMmeDatabaseNameKey);

  LOG_UPDATED_VALUE(mme_db_name_, kMmeDatabaseNameKey, kTransportManagerSection);
  // Event MQ
  ReadStringValue(&event_mq_name_,
                  kDefaultEventMQ,
                  kTransportManagerSection,
                  kEventMQKey);

  LOG_UPDATED_VALUE(event_mq_name_, kEventMQKey, kTransportManagerSection);

  // Ack MQ
  ReadStringValue(&ack_mq_name_,
                  kDefaultAckMQ,
                  kTransportManagerSection,
                  kAckMQKey);

  LOG_UPDATED_VALUE(ack_mq_name_, kAckMQKey, kTransportManagerSection);

  // Transport manager disconnect timeout
  ReadUIntValue(&transport_manager_disconnect_timeout_,
                kDefaultTransportManagerDisconnectTimeout,
                kTransportManagerSection,
                kTransportManagerDisconnectTimeoutKey);

  LOG_UPDATED_VALUE(transport_manager_disconnect_timeout_,
                    kTransportManagerDisconnectTimeoutKey,
                    kTransportManagerSection);

  // Recording file
  ReadStringValue(&recording_file_name_, kDefaultRecordingFileName,
                  kMediaManagerSection, kRecordingFileNameKey);

  LOG_UPDATED_VALUE(recording_file_name_, kRecordingFileNameKey, kMediaManagerSection);

  // Recording file source
  ReadStringValue(&recording_file_source_, kDefaultRecordingFileSourceName,
                  kMediaManagerSection, kRecordingFileSourceKey);

  LOG_UPDATED_VALUE(recording_file_source_, kRecordingFileSourceKey,
                    kMediaManagerSection);

  // Policy preloaded file
  ReadStringValue(&preloaded_pt_file_,
                  kDefaultPreloadedPTFileName,
                  kPolicySection, kPreloadedPTKey);

  preloaded_pt_file_ = app_config_folder_ + '/' + preloaded_pt_file_;

  LOG_UPDATED_VALUE(preloaded_pt_file_, kPreloadedPTKey, kPolicySection);

  // Policy snapshot file
  ReadStringValue(&policy_snapshot_file_name_,
                  kDefaultPoliciesSnapshotFileName,
                  kPolicySection, kPathToSnapshotKey);

  LOG_UPDATED_VALUE(policy_snapshot_file_name_, kPathToSnapshotKey,
                    kPolicySection);

  // Attempts number for opening policy DB
  ReadUIntValue(&attempts_to_open_policy_db_,
                kDefaultAttemptsToOpenPolicyDB,
                kPolicySection,
                kAttemptsToOpenPolicyDBKey);

  LOG_UPDATED_VALUE(attempts_to_open_policy_db_,
                    kAttemptsToOpenPolicyDBKey, kPolicySection);

  // Open attempt timeout in ms
  ReadUIntValue(&open_attempt_timeout_ms_,
                kDefaultOpenAttemptTimeoutMsKey,
                kPolicySection,
                kOpenAttemptTimeoutMsKey);

  LOG_UPDATED_VALUE(open_attempt_timeout_ms_,
                    kOpenAttemptTimeoutMsKey, kPolicySection);

  // Turn Policy Off?
  std::string enable_policy_string;
  if (ReadValue(&enable_policy_string, kPolicySection, kEnablePolicy) &&
      0 == strcmp("true", enable_policy_string.c_str())) {
    enable_policy_ = true;
  } else {
    enable_policy_ = false;
  }

  LOG_UPDATED_BOOL_VALUE(enable_policy_, kEnablePolicy, kPolicySection);

  ReadUIntValue(&application_list_update_timeout_,
                kDefaultApplicationListUpdateTimeout,
                kApplicationManagerSection,
                kApplicationListUpdateTimeoutKey);

  LOG_UPDATED_VALUE(application_list_update_timeout_,
                    kApplicationListUpdateTimeoutKey, kMainSection);

  ReadUintIntPairValue(&read_did_frequency_, kReadDIDFrequency,
                       kMainSection, kReadDIDFrequencykey);

  ReadUintIntPairValue(&get_vehicle_data_frequency_, kGetVehicleDataFrequency,
                       kMainSection, kGetVehicleDataFrequencyKey);

  ReadUIntValue(&max_thread_pool_size_,
                kDefaultMaxThreadPoolSize,
                kApplicationManagerSection,
                kDefaultThreadPoolSize);
  if (max_thread_pool_size_ > kDefaultMaxThreadPoolSize) {
    max_thread_pool_size_ = kDefaultMaxThreadPoolSize;
  }
  LOG_UPDATED_VALUE(max_thread_pool_size_,
                    kDefaultMaxThreadPoolSize, kApplicationManagerSection);

  ReadStringValue(&iap_legacy_protocol_mask_,
                  kDefaultLegacyProtocolMask,
                  kIAPSection,
                  kLegacyProtocolMaskKey);

  LOG_UPDATED_VALUE(iap_legacy_protocol_mask_, kLegacyProtocolMaskKey, kIAPSection);

  ReadStringValue(&iap_hub_protocol_mask_,
                  kDefaultHubProtocolMask,
                  kIAPSection,
                  kHubProtocolMaskKey);

  LOG_UPDATED_VALUE(iap_hub_protocol_mask_, kHubProtocolMaskKey, kIAPSection);

  ReadStringValue(&iap_pool_protocol_mask_,
                  kDefaultPoolProtocolMask,
                  kIAPSection,
                  kPoolProtocolMaskKey);

  LOG_UPDATED_VALUE(iap_pool_protocol_mask_, kPoolProtocolMaskKey, kIAPSection);

  ReadStringValue(&iap_system_config_,
                  kDefaultIAPSystemConfig,
                  kIAPSection,
                  kIAPSystemConfigKey);

  LOG_UPDATED_VALUE(iap_system_config_, kIAPSystemConfigKey, kIAPSection);

  ReadStringValue(&iap2_system_config_,
                  kDefaultIAP2SystemConfig,
                  kIAPSection,
                  kIAP2SystemConfigKey);

  LOG_UPDATED_VALUE(iap2_system_config_, kIAP2SystemConfigKey, kIAPSection);

  ReadIntValue(&iap2_hub_connect_attempts_,
               kDefaultIAP2HubConnectAttempts,
               kIAPSection,
               kIAP2HubConnectAttemptskey);

  LOG_UPDATED_VALUE(iap2_hub_connect_attempts_, kIAP2HubConnectAttemptskey, kIAPSection);

  ReadIntValue(&iap_hub_connection_wait_timeout_,
               kDefaultIAPHubConnectionWaitTimeout,
               kIAPSection,
               kIAPHubConnectionWaitTimeoutKey);

  LOG_UPDATED_VALUE(iap_hub_connection_wait_timeout_,
                    kIAPHubConnectionWaitTimeoutKey, kIAPSection);
 
  ReadUIntValue(&default_hub_protocol_index_, kDefaultHubProtocolIndex, kIAPSection, kDefaultHubProtocolIndexKey);

  LOG_UPDATED_VALUE(default_hub_protocol_index_, kDefaultHubProtocolIndexKey, kIAPSection);

    ReadUIntValue(&hash_string_size_,
                kDefaultHashStringSize,
                kApplicationManagerSection,
                kHashStringSizeKey);

   LOG_UPDATED_VALUE(hash_string_size_,
                    kHashStringSizeKey,
                    kApplicationManagerSection);
}

bool Profile::ReadValue(bool* value, const char* const pSection,
                        const char* const pKey) const {
  DCHECK(value);
  bool ret = false;

  char buf[INI_LINE_LEN + 1];
  *buf = '\0';
  if ((0 != ini_read_value(config_file_name_.c_str(), pSection, pKey, buf))
      && ('\0' != *buf)) {
     const int32_t tmpVal = atoi(buf);
    if (0 == tmpVal) {
      *value = false;
    } else {
      *value = true;
    }

    ret = true;
  }
  return ret;
}

bool Profile::ReadValue(std::string* value, const char* const pSection,
                        const char* const pKey) const {
  DCHECK(value);
  bool ret = false;

  char buf[INI_LINE_LEN + 1];
  *buf = '\0';
  if ((0 != ini_read_value(config_file_name_.c_str(), pSection, pKey, buf))
      && ('\0' != *buf)) {
    *value = buf;
    ret = true;
  }
  return ret;
}

bool Profile::ReadStringValue(std::string* value, const char* default_value,
                              const char* const pSection,
                              const char* const pKey) const {
  DCHECK(value);
  if (!ReadValue(value, pSection, pKey)) {
    *value = default_value;
    return false;
  }
  return true;
}

bool Profile::ReadIntValue(int32_t* value, const int32_t default_value,
                           const char* const pSection,
                           const char* const pKey) const {
  DCHECK(value);
  std::string string_value;
  if (!ReadValue(&string_value, pSection, pKey)) {
    *value = default_value;
    return false;
  }
  *value = atoi(string_value.c_str());
  return true;
}

bool Profile::ReadUintIntPairValue(std::pair<uint32_t, int32_t>* value,
    const std::pair<uint32_t, uint32_t>& default_value,
                                   const char *const pSection,
                                   const char *const pKey) const {
  std::string string_value;
  if (!ReadValue(&string_value, pSection, pKey)) {
    *value = default_value;
    return false;
  }
  std::string first_str = string_value.substr(0, string_value.find(","));
  std::string second_str = string_value.substr(string_value.find(",") + 1,
                                               string_value.size() - first_str.size());
  (*value).first = strtoul(first_str.c_str(), NULL, 10);
  (*value).second = strtoul(second_str.c_str(), NULL, 10);
  return true;
}

bool Profile::ReadBoolValue(bool* value, const bool default_value,
                            const char* const pSection,
                            const char* const pKey) const {
  DCHECK(value);
  bool read_value;
  const bool result = ReadValue(&read_value, pSection, pKey);
  *value = result ? read_value : default_value;
  return result;
}
namespace {
int32_t hex_to_int(const std::string& value) {
  return static_cast<int32_t>(strtol(value.c_str(), NULL, 16));
}
}

std::list<int> Profile::ReadIntContainer(
    const char * const pSection, const char * const pKey,
                                         bool *out_result) const {
  const std::list<std::string> string_list =
      ReadStringContainer(pSection, pKey, out_result);
  std::list<int> value_list;
  value_list.resize(string_list.size());
  std::transform(string_list.begin(), string_list.end(),
                 value_list.begin(), hex_to_int);
  return value_list;
}

std::list<std::string> Profile::ReadStringContainer(
    const char * const pSection, const char * const pKey,
                                                    bool *out_result) const {
  std::string string;
  const bool result = ReadValue(&string, pSection, pKey);
  if (out_result)
    *out_result = result;
  std::list < std::string > value_container;
  if (result) {
    std::istringstream iss(string);
    std::string temp_str;
    while (iss) {
      if (!getline( iss, temp_str, ',' )) break;
      value_container.push_back(temp_str);
    }
  }
  return value_container;
}

bool Profile::ReadUIntValue(uint16_t* value, uint16_t default_value,
                            const char* const pSection,
                            const char* const pKey) const {
  std::string string_value;
  if (!ReadValue(&string_value, pSection, pKey)) {
    *value = default_value;
    return false;
  } else {
    uint64_t user_value;
    if (!StringToNumber(string_value, user_value)) {
      *value = default_value;
      return false;
    }

    *value = static_cast<uint16_t>(user_value);
    return true;
  }
}

bool Profile::ReadUIntValue(uint32_t* value, uint32_t default_value,
                            const char* const pSection,
                            const char* const pKey) const {
  std::string string_value;
  if (!ReadValue(&string_value, pSection, pKey)) {
    *value = default_value;
    return false;
  } else {
    uint64_t user_value;
    if (!StringToNumber(string_value, user_value)) {
     *value = default_value;
      return false;
    }

    *value = static_cast<uint32_t>(user_value);
    return true;
  }
}

bool Profile::ReadUIntValue(uint64_t* value, uint64_t default_value,
                            const char* const pSection,
                            const char* const pKey) const {
  std::string string_value;
  if (!ReadValue(&string_value, pSection, pKey)) {
    *value = default_value;
    return false;
  } else {
    uint64_t user_value;
    if (!StringToNumber(string_value, user_value)) {
      *value = default_value;
      return false;
    }

    *value = user_value;
    return true;
  }
}

bool Profile::StringToNumber(const std::string& input, uint64_t& output) const {
  const char* input_value = input.c_str();
  char* endptr;
  const int8_t base = 10;
  errno = 0;
  uint64_t user_value = strtoull(input_value, &endptr, base);
  bool is_real_zero_value =
      (!user_value && endptr != input_value && *endptr == '\0');
  if (!is_real_zero_value && (!user_value || errno == ERANGE)) {
    return false;
  }
  output = user_value;
  return true;
}

bool Profile::IsRelativePath(const std::string& path) {
  if (path.empty()) {
    LOG4CXX_ERROR(logger_, "Empty path passed.");
    return false;
  }
  return '/' != path[0];
}

void Profile::MakeAbsolutePath(std::string& path) {
  path = file_system::CurrentWorkingDirectory() + "/" + path;
}

}//  namespace profile<|MERGE_RESOLUTION|>--- conflicted
+++ resolved
@@ -90,6 +90,8 @@
 const char* kAppIconsFolderMaxSizeKey = "AppIconsFolderMaxSize";
 const char* kAppIconsAmountToRemoveKey = "AppIconsAmountToRemove";
 const char* kLaunchHMIKey = "LaunchHMI";
+
+const char* kDefaultSDLVersion = "";
 #ifdef WEB_HMI
 const char* kLinkToWebHMI = "LinkToWebHMI";
 #endif // WEB_HMI
@@ -164,13 +166,9 @@
 const char* kMalformedFrequencyTime = "MalformedFrequencyTime";
 const char* kHashStringSizeKey = "HashStringSize";
 
-<<<<<<< HEAD
-const char* kDefaultSDLVersion = "";
-=======
 #ifdef WEB_HMI
 const char* kDefaultLinkToWebHMI = "HMI/index.html";
 #endif // WEB_HMI
->>>>>>> 5daa049e
 const char* kDefaultPoliciesSnapshotFileName = "sdl_snapshot.json";
 const char* kDefaultHmiCapabilitiesFileName = "hmi_capabilities.json";
 const char* kDefaultPreloadedPTFileName = "sdl_preloaded_pt.json";
@@ -246,76 +244,6 @@
 CREATE_LOGGERPTR_GLOBAL(logger_, "Profile")
 
 Profile::Profile()
-<<<<<<< HEAD
-  : sdl_version_(kDefaultSDLVersion),
-    launch_hmi_(true),
-    app_config_folder_(),
-    app_storage_folder_(),
-    app_resourse_folder_(),
-    enable_protocol_4_(false),
-    app_icons_folder_(),
-    app_icons_folder_max_size_(kDefaultAppIconsFolderMaxSize),
-    app_icons_amount_to_remove_(kDefaultAppIconsAmountToRemove),
-    config_file_name_(kDefaultConfigFileName),
-    server_address_(kDefaultServerAddress),
-    server_port_(kDefaultServerPort),
-    video_streaming_port_(kDefaultVideoStreamingPort),
-    audio_streaming_port_(kDefaultAudioStreamingPort),
-    time_testing_port_(kDefaultTimeTestingPort),
-    hmi_capabilities_file_name_(kDefaultHmiCapabilitiesFileName),
-    help_prompt_(),
-    time_out_promt_(),
-    min_tread_stack_size_(threads::Thread::kMinStackSize),
-    is_mixing_audio_supported_(false),
-    is_redecoding_enabled_(false),
-    max_cmd_id_(kDefaultMaxCmdId),
-    default_timeout_(kDefaultTimeout),
-    app_resuming_timeout_(kDefaultAppResumingTimeout),
-    app_dir_quota_(kDefaultDirQuota),
-    app_hmi_level_none_time_scale_max_requests_(
-      kDefaultAppHmiLevelNoneTimeScaleMaxRequests),
-    app_hmi_level_none_requests_time_scale_(
-      kDefaultAppHmiLevelNoneRequestsTimeScale),
-    app_time_scale_max_requests_(kDefaultAppTimeScaleMaxRequests),
-    app_requests_time_scale_(kDefaultAppRequestsTimeScale),
-    pending_requests_amount_(kDefaultPendingRequestsAmount),
-    put_file_in_none_(kDefaultPutFileRequestInNone),
-    delete_file_in_none_(kDefaultDeleteFileRequestInNone),
-    list_files_in_none_(kDefaultListFilesRequestInNone),
-    app_info_storage_(kDefaultAppInfoFileName),
-    heart_beat_timeout_(kDefaultHeartBeatTimeout),
-    policy_snapshot_file_name_(kDefaultPoliciesSnapshotFileName),
-    enable_policy_(false),
-    transport_manager_disconnect_timeout_(
-      kDefaultTransportManagerDisconnectTimeout),
-    use_last_state_(false),
-    supported_diag_modes_(),
-    system_files_path_(kDefaultSystemFilesPath),
-    transport_manager_tcp_adapter_port_(kDefautTransportManagerTCPPort),
-    tts_delimiter_(kDefaultTtsDelimiter),
-    mme_db_name_(kDefaultMmeDatabaseName),
-    event_mq_name_(kDefaultEventMQ),
-    ack_mq_name_(kDefaultAckMQ),
-    recording_file_source_(kDefaultRecordingFileSourceName),
-    recording_file_name_(kDefaultRecordingFileName),
-    application_list_update_timeout_(kDefaultApplicationListUpdateTimeout),
-    iap_legacy_protocol_mask_(kDefaultLegacyProtocolMask),
-    iap_hub_protocol_mask_(kDefaultHubProtocolMask),
-    iap_pool_protocol_mask_(kDefaultPoolProtocolMask),
-    iap_system_config_(kDefaultIAPSystemConfig),
-    iap2_system_config_(kDefaultIAP2SystemConfig),
-    iap2_hub_connect_attempts_(kDefaultIAP2HubConnectAttempts),
-    iap_hub_connection_wait_timeout_(kDefaultIAPHubConnectionWaitTimeout),
-    tts_global_properties_timeout_(kDefaultTTSGlobalPropertiesTimeout),
-    attempts_to_open_policy_db_(kDefaultAttemptsToOpenPolicyDB),
-    open_attempt_timeout_ms_(kDefaultAttemptsToOpenPolicyDB),
-    hash_string_size_(kDefaultHashStringSize),
-    logs_enabled_(false) {
-  // SDL version
-  ReadStringValue(&sdl_version_, kDefaultSDLVersion,
-                  kMainSection, kSDLVersionKey);
-
-=======
     : launch_hmi_(true),
 #ifdef WEB_HMI
       link_to_web_hmi_(kDefaultLinkToWebHMI),
@@ -383,7 +311,6 @@
       attempts_to_open_policy_db_(kDefaultAttemptsToOpenPolicyDB),
       open_attempt_timeout_ms_(kDefaultAttemptsToOpenPolicyDB),
       hash_string_size_(kDefaultHashStringSize) {
->>>>>>> 5daa049e
 }
 
 Profile::~Profile() {
