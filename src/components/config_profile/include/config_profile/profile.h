--- conflicted
+++ resolved
@@ -526,12 +526,9 @@
   const std::vector<std::string>& audio_service_transports() const OVERRIDE;
   const std::vector<std::string>& video_service_transports() const OVERRIDE;
 
-<<<<<<< HEAD
-  uint32_t rpc_pass_through_timeout() const;
-=======
+  uint32_t rpc_pass_through_timeout() const OVERRIDE;
   const std::vector<std::string>& embedded_services() const OVERRIDE;
   const std::string hmi_origin_id() const OVERRIDE;
->>>>>>> 45b9c2e8
   /**
    * @brief Reads a string value from the profile
    *
