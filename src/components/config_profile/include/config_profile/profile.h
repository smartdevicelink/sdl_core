--- conflicted
+++ resolved
@@ -287,7 +287,11 @@
     const std::string& system_files_path() const;
 
     /**
-<<<<<<< HEAD
+     * @brief Returns port for TCP transport adapter
+     */
+    uint16_t transport_manager_tcp_adapter_port() const;
+
+    /**
      * @brief Reads a string value from the profile
      *
      * @param value         Result value
@@ -302,18 +306,6 @@
                          const char* default_value,
                          const char* const pSection,
                          const char* const pKey) const;
-=======
-     * @brief Returns port for TCP transport adapter
-     */
-    uint16_t transport_manager_tcp_adapter_port() const;
-
-    // Members section
-
-  protected:
-    // Methods section
-
-    // Members section
->>>>>>> bc356f05
 
     /**
      * @brief Reads an int32_t value from the profile
