/**
* \file request_watchdog.cc
* \brief RequetWatchdog class source file.
*
* Copyright (c) 2013, Ford Motor Company
* All rights reserved.
*
* Redistribution and use in source and binary forms, with or without
* modification, are permitted provided that the following conditions are met:
*
* Redistributions of source code must retain the above copyright notice, this
* list of conditions and the following disclaimer.
*
* Redistributions in binary form must reproduce the above copyright notice,
* this list of conditions and the following
* disclaimer in the documentation and/or other materials provided with the
* distribution.
*
* Neither the name of the Ford Motor Company nor the names of its contributors
* may be used to endorse or promote products derived from this software
* without specific prior written permission.
*
* THIS SOFTWARE IS PROVIDED BY THE COPYRIGHT HOLDERS AND CONTRIBUTORS "AS IS"
* AND ANY EXPRESS OR IMPLIED WARRANTIES, INCLUDING, BUT NOT LIMITED TO, THE
* IMPLIED WARRANTIES OF MERCHANTABILITY AND FITNESS FOR A PARTICULAR PURPOSE
* ARE DISCLAIMED. IN NO EVENT SHALL THE COPYRIGHT HOLDER OR CONTRIBUTORS BE
* LIABLE FOR ANY DIRECT, INDIRECT, INCIDENTAL, SPECIAL, EXEMPLARY, OR
* CONSEQUENTIAL DAMAGES (INCLUDING, BUT NOT LIMITED TO, PROCUREMENT OF
* SUBSTITUTE GOODS OR SERVICES; LOSS OF USE, DATA, OR PROFITS; OR BUSINESS
* INTERRUPTION) HOWEVER CAUSED AND ON ANY THEORY OF LIABILITY, WHETHER IN
* CONTRACT, STRICT LIABILITY, OR TORT (INCLUDING NEGLIGENCE OR OTHERWISE)
* ARISING IN ANY WAY OUT OF THE USE OF THIS SOFTWARE, EVEN IF ADVISED OF THE
* POSSIBILITY OF SUCH DAMAGE.
*/

#include <iterator>
#include <vector>
#include <algorithm>
#include <functional>
#include <map>
#include "request_watchdog/request_watchdog.h"

namespace request_watchdog {

const int RequestWatchdog::DEFAULT_CYCLE_TIMEOUT;

log4cxx::LoggerPtr RequestWatchdog::logger_ =
  log4cxx::LoggerPtr(log4cxx::Logger::getLogger("RequestWatchdog"));

<<<<<<< HEAD
/*RequestWatchdog* RequestWatchdog::sInstance_ = 0;

std::list<WatchdogSubscriber*> RequestWatchdog::subscribers_;
std::map<RequestInfo, TimeStamp> RequestWatchdog::requests_;
sync_primitives::SynchronisationPrimitives RequestWatchdog::instanceMutex_;
sync_primitives::SynchronisationPrimitives
RequestWatchdog::subscribersListMutex_;
sync_primitives::SynchronisationPrimitives RequestWatchdog::requestsMapMutex_;*/

=======
>>>>>>> 6cb618a6
Watchdog* RequestWatchdog::instance() {
  static RequestWatchdog instance;
  return &instance;
}

RequestWatchdog::RequestWatchdog()
  : queueDispatcherThread("RequestQueueThread",
                          new QueueDispatcherThreadDelegate()) {
  LOG4CXX_TRACE_ENTER(logger_);
  subscribersListMutex_.init();
  requestsMapMutex_.init();

  queueDispatcherThread.start();
}

RequestWatchdog::~RequestWatchdog() {
  LOG4CXX_INFO(logger_, "RequestWatchdog destructor.");
  stopDispatcherThreadIfNeeded();
  queueDispatcherThread.join();
}

void RequestWatchdog::AddListener(WatchdogSubscriber* subscriber) {
  LOG4CXX_TRACE_ENTER(logger_);

  subscribersListMutex_.lock();

  subscribers_.push_back(subscriber);

  LOG4CXX_INFO(logger_, "Subscriber " << subscriber << " was added.");

  subscribersListMutex_.unlock();
}

void RequestWatchdog::RemoveListener(WatchdogSubscriber* subscriber) {
  LOG4CXX_TRACE_ENTER(logger_);

  subscribersListMutex_.lock();

  subscribers_.remove(subscriber);

  LOG4CXX_INFO(logger_, "Subscriber " << subscriber << " was removed.");

  subscribersListMutex_.unlock();
}

void RequestWatchdog::removeAllListeners() {
  LOG4CXX_TRACE_ENTER(logger_);

  subscribersListMutex_.lock();

  subscribers_.clear();

  subscribersListMutex_.unlock();

  queueDispatcherThread.stop();
}

void RequestWatchdog::notifySubscribers(const RequestInfo& requestInfo) {
  LOG4CXX_TRACE_ENTER(logger_);

  subscribersListMutex_.lock();

  std::list<WatchdogSubscriber*>::iterator i = subscribers_.begin();

  while (i != subscribers_.end()) {
    (*i)->onTimeoutExpired(requestInfo);
    i++;
  }

  subscribersListMutex_.unlock();
}

void RequestWatchdog::addRequest(RequestInfo* requestInfo) {
  LOG4CXX_TRACE_ENTER(logger_);

  requestsMapMutex_.lock();

<<<<<<< HEAD
  requests_.insert(std::pair<RequestInfo, TimeStamp>(requestInfo,
=======
  requests_.insert(std::pair<RequestInfo*, TimevalStruct>(requestInfo,
>>>>>>> 6cb618a6
                   date_time::DateTime::getCurrentTime()));

  LOG4CXX_INFO(logger_, "Add request "
               << "\n ConnectionID : " << requestInfo->connectionID_
               << "\n CorrelationID : " << requestInfo->correlationID_
               << "\n FunctionID : " << requestInfo->functionID_
               << "\n CustomTimeOut : " << requestInfo->customTimeout_
               << "\n");

  requestsMapMutex_.unlock();
}

void RequestWatchdog::removeRequest(int connection_key,
                                    int correlation_id) {
  LOG4CXX_TRACE_ENTER(logger_);

  requestsMapMutex_.lock();

  for (std::map<RequestInfo*, TimevalStruct>::iterator it =
         requests_.begin();
       requests_.end() != it;
       ++it) {
    if (it->first->connectionID_ == connection_key
        && it->first->correlationID_ == correlation_id) {
      LOG4CXX_INFO(logger_, "Delete request "
                   << "\n ConnectionID : " << it->first->connectionID_
                   << "\n CorrelationID : " << it->first->correlationID_
                   << "\n FunctionID : " << it->first->functionID_
                   << "\n CustomTimeOut : " << it->first->customTimeout_
                   << "\n");
      if (!it->first->delayed_delete_) {
        delete it->first;
        requests_.erase(it);
      }
      break;
    }
  }

  requestsMapMutex_.unlock();
}

void RequestWatchdog::updateRequestTimeout(int connection_key,
                                           int correlation_id,
                                           int new_timeout_value) {
  LOG4CXX_TRACE_ENTER(logger_);

  requestsMapMutex_.lock();

  for (std::map<RequestInfo*, TimevalStruct>::iterator it =
         requests_.begin();
       requests_.end() != it;
       ++it) {
    if (it->first->connectionID_ == connection_key
        && it->first->correlationID_ == correlation_id) {
      LOG4CXX_INFO(logger_, "Update request's expiration timeout "
                   << "\n ConnectionID : " << it->first->connectionID_
                   << "\n CorrelationID : " << it->first->correlationID_
                   << "\n FunctionID : " << it->first->functionID_
                   << "\n CustomTimeOut : " << it->first->customTimeout_
                   << "\n");
      it->first->customTimeout_ = new_timeout_value;
      it->second = date_time::DateTime::getCurrentTime();
      it->first->delayed_delete_ = false;
      break;
    }
  }

  requestsMapMutex_.unlock();
}

void RequestWatchdog::removeAllRequests() {
  LOG4CXX_TRACE_ENTER(logger_);

  requestsMapMutex_.lock();

  for (std::map<RequestInfo*, TimevalStruct>::iterator it = requests_.begin();
       requests_.end() != it; ++it) {
    delete it->first;
  }
  requests_.clear();

  requestsMapMutex_.unlock();

  queueDispatcherThread.stop();
}

int RequestWatchdog::getRegesteredRequestsNumber() {
  LOG4CXX_TRACE_ENTER(logger_);

  requestsMapMutex_.lock();

  int ret = requests_.size();

  requestsMapMutex_.unlock();

  return ret;
}

void RequestWatchdog::startDispatcherThreadIfNeeded() {
  LOG4CXX_TRACE_ENTER(logger_);

  if (!requests_.empty() && !subscribers_.empty()) {
    queueDispatcherThread.start();
  }
}

void RequestWatchdog::stopDispatcherThreadIfNeeded() {
  LOG4CXX_INFO(logger_, "Stop Watchdog thread.");
  queueDispatcherThread.stop();
}

RequestWatchdog::QueueDispatcherThreadDelegate::QueueDispatcherThreadDelegate()
  : threads::ThreadDelegate()
{}

void RequestWatchdog::QueueDispatcherThreadDelegate::threadMain() {
  LOG4CXX_TRACE_ENTER(logger_);
  std::map<RequestInfo*, TimevalStruct>::iterator it;
  std::map<RequestInfo*, TimevalStruct>::iterator it_temp;

  int cycleSleepInterval = DEFAULT_CYCLE_TIMEOUT;
  int cycleDuration;
<<<<<<< HEAD
  TimeStamp cycleStartTime;
=======
  TimevalStruct cycleStartTime;
>>>>>>> 6cb618a6

  RequestWatchdog* instance = static_cast<RequestWatchdog*>(
                                RequestWatchdog::instance());
  if (!instance) {
    LOG4CXX_INFO(logger_, "Cannot get instance of RequestWatchdog.");
    return;
  }

  while (true) {
    usleep(cycleSleepInterval);

    cycleStartTime = date_time::DateTime::getCurrentTime();

    instance->requestsMapMutex_.lock();

    it = instance->requests_.begin();

    while (it != instance->requests_.end()) {
      if (it->first->delayed_delete_) {
        if (instance->requests_.begin() == it) {
          delete it->first;
          instance->requests_.erase(it);
          it = instance->requests_.begin();
        } else {
          it_temp = --it;
          delete(++it)->first;
          instance->requests_.erase(it);
          it = ++it_temp;
        }
        continue;
      }
      LOG4CXX_INFO(logger_, "Checking timeout for the following request :"
                   << "\n ConnectionID : " << (*it).first->connectionID_
                   << "\n CorrelationID : " << (*it).first->correlationID_
                   << "\n FunctionID : " << (*it).first->functionID_
                   << "\n CustomTimeOut : " << (*it).first->customTimeout_
                   << "\n");

      if ((*it).first->customTimeout_ <
          date_time::DateTime::calculateTimeSpan((*it).second)) {
        // Request is expired - notify all subscribers and remove request

        it->first->delayed_delete_ = true;

        LOG4CXX_INFO(logger_, "Timeout had expired for the following request :"
                     << "\n ConnectionID : " << (*it).first->connectionID_
                     << "\n CorrelationID : " << (*it).first->correlationID_
                     << "\n FunctionID : " << (*it).first->functionID_
                     << "\n CustomTimeOut : " << (*it).first->customTimeout_
                     << "\n");

        instance->requestsMapMutex_.unlock();
        instance->notifySubscribers(*(it->first));
        instance->requestsMapMutex_.lock();

      }
      it++;
    }

    instance->requestsMapMutex_.unlock();

    cycleDuration = date_time::DateTime::calculateTimeSpan(cycleStartTime);
    cycleSleepInterval += DEFAULT_CYCLE_TIMEOUT *
                          (cycleDuration / DEFAULT_CYCLE_TIMEOUT + 1);
  }
}

}  //  namespace request_watchdog<|MERGE_RESOLUTION|>--- conflicted
+++ resolved
@@ -47,18 +47,6 @@
 log4cxx::LoggerPtr RequestWatchdog::logger_ =
   log4cxx::LoggerPtr(log4cxx::Logger::getLogger("RequestWatchdog"));
 
-<<<<<<< HEAD
-/*RequestWatchdog* RequestWatchdog::sInstance_ = 0;
-
-std::list<WatchdogSubscriber*> RequestWatchdog::subscribers_;
-std::map<RequestInfo, TimeStamp> RequestWatchdog::requests_;
-sync_primitives::SynchronisationPrimitives RequestWatchdog::instanceMutex_;
-sync_primitives::SynchronisationPrimitives
-RequestWatchdog::subscribersListMutex_;
-sync_primitives::SynchronisationPrimitives RequestWatchdog::requestsMapMutex_;*/
-
-=======
->>>>>>> 6cb618a6
 Watchdog* RequestWatchdog::instance() {
   static RequestWatchdog instance;
   return &instance;
@@ -136,11 +124,7 @@
 
   requestsMapMutex_.lock();
 
-<<<<<<< HEAD
-  requests_.insert(std::pair<RequestInfo, TimeStamp>(requestInfo,
-=======
   requests_.insert(std::pair<RequestInfo*, TimevalStruct>(requestInfo,
->>>>>>> 6cb618a6
                    date_time::DateTime::getCurrentTime()));
 
   LOG4CXX_INFO(logger_, "Add request "
@@ -263,11 +247,7 @@
 
   int cycleSleepInterval = DEFAULT_CYCLE_TIMEOUT;
   int cycleDuration;
-<<<<<<< HEAD
-  TimeStamp cycleStartTime;
-=======
   TimevalStruct cycleStartTime;
->>>>>>> 6cb618a6
 
   RequestWatchdog* instance = static_cast<RequestWatchdog*>(
                                 RequestWatchdog::instance());
