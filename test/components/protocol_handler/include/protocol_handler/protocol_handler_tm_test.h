--- conflicted
+++ resolved
@@ -138,19 +138,12 @@
   // uniq id as connection_id and session_id in one
   uint32_t connection_key;
   uint32_t message_id;
-<<<<<<< HEAD
   testing::StrictMock<transport_manager_test::TransportManagerMock> transport_manager_mock;
   testing::StrictMock<protocol_handler_test::SessionObserverMock>   session_observer_mock;
+#ifdef ENABLE_SECURITY
   testing::NiceMock<security_manager_test::SecurityManagerMock>     security_manager_mock;
   testing::NiceMock<security_manager_test::SSLContextMock>          ssl_context_mock;
-=======
-  testing::StrictMock<TransportManagerMock> transport_manager_mock;
-  testing::StrictMock<SessionObserverMock>  session_observer_mock;
-#ifdef ENABLE_SECURITY
-  testing::NiceMock<SecurityManagerMock>    security_manager_mock;
-  testing::NiceMock<SSLContextMock>         ssl_context_mock;
 #endif  // ENABLE_SECURITY
->>>>>>> d2964494
 };
 
 #ifdef ENABLE_SECURITY
