/**
 * Copyright (c) 2013, Ford Motor Company
 * All rights reserved.
 *
 * Redistribution and use in source and binary forms, with or without
 * modification, are permitted provided that the following conditions are met:
 *
 * Redistributions of source code must retain the above copyright notice, this
 * list of conditions and the following disclaimer.
 *
 * Redistributions in binary form must reproduce the above copyright notice,
 * this list of conditions and the following
 * disclaimer in the documentation and/or other materials provided with the
 * distribution.
 *
 * Neither the name of the Ford Motor Company nor the names of its contributors
 * may be used to endorse or promote products derived from this software
 * without specific prior written permission.
 *
 * THIS SOFTWARE IS PROVIDED BY THE COPYRIGHT HOLDERS AND CONTRIBUTORS "AS IS"
 * AND ANY EXPRESS OR IMPLIED WARRANTIES, INCLUDING, BUT NOT LIMITED TO, THE
 * IMPLIED WARRANTIES OF MERCHANTABILITY AND FITNESS FOR A PARTICULAR PURPOSE
 * ARE DISCLAIMED. IN NO EVENT SHALL THE COPYRIGHT HOLDER OR CONTRIBUTORS BE
 * LIABLE FOR ANY DIRECT, INDIRECT, INCIDENTAL, SPECIAL, EXEMPLARY, OR
 * CONSEQUENTIAL DAMAGES (INCLUDING, BUT NOT LIMITED TO, PROCUREMENT OF
 * SUBSTITUTE GOODS OR SERVICES; LOSS OF USE, DATA, OR PROFITS; OR BUSINESS
 * INTERRUPTION) HOWEVER CAUSED AND ON ANY THEORY OF LIABILITY, WHETHER IN
 * CONTRACT, STRICT LIABILITY, OR TORT (INCLUDING NEGLIGENCE OR OTHERWISE)
 * ARISING IN ANY WAY OUT OF THE USE OF THIS SOFTWARE, EVEN IF ADVISED OF THE
 * POSSIBILITY OF SUCH DAMAGE.
 */


#include "rpc/AdminAppTest.h"
#include "../../../../../src/appMain/life_cycle.h"


namespace test {
	namespace app_manager_test {

		AdminAppTest::AdminAppTest()
		        //xmlPathToDir()
		{		
		}


		AdminAppTest::~AdminAppTest()
		{
		}


		void AdminAppTest::threadMain()
		{
			this->run();
		}


		void AdminAppTest::run()
		{
			application_manager::ApplicationManagerImpl* app_manager_ = 
						application_manager::ApplicationManagerImpl::instance();
			
			//Start init dependence appManagerImpl,HMIImpl,transport...
			initStartData();
			
			sleep(5);
			printf("\n\n\n after init in Admin \n\n\n");
			//////////////////////////////////////////////
			//Test AddCommand
			
			testHMI();
<<<<<<< HEAD
			app_manager_->UnregisterAllApplications();
=======
			//app_manager_->UnregisterAllApplications();
>>>>>>> 99d7c325
			//////////////////////////////////////////////
			//Test Mobile
			
			//testMobile();

			//////////////////////////////////////////////
			//check add Test
			
			//addTest("www", "aaa", foo, 65);
			
			
			//////////////////////////////////////////////			

			/*
			too_many_request_test_case *requestTestCase = 
										new too_many_request_test_case("too_many_request_test_case", "first");
			
			GMockClassContainer *container = GMockClassContainer::instance();
			
			container->addTest(requestTestCase);
			*/
			
			//////////////////////////////////////////////
			/*
			too_many_pending_requests_test_case *requestPendingTestCase = new too_many_pending_requests_test_case("too_many_pending_requests_test_case", "first");
			
			GMockClassContainer *container = GMockClassContainer::instance();
			
			container->addTest(requestPendingTestCase);
			*/
			//////////////////////////////////////////////
			
			
		}
	}//namespace app_manager_test
}//namespace test


<|MERGE_RESOLUTION|>--- conflicted
+++ resolved
@@ -69,11 +69,9 @@
 			//Test AddCommand
 			
 			testHMI();
-<<<<<<< HEAD
+
 			app_manager_->UnregisterAllApplications();
-=======
-			//app_manager_->UnregisterAllApplications();
->>>>>>> 99d7c325
+
 			//////////////////////////////////////////////
 			//Test Mobile
 			
