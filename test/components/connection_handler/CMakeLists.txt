include_directories (
  ./include/
  ../../../src/thirdPartyLibs/gmock-1.6.0/include
  ../../../src/thirdPartyLibs/gmock-1.6.0/gtest/include
  ../../../src/components/transport_manager/include
  ../../../src/components/utils/include
  ../../../src/components/protocol_handler/include
  ../../../src/components/connection_handler/include
  ../../../src/components/security_manager/include
  ${CMAKE_BINARY_DIR}/src/components/
)

set (LIBRARIES
    gtest
    gtest_main
    gmock
    gmock_main
    ProtocolHandler
    connectionHandler
    TransportManager
    Utils
<<<<<<< HEAD
    bluetooth
    ConfigProfile
=======
>>>>>>> 959a4927
)

set (SOURCES
  ./src/connection_handler_impl_test.cc
  ./src/connection_test.cc
  ./src/heart_beat_monitor_test.cc
)

create_test("test_ConnectionHandler" "${SOURCES}" "${LIBRARIES}")

add_library("test_ConnectionHandlerTest" ${SOURCES})<|MERGE_RESOLUTION|>--- conflicted
+++ resolved
@@ -19,11 +19,7 @@
     connectionHandler
     TransportManager
     Utils
-<<<<<<< HEAD
-    bluetooth
-    ConfigProfile
-=======
->>>>>>> 959a4927
+    ConfigProfile   
 )
 
 set (SOURCES
